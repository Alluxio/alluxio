/*
 * Licensed to the University of California, Berkeley under one or more contributor license
 * agreements. See the NOTICE file distributed with this work for additional information regarding
 * copyright ownership. The ASF licenses this file to You under the Apache License, Version 2.0 (the
 * "License"); you may not use this file except in compliance with the License. You may obtain a
 * copy of the License at
 *
 * http://www.apache.org/licenses/LICENSE-2.0
 *
 * Unless required by applicable law or agreed to in writing, software distributed under the License
 * is distributed on an "AS IS" BASIS, WITHOUT WARRANTIES OR CONDITIONS OF ANY KIND, either express
 * or implied. See the License for the specific language governing permissions and limitations under
 * the License.
 */

package tachyon.shell;

import java.io.Closeable;
import java.io.File;
import java.io.FileInputStream;
import java.io.FileOutputStream;
import java.io.IOException;
import java.io.OutputStream;
import java.nio.ByteBuffer;
import java.nio.channels.FileChannel;
import java.text.DateFormat;
import java.text.SimpleDateFormat;
import java.util.Collections;
import java.util.Date;
import java.util.List;

import com.google.common.io.Closer;

import tachyon.Constants;
import tachyon.TachyonURI;
import tachyon.client.InStream;
import tachyon.client.OutStream;
import tachyon.client.ReadType;
import tachyon.client.TachyonFS;
import tachyon.client.TachyonFile;
import tachyon.client.WriteType;
import tachyon.conf.TachyonConf;
import tachyon.thrift.FileInfo;
import tachyon.thrift.FileBlockInfo;
import tachyon.thrift.FileDoesNotExistException;
import tachyon.util.FormatUtils;

/**
 * Class for handling command line inputs.
 */
public class TFsShell implements Closeable {
  /**
   * Main method, starts a new TFsShell
   *
   * @param argv [] Array of arguments given by the user's input from the terminal
   */
  public static void main(String[] argv) throws IOException {
    TFsShell shell = new TFsShell(new TachyonConf());
    int ret;
    try {
      ret = shell.run(argv);
    } finally {
      shell.close();
    }
    System.exit(ret);
  }

  private final Closer mCloser;
  private final TachyonConf mTachyonConf;

  public TFsShell(TachyonConf tachyonConf) {
    mTachyonConf = tachyonConf;
    mCloser = Closer.create();
  }

  @Override
  public void close() throws IOException {
    mCloser.close();
  }

  /**
   * Prints the file's contents to the console.
   *
   * @param path The TachyonURI path as the input of the command
   * @return 0 if command is successful, -1 if an error occurred.
   * @throws IOException
   */
  public int cat(TachyonURI path) throws IOException {
    TachyonFS tachyonClient = createFS(path);
    TachyonFile tFile = tachyonClient.getFile(path);

    if (tFile == null) {
      System.out.println(path + " does not exist.");
      return -1;
    }
    if (tFile.isFile()) {
      InStream is = tFile.getInStream(ReadType.NO_CACHE);
      byte[] buf = new byte[512];
      try {
        int read = is.read(buf);
        while (read != -1) {
          System.out.write(buf, 0, read);
          read = is.read(buf);
        }
      } finally {
        is.close();
      }
      return 0;
    } else {
      System.out.println(path + " is not a file.");
      return -1;
    }
  }

  /**
   * Load a file or directory in Tachyon space, makes it resident in memory.
   *
   * @param filePath The TachyonURI path to load into Tachyon memory
   * @return 0 if command is successful, -1 if an error occurred.
   * @throws IOException
   */
  public int load(TachyonURI filePath) throws IOException {
    TachyonFS tachyonClient = createFS(filePath);
    int ret = loadPath(tachyonClient, filePath);
    if (ret == 0) {
      System.out.println(filePath + " loaded");
    } else {
      System.out.println("Loading " + filePath + " failed");
    }
    return ret;
  }

  private int loadPath(TachyonFS tachyonClient, TachyonURI filePath) throws IOException {
    TachyonFile tFile = tachyonClient.getFile(filePath);
    if (tFile == null) {
      return -1;
    }
    if (tFile.isDirectory()) {
<<<<<<< HEAD
      List<FileInfo> files = tachyonClient.listStatus(filePath);
=======
      List<ClientFileInfo> files = tachyonClient.listStatus(filePath);
>>>>>>> ac55a6ad
      Collections.sort(files);
      for (FileInfo file : files) {
        TachyonURI newPath = new TachyonURI(file.getPath());
        if (loadPath(tachyonClient, newPath) == -1) {
          return -1;
        }
      }
      return 0;
    } else {
      Closer closer = Closer.create();
      InStream in = closer.register(tFile.getInStream(ReadType.CACHE));
      byte[] buf = new byte[8 * Constants.MB];
      try {
        while (in.read(buf) != -1) {
        }
        return 0;
      } catch (Throwable e) {
        throw closer.rethrow(e);
      } finally {
        closer.close();
      }
    }
  }

  /**
   * Copies a file or directory specified by argv from the local filesystem to the filesystem. Will
   * fail if the path given already exists in the filesystem.
   *
   * @param argv [] Array of arguments given by the user's input from the terminal
   * @return 0 if command is successful, -1 if an error occurred.
   * @throws IOException
   */
  public int copyFromLocal(String[] argv) throws IOException {
    String srcPath = argv[1];
    TachyonURI dstPath = new TachyonURI(argv[2]);
    File src = new File(srcPath);
    if (!src.exists()) {
      System.out.println("Local path " + srcPath + " does not exist.");
      return -1;
    }
    TachyonFS tachyonClient = createFS(dstPath);
    int ret = copyPath(src, tachyonClient, dstPath);
    if (ret == 0) {
      System.out.println("Copied " + srcPath + " to " + dstPath);
    }
    return ret;
  }

  private int copyPath(File src, TachyonFS tachyonClient, TachyonURI dstPath) throws IOException {
    if (!src.isDirectory()) {
      TachyonFile tFile = tachyonClient.getFile(dstPath);
      if (tFile != null && tFile.isDirectory()) {
        dstPath = dstPath.join(src.getName());
      }
      int fileId = tachyonClient.createFile(dstPath);
      if (fileId == -1) {
        return -1;
      }
      tFile = tachyonClient.getFile(fileId);
      Closer closer = Closer.create();
      try {
        WriteType writeType =
            mTachyonConf.getEnum(Constants.USER_DEFAULT_WRITE_TYPE, WriteType.CACHE_THROUGH);
        OutStream os = closer.register(tFile.getOutStream(writeType));
        FileInputStream in = closer.register(new FileInputStream(src));
        FileChannel channel = closer.register(in.getChannel());
        ByteBuffer buf = ByteBuffer.allocate(8 * Constants.MB);
        while (channel.read(buf) != -1) {
          buf.flip();
          os.write(buf.array(), 0, buf.limit());
        }
      } finally {
        closer.close();
      }
      return 0;
    } else {
      tachyonClient.mkdir(dstPath);
      for (String file : src.list()) {
        TachyonURI newPath = new TachyonURI(dstPath, new TachyonURI(file));
        File srcFile = new File(src, file);
        if (copyPath(srcFile, tachyonClient, newPath) == -1) {
          return -1;
        }
      }
    }
    return 0;
  }

  /**
   * Copies a file specified by argv from the filesystem to the local filesystem.
   *
   * @param argv [] Array of arguments given by the user's input from the terminal
   * @return 0 if command is successful, -1 if an error occurred.
   * @throws IOException
   */
  public int copyToLocal(String[] argv) throws IOException {
    TachyonURI srcPath = new TachyonURI(argv[1]);
    String dstPath = argv[2];
    File dst = new File(dstPath);
    TachyonFS tachyonClient = createFS(srcPath);
    TachyonFile tFile = tachyonClient.getFile(srcPath);

    // tachyonClient.getFile() catches FileDoesNotExist exceptions and returns null
    if (tFile == null) {
      throw new IOException(srcPath.toString());
    }

    Closer closer = Closer.create();
    try {
      InStream is = closer.register(tFile.getInStream(ReadType.NO_CACHE));
      FileOutputStream out = closer.register(new FileOutputStream(dst));
      byte[] buf = new byte[64 * Constants.MB];
      int t = is.read(buf);
      while (t != -1) {
        out.write(buf, 0, t);
        t = is.read(buf);
      }
      System.out.println("Copied " + srcPath + " to " + dstPath);
      return 0;
    } finally {
      closer.close();
    }
  }

  /**
   * Displays the number of folders and files matching the specified prefix in argv.
   *
   * @param path The TachyonURI path as the input of the command
   * @return 0 if command is successful, -1 if an error occurred.
   * @throws IOException
   */
  public int count(TachyonURI path) throws IOException {
    try {
      long[] values = countHelper(path);
      String format = "%-25s%-25s%-15s%n";
      System.out.format(format, "File Count", "Folder Count", "Total Bytes");
      System.out.format(format, values[0], values[1], values[2]);
    } catch (FileDoesNotExistException e) {
      System.out.println(e.getMessage() + " does not exist.");
      return -1;
    }
    return 0;
  }

  private long[] countHelper(TachyonURI path) throws FileDoesNotExistException, IOException {
    TachyonFS tachyonClient = createFS(path);
    TachyonFile tFile = tachyonClient.getFile(path);
    if (tFile == null) {
      throw new FileDoesNotExistException(path.toString());
    }

    if (tFile.isFile()) {
      return new long[] {1L, 0L, tFile.length()};
    }

    long[] rtn = new long[] {0L, 1L, 0L};

    List<FileInfo> files = tachyonClient.listStatus(path);
    Collections.sort(files);
    for (FileInfo file : files) {
      long[] toAdd = countHelper(new TachyonURI(file.getPath()));
      rtn[0] += toAdd[0];
      rtn[1] += toAdd[1];
      rtn[2] += toAdd[2];
    }
    return rtn;
  }

  /**
   * Displays the file's all blocks info
   *
   * @param path The TachyonURI path as the input of the command
   * @return 0 if command is successful, -1 if an error occurred.
   * @throws IOException
   */
  public int fileinfo(TachyonURI path) throws IOException {
    TachyonFS tachyonClient = createFS(path);
    int fileId = tachyonClient.getFileId(path);
    if (fileId == -1) {
      System.out.println(path + " does not exist.");
      return -1;
    }
    List<FileBlockInfo> blocks = tachyonClient.getFileBlocks(fileId);
    System.out.println(path + " with file id " + fileId + " has the following blocks: ");
    for (FileBlockInfo block : blocks) {
      System.out.println(block);
    }
    return 0;
  }

  /**
   * Displays a list of hosts that have the file specified in argv stored.
   *
   * @param path The TachyonURI path as the input of the command
   * @return 0 if command is successful, -1 if an error occurred.
   * @throws IOException
   */
  public int location(TachyonURI path) throws IOException {
    TachyonFS tachyonClient = createFS(path);
    int fileId = tachyonClient.getFileId(path);
    if (fileId == -1) {
      System.out.println(path + " does not exist.");
      return -1;
    }
    List<String> hosts = tachyonClient.getFile(fileId).getLocationHosts();
    System.out.println(path + " with file id " + fileId + " is on nodes: ");
    for (String host : hosts) {
      System.out.println(host);
    }
    return 0;
  }

  /**
   * Displays information for all directories and files directly under the path specified in argv.
   *
   * @param path The TachyonURI path as the input of the command
   * @return 0 if command is successful, -1 if an error occurred.
   * @throws IOException
   */
  public int ls(TachyonURI path) throws IOException {
    TachyonFS tachyonClient = createFS(path);
    List<FileInfo> files = tachyonClient.listStatus(path);
    Collections.sort(files);
    String format = "%-10s%-25s%-15s%-5s%n";
    for (FileInfo file : files) {
      String inMemory = "";
      if (!file.isFolder) {
        if (100 == file.inMemoryPercentage) {
          inMemory = "In Memory";
        } else {
          inMemory = "Not In Memory";
        }
      }
      System.out.format(format, FormatUtils.getSizeFromBytes(file.getLength()),
          convertMsToDate(file.getCreationTimeMs()), inMemory, file.getPath());
    }
    return 0;
  }

  public static String convertMsToDate(long Millis) {
    DateFormat formatter = new SimpleDateFormat("MM-dd-yyyy HH:mm:ss:SSS");
    return formatter.format(new Date(Millis));
  }

  /**
   * Displays information for all directories and files under the path specified in argv
   * recursively.
   *
   * @param path The TachyonURI path as the input of the command
   * @return 0 if command is successful, -1 if an error occurred.
   * @throws IOException
   */
  public int lsr(TachyonURI path) throws IOException {
    TachyonFS tachyonClient = createFS(path);
    List<FileInfo> files = tachyonClient.listStatus(path);
    Collections.sort(files);
    String format = "%-10s%-25s%-15s%-5s%n";
    for (FileInfo file : files) {
      String inMemory = "";
      if (!file.isFolder) {
        if (100 == file.inMemoryPercentage) {
          inMemory = "In Memory";
        } else {
          inMemory = "Not In Memory";
        }
      }
      System.out.format(format, FormatUtils.getSizeFromBytes(file.getLength()),
          convertMsToDate(file.getCreationTimeMs()), inMemory, file.getPath());
      if (file.isFolder) {
        lsr(new TachyonURI(path.getScheme(), path.getAuthority(), file.getPath()));
      }
    }
    return 0;
  }

  /**
   * Creates a new directory specified by the path in argv, including any parent folders that are
   * required. This method fails if a directory or file with the same path already exists.
   *
   * @param path The TachyonURI path as the input of the command
   * @return 0 if command is successful, -1 if an error occurred.
   * @throws IOException
   */
  public int mkdir(TachyonURI path) throws IOException {
    TachyonFS tachyonClient = createFS(path);
    if (tachyonClient.mkdir(path)) {
      System.out.println("Successfully created directory " + path);
      return 0;
    } else {
      return -1;
    }
  }

  /**
   * Get number of bytes used in the TachyonFS
   *
   * @return 0 if command is successful, -1 if an error occurred.
   * @throws IOException
   */
  public int getUsedBytes() throws IOException {
    TachyonURI path = new TachyonURI(TachyonURI.SEPARATOR);
    TachyonFS tachyonClient = createFS(path);
    long usedBytes = tachyonClient.getUsedBytes();
    if (usedBytes == -1) {
      return -1;
    }
    System.out.println("Used Bytes: " + usedBytes);
    return 0;
  }

  /**
   * Get the capacity of the TachyonFS
   *
   * @return 0 if command is successful, -1 if an error occurred.
   * @throws IOException
   */
  public int getCapacityBytes() throws IOException {
    TachyonURI path = new TachyonURI(TachyonURI.SEPARATOR);
    TachyonFS tachyonClient = createFS(path);
    long capacityBytes = tachyonClient.getCapacityBytes();
    if (capacityBytes == -1) {
      return -1;
    }
    System.out.println("Capacity Bytes: " + capacityBytes);
    return 0;
  }

  /**
   * Pins the given file or folder (recursively pinning all children if a folder). Pinned files are
   * never evicted from memory.
   *
   * @param path The TachyonURI path as the input of the command
   * @return 0 if command is successful, -1 if an error occurred.
   * @throws IOException
   */
  public int pin(TachyonURI path) throws IOException {
    TachyonFS tachyonClient = createFS(path);
    int fileId = tachyonClient.getFileId(path);

    try {
      tachyonClient.pinFile(fileId);
      System.out.println("File '" + path + "' was successfully pinned.");
      return 0;
    } catch (Exception e) {
      e.printStackTrace();
      System.out.println("File '" + path + "' could not be pinned.");
      return -1;
    }
  }

  /**
   * Method which prints the method to use all the commands.
   */
  public void printUsage() {
    System.out.println("Usage: java TFsShell");
    System.out.println("       [cat <path>]");
    System.out.println("       [count <path>]");
    System.out.println("       [ls <path>]");
    System.out.println("       [lsr <path>]");
    System.out.println("       [mkdir <path>]");
    System.out.println("       [rm <path>]");
    System.out.println("       [rmr <path>]");
    System.out.println("       [tail <path>]");
    System.out.println("       [touch <path>]");
    System.out.println("       [mv <src> <dst>]");
    System.out.println("       [load <path>]");
    System.out.println("       [copyFromLocal <src> <remoteDst>]");
    System.out.println("       [copyToLocal <src> <localDst>]");
    System.out.println("       [fileinfo <path>]");
    System.out.println("       [location <path>]");
    System.out.println("       [report <path>]");
    System.out.println("       [request <tachyonaddress> <dependencyId>]");
    System.out.println("       [pin <path>]");
    System.out.println("       [unpin <path>]");
    System.out.println("       [free <file path|folder path>]");
    System.out.println("       [getUsedBytes]");
    System.out.println("       [getCapacityBytes]");
    System.out.println("       [du <path>]");
  }

  /**
   * Return the number of arguments a command should have
   * @param cmd The command
   * @return The number of argument of the input command
   */
  public int getNumOfArgs(String cmd) {
    if (cmd.equals("getUsedBytes")
        || cmd.equals("getCapacityBytes")) {
      return 1;
    } else if (cmd.equals("cat")
        || cmd.equals("count")
        || cmd.equals("ls")
        || cmd.equals("lsr")
        || cmd.equals("mkdir")
        || cmd.equals("rm")
        || cmd.equals("rmr")
        || cmd.equals("tail")
        || cmd.equals("touch")
        || cmd.equals("load")
        || cmd.equals("fileinfo")
        || cmd.equals("location")
        || cmd.equals("report")
        || cmd.equals("pin")
        || cmd.equals("unpin")
        || cmd.equals("free")
        || cmd.equals("du")) {
      return 2;
    } else if (cmd.equals("copyFromLocal")
        || cmd.equals("copyToLocal")
        || cmd.equals("request")
        || cmd.equals("mv")) {
      return 3;
    } else {
      return -1;
    }
  }

  /**
   * Renames a file or directory specified by argv. Will fail if the new path name already exists.
   *
   * @param argv [] Array of arguments given by the user's input from the terminal
   * @return 0 if command is successful, -1 if an error occurred.
   * @throws IOException
   */
  public int rename(String[] argv) throws IOException {
    TachyonURI srcPath = new TachyonURI(argv[1]);
    TachyonURI dstPath = new TachyonURI(argv[2]);
    TachyonFS tachyonClient = createFS(srcPath);
    if (tachyonClient.rename(srcPath, dstPath)) {
      System.out.println("Renamed " + srcPath + " to " + dstPath);
      return 0;
    } else {
      System.out.println("mv: Failed to rename " + srcPath + " to " + dstPath);
      return -1;
    }
  }

  public int report(TachyonURI path) throws IOException {
    TachyonFS tachyonClient = createFS(path);
    int fileId = tachyonClient.getFileId(path);
    tachyonClient.reportLostFile(fileId);
    System.out.println(path + " with file id " + fileId + " has reported been report lost.");
    return 0;
  }

  public int request(String[] argv) throws IOException {
    TachyonURI path = new TachyonURI(argv[1]);
    int depId = Integer.parseInt(argv[2]);
    TachyonFS tachyonClient = createFS(path);
    tachyonClient.requestFilesInDependency(depId);
    System.out.println("Dependency with ID " + depId + " has been requested.");
    return 0;
  }

  /**
   * Removes the file specified by argv.
   *
   * @param path The TachyonURI path as the input of the command
   * @return 0 if command is successful, -1 if an error occurred.
   * @throws IOException
   */
  public int rm(TachyonURI path) throws IOException {
    TachyonFS tachyonClient = createFS(path);
    TachyonFile tFile = tachyonClient.getFile(path);
    if (tFile == null) {
      System.out.println("rm: cannot remove '" + path + "': No such file or directory");
      return -1;
    }
    if (tFile.isDirectory()) {
      System.out.println("rm: cannot remove a directory, please try rmr <path>");
      return -1;
    }
    if (tachyonClient.delete(path, false)) {
      System.out.println(path + " has been removed");
      return 0;
    } else {
      return -1;
    }
  }

  /**
   * Removes the file or directory specified by argv. Will remove all files and directories in the
   * directory if a directory is specified.
   *
   * @param path The TachyonURI path as the input of the command
   * @return 0 if command is successful, -1 if an error occurred.
   * @throws IOException
   */
  public int rmr(TachyonURI path) throws IOException {
    TachyonFS tachyonClient = createFS(path);
    if (tachyonClient.delete(path, true)) {
      System.out.println(path + " has been removed");
      return 0;
    } else {
      return -1;
    }
  }

  /**
   * Displays the size of a file or a directory specified by argv.
   *
   * @param path The TachyonURI path as the input of the command
   * @return 0 if command is successful, -1 if an error occurred.
   * @throws IOException
   */
  public int du(TachyonURI path) throws IOException {
    TachyonFS tachyonClient = createFS(path);
    if (tachyonClient.exist(path)) {
      long sizeInBytes = getFileOrFolderSize(tachyonClient, path);
      System.out.println(path + " is " + sizeInBytes + " bytes");
    } else {
      System.out.println(path + " does not exist");
    }
    return 0;
  }

  /**
   * Method which determines how to handle the user's request, will display usage help to the user
   * if command format is incorrect.
   *
   * @param argv [] Array of arguments given by the user's input from the terminal
   * @return 0 if command is successful, -1 if an error occurred
   */
  public int run(String[] argv) {
    if (argv.length == 0) {
      printUsage();
      return -1;
    }

    // Sanity check on the number of arguments
    String cmd = argv[0];
    int numOfArgs = getNumOfArgs(cmd);
    if (numOfArgs != argv.length) {
      System.out.println(cmd + " takes " + numOfArgs + " arguments.\n");
      printUsage();
      return -1;
    }

    TachyonURI path = new TachyonURI(argv[1]);
    int exitCode = -1;
    try {
      // Commands need 0 argument
      if (cmd.equals("getUsedBytes")) {
        return getUsedBytes();
      } else if (cmd.equals("getCapacityBytes")) {
        return getCapacityBytes();
      }

      //Commands need 1 argument
      if (cmd.equals("cat")) {
        return cat(path);
      } else if (cmd.equals("count")) {
        return count(path);
      } else if (cmd.equals("ls")) {
        return ls(path);
      } else if (cmd.equals("lsr")) {
        return lsr(path);
      } else if (cmd.equals("mkdir")) {
        return mkdir(path);
      } else if (cmd.equals("rm")) {
        return rm(path);
      } else if (cmd.equals("rmr")) {
        return rmr(path);
      } else if (cmd.equals("tail")) {
        return tail(path);
      } else if (cmd.equals("touch")) {
        return touch(path);
      } else if (cmd.equals("load")) {
        return load(path);
      } else if (cmd.equals("fileinfo")) {
        return fileinfo(path);
      } else if (cmd.equals("location")) {
        return location(path);
      } else if (cmd.equals("report")) {
        return report(path);
      } else if (cmd.equals("pin")) {
        return pin(path);
      } else if (cmd.equals("unpin")) {
        return unpin(path);
      } else if (cmd.equals("free")) {
        return free(path);
      } else if (cmd.equals("du")) {
        return du(path);
      }

      // Commands need 2 arguments
      if (cmd.equals("copyFromLocal")) {
        return copyFromLocal(argv);
      } else if (cmd.equals("copyToLocal")) {
        return copyToLocal(argv);
      } else if (cmd.equals("request")) {
        return request(argv);
      } else if (cmd.equals("mv")) {
        return rename(argv);
      }

      // Unknown command
      System.out.println(cmd + " is an unknown command.\n");
      printUsage();
      return -1;

    } catch (IOException ioe) {
      System.out.println(ioe.getMessage());
    }

    return exitCode;
  }

  /**
   * Prints the file's last 1KB of contents to the console.
   *
   * @param path The TachyonURI path as the input of the command
   * @return 0 if command is successful, -1 if an error occurred.f
   * @throws IOException
   */
  public int tail(TachyonURI path) throws IOException {
    TachyonFS tachyonClient = createFS(path);
    TachyonFile tFile = tachyonClient.getFile(path);

    if (tFile == null) {
      System.out.println(path + " does not exist.");
      return -1;
    }
    if (tFile.isFile()) {
      InStream is = tFile.getInStream(ReadType.NO_CACHE);
      try {
        byte[] buf = new byte[Constants.KB];
        long bytesToRead = 0L;
        if (tFile.length() > Constants.KB) {
          bytesToRead = Constants.KB;
        } else {
          bytesToRead = tFile.length();
        }
        is.skip(tFile.length() - bytesToRead);
        int read = is.read(buf);
        if (read != -1) {
          System.out.write(buf, 0, read);
        }
        return 0;
      } finally {
        is.close();
      }
    } else {
      System.out.println(path + " is not a file.");
      return -1;
    }
  }

  /**
   * Creates a 0 byte file specified by argv.
   *
   * @param path The TachyonURI path as the input of the command
   * @return 0 if command if successful, -1 if an error occurred.
   * @throws IOException
   */
  public int touch(TachyonURI path) throws IOException {
    TachyonFS tachyonClient = createFS(path);
    TachyonFile tFile = tachyonClient.getFile(tachyonClient.createFile(path));
    OutputStream out = tFile.getOutStream(WriteType.THROUGH);
    out.close();
    System.out.println(path + " has been created");
    return 0;
  }

  /**
   * Unpins the given file or folder (recursively unpinning all children if a folder). Pinned files
   * are never evicted from memory, so this method will allow such files to be evicted.
   *
   * @param path The TachyonURI path as the input of the command
   * @return 0 if command is successful, -1 if an error occurred.
   * @throws IOException
   */
  public int unpin(TachyonURI path) throws IOException {
    TachyonFS tachyonClient = createFS(path);
    int fileId = tachyonClient.getFileId(path);
    try {
      tachyonClient.unpinFile(fileId);
      System.out.println("File '" + path + "' was successfully unpinned.");
      return 0;
    } catch (Exception e) {
      e.printStackTrace();
      System.out.println("File '" + path + "' could not be unpinned.");
      return -1;
    }
  }

  /**
   * Free the file or Folder from tachyon in-memory specified by argv
   *
   * @param path The TachyonURI path as the input of the command
   * @return 0 if command if successful, -1 if an error occurred.
   * @throws IOException
   */
  public int free(TachyonURI path) throws IOException {
    TachyonFS tachyonClient = createFS(path);
    if (tachyonClient.freepath(path, true)) {
      System.out.println(path + " was successfully freed from memory.");
      return 0;
    } else {
      return -1;
    }
  }

  /**
   * Creates a new TachyonFS and registers it with {@link #mCloser}
   */
  private TachyonFS createFS(final TachyonURI path) throws IOException {
    String qualifiedPath = TFsShellUtils.validatePath(path.toString(), mTachyonConf);
    TachyonFS tachyonFS = TachyonFS.get(new TachyonURI(qualifiedPath), mTachyonConf);
    return mCloser.register(tachyonFS);
  }

  /**
   * Calculates the size of a path (file or folder) specified by a TachyonURI.
   *
   * @param tachyonFS A TachyonFS
   * @param path A TachyonURI denoting the path
   * @return total size of the specified path in byte.
   * @throws IOException
   */
  private long getFileOrFolderSize(TachyonFS tachyonFS, TachyonURI path) throws IOException {
    long sizeInBytes = 0;
    List<FileInfo> files = tachyonFS.listStatus(path);
    for (FileInfo file : files) {
      if (file.isFolder) {
        TachyonURI subFolder = new TachyonURI(file.getPath());
        sizeInBytes += getFileOrFolderSize(tachyonFS, subFolder);
      } else {
        sizeInBytes += file.getLength();
      }
    }
    return sizeInBytes;
  }
}<|MERGE_RESOLUTION|>--- conflicted
+++ resolved
@@ -136,11 +136,7 @@
       return -1;
     }
     if (tFile.isDirectory()) {
-<<<<<<< HEAD
       List<FileInfo> files = tachyonClient.listStatus(filePath);
-=======
-      List<ClientFileInfo> files = tachyonClient.listStatus(filePath);
->>>>>>> ac55a6ad
       Collections.sort(files);
       for (FileInfo file : files) {
         TachyonURI newPath = new TachyonURI(file.getPath());
