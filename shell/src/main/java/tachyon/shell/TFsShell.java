/*
 * Licensed to the University of California, Berkeley under one or more contributor license
 * agreements. See the NOTICE file distributed with this work for additional information regarding
 * copyright ownership. The ASF licenses this file to You under the Apache License, Version 2.0 (the
 * "License"); you may not use this file except in compliance with the License. You may obtain a
 * copy of the License at
 *
 * http://www.apache.org/licenses/LICENSE-2.0
 *
 * Unless required by applicable law or agreed to in writing, software distributed under the License
 * is distributed on an "AS IS" BASIS, WITHOUT WARRANTIES OR CONDITIONS OF ANY KIND, either express
 * or implied. See the License for the specific language governing permissions and limitations under
 * the License.
 */

package tachyon.shell;

import java.io.Closeable;
import java.io.File;
import java.io.FileInputStream;
import java.io.FileOutputStream;
import java.io.IOException;
import java.io.OutputStream;
import java.nio.ByteBuffer;
import java.nio.channels.FileChannel;
import java.text.DateFormat;
import java.text.SimpleDateFormat;
import java.util.Collections;
import java.util.Date;
import java.util.List;

import com.google.common.io.Closer;

import tachyon.Constants;
import tachyon.TachyonURI;
import tachyon.client.InStream;
import tachyon.client.OutStream;
import tachyon.client.ReadType;
import tachyon.client.TachyonFile;
import tachyon.client.TachyonFS;
import tachyon.client.WriteType;
import tachyon.conf.TachyonConf;
import tachyon.thrift.ClientBlockInfo;
import tachyon.thrift.ClientFileInfo;
import tachyon.thrift.FileDoesNotExistException;
import tachyon.util.FormatUtils;

/**
 * Class for handling command line inputs.
 */
public class TFsShell implements Closeable {
  /**
   * Main method, starts a new TFsShell
   *
   * @param argv [] Array of arguments given by the user's input from the terminal
   */
  public static void main(String[] argv) throws IOException {
    TFsShell shell = new TFsShell(new TachyonConf());
    int ret;
    try {
      ret = shell.run(argv);
    } finally {
      shell.close();
    }
    System.exit(ret);
  }

  private final Closer mCloser;
  private final TachyonConf mTachyonConf;

  public TFsShell(TachyonConf tachyonConf) {
    mTachyonConf = tachyonConf;
    mCloser = Closer.create();
  }

  @Override
  public void close() throws IOException {
    mCloser.close();
  }

  /**
   * Prints the file's contents to the console.
   *
   * @param argv [] Array of arguments given by the user's input from the terminal
   * @return 0 if command is successful, -1 if an error occurred.
   * @throws IOException
   */
  public int cat(String[] argv) throws IOException {
    if (argv.length != 2) {
      System.out.println("Usage: tfs cat <path>");
      return -1;
    }
    TachyonURI input = new TachyonURI(argv[1]);
    TachyonFS tachyonClient = createFS(input);
    List<TachyonURI> paths = TFsShellUtils.getTachyonURIs(tachyonClient, input);
    if (paths.size() == 0) {
      System.out.println(input + " does not exist.");
      return -1;
    }
    for (TachyonURI path : paths) {
      TachyonFile tFile = tachyonClient.getFile(path);
      
      if (tFile.isFile()) {
        InStream is = tFile.getInStream(ReadType.NO_CACHE);
        byte[] buf = new byte[512];
        try {
          int read = is.read(buf);
          while (read != -1) {
            System.out.write(buf, 0, read);
            read = is.read(buf);
          }
        } finally {
          is.close();
        }
      } else {
        System.out.println(path + " is not a file.");
        if (paths.size() == 1) { //I know this is ugly, but to keep the same behavior
          return -1; 
        }
      }
    }
    return 0;
  }

  /**
   * Copies a file or directory specified by argv from the local filesystem to the filesystem. Will
   * fail if the path given already exists in the filesystem.
   *
   * @param argv [] Array of arguments given by the user's input from the terminal
   * @return 0 if command is successful, -1 if an error occurred.
   * @throws IOException
   */
  public int copyFromLocal(String[] argv) throws IOException {
    if (argv.length != 3) {
      System.out.println("Usage: tfs copyFromLocal <src> <remoteDst>");
      return -1;
    }

    String srcPath = argv[1];
    TachyonURI dstPath = new TachyonURI(argv[2]);
    TachyonFS tachyonClient = createFS(dstPath);
    List<File> srcFiles = TFsShellUtils.getFiles(srcPath);
    if (srcFiles.size() == 0) {
      System.out.println("Local path " + srcPath + " does not exist.");
      return -1;
    }

    if (srcPath.contains("*") == false) {
      int ret = copyPath(srcFiles.get(0), tachyonClient, dstPath);
      if (ret == 0) {
        System.out.println("Copied " + srcPath + " to " + dstPath);
      }
      return ret;
    } else {
      TachyonFile dstFile = tachyonClient.getFile(dstPath);
      if (dstFile != null && dstFile.isDirectory() == false) {
        System.out.println("dst is not a directory.");
        return -1;
      }
      if (dstFile == null) {
        if (tachyonClient.mkdirs(dstPath, true) == false) {
          System.out.print("Fail to create directory: " + dstPath);
          return -1;
        } else {
          System.out.println("Create directory: " + dstPath);
        }
      }
      for (File srcFile : srcFiles) {
        copyPath(srcFile, tachyonClient, 
            new TachyonURI(dstPath.getPath() + "/" + srcFile.getName()));
      }
      return 0;
    }
  }

  private int copyPath(File src, TachyonFS tachyonClient, TachyonURI dstPath) throws IOException {
    if (!src.isDirectory()) {
      TachyonFile tFile = tachyonClient.getFile(dstPath);
      if (tFile != null && tFile.isDirectory()) {
        dstPath = dstPath.join(src.getName());
      }
      int fileId = tachyonClient.createFile(dstPath);
      if (fileId == -1) {
        return -1;
      }
      tFile = tachyonClient.getFile(fileId);
      Closer closer = Closer.create();
      try {
        WriteType writeType =
            mTachyonConf.getEnum(Constants.USER_DEFAULT_WRITE_TYPE, WriteType.CACHE_THROUGH);
        OutStream os = closer.register(tFile.getOutStream(writeType));
        FileInputStream in = closer.register(new FileInputStream(src));
        FileChannel channel = closer.register(in.getChannel());
        ByteBuffer buf = ByteBuffer.allocate(8 * Constants.MB);
        while (channel.read(buf) != -1) {
          buf.flip();
          os.write(buf.array(), 0, buf.limit());
        }
      } finally {
        closer.close();
      }
      return 0;
    } else {
      tachyonClient.mkdir(dstPath);
      for (String file : src.list()) {
        TachyonURI newPath = new TachyonURI(dstPath, new TachyonURI(file));
        File srcFile = new File(src, file);
        if (copyPath(srcFile, tachyonClient, newPath) == -1) {
          return -1;
        }
      }
    }
    return 0;
  }

  /**
   * Copies a file specified by argv from the filesystem to the local filesystem.
   *
   * @param argv [] Array of arguments given by the user's input from the terminal
   * @return 0 if command is successful, -1 if an error occurred.
   * @throws IOException
   */
  public int copyToLocal(String[] argv) throws IOException {
    if (argv.length != 3) {
      System.out.println("Usage: tfs copyToLocal <src> <localdst>");
      return -1;
    }

    TachyonURI srcPath = new TachyonURI(argv[1]);
    String dstPath = argv[2];
    File dst = new File(dstPath);
    TachyonFS tachyonClient = createFS(srcPath);

    List<TachyonURI> paths = TFsShellUtils.getTachyonURIs(tachyonClient, srcPath);
    if (paths.size() == 0) {
      System.out.println(srcPath + " does not exist.");
      return -1;
    }

    if (srcPath.containsWildcard() == false) {
      if (dst.isDirectory()) {
        copyToLocal(tachyonClient, srcPath, dst.getAbsolutePath() + "/" + srcPath.getName());
      } else {
        copyToLocal(tachyonClient, srcPath, dst.getAbsolutePath());
      }
    } else { 
      if (dst.exists() && dst.isDirectory() == false) {
        System.out.println("dst is not a directory.");
        return -1;
      } 
      if (dst.exists() == false) {
        if (dst.mkdirs() == false) {
          System.out.print("Fail to create directory: " + dst);
          return -1;
        } else {
          System.out.println("Create directory: " + dst);
        }
      }
      for (TachyonURI path : paths) {
        copyToLocal(tachyonClient, path, dst.getAbsolutePath() + "/" + path.getName());
      }
    }
    return 0;
  }

  public int copyToLocal(TachyonFS tachyonClient, TachyonURI srcPath, String dstPath)
      throws IOException {
    TachyonFile tFile = tachyonClient.getFile(srcPath);
    // tachyonClient.getFile() catches FileDoesNotExist exceptions and returns null
    if (tFile == null) {
      throw new IOException(srcPath.toString());
    }

    if (tFile.isDirectory()) {
      //make a local directory
      File dir = new File(dstPath);
      if (dir.exists() == false && dir.mkdirs() == false) {
        System.out.println("mkdirs failure for directory: " + dir.getAbsolutePath());
        return -1;
      } else {
        System.out.println("Create directory: " + dir.getAbsolutePath());
      }
      List<ClientFileInfo> files = tachyonClient.listStatus(srcPath);
      for (ClientFileInfo file : files) {
        copyToLocal(tachyonClient, 
            new TachyonURI(srcPath.getScheme(), srcPath.getAuthority(), file.getPath()), 
            dir.getAbsolutePath() + "/" + file.getName());
      }
    } else {
      Closer closer = Closer.create();
      try {
        InStream is = closer.register(tFile.getInStream(ReadType.NO_CACHE));
        FileOutputStream out = closer.register(new FileOutputStream(dstPath));
        byte[] buf = new byte[64 * Constants.MB];
        int t = is.read(buf);
        while (t != -1) {
          out.write(buf, 0, t);
          t = is.read(buf);
        }
        System.out.println("Copied " + srcPath + " to " + dstPath);
        return 0;
      } finally {
        closer.close();
      }
    }
    return 0;
  }

  /**
   * Displays the number of folders and files matching the specified prefix in argv.
   *
   * @param argv [] Array of arguments given by the user's input from the terminal
   * @return 0 if command is successful, -1 if an error occurred.
   * @throws IOException
   */
  public int count(String[] argv) throws IOException {
    if (argv.length != 2) {
      System.out.println("Usage: tfs count <path>");
      return -1;
    }
    TachyonURI path = new TachyonURI(argv[1]);
    if (path.containsWildcard()) {
      System.out.println("Wildcards are not supposed to be in the count command.");
      return -1;
    }
    try {
      long[] values = countHelper(path);
      String format = "%-25s%-25s%-15s%n";
      System.out.format(format, "File Count", "Folder Count", "Total Bytes");
      System.out.format(format, values[0], values[1], values[2]);
    } catch (FileDoesNotExistException e) {
      System.out.println(e.getMessage() + " does not exist.");
      return -1;
    }
    return 0;
  }

  private long[] countHelper(TachyonURI path) throws FileDoesNotExistException, IOException {
    TachyonFS tachyonClient = createFS(path);
    TachyonFile tFile = tachyonClient.getFile(path);
    if (tFile == null) {
      throw new FileDoesNotExistException(path.toString());
    }

    if (tFile.isFile()) {
      return new long[] {1L, 0L, tFile.length()};
    }

    long[] rtn = new long[] {0L, 1L, 0L};

    List<ClientFileInfo> files = tachyonClient.listStatus(path);
    Collections.sort(files);
    for (ClientFileInfo file : files) {
      long[] toAdd = countHelper(new TachyonURI(file.getPath()));
      rtn[0] += toAdd[0];
      rtn[1] += toAdd[1];
      rtn[2] += toAdd[2];
    }
    return rtn;
  }

  /**
   * Displays the file's all blocks info
   *
   * @param argv [] Array of arguments given by the user's input from the terminal
   * @return 0 if command is successful, -1 if an error occurred.
   * @throws IOException
   */
  public int fileinfo(String[] argv) throws IOException {
    if (argv.length != 2) {
      System.out.println("Usage: tfs fileinfo <path>");
      return -1;
    }
    TachyonURI input = new TachyonURI(argv[1]);
    TachyonFS tachyonClient = createFS(input);
    List<TachyonURI> paths = TFsShellUtils.getTachyonURIs(tachyonClient, input);
    if (paths.size() == 0) {
      System.out.println(input + " does not exist.");
      return -1;
    }
    for (TachyonURI path : paths) {
      int fileId = tachyonClient.getFileId(path);
      if (fileId == -1) {
        System.out.println(path + " does not exist.");
        return -1; // we never expect this to happen
      } else if (tachyonClient.isDirectory(fileId)) {
        System.out.println(path + " is a directory.");
        continue;
      }
      List<ClientBlockInfo> blocks = tachyonClient.getFileBlocks(fileId);
      System.out.println(path + " with file id " + fileId + " has the following blocks: ");
      for (ClientBlockInfo block : blocks) {
        System.out.println(block);
      }
    }
    return 0;
  }

  /**
   * Displays a list of hosts that have the file specified in argv stored.
   *
   * @param argv [] Array of arguments given by the user's input from the terminal
   * @return 0 if command is successful, -1 if an error occurred.
   * @throws IOException
   */
  public int location(String[] argv) throws IOException {
    if (argv.length != 2) {
      System.out.println("Usage: tfs location <path>");
      return -1;
    }
    TachyonURI input = new TachyonURI(argv[1]);
    TachyonFS tachyonClient = createFS(input);
    List<TachyonURI> paths = TFsShellUtils.getTachyonURIs(tachyonClient, input);
    if (paths.size() == 0) {
      System.out.println(input + " does not exist.");
      return -1;
    }
    for (TachyonURI path : paths) {
      int fileId = tachyonClient.getFileId(path);
      if (fileId == -1) {
        System.out.println(path + " does not exist.");
        return -1; // we never expect this to happen
      } else if (tachyonClient.isDirectory(fileId)) {
        System.out.println(path + " is a directory.");
        continue;
      }
      List<String> hosts = tachyonClient.getFile(fileId).getLocationHosts();
      System.out.println(path + " with file id " + fileId + " is on nodes: ");
      for (String host : hosts) {
        System.out.println(host);
      }
    }
    return 0;
  }

  /**
   * Displays information for all directories and files directly under the path specified in argv.
   *
   * @param argv [] Array of arguments given by the user's input from the terminal
   * @return 0 if command is successful, -1 if an error occurred.
   * @throws IOException
   */
  public int ls(String[] argv) throws IOException {
    if (argv.length != 2) {
      System.out.println("Usage: tfs ls <path>");
      return -1;
    }
    String format = "%-10s%-25s%-15s%-5s%n";
    TachyonURI input = new TachyonURI(argv[1]);
    TachyonFS tachyonClient = createFS(input);
    List<TachyonURI> paths = TFsShellUtils.getTachyonURIs(tachyonClient, input);
    if (paths.size() == 0) {
      System.out.println(input + " does not exist.");
      return  -1;
    }
    for (TachyonURI path : paths) {
      //This is probably not an expected behavior
      List<ClientFileInfo> files = tachyonClient.listStatus(path);
      Collections.sort(files);
      for (ClientFileInfo file : files) {
        String inMemory = "";
        if (!file.isFolder) {
          if (100 == file.inMemoryPercentage) {
            inMemory = "In Memory";
          } else {
            inMemory = "Not In Memory";
          }
        }
        System.out.format(format, CommonUtils.getSizeFromBytes(file.getLength()),
            convertMsToDate(file.getCreationTimeMs()), inMemory, file.getPath());
      }
<<<<<<< HEAD
=======
      System.out.format(format, FormatUtils.getSizeFromBytes(file.getLength()),
          convertMsToDate(file.getCreationTimeMs()), inMemory, file.getPath());
>>>>>>> 3b538aca
    }
    return 0;
  }

  public static String convertMsToDate(long Millis) {
    DateFormat formatter = new SimpleDateFormat("MM-dd-yyyy HH:mm:ss:SSS");
    return formatter.format(new Date(Millis));
  }

  /**
   * Displays information for all directories and files under the path specified in argv
   * recursively.
   *
   * @param argv [] Array of arguments given by the user's input from the terminal
   * @return 0 if command is successful, -1 if an error occurred.
   * @throws IOException
   */
  public int lsr(String[] argv) throws IOException {
    if (argv.length != 2) {
      System.out.println("Usage: tfs lsr <path>");
      return -1;
    }
    String format = "%-10s%-25s%-15s%-5s%n";
    TachyonURI input = new TachyonURI(argv[1]);
    TachyonFS tachyonClient = createFS(input);
    List<TachyonURI> paths = TFsShellUtils.getTachyonURIs(tachyonClient, input);
    if (paths.size() == 0) {
      System.out.println(input + " does not exist.");
      return  -1;
    }
    for (TachyonURI path : paths) {
      List<ClientFileInfo> files = tachyonClient.listStatus(path);
      Collections.sort(files);
      
      for (ClientFileInfo file : files) {
        String inMemory = "";
        if (!file.isFolder) {
          if (100 == file.inMemoryPercentage) {
            inMemory = "In Memory";
          } else {
            inMemory = "Not In Memory";
          }
        }
        System.out.format(format, CommonUtils.getSizeFromBytes(file.getLength()),
            convertMsToDate(file.getCreationTimeMs()), inMemory, file.getPath());
        if (file.isFolder) {
          lsr(new String[] {"lsr", file.getPath()});
        }
<<<<<<< HEAD
=======
      }
      System.out.format(format, FormatUtils.getSizeFromBytes(file.getLength()),
          convertMsToDate(file.getCreationTimeMs()), inMemory, file.getPath());
      if (file.isFolder) {
        lsr(new String[] {"lsr", file.getPath()});
>>>>>>> 3b538aca
      }
    }
    return 0;
  }

  /**
   * Creates a new directory specified by the path in argv, including any parent folders that are
   * required. This method fails if a directory or file with the same path already exists.
   *
   * @param argv [] Array of arguments given by the user's input from the terminal
   * @return 0 if command is successful, -1 if an error occurred.
   * @throws IOException
   */
  public int mkdir(String[] argv) throws IOException {
    if (argv.length != 2) {
      System.out.println("Usage: tfs mkdir <path>");
      return -1;
    }
    TachyonURI path = new TachyonURI(argv[1]);
    TachyonFS tachyonClient = createFS(path);
    if (tachyonClient.mkdir(path)) {
      System.out.println("Successfully created directory " + path);
      return 0;
    } else {
      return -1;
    }
  }

  /**
   * get number of bytes used in the TachyonFS
   *
   * @param argv [] Array of arguments given by the user's input from the terminal
   * @return 0 if command is successful, -1 if an error occurred.
   * @throws IOException
   */
  public int getUsedBytes(String[] argv) throws IOException {
    if (argv.length != 1) {
      System.out.println("Usage: tfs getUsedBytes");
      return -1;
    }
    TachyonURI path = new TachyonURI(TachyonURI.SEPARATOR);
    TachyonFS tachyonClient = createFS(path);
    long usedBytes = tachyonClient.getUsedBytes();
    if (usedBytes == -1) {
      return -1;
    }
    System.out.println("Used Bytes: " + usedBytes);
    return 0;
  }

  /**
   * Get the capacity of the TachyonFS
   *
   * @param argv [] Array of arguments given by the user's input from the terminal
   * @return 0 if command is successful, -1 if an error occurred.
   * @throws IOException
   */
  public int getCapacityBytes(String[] argv) throws IOException {
    if (argv.length != 1) {
      System.out.println("Usage: tfs getCapacityBytes");
      return -1;
    }
    TachyonURI path = new TachyonURI(TachyonURI.SEPARATOR);
    TachyonFS tachyonClient = createFS(path);
    long capacityBytes = tachyonClient.getCapacityBytes();
    if (capacityBytes == -1) {
      return -1;
    }
    System.out.println("Capacity Bytes: " + capacityBytes);
    return 0;
  }

  /**
   * Pins the given file or folder (recursively pinning all children if a folder). Pinned files are
   * never evicted from memory.
   *
   * @param argv [] Array of arguments given by the user's input from the terminal
   * @return 0 if command is successful, -1 if an error occurred.
   * @throws IOException
   */
  public int pin(String[] argv) throws IOException {
    if (argv.length != 2) {
      System.out.println("Usage: tfs pin <path>");
      return -1;
    }
    TachyonURI input = new TachyonURI(argv[1]);
    TachyonFS tachyonClient = createFS(input);
    List<TachyonURI> paths = TFsShellUtils.getTachyonURIs(tachyonClient, input);
    if (paths.size() == 0) {
      System.out.println(input + " does not exist.");
      return -1;
    }
    for (TachyonURI path : paths) {
      int fileId = tachyonClient.getFileId(path);
      try {
        tachyonClient.pinFile(fileId);
        System.out.println("File '" + path + "' was successfully pinned.");
      } catch (Exception e) {
        e.printStackTrace();
        System.out.println("File '" + path + "' could not be pinned.");
      }
    }
    return 0;
  }

  /**
   * Method which prints the method to use all the commands.
   */
  public void printUsage() {
    System.out.println("Usage: java TFsShell");
    System.out.println("       [cat <path>]");
    System.out.println("       [count <path>]");
    System.out.println("       [ls <path>]");
    System.out.println("       [lsr <path>]");
    System.out.println("       [mkdir <path>]");
    System.out.println("       [rm <path>]");
    System.out.println("       [rmr <path>]");
    System.out.println("       [tail <path>]");
    System.out.println("       [touch <path>]");
    System.out.println("       [mv <src> <dst>]");
    System.out.println("       [copyFromLocal <src> <remoteDst>]");
    System.out.println("       [copyToLocal <src> <localDst>]");
    System.out.println("       [fileinfo <path>]");
    System.out.println("       [location <path>]");
    System.out.println("       [report <path>]");
    System.out.println("       [request <tachyonaddress> <dependencyId>]");
    System.out.println("       [pin <path>]");
    System.out.println("       [unpin <path>]");
    System.out.println("       [free <file path|folder path>]");
    System.out.println("       [getUsedBytes]");
    System.out.println("       [getCapacityBytes]");
    System.out.println("       [du <path>]");
  }

  /**
   * Renames a file or directory specified by argv. Will fail if the new path name already exists.
   *
   * @param argv [] Array of arguments given by the user's input from the terminal
   * @return 0 if command is successful, -1 if an error occurred.
   * @throws IOException
   */
  public int rename(String[] argv) throws IOException {
    if (argv.length != 3) {
      System.out.println("Usage: tfs mv <src> <dst>");
      return -1;
    }
    TachyonURI srcPath = new TachyonURI(argv[1]);
    if (srcPath.containsWildcard()) {
      System.out.println("The mv command does not support wildcards");
      return -1;
    }
    TachyonURI dstPath = new TachyonURI(argv[2]);
    TachyonFS tachyonClient = createFS(srcPath);
    if (tachyonClient.rename(srcPath, dstPath)) {
      System.out.println("Renamed " + srcPath + " to " + dstPath);
      return 0;
    } else {
      System.out.println("mv: Failed to rename " + srcPath + " to " + dstPath);
      return -1;
    }
  }

  public int report(String[] argv) throws IOException {
    if (argv.length != 2) {
      System.out.println("Usage: tfs report <path>");
      return -1;
    }
    TachyonURI input = new TachyonURI(argv[1]);
    TachyonFS tachyonClient = createFS(input);
    List<TachyonURI> paths = TFsShellUtils.getTachyonURIs(tachyonClient, input);
    if (paths.size() == 0) {
      System.out.println(input + " does not exist.");
      return -1;
    }
    for (TachyonURI path : paths) {
      int fileId = tachyonClient.getFileId(path);
      tachyonClient.reportLostFile(fileId);
      System.out.println(path + " with file id " + fileId + " has reported been report lost.");
    }
    return 0;
  }

  public int request(String[] argv) throws IOException {
    if (argv.length != 3) {
      System.out.println("Usage: tfs request <tachyonaddress> <dependencyId>");
      return -1;
    }
    TachyonURI path = new TachyonURI(argv[1]);
    int depId = Integer.parseInt(argv[2]);
    TachyonFS tachyonClient = createFS(path);
    tachyonClient.requestFilesInDependency(depId);
    System.out.println("Dependency with ID " + depId + " has been requested.");
    return 0;
  }

  /**
   * Removes the file specified by argv.
   *
   * @param argv [] Array of arguments given by the user's input from the terminal
   * @return 0 if command is successful, -1 if an error occurred.
   * @throws IOException
   */
  public int rm(String[] argv) throws IOException {
    if (argv.length != 2) {
      System.out.println("Usage: tfs rm <path>");
      return -1;
    }
    TachyonURI input = new TachyonURI(argv[1]);
    TachyonFS tachyonClient = createFS(input);
    List<TachyonURI> paths = TFsShellUtils.getTachyonURIs(tachyonClient, input);
    if (paths.size() == 0) {
      System.out.println("rm: cannot remove '" + input + "': No such file or directory");
      return -1;
    }
    for (TachyonURI path : paths) {   
      TachyonFile tFile = tachyonClient.getFile(path);
      if (tFile == null) {
        System.out.println("rm: cannot remove '" + path + "': No such file or directory");
        continue;
      }
      if (tFile.isDirectory()) {
        System.out.println("rm: cannot remove directory: " + path + ", please try rmr <path>");
        continue;
      }
      if (tachyonClient.delete(path, false)) {
        System.out.println(path + " has been removed");
      } else {
        System.out.println("rm: fail to remove " + path);
      }
    }
    return 0;
  }

  /**
   * Removes the file or directory specified by argv. Will remove all files and directories in the
   * directory if a directory is specified.
   *
   * @param argv [] Array of arguments given by the user's input from the terminal
   * @return 0 if command is successful, -1 if an error occurred.
   * @throws IOException
   */
  public int rmr(String[] argv) throws IOException {
    if (argv.length != 2) {
      System.out.println("Usage: tfs rmr <path>");
      return -1;
    }
    TachyonURI input = new TachyonURI(argv[1]);
    TachyonFS tachyonClient = createFS(input);
    List<TachyonURI> paths = TFsShellUtils.getTachyonURIs(tachyonClient, input);
    if (paths.size() == 0) {
      System.out.println(input + " does not exist.");
      return -1;
    }
    for (TachyonURI path : paths) {
      if (tachyonClient.delete(path, true)) {
        System.out.println(path + " has been removed");
      } else {
        System.out.println(path + " cannot be removed");
        continue;
      }
    }
    return 0;
  }

  /**
   * Displays the size of a file or a directory specified by argv.
   *
   * @param argv [] Array of arguments given by the user's input from the terminal
   * @return 0 if command is successful, -1 if an error occurred.
   * @throws IOException
   */
  public int du(String[] argv) throws IOException {
    if (argv.length != 2) {
      System.out.println("Usage: tfs du <path>");
      return -1;
    }
    TachyonURI path = new TachyonURI(argv[1]);
    TachyonFS tachyonClient = createFS(path);
    if (tachyonClient.exist(path)) {
      long sizeInBytes = getFileOrFolderSize(tachyonClient, path);
      System.out.println(path + " is " + sizeInBytes + " bytes");
    } else {
      System.out.println(path + " does not exist");
    }
    return 0;
  }

  /**
   * Method which determines how to handle the user's request, will display usage help to the user
   * if command format is incorrect.
   *
   * @param argv [] Array of arguments given by the user's input from the terminal
   * @return 0 if command is successful, -1 if an error occurred
   */
  public int run(String[] argv) {
    if (argv.length == 0) {
      printUsage();
      return -1;
    }

    String cmd = argv[0];
    int exitCode = -1;
    try {
      if (cmd.equals("cat")) {
        exitCode = cat(argv);
      } else if (cmd.equals("count")) {
        exitCode = count(argv);
      } else if (cmd.equals("ls")) {
        exitCode = ls(argv);
      } else if (cmd.equals("lsr")) {
        exitCode = lsr(argv);
      } else if (cmd.equals("mkdir")) {
        exitCode = mkdir(argv);
      } else if (cmd.equals("getUsedBytes")) {
        exitCode = getUsedBytes(argv);
      } else if (cmd.equals("getCapacityBytes")) {
        exitCode = getCapacityBytes(argv);
      } else if (cmd.equals("rm")) {
        exitCode = rm(argv);
      } else if (cmd.equals("rmr")) {
        exitCode = rmr(argv);
      } else if (cmd.equals("tail")) {
        exitCode = tail(argv);
      } else if (cmd.equals("mv")) {
        exitCode = rename(argv);
      } else if (cmd.equals("touch")) {
        exitCode = touch(argv);
      } else if (cmd.equals("copyFromLocal")) {
        exitCode = copyFromLocal(argv);
      } else if (cmd.equals("copyToLocal")) {
        exitCode = copyToLocal(argv);
      } else if (cmd.equals("fileinfo")) {
        exitCode = fileinfo(argv);
      } else if (cmd.equals("location")) {
        exitCode = location(argv);
      } else if (cmd.equals("report")) {
        exitCode = report(argv);
      } else if (cmd.equals("request")) {
        exitCode = request(argv);
      } else if (cmd.equals("pin")) {
        exitCode = pin(argv);
      } else if (cmd.equals("unpin")) {
        exitCode = unpin(argv);
      } else if (cmd.equals("free")) {
        exitCode = free(argv);
      } else if (cmd.equals("du")) {
        exitCode = du(argv);
      } else {
        printUsage();
        return -1;
      }
    } catch (IOException ioe) {
      System.out.println(ioe.getMessage());
    }

    return exitCode;
  }

  /**
   * Prints the file's last 1KB of contents to the console.
   *
   * @param argv [] Array of arguments given by the user's input from the terminal
   * @return 0 if command is successful, -1 if an error occurred.f
   * @throws IOException
   */
  public int tail(String[] argv) throws IOException {
    if (argv.length != 2) {
      System.out.println("Usage: tfs tail <path>");
      return -1;
    }
    TachyonURI input = new TachyonURI(argv[1]);
    TachyonFS tachyonClient = createFS(input);
    List<TachyonURI> paths = TFsShellUtils.getTachyonURIs(tachyonClient, input);
    if (paths.size() == 0) {
      System.out.println(input + " does not exist.");
      return -1;
    }
    for (TachyonURI path : paths) {
      TachyonFile tFile = tachyonClient.getFile(path);
      if (tFile.isFile()) {
        InStream is = tFile.getInStream(ReadType.NO_CACHE);
        try {
          byte[] buf = new byte[Constants.KB];
          long bytesToRead = 0L;
          if (tFile.length() > Constants.KB) {
            bytesToRead = Constants.KB;
          } else {
            bytesToRead = tFile.length();
          }
          is.skip(tFile.length() - bytesToRead);
          int read = is.read(buf);
          if (read != -1) {
            System.out.write(buf, 0, read);
          }
        } finally {
          is.close();
        }
      } else {
        System.out.println(path + " is not a file.");
      }
    }
    return 0;
  }

  /**
   * Creates a 0 byte file specified by argv.
   *
   * @param argv [] Array of arguments given by the user's input from the terminal
   * @return 0 if command if successful, -1 if an error occurred.
   * @throws IOException
   */
  public int touch(String[] argv) throws IOException {
    if (argv.length != 2) {
      System.out.println("Usage: tfs touch <path>");
      return -1;
    }
    TachyonURI path = new TachyonURI(argv[1]);
    if (path.containsWildcard()) {
      System.out.println("Wildcard is not suppoted in the touch command, as this command is used" 
          + " for creating 0-byte files");
      return -1;
    }
    TachyonFS tachyonClient = createFS(path);
    TachyonFile tFile = tachyonClient.getFile(tachyonClient.createFile(path));
    OutputStream out = tFile.getOutStream(WriteType.THROUGH);
    out.close();
    System.out.println(path + " has been created");
    return 0;
  }

  /**
   * Unpins the given file or folder (recursively unpinning all children if a folder). Pinned files
   * are never evicted from memory, so this method will allow such files to be evicted.
   *
   * @param argv [] Array of arguments given by the user's input from the terminal
   * @return 0 if command is successful, -1 if an error occurred.
   * @throws IOException
   */
  public int unpin(String[] argv) throws IOException {
    if (argv.length != 2) {
      System.out.println("Usage: tfs unpin <path>");
      return -1;
    }
    TachyonURI input = new TachyonURI(argv[1]);
    TachyonFS tachyonClient = createFS(input);
    List<TachyonURI> paths = TFsShellUtils.getTachyonURIs(tachyonClient, input);
    if (paths.size() == 0) {
      System.out.println(input + " does not exist.");
      return -1;
    }
    for (TachyonURI path : paths) {
      int fileId = tachyonClient.getFileId(path);
      try {
        tachyonClient.unpinFile(fileId);
        System.out.println("File '" + path + "' was successfully unpinned.");
      } catch (Exception e) {
        e.printStackTrace();
        System.out.println("File '" + path + "' could not be unpinned.");
      }
    }
    return 0;
  }

  /**
   * Free the file or Folder from tachyon in-memory specified by argv
   *
   * @param argv [] Array of arguments given by the user's input from the terminal
   * @return 0 if command if successful, -1 if an error occurred.
   * @throws IOException
   */
  public int free(String[] argv) throws IOException {
    if (argv.length != 2) {
      System.out.println("Usage: tfs free <file path | folder path>");
      return -1;
    }
    TachyonURI input = new TachyonURI(argv[1]);
    TachyonFS tachyonClient = createFS(input);
    List<TachyonURI> paths = TFsShellUtils.getTachyonURIs(tachyonClient, input);
    if (paths.size() == 0) {
      System.out.println(input + " does not exist.");
      return -1;
    }
    for (TachyonURI path : paths) {
      System.out.println(path);
      if (tachyonClient.freepath(path, true)) {
        System.out.println(path + " was successfully freed from memory.");
      } else {
        System.out.println(path + " cannot be freed from memory.");
      }
    }
    return 0;
  }

  /**
   * Creates a new TachyonFS and registers it with {@link #mCloser}
   */
  private TachyonFS createFS(final TachyonURI path) throws IOException {
    String qualifiedPath = TFsShellUtils.validatePath(path.toString(), mTachyonConf);
    TachyonFS tachyonFS = TachyonFS.get(new TachyonURI(qualifiedPath), mTachyonConf);
    return mCloser.register(tachyonFS);
  }

  /**
   * Calculates the size of a path (file or folder) specified by a TachyonURI.
   *
   * @param tachyonFS A TachyonFS
   * @param path A TachyonURI denoting the path
   * @return total size of the specified path in byte.
   * @throws IOException
   */
  private long getFileOrFolderSize(TachyonFS tachyonFS, TachyonURI path) throws IOException {
    long sizeInBytes = 0;
    List<ClientFileInfo> files = tachyonFS.listStatus(path);
    for (ClientFileInfo file : files) {
      if (file.isFolder) {
        TachyonURI subFolder = new TachyonURI(file.getPath());
        sizeInBytes += getFileOrFolderSize(tachyonFS, subFolder);
      } else {
        sizeInBytes += file.getLength();
      }
    }
    return sizeInBytes;
  }
}<|MERGE_RESOLUTION|>--- conflicted
+++ resolved
@@ -466,14 +466,9 @@
             inMemory = "Not In Memory";
           }
         }
-        System.out.format(format, CommonUtils.getSizeFromBytes(file.getLength()),
+        System.out.format(format, FormatUtils.getSizeFromBytes(file.getLength()),
             convertMsToDate(file.getCreationTimeMs()), inMemory, file.getPath());
       }
-<<<<<<< HEAD
-=======
-      System.out.format(format, FormatUtils.getSizeFromBytes(file.getLength()),
-          convertMsToDate(file.getCreationTimeMs()), inMemory, file.getPath());
->>>>>>> 3b538aca
     }
     return 0;
   }
@@ -517,19 +512,11 @@
             inMemory = "Not In Memory";
           }
         }
-        System.out.format(format, CommonUtils.getSizeFromBytes(file.getLength()),
+        System.out.format(format, FormatUtils.getSizeFromBytes(file.getLength()),
             convertMsToDate(file.getCreationTimeMs()), inMemory, file.getPath());
         if (file.isFolder) {
           lsr(new String[] {"lsr", file.getPath()});
         }
-<<<<<<< HEAD
-=======
-      }
-      System.out.format(format, FormatUtils.getSizeFromBytes(file.getLength()),
-          convertMsToDate(file.getCreationTimeMs()), inMemory, file.getPath());
-      if (file.isFolder) {
-        lsr(new String[] {"lsr", file.getPath()});
->>>>>>> 3b538aca
       }
     }
     return 0;
