/*
 * The Alluxio Open Foundation licenses this work under the Apache License, version 2.0
 * (the "License"). You may not use this work except in compliance with the License, which is
 * available at www.apache.org/licenses/LICENSE-2.0
 *
 * This software is distributed on an "AS IS" basis, WITHOUT WARRANTIES OR CONDITIONS OF ANY KIND,
 * either express or implied, as more fully set forth in the License.
 *
 * See the NOTICE file distributed with this work for information regarding copyright ownership.
 */

package alluxio.worker;

import alluxio.common.RpcPortHealthCheckClient;
import alluxio.conf.AlluxioConfiguration;
import alluxio.grpc.ServiceType;
import alluxio.retry.RetryPolicy;

import org.slf4j.Logger;
import org.slf4j.LoggerFactory;

import java.net.InetSocketAddress;
import java.util.function.Supplier;

/**
 * WorkerHealthCheckClient check if worker is serving RPC.
 */
public class WorkerHealthCheckClient extends RpcPortHealthCheckClient {
  private static final Logger LOG =
      LoggerFactory.getLogger(alluxio.worker.WorkerHealthCheckClient.class);

  /**
   * Creates a worker health check client.
   *
   * @param workerAddress The potential job_worker address
   * @param retryPolicySupplier the retry policy supplier
   * @param alluxioConf Alluxio configuration
   */
  public WorkerHealthCheckClient(InetSocketAddress workerAddress,
      Supplier<RetryPolicy> retryPolicySupplier, AlluxioConfiguration alluxioConf) {
<<<<<<< HEAD
    // TODO(ggezer) Send a valid value after FSWorker implementation.
    super(workerAddress, ServiceType.UNKNOWN_SERVICE, retryPolicySupplier, alluxioConf);
=======
    super(jobWorkerAddress, ServiceType.FILE_SYSTEM_WORKER_WORKER_SERVICE, retryPolicySupplier,
        alluxioConf);
>>>>>>> 879799eb
  }
}<|MERGE_RESOLUTION|>--- conflicted
+++ resolved
@@ -38,12 +38,7 @@
    */
   public WorkerHealthCheckClient(InetSocketAddress workerAddress,
       Supplier<RetryPolicy> retryPolicySupplier, AlluxioConfiguration alluxioConf) {
-<<<<<<< HEAD
-    // TODO(ggezer) Send a valid value after FSWorker implementation.
-    super(workerAddress, ServiceType.UNKNOWN_SERVICE, retryPolicySupplier, alluxioConf);
-=======
-    super(jobWorkerAddress, ServiceType.FILE_SYSTEM_WORKER_WORKER_SERVICE, retryPolicySupplier,
+    super(workerAddress, ServiceType.FILE_SYSTEM_WORKER_WORKER_SERVICE, retryPolicySupplier,
         alluxioConf);
->>>>>>> 879799eb
   }
 }