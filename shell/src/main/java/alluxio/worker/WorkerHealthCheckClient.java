/*
 * The Alluxio Open Foundation licenses this work under the Apache License, version 2.0
 * (the "License"). You may not use this work except in compliance with the License, which is
 * available at www.apache.org/licenses/LICENSE-2.0
 *
 * This software is distributed on an "AS IS" basis, WITHOUT WARRANTIES OR CONDITIONS OF ANY KIND,
 * either express or implied, as more fully set forth in the License.
 *
 * See the NOTICE file distributed with this work for information regarding copyright ownership.
 */

package alluxio.worker;

import alluxio.common.RpcPortHealthCheckClient;
import alluxio.conf.AlluxioConfiguration;
import alluxio.grpc.ServiceType;
import alluxio.retry.RetryPolicy;

import org.slf4j.Logger;
import org.slf4j.LoggerFactory;

import java.net.InetSocketAddress;
import java.util.function.Supplier;

/**
 * WorkerHealthCheckClient check if worker is serving RPC.
 */
public class WorkerHealthCheckClient extends RpcPortHealthCheckClient {
  private static final Logger LOG =
      LoggerFactory.getLogger(alluxio.worker.WorkerHealthCheckClient.class);

  /**
   * Creates a worker health check client.
   *
   * @param workerAddress The potential job_worker address
   * @param retryPolicySupplier the retry policy supplier
   * @param alluxioConf Alluxio configuration
   */
  public WorkerHealthCheckClient(InetSocketAddress workerAddress,
      Supplier<RetryPolicy> retryPolicySupplier, AlluxioConfiguration alluxioConf) {
<<<<<<< HEAD
    super(jobWorkerAddress, ServiceType.FILE_SYSTEM_WORKER_WORKER_SERVICE, retryPolicySupplier,
=======
    super(workerAddress, ServiceType.FILE_SYSTEM_WORKER_WORKER_SERVICE, retryPolicySupplier,
>>>>>>> 60b1ac69
        alluxioConf);
  }
}<|MERGE_RESOLUTION|>--- conflicted
+++ resolved
@@ -38,11 +38,7 @@
    */
   public WorkerHealthCheckClient(InetSocketAddress workerAddress,
       Supplier<RetryPolicy> retryPolicySupplier, AlluxioConfiguration alluxioConf) {
-<<<<<<< HEAD
-    super(jobWorkerAddress, ServiceType.FILE_SYSTEM_WORKER_WORKER_SERVICE, retryPolicySupplier,
-=======
     super(workerAddress, ServiceType.FILE_SYSTEM_WORKER_WORKER_SERVICE, retryPolicySupplier,
->>>>>>> 60b1ac69
         alluxioConf);
   }
 }