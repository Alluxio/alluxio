--- conflicted
+++ resolved
@@ -177,11 +177,7 @@
 
   /**
    * Runnable for checking if the AlluxioMaster process are running in all the masters hosts.
-<<<<<<< HEAD
-   * This includes both primary and stand-by masters.
-=======
    * This includes both primary and standby masters.
->>>>>>> 8dbf755d
    */
   public final class ProcessCheckRunnable implements Runnable {
 
