/*
 * The Alluxio Open Foundation licenses this work under the Apache License, version 2.0
 * (the "License"). You may not use this work except in compliance with the License, which is
 * available at www.apache.org/licenses/LICENSE-2.0
 *
 * This software is distributed on an "AS IS" basis, WITHOUT WARRANTIES OR CONDITIONS OF ANY KIND,
 * either express or implied, as more fully set forth in the License.
 *
 * See the NOTICE file distributed with this work for information regarding copyright ownership.
 */

package alluxio.cli.fsadmin.journal;

import alluxio.cli.fsadmin.command.AbstractFsAdminCommand;
import alluxio.cli.fsadmin.command.Context;
import alluxio.client.journal.JournalMasterClient;
import alluxio.conf.AlluxioConfiguration;
import alluxio.exception.ExceptionMessage;
import alluxio.exception.status.AlluxioStatusException;
import alluxio.exception.status.InvalidArgumentException;
import alluxio.grpc.GetQuorumInfoPResponse;
import alluxio.grpc.NetAddress;
import alluxio.grpc.QuorumServerInfo;
import alluxio.util.CommonUtils;
import alluxio.util.WaitForOptions;

import com.google.common.annotations.VisibleForTesting;
import org.apache.commons.cli.CommandLine;
import org.apache.commons.cli.Options;

import java.io.IOException;
<<<<<<< HEAD
import java.util.Optional;
=======
import java.net.InetSocketAddress;
import java.util.concurrent.TimeoutException;
>>>>>>> 8eb180b2

/**
 * Command for transferring the leadership to another master within a quorum.
 */
public class QuorumElectCommand extends AbstractFsAdminCommand {

  public static final String ADDRESS_OPTION_NAME = "address";

  public static final String TRANSFER_SUCCESS = "Successfully elected %s as the new leader";
  public static final String TRANSFER_FAILED = "Failed to elect %s as the new leader: %s";

  /**
   * @param context fsadmin command context
   * @param alluxioConf Alluxio configuration
   */
  public QuorumElectCommand(Context context, AlluxioConfiguration alluxioConf) {
    super(context);
  }

  /**
   * @return command's description
   */
  @VisibleForTesting
  public static String description() {
    return "Transfers leadership of the quorum to the master located at <hostname>:<port>";
  }

  @Override
  public int run(CommandLine cl) throws IOException {
    JournalMasterClient jmClient = mMasterJournalMasterClient;
    String serverAddress = cl.getOptionValue(ADDRESS_OPTION_NAME);
    NetAddress address = QuorumCommand.stringToAddress(serverAddress);
<<<<<<< HEAD
    jmClient.transferLeadership(address);
    boolean success = true;
    // wait for confirmation of leadership transfer
    try {
      CommonUtils.waitFor("Waiting for leadership transfer to finalize", () -> {
        try {
          GetQuorumInfoPResponse quorumInfo = jmClient.getQuorumInfo();

          Optional<QuorumServerInfo>
                  leadingMasterInfoOpt = quorumInfo.getServerInfoList().stream()
                  .filter(QuorumServerInfo::getIsLeader).findFirst();
          NetAddress leaderAddress = leadingMasterInfoOpt.isPresent()
                  ? leadingMasterInfoOpt.get().getServerAddress() : null;
          return leaderAddress.equals(address);
        } catch (AlluxioStatusException e) {
          return false;
        }
      });
=======
    MasterInquireClient inquireClient = MasterInquireClient.Factory
            .create(mConf, FileSystemContext.create(mConf).getClientContext().getUserState());
    try {
      jmClient.transferLeadership(address);
      // wait for confirmation of leadership transfer
      final int TIMEOUT_3MIN = 3 * 60 * 1000; // in milliseconds
      CommonUtils.waitFor("Waiting for election to finalize", () -> {
        try {
          InetSocketAddress leaderAddress = inquireClient.getPrimaryRpcAddress();
          return leaderAddress.getHostName().equals(address.getHost());
        } catch (UnavailableException e) {
          return false;
        }
      }, WaitForOptions.defaults().setTimeoutMs(TIMEOUT_3MIN));

>>>>>>> 8eb180b2
      mPrintStream.println(String.format(TRANSFER_SUCCESS, serverAddress));
      return 0;
    } catch (AlluxioStatusException e) {
      mPrintStream.println(String.format(TRANSFER_FAILED, serverAddress, e.getMessage()));
    } catch (InterruptedException | TimeoutException e) {
      mPrintStream.println(String.format(TRANSFER_FAILED, serverAddress, "the election was "
              + "initiated but never completed"));
    }
    return -1;
  }

  @Override
  public void validateArgs(CommandLine cl) throws InvalidArgumentException {
    if (!cl.hasOption(ADDRESS_OPTION_NAME)) {
      throw new InvalidArgumentException(ExceptionMessage.INVALID_OPTION
              .getMessage(String.format("[%s]", ADDRESS_OPTION_NAME)));
    }
  }

  @Override
  public String getCommandName() {
    return "elect";
  }

  @Override
  public String getUsage() {
    return String.format("%s -%s <HOSTNAME:PORT>", getCommandName(), ADDRESS_OPTION_NAME);
  }

  @Override
  public String getDescription() {
    return description();
  }

  @Override
  public Options getOptions() {
    return new Options().addOption(ADDRESS_OPTION_NAME, true,
            "Server address that will take over as leader");
  }
}<|MERGE_RESOLUTION|>--- conflicted
+++ resolved
@@ -29,12 +29,8 @@
 import org.apache.commons.cli.Options;
 
 import java.io.IOException;
-<<<<<<< HEAD
 import java.util.Optional;
-=======
-import java.net.InetSocketAddress;
 import java.util.concurrent.TimeoutException;
->>>>>>> 8eb180b2
 
 /**
  * Command for transferring the leadership to another master within a quorum.
@@ -67,42 +63,25 @@
     JournalMasterClient jmClient = mMasterJournalMasterClient;
     String serverAddress = cl.getOptionValue(ADDRESS_OPTION_NAME);
     NetAddress address = QuorumCommand.stringToAddress(serverAddress);
-<<<<<<< HEAD
-    jmClient.transferLeadership(address);
-    boolean success = true;
-    // wait for confirmation of leadership transfer
-    try {
-      CommonUtils.waitFor("Waiting for leadership transfer to finalize", () -> {
-        try {
-          GetQuorumInfoPResponse quorumInfo = jmClient.getQuorumInfo();
-
-          Optional<QuorumServerInfo>
-                  leadingMasterInfoOpt = quorumInfo.getServerInfoList().stream()
-                  .filter(QuorumServerInfo::getIsLeader).findFirst();
-          NetAddress leaderAddress = leadingMasterInfoOpt.isPresent()
-                  ? leadingMasterInfoOpt.get().getServerAddress() : null;
-          return leaderAddress.equals(address);
-        } catch (AlluxioStatusException e) {
-          return false;
-        }
-      });
-=======
-    MasterInquireClient inquireClient = MasterInquireClient.Factory
-            .create(mConf, FileSystemContext.create(mConf).getClientContext().getUserState());
     try {
       jmClient.transferLeadership(address);
       // wait for confirmation of leadership transfer
       final int TIMEOUT_3MIN = 3 * 60 * 1000; // in milliseconds
       CommonUtils.waitFor("Waiting for election to finalize", () -> {
         try {
-          InetSocketAddress leaderAddress = inquireClient.getPrimaryRpcAddress();
-          return leaderAddress.getHostName().equals(address.getHost());
-        } catch (UnavailableException e) {
+          GetQuorumInfoPResponse quorumInfo = jmClient.getQuorumInfo();
+
+          Optional<QuorumServerInfo>
+              leadingMasterInfoOpt = quorumInfo.getServerInfoList().stream()
+              .filter(QuorumServerInfo::getIsLeader).findFirst();
+          NetAddress leaderAddress = leadingMasterInfoOpt.isPresent()
+              ? leadingMasterInfoOpt.get().getServerAddress() : null;
+          return address.equals(leaderAddress);
+        } catch (AlluxioStatusException e) {
           return false;
         }
       }, WaitForOptions.defaults().setTimeoutMs(TIMEOUT_3MIN));
 
->>>>>>> 8eb180b2
       mPrintStream.println(String.format(TRANSFER_SUCCESS, serverAddress));
       return 0;
     } catch (AlluxioStatusException e) {
