/*
 * The Alluxio Open Foundation licenses this work under the Apache License, version 2.0
 * (the "License"). You may not use this work except in compliance with the License, which is
 * available at www.apache.org/licenses/LICENSE-2.0
 *
 * This software is distributed on an "AS IS" basis, WITHOUT WARRANTIES OR CONDITIONS OF ANY KIND,
 * either express or implied, as more fully set forth in the License.
 *
 * See the NOTICE file distributed with this work for information regarding copyright ownership.
 */

package alluxio.cli.fsadmin.pathconf;

import alluxio.AlluxioURI;
import alluxio.cli.CommandUtils;
import alluxio.cli.fsadmin.command.AbstractFsAdminCommand;
import alluxio.cli.fsadmin.command.Context;
import alluxio.conf.AlluxioConfiguration;
import alluxio.conf.AlluxioProperties;
import alluxio.conf.InstancedConfiguration;
import alluxio.conf.PropertyKey;
import alluxio.conf.path.PathConfiguration;
import alluxio.exception.status.InvalidArgumentException;
import alluxio.grpc.GetConfigurationPOptions;
import alluxio.wire.Configuration;
import alluxio.wire.Property;

import com.google.common.annotations.VisibleForTesting;
import org.apache.commons.cli.CommandLine;
import org.apache.commons.cli.Option;
import org.apache.commons.cli.Options;

import java.io.IOException;
import java.util.ArrayList;
import java.util.Comparator;
import java.util.HashMap;
import java.util.List;
import java.util.Map;

/**
 * Show path level configurations.
 *
 * <p>
 * It has two modes:
 * 1. without option "--all", only show configurations for the specific path;
 * 2. with option "--all", show all configurations applicable to the path.
 * <p>
 * For example, suppose there are two path level configurations:
 * /a: property1=value1
 * /a/b: property2=value2
 * Then in mode 1, only property2=value2 will be shown for /a/b,
 * but in mode 2, since /a is the prefix of /a/b, both properties will be shown for /a/b.
 */
public final class ShowCommand extends AbstractFsAdminCommand {
  public static final String ALL_OPTION_NAME = "all";

  private static final Option ALL_OPTION =
      Option.builder()
          .longOpt(ALL_OPTION_NAME)
          .required(false)
          .hasArg(false)
          .desc("Whether to show all path level configurations applicable to the path, including"
              + " those set on ancestor paths")
          .build();

  /**
   * @param context fsadmin command context
   * @param alluxioConf Alluxio configuration
   */
  public ShowCommand(Context context, AlluxioConfiguration alluxioConf) {
    super(context);
  }

  @Override
  public String getCommandName() {
    return "show";
  }

  @Override
  public Options getOptions() {
    return new Options().addOption(ALL_OPTION);
  }

  @Override
  public void validateArgs(CommandLine cl) throws InvalidArgumentException {
    CommandUtils.checkNumOfArgsEquals(this, cl, 1);
  }

  private String format(String key, String value) {
    return key + "=" + value;
  }

  @Override
  public int run(CommandLine cl) throws IOException {
<<<<<<< HEAD
    String targetPath = cl.getArgs()[1];
    Configuration configuration = mMetaConfigClient.getConfiguration(
        GetConfigurationPOptions.newBuilder().setIgnoreClusterConf(true).build());
=======
    String targetPath = cl.getArgs()[0];
    Configuration configuration = mMetaConfigClient.getConfiguration();
>>>>>>> 7a7b0817

    if (cl.hasOption(ALL_OPTION_NAME)) {
      Map<String, AlluxioConfiguration> pathConfMap = new HashMap<>();

      configuration.getPathConf().forEach((path, conf) -> {
        AlluxioProperties properties = new AlluxioProperties();
        conf.forEach(property -> {
          PropertyKey key = PropertyKey.fromString(property.getName());
          properties.set(key, property.getValue());
        });
        pathConfMap.put(path, new InstancedConfiguration(properties));
      });
      PathConfiguration pathConf = PathConfiguration.create(pathConfMap);

      AlluxioURI targetUri = new AlluxioURI(targetPath);
      List<PropertyKey> propertyKeys = new ArrayList<>(pathConf.getPropertyKeys(targetUri));
      propertyKeys.sort(Comparator.comparing(PropertyKey::getName));
      propertyKeys.forEach(key -> {
        pathConf.getConfiguration(targetUri, key).ifPresent(conf -> {
          mPrintStream.println(format(key.getName(), conf.get(key)));
        });
      });
    } else if (configuration.getPathConf().containsKey(targetPath)) {
      List<Property> properties = configuration.getPathConf().get(targetPath);
      properties.sort(Comparator.comparing(Property::getName));
      properties.forEach(property -> {
        mPrintStream.println(format(property.getName(), property.getValue()));
      });
    }
    return 0;
  }

  @Override
  public String getUsage() {
    return String.format("show [--%s] <path>%n"
        + "\t--%s: %s",
        ALL_OPTION_NAME,
        ALL_OPTION_NAME, ALL_OPTION.getDescription());
  }

  /**
   * @return command's description
   */
  @VisibleForTesting
  public static String description() {
    return "Shows path level configurations.";
  }

  @Override
  public String getDescription() {
    return description();
  }
}<|MERGE_RESOLUTION|>--- conflicted
+++ resolved
@@ -92,14 +92,9 @@
 
   @Override
   public int run(CommandLine cl) throws IOException {
-<<<<<<< HEAD
-    String targetPath = cl.getArgs()[1];
+    String targetPath = cl.getArgs()[0];
     Configuration configuration = mMetaConfigClient.getConfiguration(
-        GetConfigurationPOptions.newBuilder().setIgnoreClusterConf(true).build());
-=======
-    String targetPath = cl.getArgs()[0];
-    Configuration configuration = mMetaConfigClient.getConfiguration();
->>>>>>> 7a7b0817
+        GetConfigurationPOptions.getDefaultInstance());
 
     if (cl.hasOption(ALL_OPTION_NAME)) {
       Map<String, AlluxioConfiguration> pathConfMap = new HashMap<>();
