/*
 * The Alluxio Open Foundation licenses this work under the Apache License, version 2.0
 * (the "License"). You may not use this work except in compliance with the License, which is
 * available at www.apache.org/licenses/LICENSE-2.0
 *
 * This software is distributed on an "AS IS" basis, WITHOUT WARRANTIES OR CONDITIONS OF ANY KIND,
 * either express or implied, as more fully set forth in the License.
 *
 * See the NOTICE file distributed with this work for information regarding copyright ownership.
 */

package alluxio.cli.fsadmin.report;

import alluxio.client.MetaMasterClient;
<<<<<<< HEAD
import alluxio.metrics.ClientMetrics;
import alluxio.metrics.MetricsSystem;
import alluxio.metrics.WorkerMetrics;
import alluxio.util.FormatUtils;
=======
import alluxio.metrics.MasterMetrics;
>>>>>>> 2496ebd2
import alluxio.wire.MetricValue;

import java.io.IOException;
import java.io.PrintStream;
import java.text.DecimalFormat;
import java.text.DecimalFormatSymbols;
import java.util.Locale;
import java.util.Map;
import java.util.TreeMap;

/**
 * Prints Alluxio metrics information.
 */
public class MetricsCommand {
  private static final DecimalFormat DECIMAL_FORMAT
      = new DecimalFormat("###,###.#####", new DecimalFormatSymbols(Locale.US));
  private static final String INDENT = "    ";

  private final MetaMasterClient mMetaMasterClient;
  private final PrintStream mPrintStream;
  private String mInfoFormat = "%-30s %20s";
  private Map<String, MetricValue> mMetricsMap;

  /**
   * Creates a new instance of {@link MetricsCommand}.
   *
   * @param metaMasterClient client to connect to meta master client
   * @param printStream stream to print operation metrics information to
   */
  public MetricsCommand(MetaMasterClient metaMasterClient, PrintStream printStream) {
    mMetaMasterClient = metaMasterClient;
    mPrintStream = printStream;
  }

  /**
   * Runs report metrics command.
   *
   * @return 0 on success, 1 otherwise
   */
  public int run() throws IOException {
<<<<<<< HEAD
    mMetricsMap = new TreeMap<>(mMetaMasterClient.getMetrics());
    Long bytesReadLocal = mMetricsMap.getOrDefault(MetricsSystem.getClusterMetricName(
        ClientMetrics.BYTES_READ_LOCAL), MetricValue.forLong(0L)).getLongValue();
    Long bytesReadRemote = mMetricsMap.getOrDefault(MetricsSystem.getClusterMetricName(
        WorkerMetrics.BYTES_READ_ALLUXIO), MetricValue.forLong(0L)).getLongValue();
    Long bytesReadUfs =  mMetricsMap.getOrDefault(MetricsSystem.getClusterMetricName(
        WorkerMetrics.BYTES_READ_UFS_ALL), MetricValue.forLong(0L)).getLongValue();

    mPrintStream.println("Total IO Size: ");
    printMetric(MetricsSystem.getClusterMetricName(ClientMetrics.BYTES_READ_LOCAL),
        "Short-circuit Read", true);
    printMetric(MetricsSystem.getClusterMetricName(ClientMetrics.BYTES_READ_LOCAL),
        "Short-circuit Read", true);
    printMetric(MetricsSystem.getClusterMetricName(WorkerMetrics.BYTES_READ_ALLUXIO),
        "From Remote Instances", true);
    printMetric(MetricsSystem.getClusterMetricName(WorkerMetrics.BYTES_READ_UFS_ALL),
        "Under Filesystem Read", true);
    printMetric(MetricsSystem.getClusterMetricName(WorkerMetrics.BYTES_WRITTEN_ALLUXIO),
        "Alluxio Write", true);
    printMetric(MetricsSystem.getClusterMetricName(WorkerMetrics.BYTES_WRITTEN_UFS_ALL),
        "Under Filesystem Write", true);

    mPrintStream.println("\nTotal IO Throughput (Last Minute): ");
    printMetric(MetricsSystem.getClusterMetricName(ClientMetrics.BYTES_READ_LOCAL_THROUGHPUT),
        "Short-circuit Read", true);
    printMetric(MetricsSystem.getClusterMetricName(WorkerMetrics.BYTES_READ_ALLUXIO_THROUGHPUT),
        "From Remote Instances", true);
    printMetric(MetricsSystem.getClusterMetricName(WorkerMetrics.BYTES_READ_UFS_THROUGHPUT),
        "Under Filesystem Read", true);
    printMetric(MetricsSystem.getClusterMetricName(WorkerMetrics.BYTES_WRITTEN_ALLUXIO_THROUGHPUT),
        "Alluxio Write", true);
    printMetric(MetricsSystem.getClusterMetricName(WorkerMetrics.BYTES_WRITTEN_UFS_THROUGHPUT),
        "Under Filesystem Write", true);

    mPrintStream.println("\nCache Hit Rate (Percentage): ");
    long bytesReadTotal = bytesReadLocal + bytesReadRemote + bytesReadUfs;
    String cacheHitLocalPercentage = String.format("%.2f",
        (bytesReadTotal > 0) ? (100D * bytesReadLocal / bytesReadTotal) : 0);
    String cacheHitRemotePercentage = String.format("%.2f",
        (bytesReadTotal > 0) ? (100D * bytesReadRemote / bytesReadTotal) : 0);
    String cacheMissPercentage = String.format("%.2f",
        (bytesReadTotal > 0) ? (100D * bytesReadUfs / bytesReadTotal) : 0);

    mPrintStream.println(INDENT
        + String.format(mInfoFormat, "Alluxio Local", cacheHitLocalPercentage));
    mPrintStream.println(INDENT
        + String.format(mInfoFormat, "Alluxio Remote", cacheHitRemotePercentage));
    mPrintStream.println(INDENT
        + String.format(mInfoFormat, "Miss", cacheMissPercentage));

    mPrintStream.println("\nLogical Operations: ");
    // TODO(lu) change the metric names to constants
    printMetric("DirectoriesCreated", "Directories Created", false);
    printMetric("FileBlockInfosGot", "File Block Infos Got", false);
    printMetric("FileInfosGot", "File Infos Got", false);
    printMetric("FilesCompleted", "Files Completed", false);
    printMetric("FilesFreed", "Files Freed", false);
    printMetric("FilesPersisted", "Files Persisted", false);
    printMetric("FilesPinned", "Files Pinned", false);
    printMetric("NewBlocksGot", "New Blocks Got", false);
    printMetric("PathsDeleted", "Paths Deleted", false);
    printMetric("PathsMounted", "Paths Mounted", false);
    printMetric("PathsRenamed", "Paths Renamed", false);
    printMetric("PathsUnmounted", "Paths Unmounted", false);

    mPrintStream.println("\nRPC Invocations: ");
    printMetric("CompleteFileOps", "Directories Created", false);
    printMetric("CreateDirectoryOps", "Create Directory Operations", false);
    printMetric("CreateFileOps", "Create File Operations", false);
    printMetric("DeletePathOps", "Delete Path Operations", false);
    printMetric("FreeFileOps", "Free File Operations", false);
    printMetric("GetFileBlockInfoOps", "Get File Block Info Operations", false);
    printMetric("GetFileInfoOps", "Get File Info Operations", false);
    printMetric("GetNewBlockOps", "Get New Block Operations", false);
    printMetric("MountOps", "Mount Operations", false);
    printMetric("RenamePathOps", "Rename Path Operations", false);
    printMetric("SetAttributeOps", "Set Attribute Operations", false);
    printMetric("UnmountOps", "Unmount Operations", false);
=======
    Map<String, MetricValue> metricsMap = new TreeMap<>(mMetaMasterClient.getMetrics());
    Set<String> operations = new HashSet<>();
    operations.add(MasterMetrics.DIRECTORIES_CREATED);
    operations.add(MasterMetrics.FILE_BLOCK_INFOS_GOT);
    operations.add(MasterMetrics.FILE_INFOS_GOT);
    operations.add(MasterMetrics.FILES_COMPLETED);
    operations.add(MasterMetrics.FILES_CREATED);
    operations.add(MasterMetrics.FILES_FREED);
    operations.add(MasterMetrics.FILES_PERSISTED);
    operations.add(MasterMetrics.NEW_BLOCKS_GOT);
    operations.add(MasterMetrics.PATHS_DELETED);
    operations.add(MasterMetrics.PATHS_MOUNTED);
    operations.add(MasterMetrics.PATHS_RENAMED);
    operations.add(MasterMetrics.PATHS_UNMOUNTED);

    mPrintStream.println("Alluxio logical operations: ");
    for (Map.Entry<String, MetricValue> entry : metricsMap.entrySet()) {
      String key = entry.getKey();
      if (operations.contains(key)) {
        printIndentedMetrics(key, entry.getValue());
      }
    }

    Set<String> rpcInvocations = new HashSet<>();
    rpcInvocations.add(MasterMetrics.COMPLETE_FILE_OPS);
    rpcInvocations.add(MasterMetrics.CREATE_DIRECTORIES_OPS);
    rpcInvocations.add(MasterMetrics.CREATE_FILES_OPS);
    rpcInvocations.add(MasterMetrics.DELETE_PATHS_OPS);
    rpcInvocations.add(MasterMetrics.FREE_FILE_OPS);
    rpcInvocations.add(MasterMetrics.GET_FILE_BLOCK_INFO_OPS);
    rpcInvocations.add(MasterMetrics.GET_FILE_INFO_OPS);
    rpcInvocations.add(MasterMetrics.GET_NEW_BLOCK_OPS);
    rpcInvocations.add(MasterMetrics.MOUNT_OPS);
    rpcInvocations.add(MasterMetrics.RENAME_PATH_OPS);
    rpcInvocations.add(MasterMetrics.SET_ATTRIBUTE_OPS);
    rpcInvocations.add(MasterMetrics.UNMOUNT_OPS);

    mPrintStream.println("\nAlluxio RPC invocations: ");
    for (Map.Entry<String, MetricValue> entry : metricsMap.entrySet()) {
      String key = entry.getKey();
      if (rpcInvocations.contains(key)) {
        printIndentedMetrics(key, entry.getValue());
      }
    }
>>>>>>> 2496ebd2

    mPrintStream.println("\nOther metrics information: ");
    mInfoFormat = "%s  (%s)"; // Some property names are too long to fit in previous info format
    for (Map.Entry<String, MetricValue> entry : mMetricsMap.entrySet()) {
      mPrintStream.println(INDENT + String.format(mInfoFormat,
          entry.getKey(), getFormattedValue(entry.getValue())));
    }
    return 0;
  }

  /**
   * Print the metrics information.
   *
   * @param metricName the metric name to get metric value
   * @param nickName the metric name to print
   * @param valueIsBytes whether the metric value is bytes
   */
  private void printMetric(String metricName, String nickName, boolean valueIsBytes) {
    if (!mMetricsMap.containsKey(metricName)) {
      return;
    }
    MetricValue metricValue = mMetricsMap.get(metricName);
    String formattedValue = valueIsBytes ? FormatUtils.getSizeFromBytes(metricValue.getLongValue())
        : getFormattedValue(metricValue);
    mPrintStream.println(INDENT + String.format(mInfoFormat,
        nickName == null ? metricName : nickName, formattedValue));
    mMetricsMap.remove(metricName);
  }

  /**
   * Gets the formatted metric value.
   *
   * @param metricValue the metricValue to transform
   * @return the formatted metric value
   */
  private String getFormattedValue(MetricValue metricValue) {
    Double doubleValue = metricValue.getDoubleValue();
    Long longValue = metricValue.getLongValue();
    return doubleValue == null ? DECIMAL_FORMAT.format(longValue) :
        DECIMAL_FORMAT.format(doubleValue);
  }
}<|MERGE_RESOLUTION|>--- conflicted
+++ resolved
@@ -12,14 +12,11 @@
 package alluxio.cli.fsadmin.report;
 
 import alluxio.client.MetaMasterClient;
-<<<<<<< HEAD
 import alluxio.metrics.ClientMetrics;
+import alluxio.metrics.MasterMetrics;
 import alluxio.metrics.MetricsSystem;
 import alluxio.metrics.WorkerMetrics;
 import alluxio.util.FormatUtils;
-=======
-import alluxio.metrics.MasterMetrics;
->>>>>>> 2496ebd2
 import alluxio.wire.MetricValue;
 
 import java.io.IOException;
@@ -60,7 +57,6 @@
    * @return 0 on success, 1 otherwise
    */
   public int run() throws IOException {
-<<<<<<< HEAD
     mMetricsMap = new TreeMap<>(mMetaMasterClient.getMetrics());
     Long bytesReadLocal = mMetricsMap.getOrDefault(MetricsSystem.getClusterMetricName(
         ClientMetrics.BYTES_READ_LOCAL), MetricValue.forLong(0L)).getLongValue();
@@ -112,79 +108,33 @@
         + String.format(mInfoFormat, "Miss", cacheMissPercentage));
 
     mPrintStream.println("\nLogical Operations: ");
-    // TODO(lu) change the metric names to constants
-    printMetric("DirectoriesCreated", "Directories Created", false);
-    printMetric("FileBlockInfosGot", "File Block Infos Got", false);
-    printMetric("FileInfosGot", "File Infos Got", false);
-    printMetric("FilesCompleted", "Files Completed", false);
-    printMetric("FilesFreed", "Files Freed", false);
-    printMetric("FilesPersisted", "Files Persisted", false);
-    printMetric("FilesPinned", "Files Pinned", false);
-    printMetric("NewBlocksGot", "New Blocks Got", false);
-    printMetric("PathsDeleted", "Paths Deleted", false);
-    printMetric("PathsMounted", "Paths Mounted", false);
-    printMetric("PathsRenamed", "Paths Renamed", false);
-    printMetric("PathsUnmounted", "Paths Unmounted", false);
+    mPrintStream.print(MetricsSystem.getMetricName(MasterMetrics.FILES_PINNED));
+    printMetric(MasterMetrics.DIRECTORIES_CREATED, "Directories Created", false);
+    printMetric(MasterMetrics.FILE_BLOCK_INFOS_GOT, "File Block Infos Got", false);
+    printMetric(MasterMetrics.FILE_INFOS_GOT, "File Infos Got", false);
+    printMetric(MasterMetrics.FILES_COMPLETED, "Files Completed", false);
+    printMetric(MasterMetrics.FILES_FREED, "Files Freed", false);
+    printMetric(MasterMetrics.FILES_PERSISTED, "Files Persisted", false);
+    printMetric(MasterMetrics.FILES_PINNED, "Files Pinned", false);
+    printMetric(MasterMetrics.NEW_BLOCKS_GOT, "New Blocks Got", false);
+    printMetric(MasterMetrics.PATHS_DELETED, "Paths Deleted", false);
+    printMetric(MasterMetrics.PATHS_MOUNTED, "Paths Mounted", false);
+    printMetric(MasterMetrics.PATHS_RENAMED, "Paths Renamed", false);
+    printMetric(MasterMetrics.PATHS_UNMOUNTED, "Paths Unmounted", false);
 
     mPrintStream.println("\nRPC Invocations: ");
-    printMetric("CompleteFileOps", "Directories Created", false);
-    printMetric("CreateDirectoryOps", "Create Directory Operations", false);
-    printMetric("CreateFileOps", "Create File Operations", false);
-    printMetric("DeletePathOps", "Delete Path Operations", false);
-    printMetric("FreeFileOps", "Free File Operations", false);
-    printMetric("GetFileBlockInfoOps", "Get File Block Info Operations", false);
-    printMetric("GetFileInfoOps", "Get File Info Operations", false);
-    printMetric("GetNewBlockOps", "Get New Block Operations", false);
-    printMetric("MountOps", "Mount Operations", false);
-    printMetric("RenamePathOps", "Rename Path Operations", false);
-    printMetric("SetAttributeOps", "Set Attribute Operations", false);
-    printMetric("UnmountOps", "Unmount Operations", false);
-=======
-    Map<String, MetricValue> metricsMap = new TreeMap<>(mMetaMasterClient.getMetrics());
-    Set<String> operations = new HashSet<>();
-    operations.add(MasterMetrics.DIRECTORIES_CREATED);
-    operations.add(MasterMetrics.FILE_BLOCK_INFOS_GOT);
-    operations.add(MasterMetrics.FILE_INFOS_GOT);
-    operations.add(MasterMetrics.FILES_COMPLETED);
-    operations.add(MasterMetrics.FILES_CREATED);
-    operations.add(MasterMetrics.FILES_FREED);
-    operations.add(MasterMetrics.FILES_PERSISTED);
-    operations.add(MasterMetrics.NEW_BLOCKS_GOT);
-    operations.add(MasterMetrics.PATHS_DELETED);
-    operations.add(MasterMetrics.PATHS_MOUNTED);
-    operations.add(MasterMetrics.PATHS_RENAMED);
-    operations.add(MasterMetrics.PATHS_UNMOUNTED);
-
-    mPrintStream.println("Alluxio logical operations: ");
-    for (Map.Entry<String, MetricValue> entry : metricsMap.entrySet()) {
-      String key = entry.getKey();
-      if (operations.contains(key)) {
-        printIndentedMetrics(key, entry.getValue());
-      }
-    }
-
-    Set<String> rpcInvocations = new HashSet<>();
-    rpcInvocations.add(MasterMetrics.COMPLETE_FILE_OPS);
-    rpcInvocations.add(MasterMetrics.CREATE_DIRECTORIES_OPS);
-    rpcInvocations.add(MasterMetrics.CREATE_FILES_OPS);
-    rpcInvocations.add(MasterMetrics.DELETE_PATHS_OPS);
-    rpcInvocations.add(MasterMetrics.FREE_FILE_OPS);
-    rpcInvocations.add(MasterMetrics.GET_FILE_BLOCK_INFO_OPS);
-    rpcInvocations.add(MasterMetrics.GET_FILE_INFO_OPS);
-    rpcInvocations.add(MasterMetrics.GET_NEW_BLOCK_OPS);
-    rpcInvocations.add(MasterMetrics.MOUNT_OPS);
-    rpcInvocations.add(MasterMetrics.RENAME_PATH_OPS);
-    rpcInvocations.add(MasterMetrics.SET_ATTRIBUTE_OPS);
-    rpcInvocations.add(MasterMetrics.UNMOUNT_OPS);
-
-    mPrintStream.println("\nAlluxio RPC invocations: ");
-    for (Map.Entry<String, MetricValue> entry : metricsMap.entrySet()) {
-      String key = entry.getKey();
-      if (rpcInvocations.contains(key)) {
-        printIndentedMetrics(key, entry.getValue());
-      }
-    }
->>>>>>> 2496ebd2
+    printMetric(MasterMetrics.COMPLETE_FILE_OPS, "Directories Created", false);
+    printMetric(MasterMetrics.CREATE_DIRECTORIES_OPS, "Create Directory Operations", false);
+    printMetric(MasterMetrics.CREATE_FILES_OPS, "Create File Operations", false);
+    printMetric(MasterMetrics.DELETE_PATHS_OPS, "Delete Path Operations", false);
+    printMetric(MasterMetrics.FREE_FILE_OPS, "Free File Operations", false);
+    printMetric(MasterMetrics.GET_FILE_BLOCK_INFO_OPS, "Get File Block Info Operations", false);
+    printMetric(MasterMetrics.GET_FILE_INFO_OPS, "Get File Info Operations", false);
+    printMetric(MasterMetrics.GET_NEW_BLOCK_OPS, "Get New Block Operations", false);
+    printMetric(MasterMetrics.MOUNT_OPS, "Mount Operations", false);
+    printMetric(MasterMetrics.RENAME_PATH_OPS, "Rename Path Operations", false);
+    printMetric(MasterMetrics.SET_ATTRIBUTE_OPS, "Set Attribute Operations", false);
+    printMetric(MasterMetrics.UNMOUNT_OPS, "Unmount Operations", false);
 
     mPrintStream.println("\nOther metrics information: ");
     mInfoFormat = "%s  (%s)"; // Some property names are too long to fit in previous info format
