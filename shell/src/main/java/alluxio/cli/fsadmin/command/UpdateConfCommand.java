/*
 * The Alluxio Open Foundation licenses this work under the Apache License, version 2.0
 * (the "License"). You may not use this work except in compliance with the License, which is
 * available at www.apache.org/licenses/LICENSE-2.0
 *
 * This software is distributed on an "AS IS" basis, WITHOUT WARRANTIES OR CONDITIONS OF ANY KIND,
 * either express or implied, as more fully set forth in the License.
 *
 * See the NOTICE file distributed with this work for information regarding copyright ownership.
 */

package alluxio.cli.fsadmin.command;

import alluxio.annotation.PublicApi;
import alluxio.conf.AlluxioConfiguration;
import alluxio.conf.PropertyKey;

import com.google.common.annotations.VisibleForTesting;
import org.apache.commons.cli.CommandLine;

import java.io.IOException;
import java.util.HashMap;
import java.util.Map;
import java.util.Map.Entry;
import javax.annotation.concurrent.ThreadSafe;

/**
 * Update config for an existing service.
 */
@ThreadSafe
@PublicApi
public final class UpdateConfCommand extends AbstractFsAdminCommand {

  /**
   * @param context fsadmin command context
   * @param alluxioConf Alluxio configuration
   */
  public UpdateConfCommand(Context context, AlluxioConfiguration alluxioConf) {
    super(context);
  }

  @Override
  public String getCommandName() {
    return "updateConf";
  }

  @Override
  public int run(CommandLine cl) throws IOException {
    int errorCode = 0;
    Map<PropertyKey, String> properties = new HashMap<>();
    for (String arg : cl.getArgList()) {
      if (!arg.contains("=")) {
        System.err.printf("argument %s must contains \"=\"", arg);
<<<<<<< HEAD
=======
        return -1;
>>>>>>> 82180c36
      } else {
        String[] kv = arg.split("=");
        String value;
        if (kv.length < 2) {
          // Set the value to empty string while there is only one "=" or none at all.
          value = "";
        } else if (kv.length > 2) {
          // Normally, there must be only one "=", but there maybe more for some values
          // of property contains "=", so just get the value from the part after first "=".
          value = arg.substring(arg.indexOf("=") + 1);
        } else {
          value = kv[1];
        }
<<<<<<< HEAD
        properties.put(PropertyKey.Builder.stringBuilder(kv[0]).buildUnregistered(), value);
=======
        PropertyKey property = PropertyKey.Builder.stringBuilder(kv[0]).buildUnregistered();
        System.out.format("Setting property %s to %s%n", property, value);
        // Master will reject if the property is not recognized
        properties.put(property, value);
>>>>>>> 82180c36
      }
    }

    if (properties.size() == 0) {
      System.out.println("No config to update");
      return -1;
    }

    Map<PropertyKey, Boolean> result =
        mMetaConfigClient.updateConfiguration(properties);
    System.out.println("Updated " + result.size() + " configs");
    for (Entry<PropertyKey, Boolean> entry : result.entrySet()) {
      if (!entry.getValue()) {
        System.out.println("Failed to Update " + entry.getKey().getName());
        errorCode = -2;
      }
    }

    return errorCode;
  }

  @Override
  public String getUsage() {
    return "updateConf key1=val1 [key2=val2 ...]";
  }

  /**
   * @return command's description
   */
  @VisibleForTesting
  public static String description() {
    return "Update config for alluxio master.";
  }

  @Override
  public String getDescription() {
    return description();
  }
}<|MERGE_RESOLUTION|>--- conflicted
+++ resolved
@@ -51,10 +51,7 @@
     for (String arg : cl.getArgList()) {
       if (!arg.contains("=")) {
         System.err.printf("argument %s must contains \"=\"", arg);
-<<<<<<< HEAD
-=======
         return -1;
->>>>>>> 82180c36
       } else {
         String[] kv = arg.split("=");
         String value;
@@ -68,14 +65,10 @@
         } else {
           value = kv[1];
         }
-<<<<<<< HEAD
-        properties.put(PropertyKey.Builder.stringBuilder(kv[0]).buildUnregistered(), value);
-=======
         PropertyKey property = PropertyKey.Builder.stringBuilder(kv[0]).buildUnregistered();
         System.out.format("Setting property %s to %s%n", property, value);
         // Master will reject if the property is not recognized
         properties.put(property, value);
->>>>>>> 82180c36
       }
     }
 
