/*
 * The Alluxio Open Foundation licenses this work under the Apache License, version 2.0
 * (the "License"). You may not use this work except in compliance with the License, which is
 * available at www.apache.org/licenses/LICENSE-2.0
 *
 * This software is distributed on an "AS IS" basis, WITHOUT WARRANTIES OR CONDITIONS OF ANY KIND,
 * either express or implied, as more fully set forth in the License.
 *
 * See the NOTICE file distributed with this work for information regarding copyright ownership.
 */

package alluxio.cli.fsadmin.command;

import alluxio.annotation.PublicApi;
import alluxio.cli.CommandUtils;
import alluxio.cli.fsadmin.FileSystemAdminShellUtils;
import alluxio.cli.fsadmin.report.CapacityCommand;
import alluxio.cli.fsadmin.report.JobServiceMetricsCommand;
import alluxio.cli.fsadmin.report.MetricsCommand;
import alluxio.cli.fsadmin.report.SummaryCommand;
import alluxio.cli.fsadmin.report.UfsCommand;
import alluxio.conf.AlluxioConfiguration;
import alluxio.conf.PropertyKey;
import alluxio.exception.status.InvalidArgumentException;

import com.google.common.annotations.VisibleForTesting;
import org.apache.commons.cli.CommandLine;
import org.apache.commons.cli.Option;
import org.apache.commons.cli.Options;

import java.io.IOException;

/**
 * Reports Alluxio running cluster information.
 */
@PublicApi
public final class ReportCommand extends AbstractFsAdminCommand {
  public static final String HELP_OPTION_NAME = "h";
  public static final String LIVE_OPTION_NAME = "live";
  public static final String LOST_OPTION_NAME = "lost";
<<<<<<< HEAD
  public static final String DECOMMISSION_OPTION_NAME = "decommission";
=======
  public static final String DECOMMISSIONED_OPTION_NAME = "decommissioned";
>>>>>>> 32785f97
  public static final String SPECIFIED_OPTION_NAME = "workers";

  private static final Option HELP_OPTION =
      Option.builder(HELP_OPTION_NAME)
          .required(false)
          .hasArg(false)
          .desc("print help information.")
          .build();

  private static final Option LIVE_OPTION =
      Option.builder(LIVE_OPTION_NAME)
          .required(false)
          .hasArg(false)
          .desc("show capacity information of live workers.")
          .build();

  private static final Option LOST_OPTION =
      Option.builder(LOST_OPTION_NAME)
          .required(false)
          .hasArg(false)
          .desc("show capacity information of lost workers.")
          .build();

<<<<<<< HEAD
  private static final Option DECOMMISSION_OPTION =
      Option.builder(DECOMMISSION_OPTION_NAME)
=======
  private static final Option DECOMMISSIONED_OPTION =
      Option.builder(DECOMMISSIONED_OPTION_NAME)
>>>>>>> 32785f97
              .required(false)
              .hasArg(false)
              .desc("show capacity information of decommissioned workers.")
              .build();

  private static final Option SPECIFIED_OPTION =
      Option.builder(SPECIFIED_OPTION_NAME)
          .required(false)
          .hasArg(true)
          .desc("show capacity information of specified workers.")
          .build();

  enum Command {
    CAPACITY, // Report worker capacity information
    METRICS, // Report metrics information
    SUMMARY, // Report cluster summary
    UFS, // Report under filesystem information
    JOBSERVICE // Report job service metrics information
  }

  private AlluxioConfiguration mConf;

  /**
   * @param context fsadmin command context
   * @param alluxioConf Alluxio configuration
   */
  public ReportCommand(Context context, AlluxioConfiguration alluxioConf) {
    super(context);
    mConf = alluxioConf;
  }

  @Override
  public String getCommandName() {
    return "report";
  }

  @Override
  public int run(CommandLine cl) throws IOException {
    String[] args = cl.getArgs();

    if (cl.hasOption(HELP_OPTION_NAME)
        && !(args.length > 0 && args[0].equals("capacity"))) {
      // if category is capacity, we print report capacity usage inside CapacityCommand.
      System.out.println(getUsage());
      System.out.println(getDescription());
      return 0;
    }

    FileSystemAdminShellUtils.checkMasterClientService(mConf);

    // Get the report category
    Command command = Command.SUMMARY;
    if (args.length == 1) {
      switch (args[0]) {
        case "capacity":
          command = Command.CAPACITY;
          break;
        case "metrics":
          command = Command.METRICS;
          break;
        case "summary":
          command = Command.SUMMARY;
          break;
        case "ufs":
          command = Command.UFS;
          break;
        case "jobservice":
          command = Command.JOBSERVICE;
          break;
        default:
          System.out.println(getUsage());
          System.out.println(getDescription());
          throw new InvalidArgumentException("report category is invalid.");
      }
    }

    // Only capacity category has [category args]
    if (!command.equals(Command.CAPACITY)) {
      if (cl.getOptions().length > 0) {
        throw new InvalidArgumentException(
            String.format("report %s does not support arguments: %s",
                command.toString().toLowerCase(), cl.getOptions()[0].getOpt()));
      }
    }

    switch (command) {
      case CAPACITY:
        CapacityCommand capacityCommand = new CapacityCommand(mBlockClient, mPrintStream);
        capacityCommand.run(cl);
        break;
      case METRICS:
        MetricsCommand metricsCommand = new MetricsCommand(mMetricsClient, mPrintStream);
        metricsCommand.run();
        break;
      case SUMMARY:
        SummaryCommand summaryCommand = new SummaryCommand(
            mMetaClient, mBlockClient, mConf.getString(PropertyKey.USER_DATE_FORMAT_PATTERN),
            mPrintStream);
        summaryCommand.run();
        break;
      case UFS:
        UfsCommand ufsCommand = new UfsCommand(mFsClient);
        ufsCommand.run();
        break;
      case JOBSERVICE:
        JobServiceMetricsCommand jobmetricsCommand = new JobServiceMetricsCommand(
            mJobMasterClient, mPrintStream, mConf.getString(PropertyKey.USER_DATE_FORMAT_PATTERN));
        jobmetricsCommand.run();
        break;
      default:
        break;
    }
    return 0;
  }

  @Override
  public Options getOptions() {
    return new Options()
        .addOption(HELP_OPTION)
        .addOption(LIVE_OPTION)
        .addOption(LOST_OPTION)
<<<<<<< HEAD
        .addOption(DECOMMISSION_OPTION)
=======
        .addOption(DECOMMISSIONED_OPTION)
>>>>>>> 32785f97
        .addOption(SPECIFIED_OPTION);
  }

  @Override
  public String getUsage() {
    return usage();
  }

  /**
   * @return the usage for the report command
   */
  @VisibleForTesting
  public static String usage() {
    return "report [category] [category args]";
  }

  @Override
  public String getDescription() {
    return description();
  }

  /**
   * @return the description for the report command
   */
  @VisibleForTesting
  public static String description() {
    return "Report Alluxio running cluster information.\n"
        + "Where [category] is an optional argument. If no arguments are passed in, "
        + "summary information will be printed out.\n"
        + "[category] can be one of the following:\n"
        + "    capacity         worker capacity information\n"
        + "    metrics          metrics information\n"
        + "    summary          cluster summary\n"
        + "    ufs              under storage system information\n"
        + "    jobservice       job service metrics information\n";
  }

  @Override
  public void validateArgs(CommandLine cl) throws InvalidArgumentException {
    CommandUtils.checkNumOfArgsNoMoreThan(this, cl, 1);
  }
}<|MERGE_RESOLUTION|>--- conflicted
+++ resolved
@@ -38,11 +38,7 @@
   public static final String HELP_OPTION_NAME = "h";
   public static final String LIVE_OPTION_NAME = "live";
   public static final String LOST_OPTION_NAME = "lost";
-<<<<<<< HEAD
-  public static final String DECOMMISSION_OPTION_NAME = "decommission";
-=======
   public static final String DECOMMISSIONED_OPTION_NAME = "decommissioned";
->>>>>>> 32785f97
   public static final String SPECIFIED_OPTION_NAME = "workers";
 
   private static final Option HELP_OPTION =
@@ -66,13 +62,8 @@
           .desc("show capacity information of lost workers.")
           .build();
 
-<<<<<<< HEAD
-  private static final Option DECOMMISSION_OPTION =
-      Option.builder(DECOMMISSION_OPTION_NAME)
-=======
   private static final Option DECOMMISSIONED_OPTION =
       Option.builder(DECOMMISSIONED_OPTION_NAME)
->>>>>>> 32785f97
               .required(false)
               .hasArg(false)
               .desc("show capacity information of decommissioned workers.")
@@ -194,11 +185,7 @@
         .addOption(HELP_OPTION)
         .addOption(LIVE_OPTION)
         .addOption(LOST_OPTION)
-<<<<<<< HEAD
-        .addOption(DECOMMISSION_OPTION)
-=======
         .addOption(DECOMMISSIONED_OPTION)
->>>>>>> 32785f97
         .addOption(SPECIFIED_OPTION);
   }
 
