/*
 * The Alluxio Open Foundation licenses this work under the Apache License, version 2.0
 * (the "License"). You may not use this work except in compliance with the License, which is
 * available at www.apache.org/licenses/LICENSE-2.0
 *
 * This software is distributed on an "AS IS" basis, WITHOUT WARRANTIES OR CONDITIONS OF ANY KIND,
 * either express or implied, as more fully set forth in the License.
 *
 * See the NOTICE file distributed with this work for information regarding copyright ownership.
 */

package alluxio.cli.fsadmin.command;

<<<<<<< HEAD
import alluxio.cli.Command;
import alluxio.cli.CommandUtils;
=======
import alluxio.cli.AbstractCommand;
import alluxio.cli.fsadmin.report.CapacityCommand;
>>>>>>> 4b6d563d
import alluxio.cli.fsadmin.report.SummaryCommand;
import alluxio.client.MetaMasterClient;
import alluxio.client.RetryHandlingMetaMasterClient;
import alluxio.client.block.BlockMasterClient;
import alluxio.client.block.RetryHandlingBlockMasterClient;
import alluxio.client.file.FileSystemContext;
import alluxio.client.file.FileSystemMasterClient;
import alluxio.exception.status.InvalidArgumentException;
import alluxio.exception.status.UnavailableException;
import alluxio.master.MasterClientConfig;
import alluxio.master.MasterInquireClient;
import alluxio.master.PollingMasterInquireClient;
import alluxio.resource.CloseableResource;
import alluxio.retry.ExponentialBackoffRetry;

import org.apache.commons.cli.CommandLine;
import org.apache.commons.cli.Option;
import org.apache.commons.cli.Options;

import java.io.IOException;
import java.io.PrintStream;
import java.net.InetSocketAddress;
import java.util.Arrays;
import java.util.List;

/**
 * Reports Alluxio running cluster information.
 */
<<<<<<< HEAD
public final class ReportCommand implements Command {
=======
public final class ReportCommand extends AbstractCommand {
  public static final String HELP_OPTION_NAME = "h";
  public static final String LIVE_OPTION_NAME = "live";
  public static final String LOST_OPTION_NAME = "lost";
  public static final String SPECIFIED_OPTION_NAME = "workers";

>>>>>>> 4b6d563d
  private MetaMasterClient mMetaMasterClient;
  private BlockMasterClient mBlockMasterClient;
  private PrintStream mPrintStream;

  private static final Option HELP_OPTION =
      Option.builder(HELP_OPTION_NAME)
          .required(false)
          .hasArg(false)
          .desc("print help information.")
          .build();

  private static final Option LIVE_OPTION =
      Option.builder(LIVE_OPTION_NAME)
          .required(false)
          .hasArg(false)
          .desc("show capacity information of live workers.")
          .build();

  private static final Option LOST_OPTION =
      Option.builder(LOST_OPTION_NAME)
          .required(false)
          .hasArg(false)
          .desc("show capacity information of lost workers.")
          .build();

  private static final Option SPECIFIED_OPTION =
      Option.builder(SPECIFIED_OPTION_NAME)
          .required(false)
          .hasArg(true)
          .desc("show capacity information of specified workers.")
          .build();

  enum Command {
    CAPACITY, // Report worker capacity information
    SUMMARY // Report cluster summary
  }

  /**
   * Creates a new instance of {@link ReportCommand}.
   */
  public ReportCommand() {
    mMetaMasterClient = new RetryHandlingMetaMasterClient(MasterClientConfig.defaults());
    mBlockMasterClient = new RetryHandlingBlockMasterClient(MasterClientConfig.defaults());
    mPrintStream = System.out;
  }

  @Override
  public String getCommandName() {
    return "report";
  }

  @Override
  public int run(CommandLine cl) throws IOException {
    String[] args = cl.getArgs();

    if (cl.hasOption(HELP_OPTION_NAME)
        && !(args.length > 0 && args[0].equals("capacity"))) {
      // if category is capacity, we print report capacity usage inside CapacityCommand.
      System.out.println(getUsage());
      System.out.println(getDescription());
      return 0;
    }

    // Get the report category
    Command command = Command.SUMMARY;
    if (args.length == 1) {
      switch (args[0]) {
        case "capacity":
          command = Command.CAPACITY;
          break;
        case "summary":
          command = Command.SUMMARY;
          break;
        default:
          System.out.println(getUsage());
          System.out.println(getDescription());
          throw new InvalidArgumentException("report category is invalid.");
      }
    }

    // Only capacity category has [category args]
    if (!command.equals(Command.CAPACITY)) {
      if (cl.getOptions().length > 0) {
        throw new InvalidArgumentException(
            String.format("report %s does not support arguments: %s",
                command.toString().toLowerCase(), cl.getOptions()[0].getOpt()));
      }
    }

    // Check if Alluxio master and client services are running
    try {
      try (CloseableResource<FileSystemMasterClient> client =
               FileSystemContext.INSTANCE.acquireMasterClientResource()) {
        MasterInquireClient inquireClient = null;
        try {
          InetSocketAddress address = client.get().getAddress();
          List<InetSocketAddress> addresses = Arrays.asList(address);
          inquireClient = new PollingMasterInquireClient(addresses, () ->
              new ExponentialBackoffRetry(50, 100, 2));
        } catch (UnavailableException e) {
          System.err.println("Failed to get the leader master.");
          System.err.println("Please check your Alluxio master status");
          return 1;
        }
        try {
          inquireClient.getPrimaryRpcAddress();
        } catch (UnavailableException e) {
          System.err.println("The Alluxio leader master is not currently serving requests.");
          System.err.println("Please check your Alluxio master status");
          return 1;
        }
      }

      switch (command) {
        case CAPACITY:
          CapacityCommand capacityCommand = new CapacityCommand(
              mBlockMasterClient, mPrintStream);
          capacityCommand.run(cl);
          break;
        case SUMMARY:
          SummaryCommand summaryCommand = new SummaryCommand(mMetaMasterClient,
              mBlockMasterClient, mPrintStream);
          summaryCommand.run();
          break;
        default:
          break;
      }
    } finally {
      mMetaMasterClient.close();
      mBlockMasterClient.close();
    }
    return 0;
  }

  @Override
  public Options getOptions() {
    return new Options()
        .addOption(HELP_OPTION)
        .addOption(LIVE_OPTION)
        .addOption(LOST_OPTION)
        .addOption(SPECIFIED_OPTION);
  }

  @Override
  public String getUsage() {
    return "report [category] [category args]";
  }

  @Override
  public String getDescription() {
    return "Report Alluxio running cluster information.\n"
        + "Where [category] is an optional argument. If no arguments are passed in, "
        + "summary information will be printed out.\n"
        + "[category] can be one of the following:\n"
        + "    capacity         worker capacity information\n"
        + "    summary          cluster summary\n";
  }

  @Override
  public void checkArgs(CommandLine cl) throws InvalidArgumentException {
    CommandUtils.checkNumOfArgsNoMoreThan(this, cl, 1);
  }
}<|MERGE_RESOLUTION|>--- conflicted
+++ resolved
@@ -11,13 +11,9 @@
 
 package alluxio.cli.fsadmin.command;
 
-<<<<<<< HEAD
 import alluxio.cli.Command;
 import alluxio.cli.CommandUtils;
-=======
-import alluxio.cli.AbstractCommand;
 import alluxio.cli.fsadmin.report.CapacityCommand;
->>>>>>> 4b6d563d
 import alluxio.cli.fsadmin.report.SummaryCommand;
 import alluxio.client.MetaMasterClient;
 import alluxio.client.RetryHandlingMetaMasterClient;
@@ -46,16 +42,12 @@
 /**
  * Reports Alluxio running cluster information.
  */
-<<<<<<< HEAD
 public final class ReportCommand implements Command {
-=======
-public final class ReportCommand extends AbstractCommand {
   public static final String HELP_OPTION_NAME = "h";
   public static final String LIVE_OPTION_NAME = "live";
   public static final String LOST_OPTION_NAME = "lost";
   public static final String SPECIFIED_OPTION_NAME = "workers";
 
->>>>>>> 4b6d563d
   private MetaMasterClient mMetaMasterClient;
   private BlockMasterClient mBlockMasterClient;
   private PrintStream mPrintStream;
