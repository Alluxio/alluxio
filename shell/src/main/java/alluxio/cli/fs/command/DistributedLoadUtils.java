/*
 * The Alluxio Open Foundation licenses this work under the Apache License, version 2.0
 * (the "License"). You may not use this work except in compliance with the License, which is
 * available at www.apache.org/licenses/LICENSE-2.0
 *
 * This software is distributed on an "AS IS" basis, WITHOUT WARRANTIES OR CONDITIONS OF ANY KIND,
 * either express or implied, as more fully set forth in the License.
 *
 * See the NOTICE file distributed with this work for information regarding copyright ownership.
 */

package alluxio.cli.fs.command;

import alluxio.AlluxioURI;
import alluxio.cli.fs.command.job.JobAttempt;
import alluxio.client.file.URIStatus;
import alluxio.client.job.JobMasterClient;
import alluxio.exception.AlluxioException;
import alluxio.grpc.ListStatusPOptions;
import alluxio.job.JobConfig;
import alluxio.job.plan.load.LoadConfig;
import alluxio.job.wire.JobInfo;
import alluxio.retry.CountingRetry;
import alluxio.retry.RetryPolicy;

import org.slf4j.Logger;
import org.slf4j.LoggerFactory;

import java.io.IOException;
import java.util.Set;

/**
 * Utilities Loads a file or directory in Alluxio space, makes it resident in memory.
 */
public final class DistributedLoadUtils {
  private static final Logger LOG = LoggerFactory.getLogger(DistributedLoadUtils.class);

  private DistributedLoadUtils() {} // prevent instantiation

  /**
   * Distributed loads a file or directory in Alluxio space, makes it resident in memory.
   *
   * @param command The command to execute loading
   * @param filePath The {@link AlluxioURI} path to load into Alluxio memory
   * @param replication Number of block replicas of each loaded file
   * @param workerSet A set of worker hosts to load data
   * @param excludedWorkerSet A set of worker hosts can not to load data
   * @param localityIds The locality identify set
   * @param excludedLocalityIds A set of worker locality identify can not to load data
   * @param printOut whether print out progress in console
   */
  public static void distributedLoad(AbstractDistributedJobCommand command, AlluxioURI filePath,
      int replication, Set<String> workerSet, Set<String> excludedWorkerSet,
      Set<String> localityIds, Set<String> excludedLocalityIds, boolean printOut)
      throws AlluxioException, IOException {
    load(command, filePath, replication, workerSet, excludedWorkerSet, localityIds,
        excludedLocalityIds, printOut);
    // Wait remaining jobs to complete.
    command.drain();
  }

  /**
   * Loads a file or directory in Alluxio space, makes it resident in memory.
   *
   * @param command The command to execute loading
   * @param filePath The {@link AlluxioURI} path to load into Alluxio memory
   * @param replication Number of block replicas of each loaded file
   * @param workerSet A set of worker hosts to load data
   * @param excludedWorkerSet A set of worker hosts can not to load data
   * @param localityIds The locality identify set
   * @param excludedLocalityIds A set of worker locality identify can not to load data
   * @param printOut whether print out progress in console
   * @throws AlluxioException when Alluxio exception occurs
   * @throws IOException when non-Alluxio exception occurs
   */
  private static void load(AbstractDistributedJobCommand command, AlluxioURI filePath,
      int replication, Set<String> workerSet, Set<String> excludedWorkerSet,
      Set<String> localityIds, Set<String> excludedLocalityIds, boolean printOut)
      throws IOException, AlluxioException {
    ListStatusPOptions options = ListStatusPOptions.newBuilder().setRecursive(true).build();
    command.mFileSystem.iterateStatus(filePath, options, uriStatus -> {
      if (!uriStatus.isFolder()) {
        addJob(command, uriStatus, replication, workerSet, excludedWorkerSet, localityIds,
            excludedLocalityIds, printOut);
      }
    });
  }

  private static void addJob(AbstractDistributedJobCommand command, URIStatus status,
      int replication, Set<String> workerSet, Set<String> excludedWorkerSet,
      Set<String> localityIds, Set<String> excludedLocalityIds, boolean printOut) {
    AlluxioURI filePath = new AlluxioURI(status.getPath());
    if (status.getInAlluxioPercentage() == 100 && replication == 1) {
      // The file has already been fully loaded into Alluxio.
      if (printOut) {
        System.out.println(filePath + " is already fully loaded in Alluxio");
      }
      return;
    }
    if (command.mSubmittedJobAttempts.size() >= command.mActiveJobs) {
      // Wait one job to complete.
      command.waitJob();
    }
    command.mSubmittedJobAttempts.add(newJob(command, filePath, replication, workerSet,
        excludedWorkerSet, localityIds, excludedLocalityIds, printOut));
  }

  /**
   * Creates a new job to load a file in Alluxio space, makes it resident in memory.
   *
   * @param command The command to execute loading
   * @param filePath The {@link AlluxioURI} path to load into Alluxio memory
   * @param replication The replication of file to load into Alluxio memory
   * @param printOut whether print out progress in console
   */
  private static JobAttempt newJob(AbstractDistributedJobCommand command, AlluxioURI filePath,
      int replication, Set<String> workerSet, Set<String> excludedWorkerSet,
      Set<String> localityIds, Set<String> excludedLocalityIds, boolean printOut) {
    JobAttempt jobAttempt;
    if (printOut) {
      jobAttempt = new LoadJobAttempt(command.mClient, new LoadConfig(filePath.getPath(),
          replication, workerSet, excludedWorkerSet, localityIds, excludedLocalityIds),
          new CountingRetry(3));
    } else {
      jobAttempt = new SilentLoadJobAttempt(command.mClient, new LoadConfig(filePath.getPath(),
          replication, workerSet, excludedWorkerSet, localityIds, excludedLocalityIds),
          new CountingRetry(3));
    }
    jobAttempt.run();
    return jobAttempt;
  }

  private static class LoadJobAttempt extends JobAttempt {
    private LoadConfig mJobConfig;

    LoadJobAttempt(JobMasterClient client, LoadConfig jobConfig, RetryPolicy retryPolicy) {
      super(client, retryPolicy);
      mJobConfig = jobConfig;
      System.out.println(jobConfig.getFilePath() + " loading");
    }

    @Override
    protected JobConfig getJobConfig() {
      return mJobConfig;
    }

    @Override
    protected void logFailedAttempt(JobInfo jobInfo) {
      System.out.println(String.format("Attempt %d to load %s failed because: %s",
          mRetryPolicy.getAttemptCount(), mJobConfig.getFilePath(), jobInfo.getErrorMessage()));
    }

    @Override
    protected void logFailed() {
      System.out.println(String.format("Failed to complete loading %s after %d retries.",
          mJobConfig.getFilePath(), mRetryPolicy.getAttemptCount()));
    }

    @Override
    protected void logCompleted() {
      System.out.println(String.format("Successfully loaded path %s after %d attempts",
          mJobConfig.getFilePath(), mRetryPolicy.getAttemptCount()));
    }
  }
<<<<<<< HEAD
=======

>>>>>>> 093abacb
  private static class SilentLoadJobAttempt extends JobAttempt {
    private LoadConfig mJobConfig;

    SilentLoadJobAttempt(JobMasterClient client, LoadConfig jobConfig, RetryPolicy retryPolicy) {
      super(client, retryPolicy);
      mJobConfig = jobConfig;
    }

    @Override
    protected JobConfig getJobConfig() {
      return mJobConfig;
    }

    @Override
    protected void logFailedAttempt(JobInfo jobInfo) {}

    @Override
    protected void logFailed() {}

    @Override
    protected void logCompleted() {}
  }
}<|MERGE_RESOLUTION|>--- conflicted
+++ resolved
@@ -162,10 +162,7 @@
           mJobConfig.getFilePath(), mRetryPolicy.getAttemptCount()));
     }
   }
-<<<<<<< HEAD
-=======
 
->>>>>>> 093abacb
   private static class SilentLoadJobAttempt extends JobAttempt {
     private LoadConfig mJobConfig;
 
