--- conflicted
+++ resolved
@@ -600,15 +600,7 @@
 
     FileOutStream os = null;
     try (Closer closer = Closer.create()) {
-<<<<<<< HEAD
-      CreateFilePOptions createOptions = CreateFilePOptions.newBuilder()
-          .setFileWriteLocationPolicy(mFsContext.getPathConf(dstPath).get(
-                  PropertyKey.USER_FILE_COPY_FROM_LOCAL_WRITE_LOCATION_POLICY))
-          .build();
-      os = closer.register(mFileSystem.createFile(dstPath, createOptions));
-=======
       os = closer.register(mFileSystem.createFile(dstPath));
->>>>>>> 879799eb
       FileInputStream in = closer.register(new FileInputStream(src));
       FileChannel channel = closer.register(in.getChannel());
       ByteBuffer buf = ByteBuffer.allocate(mCopyFromLocalBufferSize);
