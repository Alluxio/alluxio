--- conflicted
+++ resolved
@@ -128,7 +128,6 @@
 
   @Override
   public String getDescription() {
-<<<<<<< HEAD
     return String.join("\n", Arrays.asList(
         "Displays info for the specified file or directory.",
         "Specify --file-id to treat the first positional argument as a file ID.",
@@ -137,22 +136,10 @@
         "   \"%z\": size of file in bytes;",
         "   \"%u\": owner;",
         "   \"%g\": group name of owner;",
+        "   \"%i\": file id of the file;",
         "   \"%y\": modification time in UTC in 'yyyy-MM-dd HH:mm:ss' format;",
         "   \"%Y\": modification time as Unix timestamp in milliseconds;",
         "   \"%b\": Number of blocks allocated for file"));
-=======
-    return "Displays info for the specified path both file and directory."
-        + " Specify -f to display info in given format:"
-        + "   \"%N\": name of the file;"
-        + "   \"%z\": size of file in bytes;"
-        + "   \"%u\": owner;"
-        + "   \"%g\": group name of owner;"
-        + "   \"%i\": file id of the file;"
-        + "   \"%y\" or \"%Y\": modification time,"
-        + " %y shows 'yyyy-MM-dd HH:mm:ss' (the UTC date),"
-        + " %Y it shows milliseconds since January 1, 1970 UTC;"
-        + "   \"%b\": Number of blocks allocated for file";
->>>>>>> bf6b068b
   }
 
   @Override
