/*
 * The Alluxio Open Foundation licenses this work under the Apache License, version 2.0
 * (the "License"). You may not use this work except in compliance with the License, which is
 * available at www.apache.org/licenses/LICENSE-2.0
 *
 * This software is distributed on an "AS IS" basis, WITHOUT WARRANTIES OR CONDITIONS OF ANY KIND,
 * either express or implied, as more fully set forth in the License.
 *
 * See the NOTICE file distributed with this work for information regarding copyright ownership.
 */

package alluxio.shell.command;

import alluxio.AlluxioURI;
import alluxio.Constants;
import alluxio.client.file.FileSystem;
import alluxio.client.file.URIStatus;
import alluxio.client.file.options.ListStatusOptions;
import alluxio.exception.AlluxioException;
import alluxio.util.FormatUtils;
import alluxio.util.SecurityUtils;
import alluxio.wire.LoadMetadataType;

import org.apache.commons.cli.CommandLine;
import org.apache.commons.cli.Options;

import java.io.IOException;
import java.util.Collections;
import java.util.Comparator;
import java.util.List;

import javax.annotation.concurrent.ThreadSafe;

/**
 * Displays information for all directories and files directly under the path specified in args.
 */
@ThreadSafe
public final class LsCommand extends WithWildCardPathCommand {
  public static final String STATE_FOLDER = "";
  public static final String STATE_FILE_IN_MEMORY = "In Memory";
  public static final String STATE_FILE_NOT_IN_MEMORY = "Not In Memory";

  /**
   * Formats the ls result string.
   *
   * @param acl whether security is enabled
   * @param isFolder whether this path is a file or a folder
   * @param permission permission string
   * @param userName user name
   * @param groupName group name
   * @param size size of the file in bytes
   * @param createTimeMs the epoch time in ms when the path is created
   * @param inMemory whether the file is in memory
   * @param path path of the file or folder
   * @return the formatted string according to acl and isFolder
   */
  public static String formatLsString(boolean acl, boolean isFolder, String permission,
      String userName, String groupName, long size, long createTimeMs, boolean inMemory,
      String path) {
    String memoryState;
    if (isFolder) {
      memoryState = STATE_FOLDER;
    } else {
      memoryState = inMemory ? STATE_FILE_IN_MEMORY : STATE_FILE_NOT_IN_MEMORY;
    }
    if (acl) {
      return String.format(Constants.LS_FORMAT, permission, userName, groupName,
          FormatUtils.getSizeFromBytes(size), CommandUtils.convertMsToDate(createTimeMs),
          memoryState, path);
    } else {
      return String.format(Constants.LS_FORMAT_NO_ACL, FormatUtils.getSizeFromBytes(size),
          CommandUtils.convertMsToDate(createTimeMs), memoryState, path);
    }
  }

  /**
   * Constructs a new instance to display information for all directories and files directly under
   * the path specified in args.
   *
   * @param fs the filesystem of Alluxio
   */
  public LsCommand(FileSystem fs) {
    super(fs);
  }

  @Override
  public String getCommandName() {
    return "ls";
  }

  @Override
  protected int getNumOfArgs() {
    return 1;
  }

  @Override
  protected Options getOptions() {
    return new Options().addOption(RECURSIVE_OPTION).addOption(FORCE_OPTION);
  }

  /**
   * Displays information for all directories and files directly under the path specified in args.
   *
   * @param path The {@link AlluxioURI} path as the input of the command
   * @param recursive Whether list the path recursively
   * @throws AlluxioException when Alluxio exception occurs
   * @throws IOException when non-Alluxio exception occurs
   */
<<<<<<< HEAD
  private void ls(AlluxioURI path, boolean recursive) throws AlluxioException, IOException {
    List<URIStatus> statuses = listStatusSortedByIncreasingCreationTime(path);
=======
  private void ls(AlluxioURI path, boolean recursive, boolean forceLoadMetadata)
      throws IOException {
    ListStatusOptions options = ListStatusOptions.defaults();
    if (forceLoadMetadata) {
      options.setLoadMetadataType(LoadMetadataType.Always);
    }
    List<URIStatus> statuses = listStatusSortedByIncreasingCreationTime(path, options);
>>>>>>> e1caab13
    for (URIStatus status : statuses) {
      System.out.format(formatLsString(SecurityUtils.isSecurityEnabled(), status.isFolder(),
          FormatUtils.formatMode((short) status.getMode(), status.isFolder()), status.getOwner(),
          status.getGroup(), status.getLength(), status.getCreationTimeMs(),
          100 == status.getInMemoryPercentage(), status.getPath()));
      if (recursive && status.isFolder()) {
        ls(new AlluxioURI(path.getScheme(), path.getAuthority(), status.getPath()), true,
            forceLoadMetadata);
      }
    }
  }

<<<<<<< HEAD
  private List<URIStatus> listStatusSortedByIncreasingCreationTime(AlluxioURI path)
      throws AlluxioException, IOException {
    List<URIStatus> statuses = mFileSystem.listStatus(path);
=======
  private List<URIStatus> listStatusSortedByIncreasingCreationTime(AlluxioURI path,
      ListStatusOptions options)
      throws IOException {
    List<URIStatus> statuses;
    try {
      statuses = mFileSystem.listStatus(path, options);
    } catch (AlluxioException e) {
      throw new IOException(e.getMessage());
    }
>>>>>>> e1caab13
    Collections.sort(statuses, new Comparator<URIStatus>() {
      @Override
      public int compare(URIStatus status1, URIStatus status2) {
        long t1 = status1.getCreationTimeMs();
        long t2 = status2.getCreationTimeMs();
        if (t1 < t2) {
          return -1;
        }
        if (t1 == t2) {
          return 0;
        }
        return 1;
      }
    });
    return statuses;
  }

  @Override
<<<<<<< HEAD
  public void runCommand(AlluxioURI path, CommandLine cl) throws AlluxioException, IOException {
    ls(path, cl.hasOption("R"));
=======
  public void runCommand(AlluxioURI path, CommandLine cl) throws IOException {
    ls(path, cl.hasOption("R"), cl.hasOption("f"));
>>>>>>> e1caab13
  }

  @Override
  public String getUsage() {
    return "ls [-R] [-f] <path>";
  }

  @Override
  public String getDescription() {
    return "Displays information for all files and directories directly under the specified path."
        + " Specify -R to display files and directories recursively."
        + " Specify -f to force loading files in the directory.";
  }
}<|MERGE_RESOLUTION|>--- conflicted
+++ resolved
@@ -106,18 +106,13 @@
    * @throws AlluxioException when Alluxio exception occurs
    * @throws IOException when non-Alluxio exception occurs
    */
-<<<<<<< HEAD
-  private void ls(AlluxioURI path, boolean recursive) throws AlluxioException, IOException {
-    List<URIStatus> statuses = listStatusSortedByIncreasingCreationTime(path);
-=======
   private void ls(AlluxioURI path, boolean recursive, boolean forceLoadMetadata)
-      throws IOException {
+      throws AlluxioException, IOException {
     ListStatusOptions options = ListStatusOptions.defaults();
     if (forceLoadMetadata) {
       options.setLoadMetadataType(LoadMetadataType.Always);
     }
     List<URIStatus> statuses = listStatusSortedByIncreasingCreationTime(path, options);
->>>>>>> e1caab13
     for (URIStatus status : statuses) {
       System.out.format(formatLsString(SecurityUtils.isSecurityEnabled(), status.isFolder(),
           FormatUtils.formatMode((short) status.getMode(), status.isFolder()), status.getOwner(),
@@ -130,21 +125,10 @@
     }
   }
 
-<<<<<<< HEAD
-  private List<URIStatus> listStatusSortedByIncreasingCreationTime(AlluxioURI path)
-      throws AlluxioException, IOException {
-    List<URIStatus> statuses = mFileSystem.listStatus(path);
-=======
   private List<URIStatus> listStatusSortedByIncreasingCreationTime(AlluxioURI path,
       ListStatusOptions options)
-      throws IOException {
-    List<URIStatus> statuses;
-    try {
-      statuses = mFileSystem.listStatus(path, options);
-    } catch (AlluxioException e) {
-      throw new IOException(e.getMessage());
-    }
->>>>>>> e1caab13
+      throws AlluxioException, IOException {
+    List<URIStatus> statuses = mFileSystem.listStatus(path, options);
     Collections.sort(statuses, new Comparator<URIStatus>() {
       @Override
       public int compare(URIStatus status1, URIStatus status2) {
@@ -163,13 +147,8 @@
   }
 
   @Override
-<<<<<<< HEAD
   public void runCommand(AlluxioURI path, CommandLine cl) throws AlluxioException, IOException {
-    ls(path, cl.hasOption("R"));
-=======
-  public void runCommand(AlluxioURI path, CommandLine cl) throws IOException {
     ls(path, cl.hasOption("R"), cl.hasOption("f"));
->>>>>>> e1caab13
   }
 
   @Override
