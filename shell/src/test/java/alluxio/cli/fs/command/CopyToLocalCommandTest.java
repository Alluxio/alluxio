--- conflicted
+++ resolved
@@ -15,71 +15,55 @@
 
 
 public class CopyToLocalCommandTest {
-    private ByteArrayOutputStream mOutput=new ByteArrayOutputStream();
-    private ByteArrayOutputStream mError=new ByteArrayOutputStream();
+    private ByteArrayOutputStream mOutput = new ByteArrayOutputStream();
+    private ByteArrayOutputStream mError = new ByteArrayOutputStream();
 
     @Before
-    public void setupStreams(){
+    public void setupStreams() {
         System.setOut(new PrintStream(mOutput));
         System.setErr(new PrintStream(mError));
     }
 
     @After
-    public void cleanupStreams(){
+    public void cleanupStreams() {
         System.setOut(null);
         System.setErr(null);
     }
 
 
     @Test
-<<<<<<< HEAD
-    public void testgetCommandName() throws AlluxioException,IOException {
-=======
-    public void testgetCommandName() throws Exception {
->>>>>>> c2df32f5
-        CopyToLocalCommand command=new CopyToLocalCommand(null);
-        String ret=command.getCommandName();
-        String exceptedRet="copyToLocal";
-        Assert.assertEquals(ret,exceptedRet);
+
+    public void testgetCommandName() throws AlluxioException, IOException {
+        CopyToLocalCommand command = new CopyToLocalCommand(null);
+        String ret = command.getCommandName();
+        String exceptedRet = "copyToLocal";
+        Assert.assertEquals(ret, exceptedRet);
 
     }
 
     @Test
-<<<<<<< HEAD
-    public void testgetNumOfArgs() throws AlluxioException,IOException {
-=======
-    public void testgetNumOfArgs() throws Exception {
->>>>>>> c2df32f5
-        CopyToLocalCommand command=new CopyToLocalCommand(null);
-        int ret=command.getNumOfArgs();
-        Assert.assertEquals(ret,2);
+
+    public void testgetNumOfArgs() throws AlluxioException, IOException {
+        CopyToLocalCommand command = new CopyToLocalCommand(null);
+        int ret = command.getNumOfArgs();
+        Assert.assertEquals(ret, 2);
     }
 
 
-
     @Test
-<<<<<<< HEAD
-    public void testgetUsage() throws AlluxioException,IOException {
-=======
-    public void testgetUsage() throws Exception {
->>>>>>> c2df32f5
-        CopyToLocalCommand command=new CopyToLocalCommand(null);
-        String ret=command.getUsage();
-        String exceptedRet="copyToLocal <src> <localDst>";
-        Assert.assertEquals(ret,exceptedRet);
+    public void testgetUsage() throws AlluxioException, IOException {
+        CopyToLocalCommand command = new CopyToLocalCommand(null);
+        String ret = command.getUsage();
+        String exceptedRet = "copyToLocal <src> <localDst>";
+        Assert.assertEquals(ret, exceptedRet);
     }
 
     @Test
-<<<<<<< HEAD
-    public void testgetDescription() throws AlluxioException,IOException {
-=======
-    public void testgetDescription() throws Exception {
->>>>>>> c2df32f5
-        CopyToLocalCommand command=new CopyToLocalCommand(null);
-        String ret=command.getDescription();
-        String exceptedRet="Copies a file or a directory from the Alluxio filesystem to the local filesystem.";
-        Assert.assertEquals(ret,exceptedRet);
+    public void testgetDescription() throws AlluxioException, IOException {
+
+        CopyToLocalCommand command = new CopyToLocalCommand(null);
+        String ret = command.getDescription();
+        String exceptedRet = "Copies a file or a directory from the Alluxio filesystem to the local filesystem.";
+        Assert.assertEquals(ret, exceptedRet);
     }
-
-
-}+}
