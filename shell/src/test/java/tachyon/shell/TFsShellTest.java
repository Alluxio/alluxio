/*
 * Licensed to the University of California, Berkeley under one or more contributor license
 * agreements. See the NOTICE file distributed with this work for additional information regarding
 * copyright ownership. The ASF licenses this file to You under the Apache License, Version 2.0 (the
 * "License"); you may not use this file except in compliance with the License. You may obtain a
 * copy of the License at
 *
 * http://www.apache.org/licenses/LICENSE-2.0
 *
 * Unless required by applicable law or agreed to in writing, software distributed under the License
 * is distributed on an "AS IS" BASIS, WITHOUT WARRANTIES OR CONDITIONS OF ANY KIND, either express
 * or implied. See the License for the specific language governing permissions and limitations under
 * the License.
 */

package tachyon.shell;

import java.io.ByteArrayOutputStream;
import java.io.File;
import java.io.FileInputStream;
import java.io.FileNotFoundException;
import java.io.FileOutputStream;
import java.io.IOException;
import java.io.PrintStream;

import org.junit.After;
import org.junit.Assert;
import org.junit.Before;
import org.junit.Test;

import tachyon.Constants;
import tachyon.TachyonURI;
import tachyon.client.TachyonFSTestUtils;
import tachyon.client.TachyonStorageType;
import tachyon.client.UnderStorageType;
import tachyon.client.file.FileInStream;
import tachyon.client.file.TachyonFile;
import tachyon.client.file.TachyonFileSystem;
import tachyon.client.file.options.InStreamOptions;
import tachyon.conf.TachyonConf;
import tachyon.exception.TachyonException;
import tachyon.master.LocalTachyonCluster;
import tachyon.thrift.FileInfo;
import tachyon.util.CommonUtils;
import tachyon.util.FormatUtils;
import tachyon.util.io.BufferUtils;
import tachyon.util.io.PathUtils;

/**
 * Unit tests on TFsShell.
 */
public class TFsShellTest {
  private static final int SIZE_BYTES = Constants.MB * 10;
  private LocalTachyonCluster mLocalTachyonCluster = null;
  private TachyonFileSystem mTfs = null;
  private TFsShell mFsShell = null;
  private ByteArrayOutputStream mOutput = null;
  private PrintStream mNewOutput = null;
  private PrintStream mOldOutput = null;

  @After
  public final void after() throws Exception {
    mFsShell.close();
    mLocalTachyonCluster.stop();
    System.setOut(mOldOutput);
  }

  @Before
  public final void before() throws Exception {
    mLocalTachyonCluster = new LocalTachyonCluster(SIZE_BYTES, 1000, Constants.GB);
    mLocalTachyonCluster.start();
    mTfs = mLocalTachyonCluster.getClient();
    mFsShell = new TFsShell(new TachyonConf());
    mOutput = new ByteArrayOutputStream();
    mNewOutput = new PrintStream(mOutput);
    mOldOutput = System.out;
    System.setOut(mNewOutput);
  }

  @Test
  public void catDirectoryTest() throws IOException {
    String[] command = new String[] {"mkdir", "/testDir"};
    mFsShell.run(command);
    int ret = mFsShell.run(new String[] {"cat", "/testDir"});
    Assert.assertEquals(-1, ret);
    String expected = getCommandOutput(command);
    expected += "/testDir is not a file.\n";
    Assert.assertEquals(expected, mOutput.toString());
  }

  @Test
  public void catNotExistTest() throws IOException {
    int ret = mFsShell.run(new String[] {"cat", "/testFile"});
    Assert.assertEquals(-1, ret);
  }

  @Test
  public void catTest() throws IOException {
    TachyonFSTestUtils.createByteFile(mTfs, "/testFile", TachyonStorageType.STORE,
        UnderStorageType.NO_PERSIST, 10);
    mFsShell.run(new String[] {"cat", "/testFile"});
    byte[] expect = BufferUtils.getIncreasingByteArray(10);
    Assert.assertArrayEquals(expect, mOutput.toByteArray());
  }

  @Test
  public void copyFromLocalLargeTest() throws IOException, TachyonException {
    File testFile = new File(mLocalTachyonCluster.getTachyonHome() + "/testFile");
    testFile.createNewFile();
    FileOutputStream fos = new FileOutputStream(testFile);
    byte[] toWrite = BufferUtils.getIncreasingByteArray(SIZE_BYTES);
    fos.write(toWrite);
    fos.close();
    mFsShell.run(new String[] {"copyFromLocal", testFile.getAbsolutePath(), "/testFile"});
    Assert.assertEquals(
        getCommandOutput(new String[] {"copyFromLocal", testFile.getAbsolutePath(), "/testFile"}),
        mOutput.toString());
    TachyonFile tFile = mTfs.open(new TachyonURI("/testFile"));
    FileInfo fileInfo = mTfs.getInfo(tFile);
    Assert.assertNotNull(fileInfo);
    Assert.assertEquals(SIZE_BYTES, fileInfo.length);

    InStreamOptions options =
        new InStreamOptions.Builder(new TachyonConf()).setTachyonStorageType(
            TachyonStorageType.NO_STORE).build();
    FileInStream tfis = mTfs.getInStream(tFile, options);
    byte[] read = new byte[SIZE_BYTES];
    tfis.read(read);
    Assert.assertTrue(BufferUtils.equalIncreasingByteArray(SIZE_BYTES, read));
  }

  @Test
  public void loadFileTest() throws IOException, TachyonException {
    TachyonFile file =
        TachyonFSTestUtils.createByteFile(mTfs, "/testFile", TachyonStorageType.NO_STORE,
            UnderStorageType.SYNC_PERSIST, 10);
    FileInfo fileInfo = mTfs.getInfo(file);
    Assert.assertFalse(fileInfo.getInMemoryPercentage() == 100);
    // Testing loading of a single file
    mFsShell.run(new String[] {"load", "/testFile"});
    fileInfo = mTfs.getInfo(file);
    Assert.assertTrue(fileInfo.getInMemoryPercentage() == 100);
  }

  @Test
  public void loadDirTest() throws IOException, TachyonException {
    TachyonFile fileA = TachyonFSTestUtils.createByteFile(mTfs, "/testRoot/testFileA",
        TachyonStorageType.NO_STORE, UnderStorageType.SYNC_PERSIST, 10);
    TachyonFile fileB = TachyonFSTestUtils.createByteFile(mTfs, "/testRoot/testFileB",
        TachyonStorageType.STORE, UnderStorageType.NO_PERSIST, 10);
    FileInfo fileInfoA = mTfs.getInfo(fileA);
    FileInfo fileInfoB = mTfs.getInfo(fileB);
    Assert.assertFalse(fileInfoA.getInMemoryPercentage() == 100);
    Assert.assertTrue(fileInfoB.getInMemoryPercentage() == 100);
    // Testing loading of a directory
    mFsShell.run(new String[] {"load", "/testRoot"});
    fileInfoA = mTfs.getInfo(fileA);
    fileInfoB = mTfs.getInfo(fileB);
    Assert.assertTrue(fileInfoA.getInMemoryPercentage() == 100);
    Assert.assertTrue(fileInfoB.getInMemoryPercentage() == 100);
  }

  @Test
  public void copyFromLocalTest() throws IOException, TachyonException {
    File testDir = new File(mLocalTachyonCluster.getTachyonHome() + "/testDir");
    testDir.mkdir();
    File testDirInner = new File(mLocalTachyonCluster.getTachyonHome() + "/testDir/testDirInner");
    testDirInner.mkdir();
    File testFile =
        generateFileContent("/testDir/testFile", BufferUtils.getIncreasingByteArray(10));
    generateFileContent("/testDir/testDirInner/testFile2",
        BufferUtils.getIncreasingByteArray(10, 20));

    mFsShell.run(new String[] {"copyFromLocal", testFile.getParent(), "/testDir"});
    Assert.assertEquals(
        getCommandOutput(new String[] {"copyFromLocal", testFile.getParent(), "/testDir"}),
        mOutput.toString());
    TachyonFile file1 = mTfs.open(new TachyonURI("/testDir/testFile"));
    TachyonFile file2 = mTfs.open(new TachyonURI("/testDir/testDirInner/testFile2"));
    FileInfo fileInfo1 = mTfs.getInfo(file1);
    FileInfo fileInfo2 = mTfs.getInfo(file2);
    Assert.assertNotNull(fileInfo1);
    Assert.assertNotNull(fileInfo2);
    Assert.assertEquals(10, fileInfo1.length);
    Assert.assertEquals(20, fileInfo2.length);
    byte[] read = readContent(file1, 10);
    Assert.assertTrue(BufferUtils.equalIncreasingByteArray(10, read));
    read = readContent(file2, 20);
    Assert.assertTrue(BufferUtils.equalIncreasingByteArray(10, 20, read));
  }

  @Test
  public void copyFromLocalTestWithFullURI() throws IOException, TachyonException {
    File testFile = generateFileContent("/srcFileURI", BufferUtils.getIncreasingByteArray(10));
    String tachyonURI = "tachyon://" + mLocalTachyonCluster.getMasterHostname() + ":"
        + mLocalTachyonCluster.getMasterPort() + "/destFileURI";
    // when
    mFsShell.run(new String[] {"copyFromLocal", testFile.getPath(), tachyonURI});
    String cmdOut =
        getCommandOutput(new String[] {"copyFromLocal", testFile.getPath(), tachyonURI});
    // then
    Assert.assertEquals(cmdOut, mOutput.toString());
    TachyonFile file = mTfs.open(new TachyonURI("/destFileURI"));
    FileInfo fileInfo = mTfs.getInfo(file);
    Assert.assertEquals(10L, fileInfo.length);
    byte[] read = readContent(file, 10);
    Assert.assertTrue(BufferUtils.equalIncreasingByteArray(10, read));
  }

  @Test
  public void copyFromLocalFileToDstPathTest() throws IOException, TachyonException {
    String dataString = "copyFromLocalFileToDstPathTest";
    byte[] data = dataString.getBytes();
    File localDir = new File(mLocalTachyonCluster.getTachyonHome() + "/localDir");
    localDir.mkdir();
    File localFile = generateFileContent("/localDir/testFile", data);
    mFsShell.run(new String[] {"mkdir", "/dstDir"});
    mFsShell.run(new String[] {"copyFromLocal", localFile.getPath(), "/dstDir"});

    TachyonFile file = mTfs.open(new TachyonURI("/dstDir/testFile"));
    FileInfo fileInfo = mTfs.getInfo(file);
    Assert.assertNotNull(fileInfo);
    byte[] read = readContent(file, data.length);
    Assert.assertEquals(new String(read), dataString);
  }

  @Test
  public void copyToLocalLargeTest() throws IOException {
    copyToLocalWithBytes(SIZE_BYTES);
  }

  @Test
  public void copyToLocalTest() throws IOException {
    copyToLocalWithBytes(10);
  }

  private void copyToLocalWithBytes(int bytes) throws IOException {
    TachyonFSTestUtils.createByteFile(mTfs, "/testFile", TachyonStorageType.STORE,
        UnderStorageType.NO_PERSIST, bytes);
    mFsShell.run(new String[] {"copyToLocal", "/testFile",
        mLocalTachyonCluster.getTachyonHome() + "/testFile"});
    Assert.assertEquals(getCommandOutput(new String[] {"copyToLocal", "/testFile",
        mLocalTachyonCluster.getTachyonHome() + "/testFile"}), mOutput.toString());
    fileReadTest("/testFile", 10);
  }

  @Test
  public void copyToLocalDirTest() throws IOException, TachyonException {
    TFsShellUtilsTest.resetTachyonFileHierarchy(mTfs);
    int ret = mFsShell.run(new String[] {"copyToLocal", "/testWildCards/",
        mLocalTachyonCluster.getTachyonHome() + "/testDir"});
    Assert.assertEquals(0, ret);
    fileReadTest("/testDir/foo/foobar1", 10);
    fileReadTest("/testDir/foo/foobar2", 20);
    fileReadTest("/testDir/bar/foobar3", 30);
    fileReadTest("/testDir/foobar4", 40);
  }

  private void fileReadTest(String fileName, int size) throws IOException {
    File testFile = new File(PathUtils.concatPath(mLocalTachyonCluster.getTachyonHome(), fileName));
    FileInputStream fis = new FileInputStream(testFile);
    byte[] read = new byte[size];
    fis.read(read);
    fis.close();
    Assert.assertTrue(BufferUtils.equalIncreasingByteArray(size, read));
  }

  @Test
  public void countNotExistTest() throws IOException {
    int ret = mFsShell.run(new String[] {"count", "/NotExistFile"});
    Assert.assertEquals("Could not find path: /NotExistFile\n", mOutput.toString());
    Assert.assertEquals(-1, ret);
  }

  @Test
  public void countTest() throws IOException {
    TachyonFSTestUtils.createByteFile(mTfs, "/testRoot/testFileA", TachyonStorageType.STORE,
        UnderStorageType.NO_PERSIST, 10);
    TachyonFSTestUtils.createByteFile(mTfs, "/testRoot/testDir/testFileB", TachyonStorageType.STORE,
        UnderStorageType.NO_PERSIST, 20);
    TachyonFSTestUtils.createByteFile(mTfs, "/testRoot/testFileB", TachyonStorageType.STORE,
        UnderStorageType.NO_PERSIST, 30);
    mFsShell.run(new String[] {"count", "/testRoot"});
    String expected = "";
    String format = "%-25s%-25s%-15s\n";
    expected += String.format(format, "File Count", "Folder Count", "Total Bytes");
    expected += String.format(format, 3, 2, 60);
    Assert.assertEquals(expected, mOutput.toString());
  }

  @Test
  public void fileinfoNotExistTest() throws IOException {
    int ret = mFsShell.run(new String[] {"fileinfo", "/NotExistFile"});
    Assert.assertEquals("/NotExistFile does not exist.\n", mOutput.toString());
    Assert.assertEquals(-1, ret);
  }

  /*
   * @Test public void fileInfoTest() throws IOException { TachyonFile file =
   * TachyonFSTestUtils.createByteFile(mTfs, "/testFile", CacheType.STORE,
   * UnderStorageType.NO_PERSIST, 10); mFsShell.run(new String[] {"fileinfo", "/testFile"});
   * FileInfo fileInfo = mTfs.getInfo(file); Assert.assertNotNull(fileInfo); List<FileBlockInfo>
   * blocks = mTfs.getFileBlocks(fileId); String[] commandParameters = new String[3 +
   * blocks.size()]; commandParameters[0] = "fileinfo"; commandParameters[1] = "/testFile";
   * commandParameters[2] = String.valueOf(file.getFileId()); Iterator<FileBlockInfo> iter =
   * blocks.iterator(); int i = 3; while (iter.hasNext()) { commandParameters[i ++] =
   * iter.next().toString(); } Assert.assertEquals(getCommandOutput(commandParameters),
   * mOutput.toString()); }
   */
  private File generateFileContent(String path, byte[] toWrite)
      throws IOException, FileNotFoundException {
    File testFile = new File(mLocalTachyonCluster.getTachyonHome() + path);
    testFile.createNewFile();
    FileOutputStream fos = new FileOutputStream(testFile);
    fos.write(toWrite);
    fos.close();
    return testFile;
  }

  private String getCommandOutput(String[] command) {
    String cmd = command[0];
    if (command.length == 2) {
      if (cmd.equals("ls")) {
        // Not sure how to handle this one.
        return null;
      } else if (cmd.equals("mkdir")) {
        return "Successfully created directory " + command[1] + "\n";
      } else if (cmd.equals("rm") || cmd.equals("rmr")) {
        return command[1] + " has been removed" + "\n";
      } else if (cmd.equals("touch")) {
        return command[1] + " has been created" + "\n";
      }
    } else if (command.length == 3) {
      if (cmd.equals("mv")) {
        return "Renamed " + command[1] + " to " + command[2] + "\n";
      } else if (cmd.equals("copyFromLocal")) {
        return "Copied " + command[1] + " to " + command[2] + "\n";
      } else if (cmd.equals("copyToLocal")) {
        return "Copied " + command[1] + " to " + command[2] + "\n";
      }
    } else if (command.length > 3) {
      if (cmd.equals("location")) {
        StringBuilder ret = new StringBuilder();
        ret.append(command[1] + " with file id " + command[2] + " is on nodes: \n");
        for (int i = 3; i < command.length; i ++) {
          ret.append(command[i] + "\n");
        }
        return ret.toString();
      } else if (cmd.equals("fileinfo")) {
        StringBuilder ret = new StringBuilder();
        ret.append(command[1] + " with file id " + command[2] + " has the following blocks: \n");
        for (int i = 3; i < command.length; i ++) {
          ret.append(command[i] + "\n");
        }
        return ret.toString();
      }
    }
    return null;
  }

  @Test
  public void locationNotExistTest() throws IOException {
    int ret = mFsShell.run(new String[] {"location", "/NotExistFile"});
    Assert.assertEquals("/NotExistFile does not exist.\n", mOutput.toString());
    Assert.assertEquals(-1, ret);
  }

  /*
   * @Test public void locationTest() throws IOException { TachyonFile file =
   * TachyonFSTestUtils.createByteFile(mTfs, "/testFile", CacheType.STORE,
   * UnderStorageType.NO_PERSIST, 10); mFsShell.run(new String[] {"location", "/testFile"});
   *
   * FileInfo fileInfo = mTfs.getInfo(file); Assert.assertNotNull(fileInfo); List<String>
   * locationsList = tFile.getLocationHosts(); String[] commandParameters = new String[3 +
   * locationsList.size()]; commandParameters[0] = "location"; commandParameters[1] = "/testFile";
   * commandParameters[2] = String.valueOf(file.getFileId()); Iterator<String> iter =
   * locationsList.iterator(); int i = 3; while (iter.hasNext()) { commandParameters[i ++] =
   * iter.next(); } Assert.assertEquals(getCommandOutput(commandParameters), mOutput.toString()); }
   */
  @Test
  public void lsrTest() throws IOException, TachyonException {
    FileInfo[] files = new FileInfo[4];

    TachyonFile fileA = TachyonFSTestUtils.createByteFile(mTfs, "/testRoot/testFileA",
        TachyonStorageType.STORE, UnderStorageType.NO_PERSIST, 10);
    files[0] = mTfs.getInfo(fileA);
    TachyonFSTestUtils.createByteFile(mTfs, "/testRoot/testDir/testFileB", TachyonStorageType.STORE,
        UnderStorageType.NO_PERSIST, 20);
    files[1] = mTfs.getInfo(mTfs.open(new TachyonURI("/testRoot/testDir")));
    files[2] = mTfs.getInfo(mTfs.open(new TachyonURI("/testRoot/testDir/testFileB")));
    TachyonFile fileC = TachyonFSTestUtils.createByteFile(mTfs, "/testRoot/testFileC",
        TachyonStorageType.NO_STORE, UnderStorageType.SYNC_PERSIST, 30);
    files[3] = mTfs.getInfo(fileC);
    mFsShell.run(new String[] {"lsr", "/testRoot"});
    String expected = "";
    String format = "%-10s%-25s%-15s%-5s\n";
    expected +=
        String.format(format, FormatUtils.getSizeFromBytes(10),
            TFsShell.convertMsToDate(files[0].getCreationTimeMs()), "In Memory",
            "/testRoot/testFileA");
    expected +=
        String.format(format, FormatUtils.getSizeFromBytes(0),
            TFsShell.convertMsToDate(files[1].getCreationTimeMs()), "", "/testRoot/testDir");
    expected +=
        String.format(format, FormatUtils.getSizeFromBytes(20),
            TFsShell.convertMsToDate(files[2].getCreationTimeMs()), "In Memory",
            "/testRoot/testDir/testFileB");
    expected +=
        String.format(format, FormatUtils.getSizeFromBytes(30),
            TFsShell.convertMsToDate(files[3].getCreationTimeMs()), "Not In Memory",
            "/testRoot/testFileC");
    Assert.assertEquals(expected, mOutput.toString());
  }

  @Test
  public void lsTest() throws IOException, TachyonException {
    FileInfo[] files = new FileInfo[4];

    TachyonFile fileA = TachyonFSTestUtils.createByteFile(mTfs, "/testRoot/testFileA",
        TachyonStorageType.STORE, UnderStorageType.NO_PERSIST, 10);
    files[0] = mTfs.getInfo(fileA);
    TachyonFSTestUtils.createByteFile(mTfs, "/testRoot/testDir/testFileB", TachyonStorageType.STORE,
        UnderStorageType.NO_PERSIST, 20);
    files[1] = mTfs.getInfo(mTfs.open(new TachyonURI("/testRoot/testDir")));
    TachyonFile fileC = TachyonFSTestUtils.createByteFile(mTfs, "/testRoot/testFileC",
        TachyonStorageType.NO_STORE, UnderStorageType.SYNC_PERSIST, 30);
    files[2] = mTfs.getInfo(fileC);
    mFsShell.run(new String[] {"ls", "/testRoot"});
    String expected = "";
    String format = "%-10s%-25s%-15s%-5s\n";
    expected += String.format(format, FormatUtils.getSizeFromBytes(10),
        TFsShell.convertMsToDate(files[0].getCreationTimeMs()), "In Memory", "/testRoot/testFileA");
    expected += String.format(format, FormatUtils.getSizeFromBytes(0),
        TFsShell.convertMsToDate(files[1].getCreationTimeMs()), "", "/testRoot/testDir");
    expected += String.format(format, FormatUtils.getSizeFromBytes(30),
        TFsShell.convertMsToDate(files[2].getCreationTimeMs()), "Not In Memory",
        "/testRoot/testFileC");
    Assert.assertEquals(expected, mOutput.toString());
  }

  @Test
  public void mkdirComplexPathTest() throws IOException, TachyonException {
    mFsShell.run(new String[] {"mkdir", "/Complex!@#$%^&*()-_=+[]{};\"'<>,.?/File"});
    TachyonFile tFile = mTfs.open(new TachyonURI("/Complex!@#$%^&*()-_=+[]{};\"'<>,.?/File"));
    FileInfo fileInfo = mTfs.getInfo(tFile);
    Assert.assertNotNull(fileInfo);
    Assert.assertEquals(
        getCommandOutput(new String[] {"mkdir", "/Complex!@#$%^&*()-_=+[]{};\"'<>,.?/File"}),
        mOutput.toString());
    Assert.assertTrue(fileInfo.isIsFolder());
  }

  @Test
  public void mkdirExistingTest() throws IOException {
    Assert.assertEquals(0, mFsShell.run(new String[] {"mkdir", "/testFile1"}));
    Assert.assertEquals(0, mFsShell.run(new String[] {"mkdir", "/testFile1"}));
  }

  @Test
  public void mkdirInvalidPathTest() throws IOException {
    Assert.assertEquals(-1, mFsShell.run(new String[] {"mkdir", "/test File Invalid Path"}));
  }

  @Test
  public void mkdirShortPathTest() throws IOException, TachyonException {
    mFsShell.run(new String[] {"mkdir", "/root/testFile1"});
    TachyonFile tFile = mTfs.open(new TachyonURI("/root/testFile1"));
    FileInfo fileInfo = mTfs.getInfo(tFile);
    Assert.assertNotNull(fileInfo);
    Assert.assertEquals(getCommandOutput(new String[] {"mkdir", "/root/testFile1"}),
        mOutput.toString());
    Assert.assertTrue(fileInfo.isIsFolder());
  }

  @Test
  public void mkdirTest() throws IOException, TachyonException {
    String qualifiedPath =
        "tachyon://" + mLocalTachyonCluster.getMasterHostname() + ":"
            + mLocalTachyonCluster.getMasterPort() + "/root/testFile1";
    mFsShell.run(new String[] {"mkdir", qualifiedPath});
    TachyonFile tFile = mTfs.open(new TachyonURI("/root/testFile1"));
    FileInfo fileInfo = mTfs.getInfo(tFile);
    Assert.assertNotNull(fileInfo);
    Assert
        .assertEquals(getCommandOutput(new String[]{"mkdir", qualifiedPath}), mOutput.toString());
    Assert.assertTrue(fileInfo.isIsFolder());
  }

  private byte[] readContent(TachyonFile tFile, int length) throws IOException, TachyonException {
    InStreamOptions options =
        new InStreamOptions.Builder(new TachyonConf()).setTachyonStorageType(
            TachyonStorageType.NO_STORE).build();
    FileInStream tfis = mTfs.getInStream(tFile, options);
    byte[] read = new byte[length];
    tfis.read(read);
    return read;
  }

  @Test
  public void renameParentDirectoryTest() throws IOException {
    StringBuilder toCompare = new StringBuilder();
    mFsShell.run(new String[] {"mkdir", "/test/File1"});
    toCompare.append(getCommandOutput(new String[] {"mkdir", "/test/File1"}));
    mFsShell.rename(new String[] {"rename", "/test", "/test2"});
    toCompare.append(getCommandOutput(new String[] {"mv", "/test", "/test2"}));
    Assert.assertTrue(fileExist(new TachyonURI("/test2/File1")));
    Assert.assertFalse(fileExist(new TachyonURI("/test")));
    Assert.assertFalse(fileExist(new TachyonURI("/test/File1")));
    Assert.assertEquals(toCompare.toString(), mOutput.toString());
  }

  @Test
  public void renameTest() throws IOException {
    StringBuilder toCompare = new StringBuilder();
    mFsShell.run(new String[] {"mkdir", "/testFolder1"});
    toCompare.append(getCommandOutput(new String[] {"mkdir", "/testFolder1"}));
    Assert.assertTrue(fileExist(new TachyonURI("/testFolder1")));
    mFsShell.rename(new String[] {"rename", "/testFolder1", "/testFolder"});
    toCompare.append(getCommandOutput(new String[] {"mv", "/testFolder1", "/testFolder"}));
    Assert.assertEquals(toCompare.toString(), mOutput.toString());
    Assert.assertTrue(fileExist(new TachyonURI("/testFolder")));
    Assert.assertFalse(fileExist(new TachyonURI("/testFolder1")));
  }

  @Test
  public void renameToExistingFileTest() throws IOException {
    StringBuilder toCompare = new StringBuilder();
    mFsShell.run(new String[] {"mkdir", "/testFolder"});
    toCompare.append(getCommandOutput(new String[] {"mkdir", "/testFolder"}));
    mFsShell.run(new String[] {"mkdir", "/testFolder1"});
    toCompare.append(getCommandOutput(new String[] {"mkdir", "/testFolder1"}));
    Assert
        .assertEquals(-1, mFsShell.rename(new String[] {"rename", "/testFolder1", "/testFolder"}));
  }

  @Test
  public void rmNotExistingFileTest() throws IOException {
    mFsShell.run(new String[] {"rm", "/testFile"});
    String expected = "rm: cannot remove '/testFile': No such file or directory\n";
    Assert.assertEquals(expected, mOutput.toString());
  }

  @Test
  public void rmNotExistingDirTest() throws IOException {
    StringBuilder toCompare = new StringBuilder();
    mFsShell.run(new String[] {"mkdir", "/testFolder"});
    toCompare.append(getCommandOutput(new String[] {"mkdir", "/testFolder"}));
    mFsShell.run(new String[] {"rm", "/testFolder"});
    toCompare.append("rm: cannot remove a directory, please try rmr <path>\n");
    Assert.assertEquals(toCompare.toString(), mOutput.toString());
  }

  @Test
  public void rmTest() throws IOException {
    StringBuilder toCompare = new StringBuilder();
    mFsShell.run(new String[] {"mkdir", "/testFolder1/testFolder2"});
    toCompare.append(getCommandOutput(new String[] {"mkdir", "/testFolder1/testFolder2"}));
    mFsShell.run(new String[] {"touch", "/testFolder1/testFolder2/testFile2"});
    toCompare
        .append(getCommandOutput(new String[] {"touch", "/testFolder1/testFolder2/testFile2"}));
    TachyonURI testFolder1 = new TachyonURI("/testFolder1");
    TachyonURI testFolder2 = new TachyonURI("/testFolder1/testFolder2");
    TachyonURI testFile2 = new TachyonURI("/testFolder1/testFolder2/testFile2");
    Assert.assertTrue(fileExist(testFolder1));
    Assert.assertTrue(fileExist(testFolder2));
    Assert.assertTrue(fileExist(testFile2));
    mFsShell.run(new String[] {"rm", "/testFolder1/testFolder2/testFile2"});
    toCompare.append(getCommandOutput(new String[] {"rm", "/testFolder1/testFolder2/testFile2"}));
    Assert.assertEquals(toCompare.toString(), mOutput.toString());
    Assert.assertTrue(fileExist(testFolder1));
    Assert.assertTrue(fileExist(testFolder2));
    Assert.assertFalse(fileExist(testFile2));
  }

  @Test
  public void rmrTest() throws IOException {
    StringBuilder toCompare = new StringBuilder();
    mFsShell.run(new String[] {"mkdir", "/testFolder1/testFolder2"});
    toCompare.append(getCommandOutput(new String[] {"mkdir", "/testFolder1/testFolder2"}));
    mFsShell.run(new String[] {"touch", "/testFolder1/testFolder2/testFile2"});
    toCompare
        .append(getCommandOutput(new String[] {"touch", "/testFolder1/testFolder2/testFile2"}));
    TachyonURI testFolder1 = new TachyonURI("/testFolder1");
    TachyonURI testFolder2 = new TachyonURI("/testFolder1/testFolder2");
    TachyonURI testFile2 = new TachyonURI("/testFolder1/testFolder2/testFile2");
    Assert.assertTrue(fileExist(testFolder1));
    Assert.assertTrue(fileExist(testFolder2));
    Assert.assertTrue(fileExist(testFile2));
    mFsShell.run(new String[] {"rmr", "/testFolder1/testFolder2/testFile2"});
    toCompare.append(getCommandOutput(new String[] {"rm", "/testFolder1/testFolder2/testFile2"}));
    Assert.assertEquals(toCompare.toString(), mOutput.toString());
    Assert.assertTrue(fileExist(testFolder1));
    Assert.assertTrue(fileExist(testFolder2));
    Assert.assertFalse(fileExist(testFile2));
    mFsShell.run(new String[] {"rmr", "/testFolder1"});
    toCompare.append(getCommandOutput(new String[] {"rmr", "/testFolder1"}));
    Assert.assertEquals(toCompare.toString(), mOutput.toString());
    Assert.assertFalse(fileExist(testFolder1));
    Assert.assertFalse(fileExist(testFolder2));
    Assert.assertFalse(fileExist(testFile2));
  }

  @Test
  public void tailEmptyFileTest() throws IOException {
    TachyonFSTestUtils.createByteFile(mTfs, "/emptyFile", TachyonStorageType.STORE,
        UnderStorageType.NO_PERSIST, 0);
    int ret = mFsShell.run(new String[] {"tail", "/emptyFile"});
    Assert.assertEquals(0, ret);
  }

  @Test
  public void tailLargeFileTest() throws IOException {
    TachyonFSTestUtils.createByteFile(mTfs, "/testFile", TachyonStorageType.STORE,
        UnderStorageType.NO_PERSIST, 2048);
    mFsShell.run(new String[] {"tail", "/testFile"});
    byte[] expect = BufferUtils.getIncreasingByteArray(1024, 1024);
    Assert.assertArrayEquals(expect, mOutput.toByteArray());
  }

  @Test
  public void tailNotExistTest() throws IOException {
    int ret = mFsShell.run(new String[] {"tail", "/testFile"});
    Assert.assertEquals(-1, ret);
  }

  @Test
  public void tailSmallFileTest() throws IOException {
    TachyonFSTestUtils.createByteFile(mTfs, "/testFile", TachyonStorageType.STORE,
        UnderStorageType.NO_PERSIST, 10);
    mFsShell.run(new String[] {"tail", "/testFile"});
    byte[] expect = BufferUtils.getIncreasingByteArray(10);
    Assert.assertArrayEquals(expect, mOutput.toByteArray());
  }

  @Test
  public void touchTest() throws IOException, TachyonException {
    String[] argv = new String[] {"touch", "/testFile"};
    mFsShell.run(argv);
    TachyonFile tFile = mTfs.open(new TachyonURI("/testFile"));
    FileInfo fileInfo = mTfs.getInfo(tFile);
    Assert.assertNotNull(fileInfo);
    Assert.assertEquals(getCommandOutput(argv), mOutput.toString());
    Assert.assertFalse(fileInfo.isFolder);
  }

  @Test
  public void touchTestWithFullURI() throws IOException, TachyonException {
    String tachyonURI = "tachyon://" + mLocalTachyonCluster.getMasterHostname() + ":"
        + mLocalTachyonCluster.getMasterPort() + "/destFileURI";
    // when
    String[] argv = new String[] {"touch", tachyonURI};
    mFsShell.run(argv);
    // then
    TachyonFile tFile = mTfs.open(new TachyonURI("/destFileURI"));
    FileInfo fileInfo = mTfs.getInfo(tFile);
    Assert.assertNotNull(fileInfo);
    Assert.assertEquals(getCommandOutput(argv), mOutput.toString());
    Assert.assertFalse(fileInfo.isFolder);
  }

  @Test
  public void freeTest() throws IOException, TachyonException {
    TachyonFile file =
        TachyonFSTestUtils.createByteFile(mTfs, "/testFile", TachyonStorageType.STORE,
            UnderStorageType.NO_PERSIST, 10);
    mFsShell.run(new String[] {"free", "/testFile"});
    TachyonConf tachyonConf = mLocalTachyonCluster.getMasterTachyonConf();
    CommonUtils.sleepMs(tachyonConf.getInt(Constants.WORKER_TO_MASTER_HEARTBEAT_INTERVAL_MS));
    Assert.assertFalse(mTfs.getInfo(file).getInMemoryPercentage() == 100);
  }

  @Test
  public void duTest() throws IOException {
    TachyonFSTestUtils.createByteFile(mTfs, "/testRoot/testFileA", TachyonStorageType.STORE,
        UnderStorageType.NO_PERSIST, 10);
    TachyonFSTestUtils.createByteFile(mTfs, "/testRoot/testDir/testFileB",
        TachyonStorageType.STORE, UnderStorageType.NO_PERSIST, 20);
    TachyonFSTestUtils.createByteFile(mTfs, "/testRoot/testDir/testDir/testFileC",
        TachyonStorageType.STORE, UnderStorageType.NO_PERSIST, 30);

    String expected = "";
    // du a non-existing file
    mFsShell.run(new String[] {"du", "/testRoot/noneExisting"});
    expected += "Could not find path: /testRoot/noneExisting\n";
    // du a file
    mFsShell.run(new String[] {"du", "/testRoot/testFileA"});
    expected += "/testRoot/testFileA is 10 bytes\n";
    // du a folder
    mFsShell.run(new String[] {"du", "/testRoot/testDir"});
    expected += "/testRoot/testDir is 50 bytes\n";
    Assert.assertEquals(expected.toString(), mOutput.toString());
  }

  @Test
  public void catWildcardTest() throws IOException, TachyonException {
    TFsShellUtilsTest.resetTachyonFileHierarchy(mTfs);

    // the expect contents (remember that the order is based on path)
    byte[] exp1 = BufferUtils.getIncreasingByteArray(30); //testWildCards/bar/foobar3
    byte[] exp2 = BufferUtils.getIncreasingByteArray(10); //testWildCards/foo/foobar1
    byte[] exp3 = BufferUtils.getIncreasingByteArray(20); //testWildCards/foo/foobar2
    byte[] expect = new byte[exp1.length + exp2.length + exp3.length];
    System.arraycopy(exp1, 0, expect, 0, exp1.length);
    System.arraycopy(exp2, 0, expect, exp1.length, exp2.length);
    System.arraycopy(exp3, 0, expect, exp1.length + exp2.length, exp3.length);

    int ret = mFsShell.run(new String[] {"cat", "/testWildCards/*/foo*"});
    Assert.assertEquals(0, ret);
    Assert.assertArrayEquals(mOutput.toByteArray(), expect);
  }

  @Test
  public void freeWildCardTest() throws IOException, TachyonException {
    TFsShellUtilsTest.resetTachyonFileHierarchy(mTfs);

    TachyonConf tachyonConf = mLocalTachyonCluster.getMasterTachyonConf();

    int ret = mFsShell.run(new String[] {"free", "/testWild*/foo/*"});
    CommonUtils.sleepMs(null,
        tachyonConf.getInt(Constants.WORKER_TO_MASTER_HEARTBEAT_INTERVAL_MS) * 2 + 10);
    Assert.assertEquals(0, ret);
    Assert.assertFalse(isInMemoryTest("/testWildCards/foo/foobar1"));
    Assert.assertFalse(isInMemoryTest("/testWildCards/foo/foobar2"));
    Assert.assertTrue(isInMemoryTest("/testWildCards/bar/foobar3"));
    Assert.assertTrue(isInMemoryTest("/testWildCards/foobar4"));

    ret = mFsShell.run(new String[] {"free", "/testWild*/*/"});
    CommonUtils.sleepMs(null,
            tachyonConf.getInt(Constants.WORKER_TO_MASTER_HEARTBEAT_INTERVAL_MS) * 2 + 10);
    Assert.assertEquals(0, ret);
    Assert.assertFalse(isInMemoryTest("/testWildCards/bar/foobar3"));
    Assert.assertFalse(isInMemoryTest("/testWildCards/foobar4"));
  }

  private boolean isInMemoryTest(String path) throws IOException, TachyonException {
    return (mTfs.getInfo(mTfs.open(new TachyonURI(path))).getInMemoryPercentage() == 100);
  }

  @Test
  public void lsWildcardTest() throws IOException, TachyonException {
    TFsShellUtilsTest.resetTachyonFileHierarchy(mTfs);

    String expect = "";
    expect += getLsResultStr(new TachyonURI("/testWildCards/bar/foobar3"), 30);
    expect += getLsResultStr(new TachyonURI("/testWildCards/foo/foobar1"), 10);
    expect += getLsResultStr(new TachyonURI("/testWildCards/foo/foobar2"), 20);
    mFsShell.run(new String[] {"ls", "/testWildCards/*/foo*"});
    Assert.assertEquals(expect, mOutput.toString());

    expect += getLsResultStr(new TachyonURI("/testWildCards/bar/foobar3"), 30);
    expect += getLsResultStr(new TachyonURI("/testWildCards/foo/foobar1"), 10);
    expect += getLsResultStr(new TachyonURI("/testWildCards/foo/foobar2"), 20);
    expect += getLsResultStr(new TachyonURI("/testWildCards/foobar4"), 40);
    mFsShell.run(new String[] {"ls", "/testWildCards/*"});
    Assert.assertEquals(expect, mOutput.toString());
  }

<<<<<<< HEAD
  private String getLsResultStr(TachyonURI tUri, int size)
      throws IOException, InvalidPathException {
=======
  private String getLsResultStr(TachyonURI tUri, int size) throws IOException, TachyonException {
>>>>>>> 5e5f8893
    String format = "%-10s%-25s%-15s%-5s\n";
    return String.format(format, FormatUtils.getSizeFromBytes(size),
        TFsShell.convertMsToDate(mTfs.getInfo(mTfs.open(tUri)).getCreationTimeMs()), "In Memory",
        tUri.getPath());
  }

  @Test
  public void rmWildCardTest() throws IOException, TachyonException {
    TFsShellUtilsTest.resetTachyonFileHierarchy(mTfs);

    mFsShell.run(new String[] {"rm", "/testWildCards/foo/foo*"});
    Assert.assertFalse(fileExist(new TachyonURI("/testWildCards/foo/foobar1")));
    Assert.assertFalse(fileExist(new TachyonURI("/testWildCards/foo/foobar2")));
    Assert.assertTrue(fileExist(new TachyonURI("/testWildCards/bar/foobar3")));

    mFsShell.run(new String[] {"rm", "/testWildCards/*"});
    Assert.assertFalse(fileExist(new TachyonURI("/testWildCards/foobar4")));
    Assert.assertTrue(fileExist(new TachyonURI("/testWildCards/foo")));
    Assert.assertTrue(fileExist(new TachyonURI("/testWildCards/bar")));
    Assert.assertTrue(fileExist(new TachyonURI("/testWildCards/bar/foobar3")));
  }

  private boolean fileExist(TachyonURI path) {
    try {
      return (mTfs.open(path) != null);
    } catch (IOException e) {
      return false;
    } catch (TachyonException e) {
      return false;
    }
  }

  @Test
  public void rmrWildCardTest() throws IOException, TachyonException {
    TFsShellUtilsTest.resetTachyonFileHierarchy(mTfs);

    mFsShell.run(new String[] {"rmr", "/testWildCards/foo/foo*"});
    Assert.assertFalse(fileExist(new TachyonURI("/testWildCards/foo/foobar1")));
    Assert.assertFalse(fileExist(new TachyonURI("/testWildCards/foo/foobar2")));
    Assert.assertTrue(fileExist(new TachyonURI("/testWildCards/foo")));
    Assert.assertTrue(fileExist(new TachyonURI("/testWildCards/bar/foobar3")));

    mFsShell.run(new String[] {"rmr", "/testWildCards/ba*"});
    Assert.assertFalse(fileExist(new TachyonURI("/testWildCards/bar")));
    Assert.assertFalse(fileExist(new TachyonURI("/testWildCards/bar/foobar3")));
    Assert.assertTrue(fileExist(new TachyonURI("/testWildCards/foobar4")));

    mFsShell.run(new String[] {"rmr", "/testWildCards/*"});
    Assert.assertFalse(fileExist(new TachyonURI("/testWildCards/bar")));
    Assert.assertFalse(fileExist(new TachyonURI("/testWildCards/foo")));
    Assert.assertFalse(fileExist(new TachyonURI("/testWildCards/foobar4")));
  }

  @Test
  public void tailWildcardTest() throws IOException, TachyonException {
    TFsShellUtilsTest.resetTachyonFileHierarchy(mTfs);

    // the expect contents (remember that the order is based on the path)
    byte[] exp1 = BufferUtils.getIncreasingByteArray(30);  //testWildCards/bar/foobar3
    byte[] exp2 = BufferUtils.getIncreasingByteArray(10);  //testWildCards/foo/foobar1
    byte[] exp3 = BufferUtils.getIncreasingByteArray(20);  //testWildCards/foo/foobar2
    byte[] expect = new byte[exp1.length + exp2.length + exp3.length];
    System.arraycopy(exp1, 0, expect, 0, exp1.length);
    System.arraycopy(exp2, 0, expect, exp1.length, exp2.length);
    System.arraycopy(exp3, 0, expect, exp1.length + exp2.length, exp3.length);

    int ret = mFsShell.run(new String[] {"tail", "/testWildCards/*/foo*"});
    Assert.assertEquals(0, ret);
    Assert.assertArrayEquals(mOutput.toByteArray(), expect);
  }

  @Test
  public void fileinfoWildCardTest() throws IOException, TachyonException {
    TFsShellUtilsTest.resetTachyonFileHierarchy(mTfs);

    mFsShell.run(new String[] {"fileinfo", "/testWildCards/*"});
    String res1 = mOutput.toString();
    Assert.assertTrue(res1.contains("/testWildCards/foo"));
    Assert.assertTrue(res1.contains("/testWildCards/bar"));
    Assert.assertTrue(res1.contains("/testWildCards/foobar4"));
    Assert.assertFalse(res1.contains("/testWildCards/foo/foobar1"));
    Assert.assertFalse(res1.contains("/testWildCards/bar/foobar3"));

    mFsShell.run(new String[] {"fileinfo", "/testWildCards/*/foo*"});
    String res2 = mOutput.toString();
    res2 = res2.replace(res1, "");
    Assert.assertTrue(res2.contains("/testWildCards/foo/foobar1"));
    Assert.assertTrue(res2.contains("/testWildCards/foo/foobar2"));
    Assert.assertTrue(res2.contains("/testWildCards/bar/foobar3"));
    Assert.assertFalse(res2.contains("/testWildCards/foobar4"));
  }

//  private boolean isFileExist(TachyonURI path) {
//    try {
//      mTfs.open(path);
//      return true;
//    } catch (IOException ioe) {
//      return false;
//    }
//  }

  @Test
  public void copyFromLocalWildcardTest() throws IOException {
    TFsShellUtilsTest.resetLocalFileHierarchy(mLocalTachyonCluster);
    int ret = mFsShell.run(new String[] {"copyFromLocal",
        mLocalTachyonCluster.getTachyonHome() + "/testWildCards/*/foo*", "/testDir"});
    Assert.assertEquals(0, ret);
    Assert.assertTrue(fileExist(new TachyonURI("/testDir/foobar1")));
    Assert.assertTrue(fileExist(new TachyonURI("/testDir/foobar2")));
    Assert.assertTrue(fileExist(new TachyonURI("/testDir/foobar3")));
    Assert.assertFalse(fileExist(new TachyonURI("/testDir/foobar4")));
  }

  @Test
  public void copyFromLocalWildcardExistingDirTest() throws IOException, TachyonException {
    TFsShellUtilsTest.resetLocalFileHierarchy(mLocalTachyonCluster);
<<<<<<< HEAD
    mTfs.mkdirs(new TachyonURI("/testDir"));
=======
    mTfs.mkdir(new TachyonURI("/testDir"));
>>>>>>> 5e5f8893
    int ret = mFsShell.run(new String[] {"copyFromLocal",
        mLocalTachyonCluster.getTachyonHome() + "/testWildCards/*/foo*", "/testDir"});
    Assert.assertEquals(0, ret);
    Assert.assertTrue(fileExist(new TachyonURI("/testDir/foobar1")));
    Assert.assertTrue(fileExist(new TachyonURI("/testDir/foobar2")));
    Assert.assertTrue(fileExist(new TachyonURI("/testDir/foobar3")));
  }

  @Test
  public void copyFromLocalWildcardNotDirTest() throws IOException, TachyonException {
    TFsShellUtilsTest.resetTachyonFileHierarchy(mTfs);
    int ret = mFsShell.run(new String[] {"copyFromLocal",
        mLocalTachyonCluster.getTachyonHome() + "/testWildCards/*/foo*", "/testWildCards/foobar4"});
    Assert.assertEquals(-1, ret);
  }

  @Test
  public void copyFromLocalWildcardHierTest() throws IOException {
    TFsShellUtilsTest.resetLocalFileHierarchy(mLocalTachyonCluster);
    int ret = mFsShell.run(new String[] {"copyFromLocal",
        mLocalTachyonCluster.getTachyonHome() + "/testWildCards/*", "/testDir"});

    mFsShell.run(new String[] {"ls", "/testDir"});
    Assert.assertEquals(0, ret);
    Assert.assertTrue(fileExist(new TachyonURI("/testDir/foo/foobar1")));
    Assert.assertTrue(fileExist(new TachyonURI("/testDir/foo/foobar2")));
    Assert.assertTrue(fileExist(new TachyonURI("/testDir/bar/foobar3")));
    Assert.assertTrue(fileExist(new TachyonURI("/testDir/foobar4")));
  }

  @Test
  public void copyToLocalWildcardTest() throws IOException, TachyonException {
    TFsShellUtilsTest.resetTachyonFileHierarchy(mTfs);
    int ret = mFsShell.run(new String[] {"copyToLocal", "/testWildCards/*/foo*",
        mLocalTachyonCluster.getTachyonHome() + "/testDir"});
    Assert.assertEquals(0, ret);
    fileReadTest("/testDir/foobar1", 10);
    fileReadTest("/testDir/foobar2", 20);
    fileReadTest("/testDir/foobar3", 30);
  }

  @Test
  public void copyToLocalWildcardExistingDirTest() throws IOException, TachyonException {
    TFsShellUtilsTest.resetTachyonFileHierarchy(mTfs);

    new File(mLocalTachyonCluster.getTachyonHome() + "/testDir").mkdir();

    int ret = mFsShell.run(new String[] {"copyToLocal", "/testWildCards/*/foo*",
        mLocalTachyonCluster.getTachyonHome() + "/testDir"});
    Assert.assertEquals(0, ret);
    fileReadTest("/testDir/foobar1", 10);
    fileReadTest("/testDir/foobar2", 20);
    fileReadTest("/testDir/foobar3", 30);
  }

  @Test
  public void copyToLocalWildcardNotDirTest() throws IOException, TachyonException {
    TFsShellUtilsTest.resetTachyonFileHierarchy(mTfs);
    new File(mLocalTachyonCluster.getTachyonHome() + "/testDir").mkdir();
    new File(mLocalTachyonCluster.getTachyonHome() + "/testDir/testFile").createNewFile();

    int ret = mFsShell.run(new String[] {"copyToLocal", "/testWildCards/*/foo*",
        mLocalTachyonCluster.getTachyonHome() + "/testDir/testFile"});
    Assert.assertEquals(-1, ret);
  }

  @Test
  public void copyToLocalWildcardHierTest() throws IOException, TachyonException {
    TFsShellUtilsTest.resetTachyonFileHierarchy(mTfs);
    int ret = mFsShell.run(new String[] {"copyToLocal", "/testWildCards/*",
        mLocalTachyonCluster.getTachyonHome() + "/testDir"});
    Assert.assertEquals(0, ret);
    fileReadTest("/testDir/foo/foobar1", 10);
    fileReadTest("/testDir/foo/foobar2", 20);
    fileReadTest("/testDir/bar/foobar3", 30);
    fileReadTest("/testDir/foobar4", 40);
  }
}<|MERGE_RESOLUTION|>--- conflicted
+++ resolved
@@ -755,12 +755,7 @@
     Assert.assertEquals(expect, mOutput.toString());
   }
 
-<<<<<<< HEAD
-  private String getLsResultStr(TachyonURI tUri, int size)
-      throws IOException, InvalidPathException {
-=======
   private String getLsResultStr(TachyonURI tUri, int size) throws IOException, TachyonException {
->>>>>>> 5e5f8893
     String format = "%-10s%-25s%-15s%-5s\n";
     return String.format(format, FormatUtils.getSizeFromBytes(size),
         TFsShell.convertMsToDate(mTfs.getInfo(mTfs.open(tUri)).getCreationTimeMs()), "In Memory",
@@ -877,11 +872,7 @@
   @Test
   public void copyFromLocalWildcardExistingDirTest() throws IOException, TachyonException {
     TFsShellUtilsTest.resetLocalFileHierarchy(mLocalTachyonCluster);
-<<<<<<< HEAD
-    mTfs.mkdirs(new TachyonURI("/testDir"));
-=======
     mTfs.mkdir(new TachyonURI("/testDir"));
->>>>>>> 5e5f8893
     int ret = mFsShell.run(new String[] {"copyFromLocal",
         mLocalTachyonCluster.getTachyonHome() + "/testWildCards/*/foo*", "/testDir"});
     Assert.assertEquals(0, ret);
