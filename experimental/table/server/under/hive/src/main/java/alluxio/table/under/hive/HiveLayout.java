--- conflicted
+++ resolved
@@ -18,13 +18,11 @@
 import org.slf4j.Logger;
 import org.slf4j.LoggerFactory;
 
-<<<<<<< HEAD
 import java.io.IOException;
-=======
+import java.util.ArrayList;
 import java.util.List;
 import java.util.Map;
 import java.util.stream.Collectors;
->>>>>>> eb161185
 
 /**
  * Hive table implementation.
@@ -64,7 +62,6 @@
   }
 
   @Override
-<<<<<<< HEAD
   public String getLocation() {
     return mPartitionInfo.getStorage().getLocation();
   }
@@ -77,13 +74,15 @@
               .setLocation(location)
               .build())
           .build();
-      return new HiveLayout(info);
+      List<ColumnStatisticsInfo> stats = new ArrayList<>(mPartitionStatsInfo.values());
+      return new HiveLayout(info, stats);
     } else {
       throw new IOException("Unknown type: " + type);
     }
-=======
+  }
+
+  @Override
   public Map<String, ColumnStatisticsInfo> getColumnStatsData() {
     return mPartitionStatsInfo;
->>>>>>> eb161185
   }
 }