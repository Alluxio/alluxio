--- conflicted
+++ resolved
@@ -103,12 +103,6 @@
   }
 
   @Override
-<<<<<<< HEAD
-  public TableView getView() {
-    return new HiveTableView(mBaseLocation, mStatistics, mPartitionKeys);
-  }
-
-  @Override
   public String getBaseLocation() {
     return mBaseLocation;
   }
@@ -120,8 +114,6 @@
   }
 
   @Override
-=======
->>>>>>> b3d02e05
   public List<ColumnStatisticsInfo> getStatistics() {
     return mStatistics;
   }
