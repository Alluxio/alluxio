/*
 * The Alluxio Open Foundation licenses this work under the Apache License, version 2.0
 * (the "License"). You may not use this work except in compliance with the License, which is
 * available at www.apache.org/licenses/LICENSE-2.0
 *
 * This software is distributed on an "AS IS" basis, WITHOUT WARRANTIES OR CONDITIONS OF ANY KIND,
 * either express or implied, as more fully set forth in the License.
 *
 * See the NOTICE file distributed with this work for information regarding copyright ownership.
 */

package alluxio.table.under.hive;

import alluxio.grpc.FieldSchema;
import alluxio.grpc.FileStatistics;
import alluxio.grpc.ParquetMetadata;
import alluxio.grpc.PartitionInfo;
import alluxio.grpc.Schema;
import alluxio.table.common.TableView;
import alluxio.table.common.udb.UdbTable;

import org.apache.hadoop.conf.Configuration;
import org.apache.hadoop.fs.FileStatus;
import org.apache.hadoop.fs.FileSystem;
import org.apache.hadoop.fs.Path;
import org.apache.hadoop.hive.ql.metadata.Hive;
import org.apache.hadoop.hive.ql.metadata.Partition;
import org.apache.parquet.hadoop.ParquetFileReader;
import org.apache.parquet.hadoop.util.HadoopInputFile;
import org.apache.parquet.io.InputFile;
import org.slf4j.Logger;
import org.slf4j.LoggerFactory;

import java.io.IOException;
import java.util.ArrayList;
import java.util.HashMap;
import java.util.List;
import java.util.Map;

/**
 * Hive table implementation.
 */
public class HiveTable implements UdbTable {
  private static final Logger LOG = LoggerFactory.getLogger(HiveTable.class);

  private final String mName;
  private final Schema mSchema;
  private final String mBaseLocation;
  private final Map<String, FileStatistics> mStatistics;
  private final List<PartitionInfo> mPartitionInfo;
  private final List<FieldSchema> mPartitionKeys;
  private final Hive mHive;

  /**
   * Creates a new instance.
   *
   * @param hive the hive client
   * @param name the table name
   * @param schema the table schema
   * @param baseLocation the base location
   * @param statistics the table statistics
   * @param cols partition keys
   * @param partitions partition list
   */
  public HiveTable(Hive hive, String name, Schema schema, String baseLocation,
      Map<String, FileStatistics> statistics, List<FieldSchema> cols,
      List<Partition> partitions) {
    mHive = hive;
    mName = name;
    mSchema = schema;
    mBaseLocation = baseLocation;
    mStatistics = statistics;
    mPartitionKeys = cols;
    mPartitionInfo = new ArrayList<>();
    for (Partition part: partitions) {
      mPartitionInfo.add(PartitionInfo.newBuilder().setTableName(mName)
          .putAllFileMetadata(getPartitionMetadata(part.getPartitionPath(), mHive))
          .addAllValues(part.getValues()).setSd(part.getLocation()).build());
    }
  }

  // TODO(yuzhu): clean this up to use proper method to get a list of datafiles
  private Map<String, ParquetMetadata> getPartitionMetadata(Path path, Hive hive) {
    Map<String, ParquetMetadata> metadataMap = new HashMap<>();
    try {
      FileSystem fs = path.getFileSystem(hive.getConf());
      for (FileStatus status : fs.listStatus(path)) {
        if (status.isFile() && !status.getPath().getName().endsWith(".crc")) {
          // it is a data file
          org.apache.parquet.hadoop.metadata.ParquetMetadata footer = null;
          try {
            InputFile in = HadoopInputFile.fromPath(status.getPath(), new Configuration());
            try (ParquetFileReader reader = ParquetFileReader.open(in)) {
              footer = reader.getFooter();
            }
          } catch (IOException e) {
            LOG.warn("Unable to read parquet footer {}", status.getPath());
          }
          if (footer != null) {
            metadataMap.put(status.getPath().toString(), HiveUtils.toProto(footer));
          }
        }
      }
    } catch (IOException e) {
      LOG.warn("Unable to read parquet footer from partition location {}", path.toString());
    }
    return metadataMap;
  }

  @Override
  public String getName() {
    return mName;
  }

  @Override
  public Schema getSchema() {
    return mSchema;
  }

  @Override
  public TableView getView() {
    return new HiveTableView(mBaseLocation, mStatistics, mPartitionKeys, getPartitions());
  }

  @Override
  public String getBaseLocation() {
    return mBaseLocation;
  }

  @Override
  public Map<String, FileStatistics> getStatistics() {
    return mStatistics;
  }

  @Override
  public List<PartitionInfo> getPartitions() {
<<<<<<< HEAD
    return mPartitionInfo;
=======
    List<PartitionInfo> partList = new ArrayList<>();
    for (Partition part: mPartitionInfo) {
      PartitionInfo.Builder pib = PartitionInfo.newBuilder()
          .setTableName(mName)
          .setSd(part.getLocation())
          ;
      if (part.getValues() != null) {
        pib.addAllValues(part.getValues());
      }
      partList.add(pib.build());
    }
    return partList;
>>>>>>> ea52ae67
  }
}<|MERGE_RESOLUTION|>--- conflicted
+++ resolved
@@ -73,9 +73,14 @@
     mPartitionKeys = cols;
     mPartitionInfo = new ArrayList<>();
     for (Partition part: partitions) {
-      mPartitionInfo.add(PartitionInfo.newBuilder().setTableName(mName)
-          .putAllFileMetadata(getPartitionMetadata(part.getPartitionPath(), mHive))
-          .addAllValues(part.getValues()).setSd(part.getLocation()).build());
+      PartitionInfo.Builder pib = PartitionInfo.newBuilder()
+          .setTableName(mName)
+          .setSd(part.getLocation())
+          .putAllFileMetadata(getPartitionMetadata(part.getPartitionPath(), mHive));
+      if (part.getValues() != null) {
+        pib.addAllValues(part.getValues());
+      }
+      mPartitionInfo.add(pib.build());
     }
   }
 
@@ -134,21 +139,6 @@
 
   @Override
   public List<PartitionInfo> getPartitions() {
-<<<<<<< HEAD
     return mPartitionInfo;
-=======
-    List<PartitionInfo> partList = new ArrayList<>();
-    for (Partition part: mPartitionInfo) {
-      PartitionInfo.Builder pib = PartitionInfo.newBuilder()
-          .setTableName(mName)
-          .setSd(part.getLocation())
-          ;
-      if (part.getValues() != null) {
-        pib.addAllValues(part.getValues());
-      }
-      partList.add(pib.build());
-    }
-    return partList;
->>>>>>> ea52ae67
   }
 }