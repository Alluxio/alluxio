/*
 * The Alluxio Open Foundation licenses this work under the Apache License, version 2.0
 * (the "License"). You may not use this work except in compliance with the License, which is
 * available at www.apache.org/licenses/LICENSE-2.0
 *
 * This software is distributed on an "AS IS" basis, WITHOUT WARRANTIES OR CONDITIONS OF ANY KIND,
 * either express or implied, as more fully set forth in the License.
 *
 * See the NOTICE file distributed with this work for information regarding copyright ownership.
 */

package alluxio.table.under.hive;

import alluxio.AlluxioURI;
import alluxio.conf.PropertyKey;
import alluxio.conf.ServerConfiguration;
import alluxio.exception.AlluxioException;
import alluxio.exception.InvalidPathException;
import alluxio.exception.status.NotFoundException;
import alluxio.grpc.CreateDirectoryPOptions;
import alluxio.grpc.MountPOptions;
import alluxio.grpc.catalog.ColumnStatisticsInfo;
import alluxio.grpc.catalog.FileStatistics;
import alluxio.table.common.udb.UdbConfiguration;
import alluxio.table.common.udb.UdbContext;
import alluxio.table.common.udb.UdbTable;
import alluxio.table.common.udb.UnderDatabase;
import alluxio.table.under.hive.util.PathTranslator;
import alluxio.underfs.UnderFileSystem;
import alluxio.underfs.UnderFileSystemConfiguration;
import alluxio.util.URIUtils;
import alluxio.util.io.PathUtils;

import org.apache.hadoop.hive.conf.HiveConf;
import org.apache.hadoop.hive.metastore.HiveMetaStoreClient;
import org.apache.hadoop.hive.metastore.Warehouse;
import org.apache.hadoop.hive.metastore.api.ColumnStatisticsObj;
import org.apache.hadoop.hive.metastore.api.FieldSchema;
import org.apache.hadoop.hive.metastore.api.MetaException;
import org.apache.hadoop.hive.metastore.api.NoSuchObjectException;
import org.apache.hadoop.hive.metastore.api.Partition;
import org.apache.hadoop.hive.metastore.api.Table;
import org.apache.iceberg.catalog.TableIdentifier;
import org.apache.thrift.TException;
import org.slf4j.Logger;
import org.slf4j.LoggerFactory;

import java.io.IOException;
import java.util.List;
import java.util.Map;
import java.util.stream.Collectors;

/**
 * Hive database implementation.
 */
public class HiveDatabase implements UnderDatabase {
  private static final Logger LOG = LoggerFactory.getLogger(HiveDatabase.class);

  private final UdbContext mUdbContext;
  private final UdbConfiguration mConfiguration;
  private final HiveDataCatalog mCatalog;
  private final HiveMetaStoreClient mHive;
  /** the name of the hive db. */
  private final String mHiveDbName;

  private HiveDatabase(UdbContext udbContext, UdbConfiguration configuration,
      HiveDataCatalog catalog, HiveMetaStoreClient hive, String hiveDbName) {
    mUdbContext = udbContext;
    mConfiguration = configuration;
    mCatalog = catalog;
    mHive = hive;
    mHiveDbName = hiveDbName;
    mConfiguration.toString(); // read the field
  }

  /**
   * Creates an instance of the Hive database UDB.
   *
   * @param udbContext the db context
   * @param configuration the configuration
   * @return the new instance
   */
  public static HiveDatabase create(UdbContext udbContext, UdbConfiguration configuration)
      throws IOException {
    String uris = configuration.get(Property.HIVE_METASTORE_URIS);
    if (uris.isEmpty()) {
      throw new IOException("Hive metastore uris is not configured. Please set parameter: "
          + Property.HIVE_METASTORE_URIS.getFullName(HiveDatabaseFactory.TYPE));
    }
    String dbName = configuration.get(Property.DATABASE_NAME);
    if (dbName.isEmpty()) {
      throw new IOException("Hive database name is not configured. Please set parameter: "
          + Property.DATABASE_NAME.getFullName(HiveDatabaseFactory.TYPE));
    }

    UnderFileSystem ufs;
    if (URIUtils.isLocalFilesystem(ServerConfiguration
        .get(PropertyKey.MASTER_MOUNT_TABLE_ROOT_UFS))) {
      ufs = UnderFileSystem.Factory
          .create("/", UnderFileSystemConfiguration.defaults(ServerConfiguration.global()));
    } else {
      ufs = UnderFileSystem.Factory.createForRoot(ServerConfiguration.global());
    }
    HiveDataCatalog catalog = new HiveDataCatalog(ufs);
    // TODO(gpang): get rid of creating db
    catalog.createDatabase(dbName);

    HiveMetaStoreClient hive;
    try {
      HiveConf conf = new HiveConf();
      conf.set("hive.metastore.uris", uris);
      hive = new HiveMetaStoreClient(conf);
    } catch (MetaException e) {
      throw new IOException("Failed to create hive client: " + e.getMessage(), e);
    }
    return new HiveDatabase(udbContext, configuration, catalog, hive, dbName);
  }

  /**
   * @return the udb context
   */
  public UdbContext getUdbContext() {
    return mUdbContext;
  }

  @Override
  public String getType() {
    return HiveDatabaseFactory.TYPE;
  }

  @Override
  public String getName() {
    return mHiveDbName;
  }

  @Override
  public List<String> getTableNames() throws IOException {
    try {
      return mHive.getAllTables(mHiveDbName);
    } catch (MetaException e) {
      throw new IOException("Failed to get hive tables: " + e.getMessage(), e);
    }
  }

  private String mountAlluxioPath(String tableName, AlluxioURI ufsPath, AlluxioURI tableUri,
      PathTranslator translator) throws IOException, AlluxioException {
    try {
      tableUri = mUdbContext.getFileSystem().reverseResolve(ufsPath);
      translator.addMapping(tableUri.getPath(), ufsPath.getPath());
      LOG.info("Trying to mount table {} location {}, but table {} already mounted at location {}",
          tableName, ufsPath, tableUri);
      return tableUri.getPath();
    } catch (InvalidPathException e) {
      // ufs path not mounted, continue
    }
    // make sure the parent exists
    mUdbContext.getFileSystem().createDirectory(tableUri.getParent(),
        CreateDirectoryPOptions.newBuilder().setRecursive(true).setAllowExists(true).build());
    Map<String, String> mountOptionMap = mConfiguration.getMountOption(
        ufsPath.getScheme() + "://" + ufsPath.getAuthority().toString());
    MountPOptions.Builder option = MountPOptions.newBuilder();
    for (Map.Entry<String, String> entry : mountOptionMap.entrySet()) {
      if (entry.getKey().equals(UdbConfiguration.READ_ONLY_OPTION)) {
        option.setReadOnly(Boolean.parseBoolean(entry.getValue()));
      } else if (entry.getKey().equals(UdbConfiguration.SHARED_OPTION)) {
        option.setShared(Boolean.parseBoolean(entry.getValue()));
      } else {
        option.putProperties(entry.getKey(), entry.getValue());
      }
    }
    mUdbContext.getFileSystem().mount(tableUri, ufsPath, option.build());
    translator.addMapping(tableUri.getPath(), ufsPath.getPath());

    LOG.info("mounted table {} location {} to Alluxio location {} with mountOption {}",
        tableName, ufsPath, tableUri, option.build());
    return tableUri.getPath();
  }

  private PathTranslator mountAlluxioPaths(Table table, List<Partition> partitions)
      throws IOException {
    String tableName = table.getTableName();
    AlluxioURI ufsLocation = null;
    AlluxioURI tableUri = mUdbContext.getTableLocation(tableName);

    try {
      PathTranslator pathTranslator =
          new PathTranslator();
      ufsLocation = new AlluxioURI(table.getSd().getLocation());
      mountAlluxioPath(tableName, ufsLocation, tableUri, pathTranslator);

      for (Partition part : partitions) {
        if (part.getSd() != null && part.getSd().getLocation() != null
            && !PathUtils.hasPrefix(part.getSd().getLocation(), table.getSd().getLocation())) {
          String partName = part.getValues().toString();
          try {
            partName = Warehouse.makePartName(table.getPartitionKeys(), part.getValues());
          } catch (MetaException e) {
            LOG.warn("Error making partition name for table {}, partition {}", tableName,
                part.getValues().toString());
          }
          tableUri = new AlluxioURI(PathUtils.concatPath(mUdbContext.getTableLocation(tableName),
              partName));
          // partition path is not mounted as a result of mounting table
          ufsLocation = new AlluxioURI(part.getSd().getLocation());
          mountAlluxioPath(tableName, ufsLocation, tableUri, pathTranslator);
        }
      }
      return pathTranslator;
    } catch (AlluxioException e) {
      throw new IOException(
          "Failed to mount table location. tableName: " + tableName
              + " ufsLocation: " + ((ufsLocation == null) ? "" : ufsLocation.getPath())
              + " AlluxioLocation: " + tableUri
              + " error: " + e.getMessage(), e);
    }
  }

  @Override
  public UdbTable getTable(String tableName) throws IOException {
    Table table = null;
    try {
      table = mHive.getTable(mHiveDbName, tableName);

      // Potentially expensive call
      List<Partition> partitions =
          mHive.listPartitions(mHiveDbName, table.getTableName(), (short) -1);

      PathTranslator pathTranslator = mountAlluxioPaths(table, partitions);

      List<String> colNames = table.getSd().getCols().stream().map(FieldSchema::getName)
          .collect(Collectors.toList());
      List<ColumnStatisticsObj> columnStats =
          mHive.getTableColumnStatistics(mHiveDbName, tableName, colNames);
<<<<<<< HEAD
      FileStatistics.Builder builder = FileStatistics.newBuilder();
      for (ColumnStatisticsObj columnStat : columnStats) {
        if (columnStat.isSetStatsData()) {
          long distinctCount;
          switch (columnStat.getColType()) {
            case "string":
              distinctCount = columnStat.getStatsData().getStringStats().getNumDVs();
              break;
            case "int":
              distinctCount = columnStat.getStatsData().getDecimalStats().getNumDVs();
              break;
            case "float":
              distinctCount = columnStat.getStatsData().getDoubleStats().getNumDVs();
              break;
            case "bigint":
              distinctCount = columnStat.getStatsData().getLongStats().getNumDVs();
              break;
            default:
              distinctCount = -1;
          }
          builder.putColumn(columnStat.getColName(),
              ColumnStatistics.newBuilder().setRecordCount(distinctCount).build());
        }
      }

      return new HiveTable(mHive, this, pathTranslator, tableName,
          HiveUtils.toProtoSchema(table.getSd().getCols()),
          pathTranslator.toAlluxioPath(table.getSd().getLocation()),
          Collections.singletonMap("unpartitioned", builder.build()),
=======

      List<ColumnStatisticsInfo> colStats =
          columnStats.stream().map(HiveUtils::toProto).collect(Collectors.toList());
      // Potentially expensive call
      List<Partition> partitions =
          mHive.listPartitions(mHiveDbName, table.getTableName(), (short) -1);
      AlluxioURI tableUri = mUdbContext.getTableLocation(tableName);
      return new HiveTable(mHive, this, pathTranslator, tableName,
          HiveUtils.toProtoSchema(table.getSd().getCols()), tableUri.getPath(),
          colStats,
>>>>>>> 2891da1c
          HiveUtils.toProto(table.getPartitionKeys()), partitions, table);
    } catch (NoSuchObjectException e) {
      throw new NotFoundException("Table " + tableName + " does not exist.", e);
    } catch (TException e) {
      throw new IOException("Failed to get table: " + tableName + " error: " + e.getMessage(), e);
    }
  }

  @Override
  public Map<String, FileStatistics> getStatistics(String dbName, String tableName)
      throws IOException {
    mCatalog.getTable(TableIdentifier.of(mHiveDbName, tableName));
    return null;
  }
}<|MERGE_RESOLUTION|>--- conflicted
+++ resolved
@@ -217,7 +217,7 @@
 
   @Override
   public UdbTable getTable(String tableName) throws IOException {
-    Table table = null;
+    Table table;
     try {
       table = mHive.getTable(mHiveDbName, tableName);
 
@@ -226,53 +226,18 @@
           mHive.listPartitions(mHiveDbName, table.getTableName(), (short) -1);
 
       PathTranslator pathTranslator = mountAlluxioPaths(table, partitions);
-
       List<String> colNames = table.getSd().getCols().stream().map(FieldSchema::getName)
           .collect(Collectors.toList());
       List<ColumnStatisticsObj> columnStats =
           mHive.getTableColumnStatistics(mHiveDbName, tableName, colNames);
-<<<<<<< HEAD
-      FileStatistics.Builder builder = FileStatistics.newBuilder();
-      for (ColumnStatisticsObj columnStat : columnStats) {
-        if (columnStat.isSetStatsData()) {
-          long distinctCount;
-          switch (columnStat.getColType()) {
-            case "string":
-              distinctCount = columnStat.getStatsData().getStringStats().getNumDVs();
-              break;
-            case "int":
-              distinctCount = columnStat.getStatsData().getDecimalStats().getNumDVs();
-              break;
-            case "float":
-              distinctCount = columnStat.getStatsData().getDoubleStats().getNumDVs();
-              break;
-            case "bigint":
-              distinctCount = columnStat.getStatsData().getLongStats().getNumDVs();
-              break;
-            default:
-              distinctCount = -1;
-          }
-          builder.putColumn(columnStat.getColName(),
-              ColumnStatistics.newBuilder().setRecordCount(distinctCount).build());
-        }
-      }
+
+      List<ColumnStatisticsInfo> colStats =
+          columnStats.stream().map(HiveUtils::toProto).collect(Collectors.toList());
 
       return new HiveTable(mHive, this, pathTranslator, tableName,
           HiveUtils.toProtoSchema(table.getSd().getCols()),
           pathTranslator.toAlluxioPath(table.getSd().getLocation()),
-          Collections.singletonMap("unpartitioned", builder.build()),
-=======
-
-      List<ColumnStatisticsInfo> colStats =
-          columnStats.stream().map(HiveUtils::toProto).collect(Collectors.toList());
-      // Potentially expensive call
-      List<Partition> partitions =
-          mHive.listPartitions(mHiveDbName, table.getTableName(), (short) -1);
-      AlluxioURI tableUri = mUdbContext.getTableLocation(tableName);
-      return new HiveTable(mHive, this, pathTranslator, tableName,
-          HiveUtils.toProtoSchema(table.getSd().getCols()), tableUri.getPath(),
           colStats,
->>>>>>> 2891da1c
           HiveUtils.toProto(table.getPartitionKeys()), partitions, table);
     } catch (NoSuchObjectException e) {
       throw new NotFoundException("Table " + tableName + " does not exist.", e);
