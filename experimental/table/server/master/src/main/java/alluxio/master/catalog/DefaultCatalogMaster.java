/*
 * The Alluxio Open Foundation licenses this work under the Apache License, version 2.0
 * (the "License"). You may not use this work except in compliance with the License, which is
 * available at www.apache.org/licenses/LICENSE-2.0
 *
 * This software is distributed on an "AS IS" basis, WITHOUT WARRANTIES OR CONDITIONS OF ANY KIND,
 * either express or implied, as more fully set forth in the License.
 *
 * See the NOTICE file distributed with this work for information regarding copyright ownership.
 */

package alluxio.master.catalog;

import alluxio.AlluxioURI;
import alluxio.Constants;
import alluxio.Server;
import alluxio.clock.SystemClock;
import alluxio.grpc.GrpcService;
import alluxio.grpc.ServiceType;
import alluxio.grpc.catalog.ColumnStatisticsInfo;
import alluxio.grpc.catalog.ColumnStatisticsList;
import alluxio.grpc.catalog.Constraint;
import alluxio.grpc.catalog.Partition;
import alluxio.grpc.catalog.Schema;
import alluxio.master.CoreMaster;
import alluxio.master.CoreMasterContext;
import alluxio.master.file.FileSystemMaster;
import alluxio.master.journal.checkpoint.CheckpointName;
import alluxio.proto.journal.Journal;
import alluxio.util.executor.ExecutorServiceFactories;

import com.google.common.collect.ImmutableSet;
import org.slf4j.Logger;
import org.slf4j.LoggerFactory;

import java.io.IOException;
import java.util.Collections;
import java.util.HashMap;
import java.util.Iterator;
import java.util.List;
import java.util.Map;
import java.util.Set;

/**
 * This catalog master manages catalogs metadata information.
 */
public class DefaultCatalogMaster extends CoreMaster implements CatalogMaster {
  private static final Logger LOG = LoggerFactory.getLogger(DefaultCatalogMaster.class);
  private static final Set<Class<? extends Server>> DEPS = ImmutableSet.of(FileSystemMaster.class);

  private final AlluxioCatalog mCatalog;

  /**
   * Constructor for DefaultCatalogMaster.
   *
   * @param context core master context
   */
  public DefaultCatalogMaster(CoreMasterContext context) {
    super(context, new SystemClock(),
        ExecutorServiceFactories.cachedThreadPool(Constants.CATALOG_MASTER_NAME));
    mCatalog = new AlluxioCatalog();
  }

  @Override
  public boolean attachDatabase(String dbName, String dbType, CatalogConfiguration configuration)
      throws IOException {
    return mCatalog.attachDatabase(dbType, dbName, configuration);
  }

  @Override
  public List<String> getAllDatabases() throws IOException {
    return mCatalog.getAllDatabases();
  }

  @Override
  public List<String> getAllTables(String databaseName) throws IOException {
    return mCatalog.getAllTables(databaseName);
  }

  @Override
  public boolean createDatabase(String database, CatalogConfiguration configuration)
      throws IOException {
    // TODO(gpang): should type just be an argument?
    if (configuration.get(CatalogProperty.DB_TYPE).isEmpty()) {
      throw new IOException(
          "The database type is not configured. Please set property: " + CatalogProperty.DB_TYPE
              .getName());
    }
    return mCatalog
        .createDatabase(configuration.get(CatalogProperty.DB_TYPE), database, configuration);
  }

  @Override
  public Table createTable(String dbName, String tableName, Schema schema) throws IOException {
    return mCatalog.createTable(dbName, tableName, schema);
  }

  @Override
  public Table getTable(String dbName, String tableName) throws IOException {
    return mCatalog.getTable(dbName, tableName);
  }

  @Override
  public List<ColumnStatisticsInfo> getTableColumnStatistics(String dbName, String tableName,
      List<String> colNames) throws IOException {
    return mCatalog.getTableColumnStatistics(dbName, tableName, colNames);
  }

  @Override
  public List<Partition> readTable(String dbName, String tableName,
      Constraint constraint) throws IOException {
    return mCatalog.readTable(dbName, tableName, constraint);
  }

  @Override
<<<<<<< HEAD
  public void transformTable(String dbName, String tableName, String type, String newTableLocation)
      throws IOException {
    Table table = mCatalog.getTable(dbName, tableName);
    AlluxioURI tableLocation = new AlluxioURI(table.getUdbTable().getBaseLocation());
    AlluxioURI transformedTableLocation = new AlluxioURI(tableLocation.getScheme(),
        tableLocation.getAuthority(), newTableLocation);
    table.getUdbTable().updateLocation(transformedTableLocation.toString());
    for (alluxio.master.catalog.Partition partition : table.getPartitions()) {
      AlluxioURI partitionLocation = new AlluxioURI(partition.getBaseLayout().getLocation());
      AlluxioURI transformedPartitionLocation = transformedTableLocation.join(
          partitionLocation.getPath().substring(tableLocation.getPath().length()));
      partition.transformLayout(type, transformedPartitionLocation.toString());
    }
=======
  public Map<String, ColumnStatisticsList> getPartitionColumnStatistics(String dbName,
      String tableName, List<String> partNamesList, List<String> colNamesList) throws IOException {
    return mCatalog.getPartitionColumnStatistics(dbName, tableName, partNamesList, colNamesList);
>>>>>>> eb161185
  }

  @Override
  public Set<Class<? extends Server>> getDependencies() {
    return DEPS;
  }

  @Override
  public String getName() {
    return Constants.CATALOG_MASTER_NAME;
  }

  @Override
  public Map<ServiceType, GrpcService> getServices() {
    Map<ServiceType, GrpcService> services = new HashMap<>();
    services.put(ServiceType.CATALOG_MASTER_CLIENT_SERVICE,
        new GrpcService(new CatalogMasterClientServiceHandler(this)));
    return services;
  }

  @Override
  public void start(Boolean isLeader) throws IOException {
    super.start(isLeader);
  }

  @Override
  public void stop() throws IOException {
    super.stop();
  }

  @Override
  public void close() throws IOException {
    super.close();
  }

  @Override
  public boolean processJournalEntry(Journal.JournalEntry entry) {
    return false;
  }

  @Override
  public void resetState() {
  }

  @Override
  public Iterator<Journal.JournalEntry> getJournalEntryIterator() {
    return Collections.emptyIterator();
  }

  @Override
  public CheckpointName getCheckpointName() {
    return CheckpointName.CATALOG_SERVICE_MASTER;
  }
}<|MERGE_RESOLUTION|>--- conflicted
+++ resolved
@@ -113,7 +113,6 @@
   }
 
   @Override
-<<<<<<< HEAD
   public void transformTable(String dbName, String tableName, String type, String newTableLocation)
       throws IOException {
     Table table = mCatalog.getTable(dbName, tableName);
@@ -127,11 +126,12 @@
           partitionLocation.getPath().substring(tableLocation.getPath().length()));
       partition.transformLayout(type, transformedPartitionLocation.toString());
     }
-=======
+  }
+
+  @Override
   public Map<String, ColumnStatisticsList> getPartitionColumnStatistics(String dbName,
       String tableName, List<String> partNamesList, List<String> colNamesList) throws IOException {
     return mCatalog.getPartitionColumnStatistics(dbName, tableName, partNamesList, colNamesList);
->>>>>>> eb161185
   }
 
   @Override
