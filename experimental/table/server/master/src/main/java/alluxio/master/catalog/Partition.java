--- conflicted
+++ resolved
@@ -51,11 +51,17 @@
   }
 
   /**
-<<<<<<< HEAD
    * @return the base layout
    */
   public Layout getBaseLayout() {
     return mBaseLayout;
+  }
+
+  /**
+   * @return the current layout
+   */
+  public Layout getLayout() {
+    return mTransformedLayout == null ? mBaseLayout : mTransformedLayout;
   }
 
   /**
@@ -66,27 +72,16 @@
    * @throws IOException when failed to transform to the specified type of layout
    */
   public synchronized void transformLayout(String type, String location) throws IOException {
-    LOG.info("Transform layout of type = " + type + " with location = " + location);
     mTransformedLayout = mBaseLayout.transform(type, location);
-=======
-   * Returns the base layout.
-   *
-   * @return base layout
-   */
-  public Layout getLayout() {
-    return mBaseLayout;
->>>>>>> eb161185
   }
 
   /**
    * @return the proto representation
    */
   public synchronized alluxio.grpc.catalog.Partition toProto() {
-    Layout layout = mTransformedLayout == null ? mBaseLayout : mTransformedLayout;
-    LOG.info("Layout location = " + layout.getLocation());
     return alluxio.grpc.catalog.Partition.newBuilder()
         .setPartitionSpec(PartitionSpec.newBuilder().setSpec(mPartitionSpec).build())
-        .setLayout(layout.toProto())
+        .setLayout(getLayout().toProto())
         .build();
   }
 }