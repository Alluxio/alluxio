/*
 * Licensed to the University of California, Berkeley under one or more contributor license
 * agreements. See the NOTICE file distributed with this work for additional information regarding
 * copyright ownership. The ASF licenses this file to You under the Apache License, Version 2.0 (the
 * "License"); you may not use this file except in compliance with the License. You may obtain a
 * copy of the License at
 *
 * http://www.apache.org/licenses/LICENSE-2.0
 *
 * Unless required by applicable law or agreed to in writing, software distributed under the License
 * is distributed on an "AS IS" BASIS, WITHOUT WARRANTIES OR CONDITIONS OF ANY KIND, either express
 * or implied. See the License for the specific language governing permissions and limitations under
 * the License.
 */

package tachyon.client.block;

import java.io.IOException;

import org.slf4j.Logger;
import org.slf4j.LoggerFactory;

import tachyon.Constants;
import tachyon.client.ClientContext;
import tachyon.resource.ResourcePool;
import tachyon.thrift.NetAddress;
import tachyon.worker.WorkerClient;

/**
 * Class for managing local block worker clients. After obtaining a client with {@link
 * ResourcePool#acquire}, {@link ResourcePool#release} must be called when the thread is done
 * using the client.
 */
public final class BlockWorkerClientPool extends ResourcePool<WorkerClient> {
  private static final Logger LOG = LoggerFactory.getLogger(Constants.LOGGER_TYPE);
  /**
   * The capacity for this pool must be large, since each block written will hold a client until
   * the block is committed at the end of the file completion.
   */
  private final NetAddress mWorkerNetAddress;

  /**
   * Creates a new block worker client pool.
   *
   * @param workerAddress the worker address
   */
  public BlockWorkerClientPool(NetAddress workerAddress) {
<<<<<<< HEAD
    super(ClientContext.getConf().getInt(Constants.USER_BLOCK_LOCAL_WORKER_CLIENT_THREADS));
    mExecutorService = Executors.newFixedThreadPool(mMaxCapacity, ThreadFactoryUtils.build(
        "block-worker-heartbeat-%d", true));
=======
    super(ClientContext.getConf().getInt(Constants.USER_BLOCK_WORKER_CLIENT_THREADS));
>>>>>>> b55a8d41
    mWorkerNetAddress = workerAddress;
  }

  @Override
  public void close() {
    // TODO(calvin): Consider collecting all the clients and shutting them down.
  }

  @Override
  public void release(WorkerClient workerClient) {
    try {
      // Heartbeat to send the client metrics.
      workerClient.sessionHeartbeat();
    } catch (IOException ioe) {
      LOG.warn("Failed sending client metrics before releasing the worker client", ioe);
    }
    workerClient.createNewSession(ClientContext.getRandomNonNegativeLong());
    super.release(workerClient);
  }

  @Override
  protected WorkerClient createNewResource() {
    long clientId = ClientContext.getRandomNonNegativeLong();
    return new WorkerClient(mWorkerNetAddress, ClientContext.getExecutorService(),
        ClientContext.getConf(), clientId, true, ClientContext.getClientMetrics());
  }
}<|MERGE_RESOLUTION|>--- conflicted
+++ resolved
@@ -45,13 +45,7 @@
    * @param workerAddress the worker address
    */
   public BlockWorkerClientPool(NetAddress workerAddress) {
-<<<<<<< HEAD
-    super(ClientContext.getConf().getInt(Constants.USER_BLOCK_LOCAL_WORKER_CLIENT_THREADS));
-    mExecutorService = Executors.newFixedThreadPool(mMaxCapacity, ThreadFactoryUtils.build(
-        "block-worker-heartbeat-%d", true));
-=======
     super(ClientContext.getConf().getInt(Constants.USER_BLOCK_WORKER_CLIENT_THREADS));
->>>>>>> b55a8d41
     mWorkerNetAddress = workerAddress;
   }
 
