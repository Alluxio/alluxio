/*
 * Licensed to the University of California, Berkeley under one or more contributor license
 * agreements. See the NOTICE file distributed with this work for additional information regarding
 * copyright ownership. The ASF licenses this file to You under the Apache License, Version 2.0 (the
 * "License"); you may not use this file except in compliance with the License. You may obtain a
 * copy of the License at
 *
 * http://www.apache.org/licenses/LICENSE-2.0
 *
 * Unless required by applicable law or agreed to in writing, software distributed under the License
 * is distributed on an "AS IS" BASIS, WITHOUT WARRANTIES OR CONDITIONS OF ANY KIND, either express
 * or implied. See the License for the specific language governing permissions and limitations under
 * the License.
 */

package tachyon.client.block;

import java.io.IOException;

import tachyon.client.ClientContext;
import tachyon.client.RemoteBlockWriter;
import tachyon.client.worker.BlockWorkerClient;
import tachyon.exception.TachyonException;

/**
 * Provides a streaming API to write to a Tachyon block. This output stream will send the write
 * through a Tachyon worker which will then write the block to a file in Tachyon storage. The
 * instances of this class should only be used by one thread and are not thread safe.
 */
public final class RemoteBlockOutStream extends BufferedBlockOutStream {
  private final RemoteBlockWriter mRemoteWriter;
  private final BlockWorkerClient mBlockWorkerClient;

  /**
   * Creates a new block output stream.
   *
   * @param blockId the block id
   * @param blockSize the block size
   * @throws IOException if I/O error occurs
   */
  public RemoteBlockOutStream(long blockId, long blockSize) throws IOException {
    super(blockId, blockSize);
<<<<<<< HEAD
    mRemoteWriter = RemoteBlockWriter.Factory.create(ClientContext.getConf());
    mWorkerClient = mContext.acquireWorkerClient();
=======
    mRemoteWriter = RemoteBlockWriter.Factory.createRemoteBlockWriter(ClientContext.getConf());
    mBlockWorkerClient = mContext.acquireWorkerClient();
>>>>>>> 3f6fe65a
    try {
      mBlockWorkerClient.connect();
      mRemoteWriter.open(mBlockWorkerClient.getDataServerAddress(), mBlockId,
          mBlockWorkerClient.getSessionId());
    } catch (IOException e) {
      mContext.releaseWorkerClient(mBlockWorkerClient);
      throw e;
    }
  }

  /**
   * Creates a new block output stream on a specific host.
   *
   * @param blockId the block id
   * @param blockSize the block size
   * @param hostname the hostname of the preferred worker
   * @throws IOException if I/O error occurs
   */
  public RemoteBlockOutStream(long blockId, long blockSize, String hostname) throws IOException {
    super(blockId, blockSize);
<<<<<<< HEAD
    mRemoteWriter = RemoteBlockWriter.Factory.create(ClientContext.getConf());
    mWorkerClient = mContext.acquireWorkerClient(hostname);
=======
    mRemoteWriter = RemoteBlockWriter.Factory.createRemoteBlockWriter(ClientContext.getConf());
    mBlockWorkerClient = mContext.acquireWorkerClient(hostname);
>>>>>>> 3f6fe65a
    try {
      mBlockWorkerClient.connect();
      mRemoteWriter.open(mBlockWorkerClient.getDataServerAddress(), mBlockId,
          mBlockWorkerClient.getSessionId());
    } catch (IOException e) {
      mContext.releaseWorkerClient(mBlockWorkerClient);
      throw e;
    }
  }

  @Override
  public void cancel() throws IOException {
    if (mClosed) {
      return;
    }
    mRemoteWriter.close();
    try {
      mBlockWorkerClient.cancelBlock(mBlockId);
    } catch (TachyonException e) {
      throw new IOException(e);
    }
    mContext.releaseWorkerClient(mBlockWorkerClient);
    mClosed = true;
  }

  @Override
  public void close() throws IOException {
    if (mClosed) {
      return;
    }
    flush();
    mRemoteWriter.close();
    if (mFlushedBytes > 0) {
      try {
        mBlockWorkerClient.cacheBlock(mBlockId);
      } catch (TachyonException e) {
        throw new IOException(e);
      }
      ClientContext.getClientMetrics().incBlocksWrittenRemote(1);
    } else {
      try {
        mBlockWorkerClient.cancelBlock(mBlockId);
      } catch (TachyonException e) {
        throw new IOException(e);
      }
    }
    mContext.releaseWorkerClient(mBlockWorkerClient);
    mClosed = true;
  }

  @Override
  public void flush() throws IOException {
    writeToRemoteBlock(mBuffer.array(), 0, mBuffer.position());
    mBuffer.clear();
  }

  @Override
  protected void unBufferedWrite(byte[] b, int off, int len) throws IOException {
    writeToRemoteBlock(b, off, len);
  }

  private void writeToRemoteBlock(byte[] b, int off, int len) throws IOException {
    mRemoteWriter.write(b, off, len);
    mFlushedBytes += len;
    ClientContext.getClientMetrics().incBytesWrittenRemote(len);
  }
}<|MERGE_RESOLUTION|>--- conflicted
+++ resolved
@@ -40,13 +40,8 @@
    */
   public RemoteBlockOutStream(long blockId, long blockSize) throws IOException {
     super(blockId, blockSize);
-<<<<<<< HEAD
     mRemoteWriter = RemoteBlockWriter.Factory.create(ClientContext.getConf());
-    mWorkerClient = mContext.acquireWorkerClient();
-=======
-    mRemoteWriter = RemoteBlockWriter.Factory.createRemoteBlockWriter(ClientContext.getConf());
     mBlockWorkerClient = mContext.acquireWorkerClient();
->>>>>>> 3f6fe65a
     try {
       mBlockWorkerClient.connect();
       mRemoteWriter.open(mBlockWorkerClient.getDataServerAddress(), mBlockId,
@@ -67,13 +62,8 @@
    */
   public RemoteBlockOutStream(long blockId, long blockSize, String hostname) throws IOException {
     super(blockId, blockSize);
-<<<<<<< HEAD
     mRemoteWriter = RemoteBlockWriter.Factory.create(ClientContext.getConf());
-    mWorkerClient = mContext.acquireWorkerClient(hostname);
-=======
-    mRemoteWriter = RemoteBlockWriter.Factory.createRemoteBlockWriter(ClientContext.getConf());
     mBlockWorkerClient = mContext.acquireWorkerClient(hostname);
->>>>>>> 3f6fe65a
     try {
       mBlockWorkerClient.connect();
       mRemoteWriter.open(mBlockWorkerClient.getDataServerAddress(), mBlockId,
