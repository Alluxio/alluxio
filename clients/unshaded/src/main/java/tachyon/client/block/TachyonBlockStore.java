/*
 * Licensed to the University of California, Berkeley under one or more contributor license
 * agreements. See the NOTICE file distributed with this work for additional information regarding
 * copyright ownership. The ASF licenses this file to You under the Apache License, Version 2.0 (the
 * "License"); you may not use this file except in compliance with the License. You may obtain a
 * copy of the License at
 *
 * http://www.apache.org/licenses/LICENSE-2.0
 *
 * Unless required by applicable law or agreed to in writing, software distributed under the License
 * is distributed on an "AS IS" BASIS, WITHOUT WARRANTIES OR CONDITIONS OF ANY KIND, either express
 * or implied. See the License for the specific language governing permissions and limitations under
 * the License.
 */

package tachyon.client.block;

import java.io.IOException;
import java.net.InetSocketAddress;

import org.slf4j.Logger;
import org.slf4j.LoggerFactory;

import tachyon.Constants;
import tachyon.client.BlockMasterClient;
import tachyon.client.ClientContext;
import tachyon.exception.TachyonException;
import tachyon.exception.ExceptionMessage;
import tachyon.thrift.BlockInfo;
import tachyon.thrift.BlockLocation;
import tachyon.thrift.NetAddress;
import tachyon.util.network.NetworkAddressUtils;
import tachyon.worker.WorkerClient;

/**
 * Tachyon Block Store client. This is an internal client for all block level operations in Tachyon.
 * An instance of this class can be obtained via {@link TachyonBlockStore#get}. The methods in this
 * class are completely opaque to user input. This class is thread safe.
 */
<<<<<<< HEAD
public final class TachyonBlockStore implements Closeable {
  private static final Logger LOG = LoggerFactory.getLogger(Constants.LOGGER_TYPE);
=======
public final class TachyonBlockStore {
>>>>>>> b2b3a9a7

  private static TachyonBlockStore sClient = null;

  /**
   * @return a new instance of Tachyon block store
   */
  public static synchronized TachyonBlockStore get() {
    if (sClient == null) {
      sClient = new TachyonBlockStore();
    }
    return sClient;
  }

  private final BlockStoreContext mContext;

  /**
   * Creates a Tachyon block store.
   */
  private TachyonBlockStore() {
    mContext = BlockStoreContext.INSTANCE;
  }

  /**
   * Gets the block info of a block, if it exists.
   *
   * @param blockId the blockId to obtain information about
   * @return a FileBlockInfo containing the metadata of the block
   * @throws IOException if the block does not exist
   */
  public BlockInfo getInfo(long blockId) throws IOException {
    BlockMasterClient masterClient = mContext.acquireMasterClient();
    try {
      return masterClient.getBlockInfo(blockId);
    } catch (TachyonException e) {
      throw new IOException(e);
    } finally {
      mContext.releaseMasterClient(masterClient);
    }
  }

  /**
   * Gets a stream to read the data of a block. The stream is backed by Tachyon storage.
   *
   * @param blockId the block to read from
   * @return a BlockInStream which can be used to read the data in a streaming fashion
   * @throws IOException if the block does not exist
   */
  public BufferedBlockInStream getInStream(long blockId) throws IOException {
    BlockMasterClient masterClient = mContext.acquireMasterClient();
    try {
      BlockInfo blockInfo = masterClient.getBlockInfo(blockId);
      if (blockInfo.locations.isEmpty()) {
<<<<<<< HEAD
        throw new IOException("Block " + blockId + " is not available in Tachyon");
      }
      // TODO(calvin): Get location via a policy.
      // Although blockInfo.locations are sorted by tier, we prefer reading from the local worker.
      // But when there is no local worker or there are no local blocks, we prefer the first
      // location in blockInfo.locations that is nearest to memory tier.
      // Assuming if there is no local worker, there are no local blocks in blockInfo.locations.
      // TODO(cc): Check mContext.hasLocalWorker before finding for a local block when the TODO
      // for hasLocalWorker is fixed.
      String localHostName = NetworkAddressUtils.getLocalHostName(ClientContext.getConf());
      for (BlockLocation location : blockInfo.locations) {
        NetAddress workerNetAddress = location.getWorkerAddress();
        if (workerNetAddress.getHost().equals(localHostName)) {
          // There is a local worker and the block is local.
          try {
            return new LocalBlockInStream(blockId, blockInfo.getLength(),
                new InetSocketAddress(workerNetAddress.getHost(), workerNetAddress.getDataPort()));
          } catch (IOException e) {
            LOG.warn("Failed to open local stream for block " + blockId + ". " + e.getMessage());
            // Getting a local stream failed, do not try again
            break;
          }
=======
        // TODO(calvin): Maybe this shouldn't be an exception.
        throw new IOException(ExceptionMessage.BLOCK_UNAVAILABLE.getMessage(blockId));
      }
      // TODO(calvin): Investigate making this a Factory method
      NetAddress workerNetAddress = blockInfo.locations.get(0).getWorkerAddress();
      InetSocketAddress workerAddr =
          new InetSocketAddress(workerNetAddress.getHost(), workerNetAddress.getDataPort());
      if (NetworkAddressUtils.getLocalHostName(ClientContext.getConf()).equals(
          workerAddr.getHostName())) {
        if (mContext.hasLocalWorker()) {
          return new LocalBlockInStream(blockId, blockInfo.getLength(), workerAddr);
        } else {
          throw new IOException(ExceptionMessage.NO_LOCAL_WORKER.getMessage("read"));
>>>>>>> b2b3a9a7
        }
      }
<<<<<<< HEAD
      // No local worker/block, get the first location since it's nearest to memory tier.
      NetAddress workerNetAddress = blockInfo.locations.get(0).getWorkerAddress();
      return new RemoteBlockInStream(blockId, blockInfo.getLength(),
          new InetSocketAddress(workerNetAddress.getHost(), workerNetAddress.getDataPort()));
=======
    } catch (TachyonException e) {
      throw new IOException(e);
>>>>>>> b2b3a9a7
    } finally {
      mContext.releaseMasterClient(masterClient);
    }
  }

  /**
   * Gets a stream to write data to a block. The stream can only be backed by Tachyon storage.
   *
   * @param blockId the block to write
   * @param blockSize the standard block size to write, or -1 if the block already exists (and
   *                  this stream is just storing the block in Tachyon again)
   * @param location the worker to write the block to, fails if the worker cannot serve the request
   * @return a BlockOutStream which can be used to write data to the block in a streaming fashion
   * @throws IOException if the block cannot be written
   */
  public BufferedBlockOutStream getOutStream(long blockId, long blockSize, String location)
      throws IOException {
    if (blockSize == -1) {
      BlockMasterClient blockMasterClient = mContext.acquireMasterClient();
      try {
        blockSize = blockMasterClient.getBlockInfo(blockId).getLength();
      } catch (TachyonException e) {
        throw new IOException(e);
      } finally {
        mContext.releaseMasterClient(blockMasterClient);
      }
    }
    // No specified location to write to.
    if (location == null) {
      // Local client, attempt to do direct write to local storage.
      if (mContext.hasLocalWorker()) {
        return new LocalBlockOutStream(blockId, blockSize);
      }
      // Client is not local or the data is not available on the local worker, use remote stream.
      return new RemoteBlockOutStream(blockId, blockSize);
    }
    // Location is local.
    if (NetworkAddressUtils.getLocalHostName(ClientContext.getConf()).equals(location)) {
      if (mContext.hasLocalWorker()) {
        return new LocalBlockOutStream(blockId, blockSize);
      } else {
        throw new IOException(ExceptionMessage.NO_LOCAL_WORKER.getMessage("write"));
      }
    }
    // Location is specified and it is remote.
    return new RemoteBlockOutStream(blockId, blockSize, location);
  }

  /**
   * Gets the total capacity of Tachyon's BlockStore.
   *
   * @return the capacity in bytes
   * @throws IOException
   */
  public long getCapacityBytes() throws IOException {
    BlockMasterClient blockMasterClient = mContext.acquireMasterClient();
    try {
      return blockMasterClient.getCapacityBytes();
    } finally {
      mContext.releaseMasterClient(blockMasterClient);
    }
  }

  /**
   * Gets the used bytes of Tachyon's BlockStore.
   *
   * @throws IOException
   */
  public long getUsedBytes() throws IOException {
    BlockMasterClient blockMasterClient = mContext.acquireMasterClient();
    try {
      return blockMasterClient.getUsedBytes();
    } finally {
      mContext.releaseMasterClient(blockMasterClient);
    }
  }

  /**
   * Attempts to promote a block in Tachyon space. If the block is not present, this method will
   * return without an error. If the block is present in multiple workers, only one worker will
   * receive the promotion request.
   *
   * @param blockId the id of the block to promote
   * @throws IOException if the block does not exist
   */
  public void promote(long blockId) throws IOException {
    BlockMasterClient blockMasterClient = mContext.acquireMasterClient();
    try {
      BlockInfo info = blockMasterClient.getBlockInfo(blockId);
      if (info.getLocations().isEmpty()) {
        // Nothing to promote
        return;
      }
      // Get the first worker address for now, as this will likely be the location being read from
      // TODO(calvin): Get this location via a policy (possibly location is a parameter to promote)
      NetAddress workerAddr = info.getLocations().get(0).getWorkerAddress();
      WorkerClient workerClient = mContext.acquireWorkerClient(workerAddr.getHost());
      try {
        workerClient.promoteBlock(blockId);
      } finally {
        mContext.releaseWorkerClient(workerClient);
      }
    } catch (TachyonException e) {
      throw new IOException(e);
    } finally {
      mContext.releaseMasterClient(blockMasterClient);
    }
  }
}<|MERGE_RESOLUTION|>--- conflicted
+++ resolved
@@ -37,12 +37,8 @@
  * An instance of this class can be obtained via {@link TachyonBlockStore#get}. The methods in this
  * class are completely opaque to user input. This class is thread safe.
  */
-<<<<<<< HEAD
-public final class TachyonBlockStore implements Closeable {
+public final class TachyonBlockStore {
   private static final Logger LOG = LoggerFactory.getLogger(Constants.LOGGER_TYPE);
-=======
-public final class TachyonBlockStore {
->>>>>>> b2b3a9a7
 
   private static TachyonBlockStore sClient = null;
 
@@ -95,7 +91,6 @@
     try {
       BlockInfo blockInfo = masterClient.getBlockInfo(blockId);
       if (blockInfo.locations.isEmpty()) {
-<<<<<<< HEAD
         throw new IOException("Block " + blockId + " is not available in Tachyon");
       }
       // TODO(calvin): Get location via a policy.
@@ -118,32 +113,14 @@
             // Getting a local stream failed, do not try again
             break;
           }
-=======
-        // TODO(calvin): Maybe this shouldn't be an exception.
-        throw new IOException(ExceptionMessage.BLOCK_UNAVAILABLE.getMessage(blockId));
-      }
-      // TODO(calvin): Investigate making this a Factory method
-      NetAddress workerNetAddress = blockInfo.locations.get(0).getWorkerAddress();
-      InetSocketAddress workerAddr =
-          new InetSocketAddress(workerNetAddress.getHost(), workerNetAddress.getDataPort());
-      if (NetworkAddressUtils.getLocalHostName(ClientContext.getConf()).equals(
-          workerAddr.getHostName())) {
-        if (mContext.hasLocalWorker()) {
-          return new LocalBlockInStream(blockId, blockInfo.getLength(), workerAddr);
-        } else {
-          throw new IOException(ExceptionMessage.NO_LOCAL_WORKER.getMessage("read"));
->>>>>>> b2b3a9a7
         }
       }
-<<<<<<< HEAD
       // No local worker/block, get the first location since it's nearest to memory tier.
       NetAddress workerNetAddress = blockInfo.locations.get(0).getWorkerAddress();
       return new RemoteBlockInStream(blockId, blockInfo.getLength(),
           new InetSocketAddress(workerNetAddress.getHost(), workerNetAddress.getDataPort()));
-=======
     } catch (TachyonException e) {
       throw new IOException(e);
->>>>>>> b2b3a9a7
     } finally {
       mContext.releaseMasterClient(masterClient);
     }
