--- conflicted
+++ resolved
@@ -74,20 +74,6 @@
     }
 
     /**
-<<<<<<< HEAD
-=======
-     * Sets the name of the host.
-     *
-     * @param hostname the hostname to use
-     * @return the builder
-     */
-    public Builder setHostname(String hostname) {
-      mHostname = hostname;
-      return this;
-    }
-
-    /**
->>>>>>> e13d46a1
      * This is an advanced API, use {@link Builder#setWriteType(WriteType)} when possible.
      *
      * @param tachyonStorageType the Tachyon storage type to use
