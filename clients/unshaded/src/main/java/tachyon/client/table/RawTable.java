--- conflicted
+++ resolved
@@ -33,15 +33,10 @@
   private final RawTableInfo mRawTableInfo;
 
   /**
-<<<<<<< HEAD
-   * @param tachyonClient
-   * @param rawTableInfo
-=======
    * Creates a new <code>RawTable</code>
    *
    * @param tachyonClient the <code>TachyonFS</code> client
-   * @param clientRawTableInfo information describing the table
->>>>>>> bf630a3b
+   * @param rawTableInfo information describing the table
    */
   public RawTable(TachyonFS tachyonClient, RawTableInfo rawTableInfo) {
     mTachyonFS = tachyonClient;
