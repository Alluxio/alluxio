<!--

    The Alluxio Open Foundation licenses this work under the Apache License, version 2.0
    (the "License"). You may not use this work except in compliance with the License, which is
    available at www.apache.org/licenses/LICENSE-2.0

    This software is distributed on an "AS IS" basis, WITHOUT WARRANTIES OR CONDITIONS OF ANY KIND,
    either express or implied, as more fully set forth in the License.

    See the NOTICE file distributed with this work for information regarding copyright ownership.

-->
<project xmlns="http://maven.apache.org/POM/4.0.0" xmlns:xsi="http://www.w3.org/2001/XMLSchema-instance" xsi:schemaLocation="http://maven.apache.org/POM/4.0.0 http://maven.apache.org/xsd/maven-4.0.0.xsd">
  <modelVersion>4.0.0</modelVersion>
  <parent>
    <groupId>org.alluxio</groupId>
    <artifactId>alluxio-shaded</artifactId>
<<<<<<< HEAD
    <version>2.3.1-SNAPSHOT</version>
=======
    <version>2.4.0-SNAPSHOT</version>
>>>>>>> 35e622c7
  </parent>
  <artifactId>alluxio-shaded-client</artifactId>
  <packaging>jar</packaging>
  <name>Alluxio Shaded Libraries - Client</name>
  <description>Shaded Alluxio Client Module</description>

  <properties>
    <!-- The following paths need to be defined here as well as in the parent pom so that mvn can -->
    <!-- run properly from sub-project directories -->
    <build.path>${project.parent.parent.basedir}/build</build.path>
    <failIfNoTests>false</failIfNoTests>
    <!-- The shading prefix should match the artifact ID, replacing '-' with '.' -->
    <shading.prefix>alluxio.shaded.client</shading.prefix>
  </properties>

  <dependencies>
    <!-- External dependencies -->
    <!-- Have hadoop-client dependency in provided scope by default -->
    <dependency>
      <groupId>org.apache.hadoop</groupId>
      <artifactId>hadoop-client</artifactId>
      <scope>provided</scope>
    </dependency>
    <!-- Have RocksDB dependency in provided scope by default to reduce client jar size -->
    <dependency>
      <groupId>org.rocksdb</groupId>
      <artifactId>rocksdbjni</artifactId>
      <scope>provided</scope>
    </dependency>
    <!-- Runtime logging dependencies -->
    <dependency>
      <groupId>org.slf4j</groupId>
      <artifactId>slf4j-api</artifactId>
      <scope>runtime</scope>
    </dependency>
    <dependency>
      <groupId>commons-logging</groupId>
      <artifactId>commons-logging</artifactId>
      <scope>runtime</scope>
    </dependency>
    <!-- Move log4j to optional, since it is mainly used in test-->
    <dependency>
      <groupId>org.apache.logging.log4j</groupId>
      <artifactId>log4j-slf4j-impl</artifactId>
      <scope>runtime</scope>
      <optional>true</optional>
    </dependency>
    <dependency>
      <groupId>org.apache.logging.log4j</groupId>
      <artifactId>log4j-api</artifactId>
      <scope>runtime</scope>
      <optional>true</optional>
    </dependency>
    <dependency>
      <groupId>org.apache.logging.log4j</groupId>
      <artifactId>log4j-core</artifactId>
      <scope>runtime</scope>
      <optional>true</optional>
    </dependency>

    <!-- Internal dependencies -->
    <!-- This should include all Alluxio client implementations -->
    <dependency>
      <groupId>org.alluxio</groupId>
      <artifactId>alluxio-core-client-hdfs</artifactId>
      <version>${project.version}</version>
    </dependency>
    <dependency>
      <groupId>org.alluxio</groupId>
      <artifactId>alluxio-core-client-fs</artifactId>
      <version>${project.version}</version>
    </dependency>
    <dependency>
      <groupId>org.alluxio</groupId>
      <artifactId>alluxio-table-client</artifactId>
      <version>${project.version}</version>
    </dependency>
  </dependencies>

  <profiles>
    <profile>
      <id>includeHadoopClient</id>
      <dependencies>
        <dependency>
          <groupId>org.apache.hadoop</groupId>
          <artifactId>hadoop-client</artifactId>
          <scope>compile</scope>
          <exclusions>
            <exclusion>
              <groupId>com.fasterxml.jackson.core</groupId>
              <artifactId>jackson-core</artifactId>
            </exclusion>
          </exclusions>
        </dependency>
      </dependencies>
    </profile>
  </profiles>

  <build>
    <plugins>
      <plugin>
        <groupId>org.apache.maven.plugins</groupId>
        <artifactId>maven-jar-plugin</artifactId>
        <executions>
          <execution>
            <id>empty-javadoc-jar</id>
            <phase>package</phase>
            <goals>
              <goal>jar</goal>
            </goals>
            <configuration>
              <classifier>javadoc</classifier>
              <classesDirectory>${basedir}/javadoc</classesDirectory>
            </configuration>
          </execution>
          <execution>
            <id>sources-jar</id>
            <phase>package</phase>
            <goals>
              <goal>jar</goal>
            </goals>
            <configuration>
              <classifier>sources</classifier>
            </configuration>
          </execution>
        </executions>
      </plugin>
      <plugin>
        <groupId>org.apache.maven.plugins</groupId>
        <artifactId>maven-source-plugin</artifactId>
        <executions>
          <execution>
            <id>attach-sources</id>
            <goals>
              <goal>jar-no-fork</goal>
            </goals>
          </execution>
        </executions>
      </plugin>
      <!--In the runtime client jar, dependencies are shaded to avoid version conflicts due to external-->
      <!--dependencies introduced by applications. The protobuf dependency is already shaded in the internal protobuf-->
      <!--module rather than in the runtime module, because it is also depended by other libraries included in-->
      <!--the runtime module, thus shading protobuf during the runtime jar packaging will over-shade references of protobuf.-->
      <plugin>
        <groupId>org.apache.maven.plugins</groupId>
        <artifactId>maven-shade-plugin</artifactId>
        <executions>
          <execution>
            <id>uber-jar</id>
            <phase>package</phase>
            <goals>
              <goal>shade</goal>
            </goals>
            <configuration>
              <createSourcesJar>true</createSourcesJar>
              <shadeSourcesContent>true</shadeSourcesContent>
              <artifactSet>
                <excludes>
                  <!-- Leave slf4j unshaded so downstream users can configure logging -->
                  <exclude>org.slf4j:*</exclude>
                  <!-- Leave commons-logging unshaded so downstream users can configure logging -->
                  <exclude>commons-logging:commons-logging</exclude>
                  <!-- Leave log4j unshaded so downstream users can configure logging -->
                  <exclude>log4j:log4j</exclude>
                  <exclude>org.apache.logging.log4j:log4j-api</exclude>  
                  <exclude>org.apache.logging.log4j:log4j-core</exclude> 
                  <exclude>org.apache.logging.log4j:log4j-slf4j-impl</exclude> 
                </excludes>
              </artifactSet>
              <filters>
                <!-- Exclude source code included in non-source jar -->
                <filter>
                  <artifact>org.apache.zookeeper:zookeeper-jute</artifact>
                  <excludes>
                    <exclude>**/*.java</exclude>
                  </excludes>
                </filter>
                <filter>
                  <artifact>*:*</artifact>
                  <excludes>
                    <exclude>LICENSE</exclude>
                    <exclude>META-INF/LICENSE</exclude>
                    <exclude>META-INF/*.SF</exclude>
                    <exclude>META-INF/*.DSA</exclude>
                    <exclude>META-INF/*.RSA</exclude>
                  </excludes>
                </filter>
                <filter>
                  <artifact>*:*</artifact>
                  <excludes>
                    <exclude>mozilla/public-suffix-list.txt</exclude>
                  </excludes>
                </filter>
              </filters>
              <relocations>
                <!-- Relocate the native netty libraries to be prefixed with our shade prefix -->
                <relocation>
                  <pattern>META-INF/native/libnetty_transport_native_epoll_x86_64.so</pattern>
                  <shadedPattern>META-INF/native/liballuxio_shaded_client_netty_transport_native_epoll_x86_64.so</shadedPattern>
                  <rawString>true</rawString>
                </relocation>
                <relocation>
                  <pattern>com/</pattern>
                  <shadedPattern>${shading.prefix}.com.</shadedPattern>
                  <excludes>
                    <exclude>**/pom.xml</exclude>
                    <!-- Exclude the packages belonging to JDK -->
                    <exclude>com/ibm/security/*</exclude>
                    <exclude>com/ibm/security/**/*</exclude>
                    <exclude>com/sun/tools/*</exclude>
                    <exclude>com/sun/javadoc/*</exclude>
                    <exclude>com/sun/security/*</exclude>
                    <exclude>com/sun/jndi/*</exclude>
                    <exclude>com/sun/management/*</exclude>
                    <exclude>com/sun/tools/**/*</exclude>
                    <exclude>com/sun/javadoc/**/*</exclude>
                    <exclude>com/sun/security/**/*</exclude>
                    <exclude>com/sun/jndi/**/*</exclude>
                    <exclude>com/sun/management/**/*</exclude>
                  </excludes>
                </relocation>
                <relocation>
                  <pattern>io/</pattern>
                  <shadedPattern>${shading.prefix}.io.</shadedPattern>
                  <excludes>
                    <exclude>**/pom.xml</exclude>
                  </excludes>
                </relocation>
                <relocation>
                  <pattern>javassist</pattern>
                  <shadedPattern>${shading.prefix}.javassist</shadedPattern>
                </relocation>
                <relocation>
                  <pattern>javax/annotation/</pattern>
                  <shadedPattern>${shading.prefix}.javax.annotation.</shadedPattern>
                  <excludes>
                    <exclude>**/pom.xml</exclude>
                  </excludes>
                </relocation>
                <relocation>
                  <pattern>org/</pattern>
                  <shadedPattern>${shading.prefix}.org.</shadedPattern>
                  <excludes>
                    <exclude>org/apache/hadoop/*</exclude>
                    <exclude>org/apache/hadoop/**/*</exclude>
                    <exclude>**/pom.xml</exclude>
                    <!-- Exclude the logging packages-->
                    <exclude>org/slf4j/*</exclude>
                    <exclude>org/slf4j/**/*</exclude>
                    <exclude>org/apache/commons/logging/*</exclude>
                    <exclude>org/apache/commons/logging/**/*</exclude>
                    <exclude>org/apache/log4j/*</exclude>
                    <exclude>org/apache/log4j/**/*</exclude>
                    <!-- Exclude the packages belonging to JDK -->
                    <exclude>org/ietf/jgss/*</exclude>
                    <exclude>org/omg/**/*</exclude>
                    <exclude>org/w3c/dom/*</exclude>
                    <exclude>org/w3c/dom/**/*</exclude>
                    <exclude>org/xml/sax/*</exclude>
                    <exclude>org/xml/sax/**/*</exclude>
                  </excludes>
                </relocation>
              </relocations>
              <transformers>
                <transformer implementation="org.apache.maven.plugins.shade.resource.ServicesResourceTransformer" />
                <transformer implementation="org.apache.maven.plugins.shade.resource.ApacheLicenseResourceTransformer" />
                <transformer implementation="org.apache.maven.plugins.shade.resource.DontIncludeResourceTransformer">
                  <resources>
                    <resource>NOTICE.txt</resource>
                    <resource>NOTICE</resource>
                    <resource>LICENSE</resource>
                    <resource>Log4j-charsets.properties</resource>
                    <resource>Log4j-config.xsd</resource>
                    <resource>Log4j-events.dtd</resource>
                    <resource>Log4j-events.xsd</resource>
                    <resource>Log4j-levels.xsd</resource>
                  </resources>
                </transformer>
                <transformer implementation="org.apache.maven.plugins.shade.resource.IncludeResourceTransformer">
                  <resource>META-INF/LICENSE</resource>
                  <file>${basedir}/../../LICENSE</file>
                </transformer>
                <transformer implementation="org.apache.maven.plugins.shade.resource.IncludeResourceTransformer">
                  <resource>META-INF/NOTICE</resource>
                  <file>${basedir}/../../NOTICE</file>
                </transformer>
              </transformers>
            </configuration>
          </execution>
        </executions>
      </plugin>
      <plugin>
        <groupId>com.coderplus.maven.plugins</groupId>
        <artifactId>copy-rename-maven-plugin</artifactId>
        <executions>
          <execution>
            <id>copy-and-rename-file</id>
            <phase>install</phase>
            <goals>
              <goal>copy</goal>
            </goals>
            <configuration>
              <sourceFile>${basedir}/target/${project.artifactId}-${project.version}.jar</sourceFile>
              <destinationFile>${project.parent.parent.basedir}/client/alluxio-${project.version}-client.jar</destinationFile>
            </configuration>
          </execution>
        </executions>
      </plugin>
    </plugins>
  </build>
</project><|MERGE_RESOLUTION|>--- conflicted
+++ resolved
@@ -15,11 +15,7 @@
   <parent>
     <groupId>org.alluxio</groupId>
     <artifactId>alluxio-shaded</artifactId>
-<<<<<<< HEAD
-    <version>2.3.1-SNAPSHOT</version>
-=======
     <version>2.4.0-SNAPSHOT</version>
->>>>>>> 35e622c7
   </parent>
   <artifactId>alluxio-shaded-client</artifactId>
   <packaging>jar</packaging>
@@ -285,7 +281,7 @@
               </relocations>
               <transformers>
                 <transformer implementation="org.apache.maven.plugins.shade.resource.ServicesResourceTransformer" />
-                <transformer implementation="org.apache.maven.plugins.shade.resource.ApacheLicenseResourceTransformer" />
+                <transformer implementation="org.apache.maven.plugins.shade.resource.ApacheLicenseResourceTransformer"/>
                 <transformer implementation="org.apache.maven.plugins.shade.resource.DontIncludeResourceTransformer">
                   <resources>
                     <resource>NOTICE.txt</resource>
