<!--

    The Alluxio Open Foundation licenses this work under the Apache License, version 2.0
    (the "License"). You may not use this work except in compliance with the License, which is
    available at www.apache.org/licenses/LICENSE-2.0

    This software is distributed on an "AS IS" basis, WITHOUT WARRANTIES OR CONDITIONS OF ANY KIND,
    either express or implied, as more fully set forth in the License.

    See the NOTICE file distributed with this work for information regarding copyright ownership.

-->
<project xmlns="http://maven.apache.org/POM/4.0.0" xmlns:xsi="http://www.w3.org/2001/XMLSchema-instance" xsi:schemaLocation="http://maven.apache.org/POM/4.0.0 http://maven.apache.org/xsd/maven-4.0.0.xsd">
  <modelVersion>4.0.0</modelVersion>
  <parent>
    <groupId>org.alluxio</groupId>
    <artifactId>alluxio-parent</artifactId>
<<<<<<< HEAD
    <version>2.6.2</version>
  </parent>
  <artifactId>alluxio-webui</artifactId>
  <version>2.6.2</version>
=======
    <version>2.8.0-SNAPSHOT</version>
  </parent>
  <artifactId>alluxio-webui</artifactId>
  <version>2.8.0-SNAPSHOT</version>
>>>>>>> cf52ca13
  <packaging>pom</packaging>
  <name>Alluxio UI</name>
  <description>Alluxio web UI pom</description>

  <properties>
    <build.path>${project.parent.basedir}/build</build.path>
  </properties>
  <build>
    <plugins>
      <plugin>
        <groupId>com.github.eirslett</groupId>
        <artifactId>frontend-maven-plugin</artifactId>
        <!-- Use the latest released version:
        https://repo1.maven.org/maven2/com/github/eirslett/frontend-maven-plugin/ -->
        <version>1.6</version>
        <executions>
          <execution>
            <id>install node and npm</id>
            <goals>
              <goal>install-node-and-npm</goal>
            </goals>
            <phase>process-sources</phase>
            <configuration>
              <nodeVersion>v10.11.0</nodeVersion>
              <npmVersion>6.4.1</npmVersion>
            </configuration>
          </execution>
          <execution>
            <id>Install npm dependencies for lerna</id>
            <goals>
              <goal>npm</goal>
            </goals>
            <phase>process-sources</phase>
            <configuration>
              <arguments>ci</arguments>
            </configuration>
          </execution>
        </executions>
      </plugin>
      <plugin>
        <artifactId>exec-maven-plugin</artifactId>
        <version>1.4.0</version>
        <groupId>org.codehaus.mojo</groupId>
        <inherited>false</inherited>
        <executions>
          <execution>
            <id>Remove cached node modules and built web applications</id>
            <phase>clean</phase>
            <goals>
              <goal>exec</goal>
            </goals>
            <configuration>
              <executable>rm</executable>
              <arguments>
                <argument>-rf</argument>
                <argument>node</argument>
                <argument>node_modules</argument>
                <argument>common/build</argument>
                <argument>common/node_modules</argument>
                <argument>master/build</argument>
                <argument>master/node_modules</argument>
                <argument>worker/build</argument>
                <argument>worker/node_modules</argument>
              </arguments>
            </configuration>
          </execution>
          <execution>
            <id>Install npm dependencies for packages</id>
            <phase>process-sources</phase>
            <goals>
              <goal>exec</goal>
            </goals>
            <configuration>
              <executable>node/node</executable>
              <arguments>
                <argument>node_modules/.bin/lerna</argument>
                <argument>bootstrap</argument>
                <argument>--ci</argument>
              </arguments>
            </configuration>
          </execution>
          <execution>
            <id>Build all packages</id>
            <phase>generate-resources</phase>
            <goals>
              <goal>exec</goal>
            </goals>
            <configuration>
              <executable>node/node</executable>
              <arguments>
                <argument>node_modules/.bin/lerna</argument>
                <argument>run</argument>
                <argument>build</argument>
                <argument>--</argument>
                <argument>--production  --no-save --no-package-lock --no-shrinkwrap</argument>
              </arguments>
            </configuration>
          </execution>
          <execution>
            <id>Test all packages</id>
            <phase>test</phase>
            <goals>
              <goal>exec</goal>
            </goals>
            <configuration>
              <executable>node/node</executable>
              <arguments>
                <argument>node_modules/.bin/lerna</argument>
                <argument>run</argument>
                <argument>test-ci</argument> <!-- NOTE: using the "test" command here will hang execution -->
                <argument>--</argument>
                <argument>--production  --no-save --no-package-lock --no-shrinkwrap</argument>
              </arguments>
            </configuration>
          </execution>
          <execution>
            <id>run-linter</id>
            <phase>verify</phase>
            <goals>
              <goal>exec</goal>
            </goals>
            <configuration>
              <executable>node/node</executable>
              <arguments>
                <argument>node_modules/.bin/lerna</argument>
                <argument>run</argument>
                <argument>eslint</argument>
              </arguments>
            </configuration>
          </execution>
        </executions>
      </plugin>
      <plugin>
        <groupId>org.apache.maven.plugins</groupId>
        <artifactId>maven-deploy-plugin</artifactId>
        <configuration>
          <skip>true</skip>
        </configuration>
      </plugin>
      <plugin>
        <groupId>com.mycila</groupId>
        <artifactId>license-maven-plugin</artifactId>
        <configuration>
          <mapping>
            <ts>PHP_STYLE</ts>
          </mapping>
          <excludes>
            <exclude>**/node_modules/**</exclude>
            <exclude>node/**</exclude>
            <exclude>**/build/**</exclude>
            <exclude>**/*.snap</exclude>
            <exclude>**/coverage/**</exclude>
            <!-- auto-generated css -->
            <exclude>**/*.css</exclude>
          </excludes>
        </configuration>
      </plugin>
    </plugins>
  </build>

  <profiles>
    <profile>
      <id>no-webui-linter</id>
      <build>
        <plugins>
          <plugin>
            <artifactId>exec-maven-plugin</artifactId>
            <version>1.4.0</version>
            <groupId>org.codehaus.mojo</groupId>
            <inherited>false</inherited>
            <executions>
              <execution>
                <id>run-linter</id>
                <phase>none</phase>
              </execution>
            </executions>
          </plugin>
        </plugins>
      </build>
    </profile>
  </profiles>
</project><|MERGE_RESOLUTION|>--- conflicted
+++ resolved
@@ -15,17 +15,10 @@
   <parent>
     <groupId>org.alluxio</groupId>
     <artifactId>alluxio-parent</artifactId>
-<<<<<<< HEAD
-    <version>2.6.2</version>
-  </parent>
-  <artifactId>alluxio-webui</artifactId>
-  <version>2.6.2</version>
-=======
     <version>2.8.0-SNAPSHOT</version>
   </parent>
   <artifactId>alluxio-webui</artifactId>
   <version>2.8.0-SNAPSHOT</version>
->>>>>>> cf52ca13
   <packaging>pom</packaging>
   <name>Alluxio UI</name>
   <description>Alluxio web UI pom</description>
