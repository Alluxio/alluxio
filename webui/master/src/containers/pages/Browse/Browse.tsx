/*
 * The Alluxio Open Foundation licenses this work under the Apache License, version 2.0
 * (the "License"). You may not use this work except in compliance with the License, which is
 * available at www.apache.org/licenses/LICENSE-2.0
 *
 * This software is distributed on an "AS IS" basis, WITHOUT WARRANTIES OR CONDITIONS OF ANY KIND,
 * either express or implied, as more fully set forth in the License.
 *
 * See the NOTICE file distributed with this work for information regarding copyright ownership.
 */

import {faFile, faFolder} from '@fortawesome/free-regular-svg-icons'
import {FontAwesomeIcon} from '@fortawesome/react-fontawesome'
import {AxiosResponse} from 'axios';
import {History, LocationState} from 'history';
import React from 'react';
import {connect} from 'react-redux';
import {Link} from 'react-router-dom';
import {Alert, Button, Form, FormGroup, Input, Label, Table} from 'reactstrap';
import {Dispatch} from 'redux';

import {FileView, LoadingMessage, Paginator} from '@alluxio/common-ui/src/components';
import {IFileBlockInfo, IFileInfo} from '@alluxio/common-ui/src/constants';
import {
  disableFormSubmit,
  getDebouncedFunction,
  parseQuerystring,
  renderFileNameLink
} from '@alluxio/common-ui/src/utilities';
import {IApplicationState} from '../../../store';
import {fetchRequest} from '../../../store/browse/actions';
import {IBrowse} from '../../../store/browse/types';
import {IInit} from '../../../store/init/types';

import './Browse.css';

interface IPropsFromState {
  browseData: IBrowse;
  browseErrors?: AxiosResponse;
  browseLoading: boolean;
  initData: IInit;
  initErrors?: AxiosResponse;
  initLoading: boolean;
  location: {
    search: string;
  };
  refresh: boolean;
}

interface IPropsFromDispatch {
  fetchRequest: typeof fetchRequest;
}

interface IBrowseState {
  end?: string;
  limit?: string;
  offset?: string;
  path?: string;
  lastFetched: {
    end?: string;
    limit?: string;
    offset?: string;
    path?: string;
  };
  textAreaHeight?: number;
}

interface IBrowseProps {
  history: History<LocationState>;
}

export type AllProps = IPropsFromState & IPropsFromDispatch & IBrowseProps;

export class Browse extends React.Component<AllProps, IBrowseState> {
  private readonly textAreaResizeMs = 100;
  private readonly debouncedUpdateTextAreaHeight = getDebouncedFunction(this.updateTextAreaHeight.bind(this), this.textAreaResizeMs, true);

  constructor(props: AllProps) {
    super(props);

    let {path, offset, limit, end} = parseQuerystring(this.props.location.search);
    offset = offset || '0';
    this.state = {end, limit, offset, path: path || '/', lastFetched: {}};
  }

  public componentDidUpdate(prevProps: AllProps) {
    const {refresh, location: {search}} = this.props;
    const {refresh: prevRefresh, location: {search: prevSearch}} = prevProps;
    if (search !== prevSearch) {
      const {path, offset, limit, end} = parseQuerystring(this.props.location.search);
      this.setState({path, offset, limit, end});
      this.fetchData(path, offset, limit, end);
    } else if (refresh !== prevRefresh) {
      const {path, offset, limit, end} = this.state;
      this.fetchData(path, offset, limit, end);
    }
  }

  public componentWillMount() {
    const {path, offset, limit, end} = this.state;
    this.fetchData(path, offset, limit, end);
    this.updateTextAreaHeight();
  }

  public componentDidMount() {
    window.addEventListener('resize', this.debouncedUpdateTextAreaHeight);
  }

  public componentWillUnmount() {
    window.removeEventListener('resize', this.debouncedUpdateTextAreaHeight);
  }

  public render() {
    const {browseErrors, browseData, browseLoading, initData, initLoading, initErrors} = this.props;
    let queryStringSuffix = Object.entries(this.state)
      .filter((obj: any[]) => ['offset', 'limit', 'end'].includes(obj[0]) && obj[1] != undefined)
      .map((obj: any) => `${obj[0]}=${obj[1]}`).join('&');
    queryStringSuffix = queryStringSuffix ? '&' + queryStringSuffix : queryStringSuffix;

    if (initErrors || browseErrors || browseData && (browseData.accessControlException || browseData.fatalError ||
      browseData.fileDoesNotExistException || browseData.invalidPathError || browseData.invalidPathException)) {
      return (
        <Alert color="danger">
          {browseErrors && <div>Unable to reach the api endpoint for this page.</div>}
          {browseData.accessControlException && <div>{browseData.accessControlException}</div>}
          {browseData.fatalError && <div>{browseData.fatalError}</div>}
          {browseData.fileDoesNotExistException && <div>{browseData.fileDoesNotExistException}</div>}
          {browseData.invalidPathError && <div>{browseData.invalidPathError}</div>}
          {browseData.invalidPathException && <div>{browseData.invalidPathException}</div>}
        </Alert>
      );
    }

    if (initLoading || browseLoading) {
      return (
        <div className="browse-page">
          <LoadingMessage/>
        </div>
      );
    }

    return (
      <div className="browse-page">
        <div className="container-fluid">
          <div className="row">
            <div className="col-12">
              {!browseData.currentDirectory.isDirectory && this.renderFileView(browseData, queryStringSuffix, initData)}
              {browseData.currentDirectory.isDirectory && this.renderDirectoryListing(initData, browseData, queryStringSuffix)}
            </div>
          </div>
        </div>
      </div>
    );
  }

  private renderFileView(browseData: IBrowse, queryStringSuffix: string, initData: IInit) {
    const {textAreaHeight, path, offset, end, lastFetched} = this.state;
    const {history} = this.props;
    const offsetInputHandler = this.createInputChangeHandler('offset', value => value).bind(this);
    const beginInputHandler = this.createButtonHandler('end', value => undefined).bind(this);
    const endInputHandler = this.createButtonHandler('end', value => '1').bind(this);
    return (
      <React.Fragment>
        <FileView allowDownload={true} beginInputHandler={beginInputHandler} end={end} endInputHandler={endInputHandler}
                  lastFetched={lastFetched} offset={offset || '0'} offsetInputHandler={offsetInputHandler} path={path}
                  queryStringPrefix="/browse" queryStringSuffix={queryStringSuffix} textAreaHeight={textAreaHeight}
                  viewData={browseData} history={history} proxyDownloadApiUrl={initData.proxyDownloadFileApiUrl}/>
        <hr/>
        <h6>Detailed blocks information (block capacity is {browseData.blockSizeBytes} Bytes):</h6>
        <Table hover={true}>
          <thead>
          <tr>
            <th>ID</th>
            <th>Size (Byte)</th>
            <th>In {browseData.highestTierAlias}</th>
            <th>Locations</th>
          </tr>
          </thead>
          <tbody>
          {browseData.fileBlocks.map((fileBlock: IFileBlockInfo) => (
            <tr key={fileBlock.id}>
              <td>{fileBlock.id}</td>
              <td>{fileBlock.blockLength}</td>
              <td>
                {fileBlock.isInHighestTier ? 'YES' : 'NO'}
              </td>
              <td>
                {fileBlock.locations.map((location: string) => (
                  <div key={location}>{location}</div>
                ))}
              </td>
            </tr>
          ))}
          </tbody>
        </Table>
      </React.Fragment>
    );
  }

  private renderDirectoryListing(initData: IInit, browseData: IBrowse, queryStringSuffix: string) {
    const {path, lastFetched, offset, limit} = this.state;
    const {history} = this.props;
    const fileInfos = browseData.fileInfos;
    const pathInputHandler = this.createInputChangeHandler('path', value => value).bind(this);
    return (
      <React.Fragment>
        <Form className="mb-3 browse-directory-form" id="browseDirectoryForm" inline={true}
              onSubmit={disableFormSubmit}>
          <FormGroup className="mb-2 mr-sm-2">
            <Button tag={Link} to={`/browse?path=/${queryStringSuffix}`} color="secondary"
                    outline={true}>Root</Button>
          </FormGroup>
          <FormGroup className="mb-2 mr-sm-2">
            <Label for="browsePath" className="mr-sm-2">Path</Label>
            <Input type="text" id="browsePath" placeholder="Enter a Path" value={path || '/'}
                   onChange={pathInputHandler}
                   onKeyUp={this.createInputEnterHandler(history, () =>
                   `/browse?path=${path}${queryStringSuffix}`)}/>
          </FormGroup>
          <FormGroup className="mb-2 mr-sm-2">
<<<<<<< HEAD
            <Button tag={Link} to={`/browse?path=${path}${queryStringSuffix}`} color="secondary">Go</Button>
=======
            <Button tag={Link} to={`/browse?path=${encodeURIComponent(path || "/")}${queryStringSuffix}`}
            color="secondary" disabled={path === lastFetched.path}>Go</Button>
>>>>>>> 13cfe9e2
          </FormGroup>
        </Form>
        <Table hover={true}>
          <thead>
          <tr>
            <th/>
            {/* Icon placeholder */}
            <th>File Name</th>
            <th>Size</th>
            <th>Block Size</th>
            <th>In-Alluxio</th>
            {browseData.showPermissions && (
              <React.Fragment>
                <th>Mode</th>
                <th>Owner</th>
                <th>Group</th>
              </React.Fragment>
            )}
            <th>Persistence State</th>
            <th>Pin</th>
            <th>Creation Time</th>
            <th>Modification Time</th>
            {initData.debug && (
              <React.Fragment>
                <th>[D]DepID</th>
                <th>[D]INumber</th>
                <th>[D]UnderfsPath</th>
                <th>[D]File Locations</th>
              </React.Fragment>
            )}
          </tr>
          </thead>
          <tbody>
          {fileInfos && fileInfos.map((fileInfo: IFileInfo) => (
            <tr key={fileInfo.absolutePath}>
              <td><FontAwesomeIcon icon={fileInfo.isDirectory ? faFolder : faFile}/></td>
              <td>
                {renderFileNameLink.call(this, fileInfo.absolutePath, `/browse?path=`)}
              </td>
              <td>{fileInfo.size}</td>
              <td>{fileInfo.blockSizeBytes}</td>
              <td>{fileInfo.inAlluxioPercentage}%</td>
              {browseData.showPermissions && (
                <React.Fragment>
                  <td>
                    <pre className="mb-0"><code>{fileInfo.mode}</code></pre>
                  </td>
                  <td>{fileInfo.owner}</td>
                  <td>{fileInfo.group}</td>
                </React.Fragment>
              )}
              <td>{fileInfo.persistenceState}</td>
              <td>{fileInfo.pinned ? 'YES' : 'NO'}</td>
              <td>{fileInfo.creationTime}</td>
              <td>{fileInfo.modificationTime}</td>
              {initData.debug && (
                <React.Fragment>
                  <td>{fileInfo.id}</td>
                  <td>
                    {fileInfo.fileLocations.map((location: string) => <div key={location}>location</div>)}
                  </td>
                  <td>{fileInfo.absolutePath}</td>
                  <td>
                    {fileInfo.fileLocations.map((location: string) => (
                      <div key={location}>{location}</div>
                    ))}
                  </td>
                </React.Fragment>
              )}
            </tr>
          ))}
          </tbody>
        </Table>
        <Paginator baseUrl={'/browse'} path={path} total={browseData.ntotalFile} offset={offset} limit={limit}/>
      </React.Fragment>
    )
  }

  private fetchData(path?: string, offset?: string, limit?: string, end?: string) {
    this.setState({lastFetched: {path, offset, limit, end}});
    this.props.fetchRequest(path, offset, limit, end);
  }

  private createInputChangeHandler(stateKey: string, stateValueCallback: (value: string) => string | undefined) {
    return (event: React.ChangeEvent<HTMLInputElement>) => {
      const value = event.target.value;
      this.setState({...this.state, [stateKey]: stateValueCallback(value)});
    };
  }

  private createInputEnterHandler(history: History<LocationState>, stateValueCallback: (value: string) => string | undefined) {
    return (event: React.KeyboardEvent<HTMLInputElement>) => {
      const value = event.key;
      if (event.key === 'Enter') {
        const newPath = stateValueCallback(value);
        if (newPath) {
          if (history) {
            history.push(newPath);
          }
        }
      }
    };
  }

  private createButtonHandler(stateKey: string, stateValueCallback: (value?: string) => string | undefined) {
    return (event: React.MouseEvent<HTMLButtonElement>) => {
      this.setState({...this.state, [stateKey]: stateValueCallback()});
    };
  }

  private updateTextAreaHeight() {
    this.setState({textAreaHeight: window.innerHeight / 2});
  }
}

const mapStateToProps = ({browse, init, refresh}: IApplicationState) => ({
  browseData: browse.data,
  browseErrors: browse.errors,
  browseLoading: browse.loading,
  initData: init.data,
  initErrors: init.errors,
  initLoading: init.loading,
  refresh: refresh.data
});

const mapDispatchToProps = (dispatch: Dispatch) => ({
  fetchRequest: (path?: string, offset?: string, limit?: string, end?: string) => dispatch(fetchRequest(path, offset, limit, end))
});

export default connect(
  mapStateToProps,
  mapDispatchToProps
)(Browse);<|MERGE_RESOLUTION|>--- conflicted
+++ resolved
@@ -218,12 +218,7 @@
                    `/browse?path=${path}${queryStringSuffix}`)}/>
           </FormGroup>
           <FormGroup className="mb-2 mr-sm-2">
-<<<<<<< HEAD
             <Button tag={Link} to={`/browse?path=${path}${queryStringSuffix}`} color="secondary">Go</Button>
-=======
-            <Button tag={Link} to={`/browse?path=${encodeURIComponent(path || "/")}${queryStringSuffix}`}
-            color="secondary" disabled={path === lastFetched.path}>Go</Button>
->>>>>>> 13cfe9e2
           </FormGroup>
         </Form>
         <Table hover={true}>
