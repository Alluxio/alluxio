/*
 * The Alluxio Open Foundation licenses this work under the Apache License, version 2.0
 * (the "License"). You may not use this work except in compliance with the License, which is
 * available at www.apache.org/licenses/LICENSE-2.0
 *
 * This software is distributed on an "AS IS" basis, WITHOUT WARRANTIES OR CONDITIONS OF ANY KIND,
 * either express or implied, as more fully set forth in the License.
 *
 * See the NOTICE file distributed with this work for information regarding copyright ownership.
 */

import {faFile, faFolder} from '@fortawesome/free-regular-svg-icons'
import {FontAwesomeIcon} from '@fortawesome/react-fontawesome'
import {AxiosResponse} from 'axios';
import {History, LocationState} from 'history';
import React from 'react';
import {connect} from 'react-redux';
import {Link} from 'react-router-dom';
import {Alert, Button, Form, FormGroup, Input, Label, Table} from 'reactstrap';
import {Dispatch} from 'redux';

import {FileView, LoadingMessage, Paginator} from '@alluxio/common-ui/src/components';
import {IFileBlockInfo, IFileInfo} from '@alluxio/common-ui/src/constants';
import {
  disableFormSubmit,
  getDebouncedFunction,
  parseQuerystring,
  renderFileNameLink
} from '@alluxio/common-ui/src/utilities';
import {IApplicationState} from '../../../store';
import {fetchRequest} from '../../../store/browse/actions';
import {IBrowse} from '../../../store/browse/types';
import {IInit} from '../../../store/init/types';

import './Browse.css';

interface IPropsFromState {
  browseData: IBrowse;
  browseErrors?: AxiosResponse;
  browseLoading: boolean;
  initData: IInit;
  initErrors?: AxiosResponse;
  initLoading: boolean;
  location: {
    search: string;
  };
  refresh: boolean;
}

interface IPropsFromDispatch {
  fetchRequest: typeof fetchRequest;
}

interface IBrowseState {
  end?: string;
  limit?: string;
  offset?: string;
  path?: string;
  textAreaHeight?: number;
}

interface IBrowseProps {
  history: History<LocationState>;
}

export type AllProps = IPropsFromState & IPropsFromDispatch & IBrowseProps;

export class Browse extends React.Component<AllProps, IBrowseState> {
  private readonly textAreaResizeMs = 100;
  private readonly debouncedUpdateTextAreaHeight = getDebouncedFunction(this.updateTextAreaHeight.bind(this), this.textAreaResizeMs, true);

  constructor(props: AllProps) {
    super(props);

    let {path, offset, limit, end} = parseQuerystring(this.props.location.search);
    offset = offset || '0';
    this.state = {end, limit, offset, path: path || '/'};
  }

  public componentDidUpdate(prevProps: AllProps) {
    const {refresh, location: {search}} = this.props;
    const {refresh: prevRefresh, location: {search: prevSearch}} = prevProps;
    if (search !== prevSearch) {
      let {path, offset, limit, end} = parseQuerystring(this.props.location.search);
      offset = offset || '0';
      this.setState({path, offset, limit, end});
      this.fetchData(path, offset, limit, end);
    } else if (refresh !== prevRefresh) {
      const {path, offset, limit, end} = this.state;
      this.fetchData(path, offset, limit, end);
    }
  }

  public componentWillMount() {
    const {path, offset, limit, end} = this.state;
    this.fetchData(path, offset, limit, end);
    this.updateTextAreaHeight();
  }

  public componentDidMount() {
    window.addEventListener('resize', this.debouncedUpdateTextAreaHeight);
  }

  public componentWillUnmount() {
    window.removeEventListener('resize', this.debouncedUpdateTextAreaHeight);
  }

  public render() {
    const {browseErrors, browseData, browseLoading, initData, initLoading, initErrors} = this.props;
    let queryStringSuffix = Object.entries(this.state)
      .filter((obj: any[]) => ['offset', 'limit', 'end'].includes(obj[0]) && obj[1] != undefined)
      .map((obj: any) => `${obj[0]}=${obj[1]}`).join('&');
    queryStringSuffix = queryStringSuffix ? '&' + queryStringSuffix : queryStringSuffix;

    if (initErrors || browseErrors || browseData && (browseData.accessControlException || browseData.fatalError ||
      browseData.fileDoesNotExistException || browseData.invalidPathError || browseData.invalidPathException)) {
      return (
        <Alert color="danger">
          {browseErrors && <div>Unable to reach the api endpoint for this page.</div>}
          {browseData.accessControlException && <div>{browseData.accessControlException}</div>}
          {browseData.fatalError && <div>{browseData.fatalError}</div>}
          {browseData.fileDoesNotExistException && <div>{browseData.fileDoesNotExistException}</div>}
          {browseData.invalidPathError && <div>{browseData.invalidPathError}</div>}
          {browseData.invalidPathException && <div>{browseData.invalidPathException}</div>}
        </Alert>
      );
    }

    if (initLoading || browseLoading) {
      return (
        <div className="browse-page">
          <LoadingMessage/>
        </div>
      );
    }

    return (
      <div className="browse-page">
        <div className="container-fluid">
          <div className="row">
            <div className="col-12">
              {!browseData.currentDirectory.isDirectory && this.renderFileView(browseData, queryStringSuffix, initData)}
              {browseData.currentDirectory.isDirectory && this.renderDirectoryListing(initData, browseData, queryStringSuffix)}
            </div>
          </div>
        </div>
      </div>
    );
  }

  private renderFileView(browseData: IBrowse, queryStringSuffix: string, initData: IInit) {
    const {textAreaHeight, path, offset, end} = this.state;
    const {history} = this.props;
    const offsetInputHandler = this.createInputChangeHandler('offset', value => value).bind(this);
    const beginInputHandler = this.createButtonHandler('end', value => undefined).bind(this);
    const endInputHandler = this.createButtonHandler('end', value => '1').bind(this);
    return (
      <React.Fragment>
        <FileView allowDownload={true} beginInputHandler={beginInputHandler} end={end} endInputHandler={endInputHandler}
<<<<<<< HEAD
                  lastFetched={lastFetched} offset={offset} offsetInputHandler={offsetInputHandler} path={path}
=======
                  offset={offset || '0'} offsetInputHandler={offsetInputHandler} path={path}
>>>>>>> 6b748596
                  queryStringPrefix="/browse" queryStringSuffix={queryStringSuffix} textAreaHeight={textAreaHeight}
                  viewData={browseData} history={history} proxyDownloadApiUrl={initData.proxyDownloadFileApiUrl}/>
        <hr/>
        <h6>Detailed blocks information (block capacity is {browseData.blockSizeBytes} Bytes):</h6>
        <Table hover={true}>
          <thead>
          <tr>
            <th>ID</th>
            <th>Size (Byte)</th>
            <th>In {browseData.highestTierAlias}</th>
            <th>Locations</th>
          </tr>
          </thead>
          <tbody>
          {browseData.fileBlocks.map((fileBlock: IFileBlockInfo) => (
            <tr key={fileBlock.id}>
              <td>{fileBlock.id}</td>
              <td>{fileBlock.blockLength}</td>
              <td>
                {fileBlock.isInHighestTier ? 'YES' : 'NO'}
              </td>
              <td>
                {fileBlock.locations.map((location: string) => (
                  <div key={location}>{location}</div>
                ))}
              </td>
            </tr>
          ))}
          </tbody>
        </Table>
      </React.Fragment>
    );
  }

  private renderDirectoryListing(initData: IInit, browseData: IBrowse, queryStringSuffix: string) {
    const {path, offset, limit} = this.state;
    const {history} = this.props;
    const fileInfos = browseData.fileInfos;
    const pathInputHandler = this.createInputChangeHandler('path', value => value).bind(this);
    return (
      <React.Fragment>
        <Form className="mb-3 browse-directory-form" id="browseDirectoryForm" inline={true}
              onSubmit={disableFormSubmit}>
          <FormGroup className="mb-2 mr-sm-2">
            <Button tag={Link} to={`/browse?path=/${queryStringSuffix}`} color="secondary"
                    outline={true}>Root</Button>
          </FormGroup>
          <FormGroup className="mb-2 mr-sm-2">
            <Label for="browsePath" className="mr-sm-2">Path</Label>
            <Input type="text" id="browsePath" placeholder="Enter a Path" value={path || '/'}
                   onChange={pathInputHandler}
                   onKeyUp={this.createInputEnterHandler(history, () =>
                   `/browse?path=${path}${queryStringSuffix}`)}/>
          </FormGroup>
          <FormGroup className="mb-2 mr-sm-2">
            <Button tag={Link} to={`/browse?path=${encodeURIComponent(path || "/")}${queryStringSuffix}`}
            color="secondary">Go</Button>
          </FormGroup>
        </Form>
        <Table hover={true}>
          <thead>
          <tr>
            <th/>
            {/* Icon placeholder */}
            <th>File Name</th>
            <th>Size</th>
            <th>Block Size</th>
            <th>In-Alluxio</th>
            {browseData.showPermissions && (
              <React.Fragment>
                <th>Mode</th>
                <th>Owner</th>
                <th>Group</th>
              </React.Fragment>
            )}
            <th>Persistence State</th>
            <th>Pin</th>
            <th>Creation Time</th>
            <th>Modification Time</th>
            {initData.debug && (
              <React.Fragment>
                <th>[D]DepID</th>
                <th>[D]INumber</th>
                <th>[D]UnderfsPath</th>
                <th>[D]File Locations</th>
              </React.Fragment>
            )}
          </tr>
          </thead>
          <tbody>
          {fileInfos && fileInfos.map((fileInfo: IFileInfo) => (
            <tr key={fileInfo.absolutePath}>
              <td><FontAwesomeIcon icon={fileInfo.isDirectory ? faFolder : faFile}/></td>
              <td>
                {renderFileNameLink.call(this, fileInfo.absolutePath, `/browse?path=`)}
              </td>
              <td>{fileInfo.size}</td>
              <td>{fileInfo.blockSizeBytes}</td>
              <td>{fileInfo.inAlluxioPercentage}%</td>
              {browseData.showPermissions && (
                <React.Fragment>
                  <td>
                    <pre className="mb-0"><code>{fileInfo.mode}</code></pre>
                  </td>
                  <td>{fileInfo.owner}</td>
                  <td>{fileInfo.group}</td>
                </React.Fragment>
              )}
              <td>{fileInfo.persistenceState}</td>
              <td>{fileInfo.pinned ? 'YES' : 'NO'}</td>
              <td>{fileInfo.creationTime}</td>
              <td>{fileInfo.modificationTime}</td>
              {initData.debug && (
                <React.Fragment>
                  <td>{fileInfo.id}</td>
                  <td>
                    {fileInfo.fileLocations.map((location: string) => <div key={location}>location</div>)}
                  </td>
                  <td>{fileInfo.absolutePath}</td>
                  <td>
                    {fileInfo.fileLocations.map((location: string) => (
                      <div key={location}>{location}</div>
                    ))}
                  </td>
                </React.Fragment>
              )}
            </tr>
          ))}
          </tbody>
        </Table>
        <Paginator baseUrl={'/browse'} path={path} total={browseData.ntotalFile} offset={offset} limit={limit}/>
      </React.Fragment>
    )
  }

  private fetchData(path?: string, offset?: string, limit?: string, end?: string) {
    this.props.fetchRequest(path, offset, limit, end);
  }

  private createInputChangeHandler(stateKey: string, stateValueCallback: (value: string) => string | undefined) {
    return (event: React.ChangeEvent<HTMLInputElement>) => {
      const value = event.target.value;
      this.setState({...this.state, [stateKey]: stateValueCallback(value)});
    };
  }

  private createInputEnterHandler(history: History<LocationState>, stateValueCallback: (value: string) => string | undefined) {
    return (event: React.KeyboardEvent<HTMLInputElement>) => {
      const value = event.key;
      if (event.key === 'Enter') {
        const newPath = stateValueCallback(value);
        if (newPath) {
          if (history) {
            history.push(newPath);
          }
        }
      }
    };
  }

  private createButtonHandler(stateKey: string, stateValueCallback: (value?: string) => string | undefined) {
    return (event: React.MouseEvent<HTMLButtonElement>) => {
      this.setState({...this.state, [stateKey]: stateValueCallback()});
    };
  }

  private updateTextAreaHeight() {
    this.setState({textAreaHeight: window.innerHeight / 2});
  }
}

const mapStateToProps = ({browse, init, refresh}: IApplicationState) => ({
  browseData: browse.data,
  browseErrors: browse.errors,
  browseLoading: browse.loading,
  initData: init.data,
  initErrors: init.errors,
  initLoading: init.loading,
  refresh: refresh.data
});

const mapDispatchToProps = (dispatch: Dispatch) => ({
  fetchRequest: (path?: string, offset?: string, limit?: string, end?: string) => dispatch(fetchRequest(path, offset, limit, end))
});

export default connect(
  mapStateToProps,
  mapDispatchToProps
)(Browse);<|MERGE_RESOLUTION|>--- conflicted
+++ resolved
@@ -157,11 +157,7 @@
     return (
       <React.Fragment>
         <FileView allowDownload={true} beginInputHandler={beginInputHandler} end={end} endInputHandler={endInputHandler}
-<<<<<<< HEAD
-                  lastFetched={lastFetched} offset={offset} offsetInputHandler={offsetInputHandler} path={path}
-=======
-                  offset={offset || '0'} offsetInputHandler={offsetInputHandler} path={path}
->>>>>>> 6b748596
+                  offset={offset} offsetInputHandler={offsetInputHandler} path={path}
                   queryStringPrefix="/browse" queryStringSuffix={queryStringSuffix} textAreaHeight={textAreaHeight}
                   viewData={browseData} history={history} proxyDownloadApiUrl={initData.proxyDownloadFileApiUrl}/>
         <hr/>
