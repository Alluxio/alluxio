--- conflicted
+++ resolved
@@ -215,11 +215,7 @@
                    `/browse?path=${path}`)}/>
           </FormGroup>
           <FormGroup className="mb-2 mr-sm-2">
-<<<<<<< HEAD
-            <Button tag={Link} to={`/browse?path=${encodeURIComponent(path || "/")}`}
-=======
-            <Button tag={Link} to={`/browse?path=${encodeURIComponent(path || '/')}${queryStringSuffix}`}
->>>>>>> ba945503
+            <Button tag={Link} to={`/browse?path=${encodeURIComponent(path || '/')}`}
             color="secondary">Go</Button>
           </FormGroup>
         </Form>
