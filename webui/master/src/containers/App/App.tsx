--- conflicted
+++ resolved
@@ -61,11 +61,7 @@
       <ConnectedRouter history={history}>
         <div className="App h-100">
           <div className="w-100 sticky-top header-wrapper">
-<<<<<<< HEAD
-            <Header history={history} data={headerNavigationData} autoRefreshCallback={this.setAutoRefresh} newerVersionAvailable={init.newerVersionAvailable}/>
-=======
             <Header history={history} data={headerNavigationData} autoRefreshCallback={this.autoRefresh.setAutoRefresh}/>
->>>>>>> c6d84927
           </div>
           <div className="w-100 pt-5 mt-3 pb-4 mb-2">
             <Switch>
