// Jest Snapshot v1, https://goo.gl/fbAQLP

<<<<<<< HEAD
exports[`App Connected component Matches snapshot 1`] = `
<Provider
  store={
    Object {
      "dispatch": [Function],
      "getState": [Function],
      "replaceReducer": [Function],
      "subscribe": [Function],
      Symbol(observable): [Function],
    }
  }
>
  <Connect(App)
    fetchRequest={[Function]}
    history={
      Object {
        "action": "REPLACE",
        "block": [Function],
        "createHref": [Function],
        "go": [Function],
        "goBack": [Function],
        "goForward": [Function],
        "length": 2,
        "listen": [Function],
        "location": Object {
          "hash": "",
          "pathname": "/overview",
          "search": "",
          "state": undefined,
        },
        "push": [Function],
        "replace": [Function],
      }
    }
    init={
      Object {
        "debug": false,
        "newerVersionAvailable": false,
        "proxyDownloadFileApiUrl": Object {
          "prefix": "http://192.168.1.6:39999/api/v1/paths/",
          "suffix": "/download-file/",
        },
        "refreshInterval": 15000,
        "securityAuthorizationPermissionEnabled": false,
        "webFileInfoEnabled": false,
        "workerPort": 30000,
      }
    }
    loading={false}
    refresh={false}
    triggerRefresh={[Function]}
  >
    <App
      fetchRequest={[Function]}
      history={
        Object {
          "action": "REPLACE",
          "block": [Function],
          "createHref": [Function],
          "go": [Function],
          "goBack": [Function],
          "goForward": [Function],
          "length": 2,
          "listen": [Function],
          "location": Object {
            "hash": "",
            "pathname": "/overview",
            "search": "",
            "state": undefined,
          },
          "push": [Function],
          "replace": [Function],
        }
      }
      init={
        Object {
          "debug": false,
          "newerVersionAvailable": false,
          "proxyDownloadFileApiUrl": Object {
            "prefix": "http://192.168.1.6:39999/api/v1/paths/",
            "suffix": "/download-file/",
          },
          "refreshInterval": 15000,
          "securityAuthorizationPermissionEnabled": false,
          "webFileInfoEnabled": false,
          "workerPort": 30000,
        }
      }
      loading={true}
      refresh={false}
      triggerRefresh={[Function]}
    >
      <Connect(ConnectedRouterWithContext)
        history={
          Object {
            "action": "REPLACE",
            "block": [Function],
            "createHref": [Function],
            "go": [Function],
            "goBack": [Function],
            "goForward": [Function],
            "length": 2,
            "listen": [Function],
            "location": Object {
              "hash": "",
              "pathname": "/overview",
              "search": "",
              "state": undefined,
            },
            "push": [Function],
            "replace": [Function],
          }
        }
      >
        <ConnectedRouterWithContext
          history={
            Object {
              "action": "REPLACE",
              "block": [Function],
              "createHref": [Function],
              "go": [Function],
              "goBack": [Function],
              "goForward": [Function],
              "length": 2,
              "listen": [Function],
              "location": Object {
                "hash": "",
                "pathname": "/overview",
                "search": "",
                "state": undefined,
              },
              "push": [Function],
              "replace": [Function],
            }
          }
          onLocationChanged={[Function]}
        >
          <ConnectedRouter
            history={
              Object {
                "action": "REPLACE",
                "block": [Function],
                "createHref": [Function],
                "go": [Function],
                "goBack": [Function],
                "goForward": [Function],
                "length": 2,
                "listen": [Function],
                "location": Object {
                  "hash": "",
                  "pathname": "/overview",
                  "search": "",
                  "state": undefined,
                },
                "push": [Function],
                "replace": [Function],
              }
            }
            onLocationChanged={[Function]}
            store={
              Object {
                "dispatch": [Function],
                "getState": [Function],
                "replaceReducer": [Function],
                "subscribe": [Function],
                Symbol(observable): [Function],
              }
            }
          >
            <Router
              history={
                Object {
                  "action": "REPLACE",
                  "block": [Function],
                  "createHref": [Function],
                  "go": [Function],
                  "goBack": [Function],
                  "goForward": [Function],
                  "length": 2,
                  "listen": [Function],
                  "location": Object {
                    "hash": "",
                    "pathname": "/overview",
                    "search": "",
                    "state": undefined,
                  },
                  "push": [Function],
                  "replace": [Function],
                }
              }
            >
              <div
                className="App h-100"
              >
                <div
                  className="w-100 sticky-top header-wrapper"
                >
                  <Header
                    autoRefreshCallback={[Function]}
                    data={
                      Array [
                        Object {
                          "innerText": "Overview",
                          "url": "/overview",
                        },
                        Object {
                          "innerText": "Browse",
                          "url": "/browse",
                        },
                        Object {
                          "innerText": "In-Alluxio Data",
                          "url": "/data",
                        },
                        Object {
                          "innerText": "Logs",
                          "url": "/logs",
                        },
                        Object {
                          "innerText": "Configuration",
                          "url": "/config",
                        },
                        Object {
                          "innerText": "Workers",
                          "url": "/workers",
                        },
                        Object {
                          "innerText": "Metrics",
                          "url": "/metrics",
                        },
                      ]
                    }
                    history={
                      Object {
                        "action": "REPLACE",
                        "block": [Function],
                        "createHref": [Function],
                        "go": [Function],
                        "goBack": [Function],
                        "goForward": [Function],
                        "length": 2,
                        "listen": [Function],
                        "location": Object {
                          "hash": "",
                          "pathname": "/overview",
                          "search": "",
                          "state": undefined,
                        },
                        "push": [Function],
                        "replace": [Function],
                      }
                    }
                    newerVersionAvailable={false}
                  >
                    <div
                      className="header"
                    >
                      <Navbar
                        className="headerNavigation navbar-dark bg-primary pb-0"
                        expand="lg"
                        tag="nav"
                      >
                        <nav
                          className="headerNavigation navbar-dark bg-primary pb-0 navbar navbar-expand-lg"
                        >
                          <NavbarBrand
                            href="/"
                            tag={[Function]}
                            to="/"
                          >
                            <Link
                              className="navbar-brand"
                              href="/"
                              replace={false}
                              to="/"
                            >
                              <a
                                className="navbar-brand"
                                href="/"
                                onClick={[Function]}
                              >
                                <div
                                  className="headerLogo align-top d-inline-block ml-lg-2"
                                >
                                  <div
                                    className="brand"
                                  >
                                    <div
                                      className="brandImage d-inline-block"
                                    >
                                      <img
                                        className="brandSpin"
                                        src="alluxio-mark-tight-sm.svg"
                                      />
                                    </div>
                                    <div
                                      className="brandName d-inline-block align-middle pl-1"
                                    >
                                      ALLUXIO
                                    </div>
                                  </div>
                                </div>
                              </a>
                            </Link>
                          </NavbarBrand>
                          <NavbarToggler
                            className="mr-1"
                            onClick={[Function]}
                            tag="button"
                            type="button"
                          >
                            <button
                              className="mr-1 navbar-toggler"
                              onClick={[Function]}
                              type="button"
                            >
                              <span
                                className="navbar-toggler-icon"
                              />
                            </button>
                          </NavbarToggler>
                          <Collapse
                            appear={false}
                            className="mb-0 mt-2 d-lg-inline-flex justify-content-lg-center tabs"
                            enter={true}
                            exit={true}
                            in={false}
                            isOpen={false}
                            mountOnEnter={false}
                            navbar={true}
                            onEnter={[Function]}
                            onEntered={[Function]}
                            onEntering={[Function]}
                            onExit={[Function]}
                            onExited={[Function]}
                            onExiting={[Function]}
                            tag="div"
                            timeout={350}
                            unmountOnExit={false}
                          >
                            <Transition
                              appear={false}
                              enter={true}
                              exit={true}
                              in={false}
                              mountOnEnter={false}
                              onEnter={[Function]}
                              onEntered={[Function]}
                              onEntering={[Function]}
                              onExit={[Function]}
                              onExited={[Function]}
                              onExiting={[Function]}
                              timeout={350}
                              unmountOnExit={false}
                            >
                              <div
                                className="mb-0 mt-2 d-lg-inline-flex justify-content-lg-center tabs collapse navbar-collapse"
                                style={Object {}}
                              >
                                <Nav
                                  tabs={true}
                                  tag="ul"
                                  vertical={false}
                                >
                                  <ul
                                    className="nav nav-tabs"
                                  >
                                    <NavItem
                                      key="/overview"
                                      tag="li"
                                    >
                                      <li
                                        className="nav-item"
                                      >
                                        <NavLink
                                          active={true}
                                          className="text-white"
                                          href="/overview"
                                          onClick={[Function]}
                                          tag={[Function]}
                                          to="/overview"
                                        >
                                          <Link
                                            className="text-white nav-link active"
                                            href="/overview"
                                            onClick={[Function]}
                                            replace={false}
                                            to="/overview"
                                          >
                                            <a
                                              className="text-white nav-link active"
                                              href="/overview"
                                              onClick={[Function]}
                                            >
                                              Overview
                                            </a>
                                          </Link>
                                        </NavLink>
                                      </li>
                                    </NavItem>
                                    <NavItem
                                      key="/browse"
                                      tag="li"
                                    >
                                      <li
                                        className="nav-item"
                                      >
                                        <NavLink
                                          active={false}
                                          className="text-white"
                                          href="/browse"
                                          onClick={[Function]}
                                          tag={[Function]}
                                          to="/browse"
                                        >
                                          <Link
                                            className="text-white nav-link"
                                            href="/browse"
                                            onClick={[Function]}
                                            replace={false}
                                            to="/browse"
                                          >
                                            <a
                                              className="text-white nav-link"
                                              href="/browse"
                                              onClick={[Function]}
                                            >
                                              Browse
                                            </a>
                                          </Link>
                                        </NavLink>
                                      </li>
                                    </NavItem>
                                    <NavItem
                                      key="/data"
                                      tag="li"
                                    >
                                      <li
                                        className="nav-item"
                                      >
                                        <NavLink
                                          active={false}
                                          className="text-white"
                                          href="/data"
                                          onClick={[Function]}
                                          tag={[Function]}
                                          to="/data"
                                        >
                                          <Link
                                            className="text-white nav-link"
                                            href="/data"
                                            onClick={[Function]}
                                            replace={false}
                                            to="/data"
                                          >
                                            <a
                                              className="text-white nav-link"
                                              href="/data"
                                              onClick={[Function]}
                                            >
                                              In-Alluxio Data
                                            </a>
                                          </Link>
                                        </NavLink>
                                      </li>
                                    </NavItem>
                                    <NavItem
                                      key="/logs"
                                      tag="li"
                                    >
                                      <li
                                        className="nav-item"
                                      >
                                        <NavLink
                                          active={false}
                                          className="text-white"
                                          href="/logs"
                                          onClick={[Function]}
                                          tag={[Function]}
                                          to="/logs"
                                        >
                                          <Link
                                            className="text-white nav-link"
                                            href="/logs"
                                            onClick={[Function]}
                                            replace={false}
                                            to="/logs"
                                          >
                                            <a
                                              className="text-white nav-link"
                                              href="/logs"
                                              onClick={[Function]}
                                            >
                                              Logs
                                            </a>
                                          </Link>
                                        </NavLink>
                                      </li>
                                    </NavItem>
                                    <NavItem
                                      key="/config"
                                      tag="li"
                                    >
                                      <li
                                        className="nav-item"
                                      >
                                        <NavLink
                                          active={false}
                                          className="text-white"
                                          href="/config"
                                          onClick={[Function]}
                                          tag={[Function]}
                                          to="/config"
                                        >
                                          <Link
                                            className="text-white nav-link"
                                            href="/config"
                                            onClick={[Function]}
                                            replace={false}
                                            to="/config"
                                          >
                                            <a
                                              className="text-white nav-link"
                                              href="/config"
                                              onClick={[Function]}
                                            >
                                              Configuration
                                            </a>
                                          </Link>
                                        </NavLink>
                                      </li>
                                    </NavItem>
                                    <NavItem
                                      key="/workers"
                                      tag="li"
                                    >
                                      <li
                                        className="nav-item"
                                      >
                                        <NavLink
                                          active={false}
                                          className="text-white"
                                          href="/workers"
                                          onClick={[Function]}
                                          tag={[Function]}
                                          to="/workers"
                                        >
                                          <Link
                                            className="text-white nav-link"
                                            href="/workers"
                                            onClick={[Function]}
                                            replace={false}
                                            to="/workers"
                                          >
                                            <a
                                              className="text-white nav-link"
                                              href="/workers"
                                              onClick={[Function]}
                                            >
                                              Workers
                                            </a>
                                          </Link>
                                        </NavLink>
                                      </li>
                                    </NavItem>
                                    <NavItem
                                      key="/metrics"
                                      tag="li"
                                    >
                                      <li
                                        className="nav-item"
                                      >
                                        <NavLink
                                          active={false}
                                          className="text-white"
                                          href="/metrics"
                                          onClick={[Function]}
                                          tag={[Function]}
                                          to="/metrics"
                                        >
                                          <Link
                                            className="text-white nav-link"
                                            href="/metrics"
                                            onClick={[Function]}
                                            replace={false}
                                            to="/metrics"
                                          >
                                            <a
                                              className="text-white nav-link"
                                              href="/metrics"
                                              onClick={[Function]}
                                            >
                                              Metrics
                                            </a>
                                          </Link>
                                        </NavLink>
                                      </li>
                                    </NavItem>
                                  </ul>
                                </Nav>
                              </div>
                            </Transition>
                          </Collapse>
                          <Collapse
                            appear={false}
                            className="d-lg-inline-flex justify-content-lg-end tabs"
                            enter={true}
                            exit={true}
                            in={false}
                            isOpen={false}
                            mountOnEnter={false}
                            navbar={true}
                            onEnter={[Function]}
                            onEntered={[Function]}
                            onEntering={[Function]}
                            onExit={[Function]}
                            onExited={[Function]}
                            onExiting={[Function]}
                            tag="div"
                            timeout={350}
                            unmountOnExit={false}
                          >
                            <Transition
                              appear={false}
                              enter={true}
                              exit={true}
                              in={false}
                              mountOnEnter={false}
                              onEnter={[Function]}
                              onEntered={[Function]}
                              onEntering={[Function]}
                              onExit={[Function]}
                              onExited={[Function]}
                              onExiting={[Function]}
                              timeout={350}
                              unmountOnExit={false}
                            >
                              <div
                                className="d-lg-inline-flex justify-content-lg-end tabs collapse navbar-collapse"
                                style={Object {}}
                              >
                                <Nav
                                  tabs={true}
                                  tag="ul"
                                  vertical={false}
                                >
                                  <ul
                                    className="nav nav-tabs"
                                  >
                                    <NavItem
                                      tag="li"
                                    >
                                      <li
                                        className="nav-item"
                                      >
                                        <ButtonGroup
                                          className="auto-refresh-button mr-1"
                                          role="group"
                                          tag="div"
                                        >
                                          <div
                                            className="auto-refresh-button mr-1 btn-group"
                                            role="group"
                                          >
                                            <Button
                                              active={false}
                                              color="secondary"
                                              onClick={[Function]}
                                              size="sm"
                                              tag="button"
                                            >
                                              <button
                                                aria-label={null}
                                                className="btn btn-secondary btn-sm"
                                                onClick={[Function]}
                                                type="button"
                                              >
                                                <FontAwesomeIcon
                                                  border={false}
                                                  className=""
                                                  fixedWidth={false}
                                                  flip={null}
                                                  icon={
                                                    Object {
                                                      "icon": Array [
                                                        448,
                                                        512,
                                                        Array [],
                                                        "f0c8",
                                                        "M400 32H48C21.5 32 0 53.5 0 80v352c0 26.5 21.5 48 48 48h352c26.5 0 48-21.5 48-48V80c0-26.5-21.5-48-48-48zm-6 400H54c-3.3 0-6-2.7-6-6V86c0-3.3 2.7-6 6-6h340c3.3 0 6 2.7 6 6v340c0 3.3-2.7 6-6 6z",
                                                      ],
                                                      "iconName": "square",
                                                      "prefix": "far",
                                                    }
                                                  }
                                                  inverse={false}
                                                  listItem={false}
                                                  mask={null}
                                                  pull={null}
                                                  pulse={false}
                                                  rotation={null}
                                                  size={null}
                                                  spin={false}
                                                  symbol={false}
                                                  title=""
                                                  transform={null}
                                                >
                                                  <svg
                                                    aria-hidden="true"
                                                    className="svg-inline--fa fa-square fa-w-14 "
                                                    data-icon="square"
                                                    data-prefix="far"
                                                    focusable="false"
                                                    role="img"
                                                    style={Object {}}
                                                    viewBox="0 0 448 512"
                                                    xmlns="http://www.w3.org/2000/svg"
                                                  >
                                                    <path
                                                      d="M400 32H48C21.5 32 0 53.5 0 80v352c0 26.5 21.5 48 48 48h352c26.5 0 48-21.5 48-48V80c0-26.5-21.5-48-48-48zm-6 400H54c-3.3 0-6-2.7-6-6V86c0-3.3 2.7-6 6-6h340c3.3 0 6 2.7 6 6v340c0 3.3-2.7 6-6 6z"
                                                      fill="currentColor"
                                                      style={Object {}}
                                                    />
                                                  </svg>
                                                </FontAwesomeIcon>
                                                  Auto Refresh
                                              </button>
                                            </Button>
                                          </div>
                                        </ButtonGroup>
                                      </li>
                                    </NavItem>
                                  </ul>
                                </Nav>
                              </div>
                            </Transition>
                          </Collapse>
                        </nav>
                      </Navbar>
                    </div>
                  </Header>
                </div>
                <div
                  className="w-100 pt-5 mt-3 pb-4 mb-2"
                >
                  <Switch>
                    <Route
                      component={[Function]}
                      computedMatch={
                        Object {
                          "isExact": true,
                          "params": Object {},
                          "path": "/overview",
                          "url": "/overview",
                        }
                      }
                      exact={true}
                      location={
                        Object {
                          "hash": "",
                          "pathname": "/overview",
                          "search": "",
                          "state": undefined,
                        }
                      }
                      path="/overview"
                    >
                      <Connect(Overview)
                        history={
                          Object {
                            "action": "REPLACE",
                            "block": [Function],
                            "createHref": [Function],
                            "go": [Function],
                            "goBack": [Function],
                            "goForward": [Function],
                            "length": 2,
                            "listen": [Function],
                            "location": Object {
                              "hash": "",
                              "pathname": "/overview",
                              "search": "",
                              "state": undefined,
                            },
                            "push": [Function],
                            "replace": [Function],
                          }
                        }
                        location={
                          Object {
                            "hash": "",
                            "pathname": "/overview",
                            "search": "",
                            "state": undefined,
                          }
                        }
                        match={
                          Object {
                            "isExact": true,
                            "params": Object {},
                            "path": "/overview",
                            "url": "/overview",
                          }
                        }
                      >
                        <Overview
                          data={
                            Object {
                              "capacity": "",
                              "configCheckErrors": Array [],
                              "configCheckStatus": "",
                              "configCheckWarns": Array [],
                              "debug": false,
                              "diskCapacity": "",
                              "diskFreeCapacity": "",
                              "diskUsedCapacity": "",
                              "freeCapacity": "",
                              "liveWorkerNodes": 0,
                              "masterNodeAddress": "",
                              "startTime": "",
                              "storageTierInfos": Array [
                                Object {
                                  "capacity": "",
                                  "freeCapacity": "",
                                  "freeSpacePercent": 0,
                                  "storageTierAlias": "",
                                  "usedCapacity": "",
                                  "usedSpacePercent": 100,
                                },
                              ],
                              "uptime": "",
                              "usedCapacity": "",
                              "version": "",
                            }
                          }
                          fetchRequest={[Function]}
                          history={
                            Object {
                              "action": "REPLACE",
                              "block": [Function],
                              "createHref": [Function],
                              "go": [Function],
                              "goBack": [Function],
                              "goForward": [Function],
                              "length": 2,
                              "listen": [Function],
                              "location": Object {
                                "hash": "",
                                "pathname": "/overview",
                                "search": "",
                                "state": undefined,
                              },
                              "push": [Function],
                              "replace": [Function],
                            }
                          }
                          loading={true}
                          location={
                            Object {
                              "hash": "",
                              "pathname": "/overview",
                              "search": "",
                              "state": undefined,
                            }
                          }
                          match={
                            Object {
                              "isExact": true,
                              "params": Object {},
                              "path": "/overview",
                              "url": "/overview",
                            }
                          }
                          refresh={false}
                        >
                          <div
                            className="overview-page"
                          >
                            <LoadingMessage>
                              <div
                                className="loadingMessageWrapper"
                              >
                                <div
                                  className="loadingMessage text-center"
                                >
                                  <img
                                    className="loadingMessageSpin"
                                    src="alluxio-mark-tight-sm.svg"
                                  />
                                  <br />
                                  <h5
                                    className=""
                                  >
                                    Please wait...
                                  </h5>
                                </div>
                              </div>
                            </LoadingMessage>
                          </div>
                        </Overview>
                      </Connect(Overview)>
                    </Route>
                  </Switch>
                </div>
                <div
                  className="w-100 footer-wrapper"
                >
                  <Footer
                    data={
                      Array [
                        Object {
                          "attributes": Object {
                            "target": "_blank",
                          },
                          "innerText": "Project Website",
                          "url": "https://alluxio.io/",
                        },
                        Object {
                          "attributes": Object {
                            "target": "_blank",
                          },
                          "innerText": "User Mailing List",
                          "url": "https://groups.google.com/forum/#!forum/alluxio-users",
                        },
                        Object {
                          "innerText": "Workers",
                          "url": "/workers",
                        },
                        Object {
                          "attributes": Object {
                            "target": "_blank",
                          },
                          "innerText": "Slack Channel",
                          "url": "https://www.alluxio.io/slack",
                        },
                      ]
                    }
                  >
                    <div
                      className="footer mt-auto navbar-dark bg-primary"
                    >
                      <Nav
                        className="justify-content-center"
                        tag="ul"
                        vertical={false}
                      >
                        <ul
                          className="justify-content-center nav"
                        >
                          <NavItem
                            key="https://alluxio.io/"
                            tag="li"
                          >
                            <li
                              className="nav-item"
                            >
                              <NavLink
                                href="https://alluxio.io/"
                                tag="a"
                                target="_blank"
                              >
                                <a
                                  className="nav-link"
                                  href="https://alluxio.io/"
                                  onClick={[Function]}
                                  target="_blank"
                                >
                                  Project Website
                                </a>
                              </NavLink>
                            </li>
                          </NavItem>
                          <NavItem
                            key="https://groups.google.com/forum/#!forum/alluxio-users"
                            tag="li"
                          >
                            <li
                              className="nav-item"
                            >
                              <NavLink
                                href="https://groups.google.com/forum/#!forum/alluxio-users"
                                tag="a"
                                target="_blank"
                              >
                                <a
                                  className="nav-link"
                                  href="https://groups.google.com/forum/#!forum/alluxio-users"
                                  onClick={[Function]}
                                  target="_blank"
                                >
                                  User Mailing List
                                </a>
                              </NavLink>
                            </li>
                          </NavItem>
                          <NavItem
                            key="/workers"
                            tag="li"
                          >
                            <li
                              className="nav-item"
                            >
                              <NavLink
                                href="/workers"
                                tag="a"
                              >
                                <a
                                  className="nav-link"
                                  href="/workers"
                                  onClick={[Function]}
                                >
                                  Workers
                                </a>
                              </NavLink>
                            </li>
                          </NavItem>
                          <NavItem
                            key="https://www.alluxio.io/slack"
                            tag="li"
                          >
                            <li
                              className="nav-item"
                            >
                              <NavLink
                                href="https://www.alluxio.io/slack"
                                tag="a"
                                target="_blank"
                              >
                                <a
                                  className="nav-link"
                                  href="https://www.alluxio.io/slack"
                                  onClick={[Function]}
                                  target="_blank"
                                >
                                  Slack Channel
                                </a>
                              </NavLink>
                            </li>
                          </NavItem>
                        </ul>
                      </Nav>
                    </div>
                  </Footer>
                </div>
              </div>
            </Router>
          </ConnectedRouter>
        </ConnectedRouterWithContext>
      </Connect(ConnectedRouterWithContext)>
    </App>
  </Connect(App)>
</Provider>
`;

=======
>>>>>>> c6d84927
exports[`App Shallow component Matches snapshot 1`] = `
<Connect(ConnectedRouterWithContext)
  history={
    Object {
      "action": "PUSH",
      "block": [Function],
      "createHref": [Function],
      "go": [Function],
      "goBack": [Function],
      "goForward": [Function],
      "length": 2,
      "listen": [Function],
      "location": Object {
        "hash": "",
        "pathname": "/",
        "search": "",
        "state": undefined,
      },
      "push": [Function],
      "replace": [Function],
    }
  }
>
  <div
    className="App h-100"
  >
    <div
      className="w-100 sticky-top header-wrapper"
    >
      <Header
        autoRefreshCallback={[Function]}
        data={
          Array [
            Object {
              "innerText": "Overview",
              "url": "/overview",
            },
            Object {
              "innerText": "Browse",
              "url": "/browse",
            },
            Object {
              "innerText": "In-Alluxio Data",
              "url": "/data",
            },
            Object {
              "innerText": "Logs",
              "url": "/logs",
            },
            Object {
              "innerText": "Configuration",
              "url": "/config",
            },
            Object {
              "innerText": "Workers",
              "url": "/workers",
            },
            Object {
              "innerText": "Metrics",
              "url": "/metrics",
            },
          ]
        }
        history={
          Object {
            "action": "PUSH",
            "block": [Function],
            "createHref": [Function],
            "go": [Function],
            "goBack": [Function],
            "goForward": [Function],
            "length": 2,
            "listen": [Function],
            "location": Object {
              "hash": "",
              "pathname": "/",
              "search": "",
              "state": undefined,
            },
            "push": [Function],
            "replace": [Function],
          }
        }
        newerVersionAvailable={false}
      />
    </div>
    <div
      className="w-100 pt-5 mt-3 pb-4 mb-2"
    >
      <Switch>
        <Route
          exact={true}
          path="/"
          render={[Function]}
        />
        <Route
          exact={true}
          path="/overview"
          render={[Function]}
        />
        <Route
          exact={true}
          path="/browse"
          render={[Function]}
        />
        <Route
          exact={true}
          path="/config"
          render={[Function]}
        />
        <Route
          exact={true}
          path="/data"
          render={[Function]}
        />
        <Route
          exact={true}
          path="/logs"
          render={[Function]}
        />
        <Route
          exact={true}
          path="/metrics"
          render={[Function]}
        />
        <Route
          exact={true}
          path="/workers"
          render={[Function]}
        />
        <Route
          render={[Function]}
        />
      </Switch>
    </div>
    <div
      className="w-100 footer-wrapper"
    >
      <Footer
        data={
          Array [
            Object {
              "attributes": Object {
                "target": "_blank",
              },
              "innerText": "Project Website",
              "url": "https://alluxio.io/",
            },
            Object {
              "attributes": Object {
                "target": "_blank",
              },
              "innerText": "User Mailing List",
              "url": "https://groups.google.com/forum/#!forum/alluxio-users",
            },
            Object {
              "innerText": "Workers",
              "url": "/workers",
            },
            Object {
              "attributes": Object {
                "target": "_blank",
              },
              "innerText": "Slack Channel",
              "url": "https://www.alluxio.io/slack",
            },
          ]
        }
      />
    </div>
  </div>
</Connect(ConnectedRouterWithContext)>
`;<|MERGE_RESOLUTION|>--- conflicted
+++ resolved
@@ -1,1061 +1,5 @@
 // Jest Snapshot v1, https://goo.gl/fbAQLP
 
-<<<<<<< HEAD
-exports[`App Connected component Matches snapshot 1`] = `
-<Provider
-  store={
-    Object {
-      "dispatch": [Function],
-      "getState": [Function],
-      "replaceReducer": [Function],
-      "subscribe": [Function],
-      Symbol(observable): [Function],
-    }
-  }
->
-  <Connect(App)
-    fetchRequest={[Function]}
-    history={
-      Object {
-        "action": "REPLACE",
-        "block": [Function],
-        "createHref": [Function],
-        "go": [Function],
-        "goBack": [Function],
-        "goForward": [Function],
-        "length": 2,
-        "listen": [Function],
-        "location": Object {
-          "hash": "",
-          "pathname": "/overview",
-          "search": "",
-          "state": undefined,
-        },
-        "push": [Function],
-        "replace": [Function],
-      }
-    }
-    init={
-      Object {
-        "debug": false,
-        "newerVersionAvailable": false,
-        "proxyDownloadFileApiUrl": Object {
-          "prefix": "http://192.168.1.6:39999/api/v1/paths/",
-          "suffix": "/download-file/",
-        },
-        "refreshInterval": 15000,
-        "securityAuthorizationPermissionEnabled": false,
-        "webFileInfoEnabled": false,
-        "workerPort": 30000,
-      }
-    }
-    loading={false}
-    refresh={false}
-    triggerRefresh={[Function]}
-  >
-    <App
-      fetchRequest={[Function]}
-      history={
-        Object {
-          "action": "REPLACE",
-          "block": [Function],
-          "createHref": [Function],
-          "go": [Function],
-          "goBack": [Function],
-          "goForward": [Function],
-          "length": 2,
-          "listen": [Function],
-          "location": Object {
-            "hash": "",
-            "pathname": "/overview",
-            "search": "",
-            "state": undefined,
-          },
-          "push": [Function],
-          "replace": [Function],
-        }
-      }
-      init={
-        Object {
-          "debug": false,
-          "newerVersionAvailable": false,
-          "proxyDownloadFileApiUrl": Object {
-            "prefix": "http://192.168.1.6:39999/api/v1/paths/",
-            "suffix": "/download-file/",
-          },
-          "refreshInterval": 15000,
-          "securityAuthorizationPermissionEnabled": false,
-          "webFileInfoEnabled": false,
-          "workerPort": 30000,
-        }
-      }
-      loading={true}
-      refresh={false}
-      triggerRefresh={[Function]}
-    >
-      <Connect(ConnectedRouterWithContext)
-        history={
-          Object {
-            "action": "REPLACE",
-            "block": [Function],
-            "createHref": [Function],
-            "go": [Function],
-            "goBack": [Function],
-            "goForward": [Function],
-            "length": 2,
-            "listen": [Function],
-            "location": Object {
-              "hash": "",
-              "pathname": "/overview",
-              "search": "",
-              "state": undefined,
-            },
-            "push": [Function],
-            "replace": [Function],
-          }
-        }
-      >
-        <ConnectedRouterWithContext
-          history={
-            Object {
-              "action": "REPLACE",
-              "block": [Function],
-              "createHref": [Function],
-              "go": [Function],
-              "goBack": [Function],
-              "goForward": [Function],
-              "length": 2,
-              "listen": [Function],
-              "location": Object {
-                "hash": "",
-                "pathname": "/overview",
-                "search": "",
-                "state": undefined,
-              },
-              "push": [Function],
-              "replace": [Function],
-            }
-          }
-          onLocationChanged={[Function]}
-        >
-          <ConnectedRouter
-            history={
-              Object {
-                "action": "REPLACE",
-                "block": [Function],
-                "createHref": [Function],
-                "go": [Function],
-                "goBack": [Function],
-                "goForward": [Function],
-                "length": 2,
-                "listen": [Function],
-                "location": Object {
-                  "hash": "",
-                  "pathname": "/overview",
-                  "search": "",
-                  "state": undefined,
-                },
-                "push": [Function],
-                "replace": [Function],
-              }
-            }
-            onLocationChanged={[Function]}
-            store={
-              Object {
-                "dispatch": [Function],
-                "getState": [Function],
-                "replaceReducer": [Function],
-                "subscribe": [Function],
-                Symbol(observable): [Function],
-              }
-            }
-          >
-            <Router
-              history={
-                Object {
-                  "action": "REPLACE",
-                  "block": [Function],
-                  "createHref": [Function],
-                  "go": [Function],
-                  "goBack": [Function],
-                  "goForward": [Function],
-                  "length": 2,
-                  "listen": [Function],
-                  "location": Object {
-                    "hash": "",
-                    "pathname": "/overview",
-                    "search": "",
-                    "state": undefined,
-                  },
-                  "push": [Function],
-                  "replace": [Function],
-                }
-              }
-            >
-              <div
-                className="App h-100"
-              >
-                <div
-                  className="w-100 sticky-top header-wrapper"
-                >
-                  <Header
-                    autoRefreshCallback={[Function]}
-                    data={
-                      Array [
-                        Object {
-                          "innerText": "Overview",
-                          "url": "/overview",
-                        },
-                        Object {
-                          "innerText": "Browse",
-                          "url": "/browse",
-                        },
-                        Object {
-                          "innerText": "In-Alluxio Data",
-                          "url": "/data",
-                        },
-                        Object {
-                          "innerText": "Logs",
-                          "url": "/logs",
-                        },
-                        Object {
-                          "innerText": "Configuration",
-                          "url": "/config",
-                        },
-                        Object {
-                          "innerText": "Workers",
-                          "url": "/workers",
-                        },
-                        Object {
-                          "innerText": "Metrics",
-                          "url": "/metrics",
-                        },
-                      ]
-                    }
-                    history={
-                      Object {
-                        "action": "REPLACE",
-                        "block": [Function],
-                        "createHref": [Function],
-                        "go": [Function],
-                        "goBack": [Function],
-                        "goForward": [Function],
-                        "length": 2,
-                        "listen": [Function],
-                        "location": Object {
-                          "hash": "",
-                          "pathname": "/overview",
-                          "search": "",
-                          "state": undefined,
-                        },
-                        "push": [Function],
-                        "replace": [Function],
-                      }
-                    }
-                    newerVersionAvailable={false}
-                  >
-                    <div
-                      className="header"
-                    >
-                      <Navbar
-                        className="headerNavigation navbar-dark bg-primary pb-0"
-                        expand="lg"
-                        tag="nav"
-                      >
-                        <nav
-                          className="headerNavigation navbar-dark bg-primary pb-0 navbar navbar-expand-lg"
-                        >
-                          <NavbarBrand
-                            href="/"
-                            tag={[Function]}
-                            to="/"
-                          >
-                            <Link
-                              className="navbar-brand"
-                              href="/"
-                              replace={false}
-                              to="/"
-                            >
-                              <a
-                                className="navbar-brand"
-                                href="/"
-                                onClick={[Function]}
-                              >
-                                <div
-                                  className="headerLogo align-top d-inline-block ml-lg-2"
-                                >
-                                  <div
-                                    className="brand"
-                                  >
-                                    <div
-                                      className="brandImage d-inline-block"
-                                    >
-                                      <img
-                                        className="brandSpin"
-                                        src="alluxio-mark-tight-sm.svg"
-                                      />
-                                    </div>
-                                    <div
-                                      className="brandName d-inline-block align-middle pl-1"
-                                    >
-                                      ALLUXIO
-                                    </div>
-                                  </div>
-                                </div>
-                              </a>
-                            </Link>
-                          </NavbarBrand>
-                          <NavbarToggler
-                            className="mr-1"
-                            onClick={[Function]}
-                            tag="button"
-                            type="button"
-                          >
-                            <button
-                              className="mr-1 navbar-toggler"
-                              onClick={[Function]}
-                              type="button"
-                            >
-                              <span
-                                className="navbar-toggler-icon"
-                              />
-                            </button>
-                          </NavbarToggler>
-                          <Collapse
-                            appear={false}
-                            className="mb-0 mt-2 d-lg-inline-flex justify-content-lg-center tabs"
-                            enter={true}
-                            exit={true}
-                            in={false}
-                            isOpen={false}
-                            mountOnEnter={false}
-                            navbar={true}
-                            onEnter={[Function]}
-                            onEntered={[Function]}
-                            onEntering={[Function]}
-                            onExit={[Function]}
-                            onExited={[Function]}
-                            onExiting={[Function]}
-                            tag="div"
-                            timeout={350}
-                            unmountOnExit={false}
-                          >
-                            <Transition
-                              appear={false}
-                              enter={true}
-                              exit={true}
-                              in={false}
-                              mountOnEnter={false}
-                              onEnter={[Function]}
-                              onEntered={[Function]}
-                              onEntering={[Function]}
-                              onExit={[Function]}
-                              onExited={[Function]}
-                              onExiting={[Function]}
-                              timeout={350}
-                              unmountOnExit={false}
-                            >
-                              <div
-                                className="mb-0 mt-2 d-lg-inline-flex justify-content-lg-center tabs collapse navbar-collapse"
-                                style={Object {}}
-                              >
-                                <Nav
-                                  tabs={true}
-                                  tag="ul"
-                                  vertical={false}
-                                >
-                                  <ul
-                                    className="nav nav-tabs"
-                                  >
-                                    <NavItem
-                                      key="/overview"
-                                      tag="li"
-                                    >
-                                      <li
-                                        className="nav-item"
-                                      >
-                                        <NavLink
-                                          active={true}
-                                          className="text-white"
-                                          href="/overview"
-                                          onClick={[Function]}
-                                          tag={[Function]}
-                                          to="/overview"
-                                        >
-                                          <Link
-                                            className="text-white nav-link active"
-                                            href="/overview"
-                                            onClick={[Function]}
-                                            replace={false}
-                                            to="/overview"
-                                          >
-                                            <a
-                                              className="text-white nav-link active"
-                                              href="/overview"
-                                              onClick={[Function]}
-                                            >
-                                              Overview
-                                            </a>
-                                          </Link>
-                                        </NavLink>
-                                      </li>
-                                    </NavItem>
-                                    <NavItem
-                                      key="/browse"
-                                      tag="li"
-                                    >
-                                      <li
-                                        className="nav-item"
-                                      >
-                                        <NavLink
-                                          active={false}
-                                          className="text-white"
-                                          href="/browse"
-                                          onClick={[Function]}
-                                          tag={[Function]}
-                                          to="/browse"
-                                        >
-                                          <Link
-                                            className="text-white nav-link"
-                                            href="/browse"
-                                            onClick={[Function]}
-                                            replace={false}
-                                            to="/browse"
-                                          >
-                                            <a
-                                              className="text-white nav-link"
-                                              href="/browse"
-                                              onClick={[Function]}
-                                            >
-                                              Browse
-                                            </a>
-                                          </Link>
-                                        </NavLink>
-                                      </li>
-                                    </NavItem>
-                                    <NavItem
-                                      key="/data"
-                                      tag="li"
-                                    >
-                                      <li
-                                        className="nav-item"
-                                      >
-                                        <NavLink
-                                          active={false}
-                                          className="text-white"
-                                          href="/data"
-                                          onClick={[Function]}
-                                          tag={[Function]}
-                                          to="/data"
-                                        >
-                                          <Link
-                                            className="text-white nav-link"
-                                            href="/data"
-                                            onClick={[Function]}
-                                            replace={false}
-                                            to="/data"
-                                          >
-                                            <a
-                                              className="text-white nav-link"
-                                              href="/data"
-                                              onClick={[Function]}
-                                            >
-                                              In-Alluxio Data
-                                            </a>
-                                          </Link>
-                                        </NavLink>
-                                      </li>
-                                    </NavItem>
-                                    <NavItem
-                                      key="/logs"
-                                      tag="li"
-                                    >
-                                      <li
-                                        className="nav-item"
-                                      >
-                                        <NavLink
-                                          active={false}
-                                          className="text-white"
-                                          href="/logs"
-                                          onClick={[Function]}
-                                          tag={[Function]}
-                                          to="/logs"
-                                        >
-                                          <Link
-                                            className="text-white nav-link"
-                                            href="/logs"
-                                            onClick={[Function]}
-                                            replace={false}
-                                            to="/logs"
-                                          >
-                                            <a
-                                              className="text-white nav-link"
-                                              href="/logs"
-                                              onClick={[Function]}
-                                            >
-                                              Logs
-                                            </a>
-                                          </Link>
-                                        </NavLink>
-                                      </li>
-                                    </NavItem>
-                                    <NavItem
-                                      key="/config"
-                                      tag="li"
-                                    >
-                                      <li
-                                        className="nav-item"
-                                      >
-                                        <NavLink
-                                          active={false}
-                                          className="text-white"
-                                          href="/config"
-                                          onClick={[Function]}
-                                          tag={[Function]}
-                                          to="/config"
-                                        >
-                                          <Link
-                                            className="text-white nav-link"
-                                            href="/config"
-                                            onClick={[Function]}
-                                            replace={false}
-                                            to="/config"
-                                          >
-                                            <a
-                                              className="text-white nav-link"
-                                              href="/config"
-                                              onClick={[Function]}
-                                            >
-                                              Configuration
-                                            </a>
-                                          </Link>
-                                        </NavLink>
-                                      </li>
-                                    </NavItem>
-                                    <NavItem
-                                      key="/workers"
-                                      tag="li"
-                                    >
-                                      <li
-                                        className="nav-item"
-                                      >
-                                        <NavLink
-                                          active={false}
-                                          className="text-white"
-                                          href="/workers"
-                                          onClick={[Function]}
-                                          tag={[Function]}
-                                          to="/workers"
-                                        >
-                                          <Link
-                                            className="text-white nav-link"
-                                            href="/workers"
-                                            onClick={[Function]}
-                                            replace={false}
-                                            to="/workers"
-                                          >
-                                            <a
-                                              className="text-white nav-link"
-                                              href="/workers"
-                                              onClick={[Function]}
-                                            >
-                                              Workers
-                                            </a>
-                                          </Link>
-                                        </NavLink>
-                                      </li>
-                                    </NavItem>
-                                    <NavItem
-                                      key="/metrics"
-                                      tag="li"
-                                    >
-                                      <li
-                                        className="nav-item"
-                                      >
-                                        <NavLink
-                                          active={false}
-                                          className="text-white"
-                                          href="/metrics"
-                                          onClick={[Function]}
-                                          tag={[Function]}
-                                          to="/metrics"
-                                        >
-                                          <Link
-                                            className="text-white nav-link"
-                                            href="/metrics"
-                                            onClick={[Function]}
-                                            replace={false}
-                                            to="/metrics"
-                                          >
-                                            <a
-                                              className="text-white nav-link"
-                                              href="/metrics"
-                                              onClick={[Function]}
-                                            >
-                                              Metrics
-                                            </a>
-                                          </Link>
-                                        </NavLink>
-                                      </li>
-                                    </NavItem>
-                                  </ul>
-                                </Nav>
-                              </div>
-                            </Transition>
-                          </Collapse>
-                          <Collapse
-                            appear={false}
-                            className="d-lg-inline-flex justify-content-lg-end tabs"
-                            enter={true}
-                            exit={true}
-                            in={false}
-                            isOpen={false}
-                            mountOnEnter={false}
-                            navbar={true}
-                            onEnter={[Function]}
-                            onEntered={[Function]}
-                            onEntering={[Function]}
-                            onExit={[Function]}
-                            onExited={[Function]}
-                            onExiting={[Function]}
-                            tag="div"
-                            timeout={350}
-                            unmountOnExit={false}
-                          >
-                            <Transition
-                              appear={false}
-                              enter={true}
-                              exit={true}
-                              in={false}
-                              mountOnEnter={false}
-                              onEnter={[Function]}
-                              onEntered={[Function]}
-                              onEntering={[Function]}
-                              onExit={[Function]}
-                              onExited={[Function]}
-                              onExiting={[Function]}
-                              timeout={350}
-                              unmountOnExit={false}
-                            >
-                              <div
-                                className="d-lg-inline-flex justify-content-lg-end tabs collapse navbar-collapse"
-                                style={Object {}}
-                              >
-                                <Nav
-                                  tabs={true}
-                                  tag="ul"
-                                  vertical={false}
-                                >
-                                  <ul
-                                    className="nav nav-tabs"
-                                  >
-                                    <NavItem
-                                      tag="li"
-                                    >
-                                      <li
-                                        className="nav-item"
-                                      >
-                                        <ButtonGroup
-                                          className="auto-refresh-button mr-1"
-                                          role="group"
-                                          tag="div"
-                                        >
-                                          <div
-                                            className="auto-refresh-button mr-1 btn-group"
-                                            role="group"
-                                          >
-                                            <Button
-                                              active={false}
-                                              color="secondary"
-                                              onClick={[Function]}
-                                              size="sm"
-                                              tag="button"
-                                            >
-                                              <button
-                                                aria-label={null}
-                                                className="btn btn-secondary btn-sm"
-                                                onClick={[Function]}
-                                                type="button"
-                                              >
-                                                <FontAwesomeIcon
-                                                  border={false}
-                                                  className=""
-                                                  fixedWidth={false}
-                                                  flip={null}
-                                                  icon={
-                                                    Object {
-                                                      "icon": Array [
-                                                        448,
-                                                        512,
-                                                        Array [],
-                                                        "f0c8",
-                                                        "M400 32H48C21.5 32 0 53.5 0 80v352c0 26.5 21.5 48 48 48h352c26.5 0 48-21.5 48-48V80c0-26.5-21.5-48-48-48zm-6 400H54c-3.3 0-6-2.7-6-6V86c0-3.3 2.7-6 6-6h340c3.3 0 6 2.7 6 6v340c0 3.3-2.7 6-6 6z",
-                                                      ],
-                                                      "iconName": "square",
-                                                      "prefix": "far",
-                                                    }
-                                                  }
-                                                  inverse={false}
-                                                  listItem={false}
-                                                  mask={null}
-                                                  pull={null}
-                                                  pulse={false}
-                                                  rotation={null}
-                                                  size={null}
-                                                  spin={false}
-                                                  symbol={false}
-                                                  title=""
-                                                  transform={null}
-                                                >
-                                                  <svg
-                                                    aria-hidden="true"
-                                                    className="svg-inline--fa fa-square fa-w-14 "
-                                                    data-icon="square"
-                                                    data-prefix="far"
-                                                    focusable="false"
-                                                    role="img"
-                                                    style={Object {}}
-                                                    viewBox="0 0 448 512"
-                                                    xmlns="http://www.w3.org/2000/svg"
-                                                  >
-                                                    <path
-                                                      d="M400 32H48C21.5 32 0 53.5 0 80v352c0 26.5 21.5 48 48 48h352c26.5 0 48-21.5 48-48V80c0-26.5-21.5-48-48-48zm-6 400H54c-3.3 0-6-2.7-6-6V86c0-3.3 2.7-6 6-6h340c3.3 0 6 2.7 6 6v340c0 3.3-2.7 6-6 6z"
-                                                      fill="currentColor"
-                                                      style={Object {}}
-                                                    />
-                                                  </svg>
-                                                </FontAwesomeIcon>
-                                                  Auto Refresh
-                                              </button>
-                                            </Button>
-                                          </div>
-                                        </ButtonGroup>
-                                      </li>
-                                    </NavItem>
-                                  </ul>
-                                </Nav>
-                              </div>
-                            </Transition>
-                          </Collapse>
-                        </nav>
-                      </Navbar>
-                    </div>
-                  </Header>
-                </div>
-                <div
-                  className="w-100 pt-5 mt-3 pb-4 mb-2"
-                >
-                  <Switch>
-                    <Route
-                      component={[Function]}
-                      computedMatch={
-                        Object {
-                          "isExact": true,
-                          "params": Object {},
-                          "path": "/overview",
-                          "url": "/overview",
-                        }
-                      }
-                      exact={true}
-                      location={
-                        Object {
-                          "hash": "",
-                          "pathname": "/overview",
-                          "search": "",
-                          "state": undefined,
-                        }
-                      }
-                      path="/overview"
-                    >
-                      <Connect(Overview)
-                        history={
-                          Object {
-                            "action": "REPLACE",
-                            "block": [Function],
-                            "createHref": [Function],
-                            "go": [Function],
-                            "goBack": [Function],
-                            "goForward": [Function],
-                            "length": 2,
-                            "listen": [Function],
-                            "location": Object {
-                              "hash": "",
-                              "pathname": "/overview",
-                              "search": "",
-                              "state": undefined,
-                            },
-                            "push": [Function],
-                            "replace": [Function],
-                          }
-                        }
-                        location={
-                          Object {
-                            "hash": "",
-                            "pathname": "/overview",
-                            "search": "",
-                            "state": undefined,
-                          }
-                        }
-                        match={
-                          Object {
-                            "isExact": true,
-                            "params": Object {},
-                            "path": "/overview",
-                            "url": "/overview",
-                          }
-                        }
-                      >
-                        <Overview
-                          data={
-                            Object {
-                              "capacity": "",
-                              "configCheckErrors": Array [],
-                              "configCheckStatus": "",
-                              "configCheckWarns": Array [],
-                              "debug": false,
-                              "diskCapacity": "",
-                              "diskFreeCapacity": "",
-                              "diskUsedCapacity": "",
-                              "freeCapacity": "",
-                              "liveWorkerNodes": 0,
-                              "masterNodeAddress": "",
-                              "startTime": "",
-                              "storageTierInfos": Array [
-                                Object {
-                                  "capacity": "",
-                                  "freeCapacity": "",
-                                  "freeSpacePercent": 0,
-                                  "storageTierAlias": "",
-                                  "usedCapacity": "",
-                                  "usedSpacePercent": 100,
-                                },
-                              ],
-                              "uptime": "",
-                              "usedCapacity": "",
-                              "version": "",
-                            }
-                          }
-                          fetchRequest={[Function]}
-                          history={
-                            Object {
-                              "action": "REPLACE",
-                              "block": [Function],
-                              "createHref": [Function],
-                              "go": [Function],
-                              "goBack": [Function],
-                              "goForward": [Function],
-                              "length": 2,
-                              "listen": [Function],
-                              "location": Object {
-                                "hash": "",
-                                "pathname": "/overview",
-                                "search": "",
-                                "state": undefined,
-                              },
-                              "push": [Function],
-                              "replace": [Function],
-                            }
-                          }
-                          loading={true}
-                          location={
-                            Object {
-                              "hash": "",
-                              "pathname": "/overview",
-                              "search": "",
-                              "state": undefined,
-                            }
-                          }
-                          match={
-                            Object {
-                              "isExact": true,
-                              "params": Object {},
-                              "path": "/overview",
-                              "url": "/overview",
-                            }
-                          }
-                          refresh={false}
-                        >
-                          <div
-                            className="overview-page"
-                          >
-                            <LoadingMessage>
-                              <div
-                                className="loadingMessageWrapper"
-                              >
-                                <div
-                                  className="loadingMessage text-center"
-                                >
-                                  <img
-                                    className="loadingMessageSpin"
-                                    src="alluxio-mark-tight-sm.svg"
-                                  />
-                                  <br />
-                                  <h5
-                                    className=""
-                                  >
-                                    Please wait...
-                                  </h5>
-                                </div>
-                              </div>
-                            </LoadingMessage>
-                          </div>
-                        </Overview>
-                      </Connect(Overview)>
-                    </Route>
-                  </Switch>
-                </div>
-                <div
-                  className="w-100 footer-wrapper"
-                >
-                  <Footer
-                    data={
-                      Array [
-                        Object {
-                          "attributes": Object {
-                            "target": "_blank",
-                          },
-                          "innerText": "Project Website",
-                          "url": "https://alluxio.io/",
-                        },
-                        Object {
-                          "attributes": Object {
-                            "target": "_blank",
-                          },
-                          "innerText": "User Mailing List",
-                          "url": "https://groups.google.com/forum/#!forum/alluxio-users",
-                        },
-                        Object {
-                          "innerText": "Workers",
-                          "url": "/workers",
-                        },
-                        Object {
-                          "attributes": Object {
-                            "target": "_blank",
-                          },
-                          "innerText": "Slack Channel",
-                          "url": "https://www.alluxio.io/slack",
-                        },
-                      ]
-                    }
-                  >
-                    <div
-                      className="footer mt-auto navbar-dark bg-primary"
-                    >
-                      <Nav
-                        className="justify-content-center"
-                        tag="ul"
-                        vertical={false}
-                      >
-                        <ul
-                          className="justify-content-center nav"
-                        >
-                          <NavItem
-                            key="https://alluxio.io/"
-                            tag="li"
-                          >
-                            <li
-                              className="nav-item"
-                            >
-                              <NavLink
-                                href="https://alluxio.io/"
-                                tag="a"
-                                target="_blank"
-                              >
-                                <a
-                                  className="nav-link"
-                                  href="https://alluxio.io/"
-                                  onClick={[Function]}
-                                  target="_blank"
-                                >
-                                  Project Website
-                                </a>
-                              </NavLink>
-                            </li>
-                          </NavItem>
-                          <NavItem
-                            key="https://groups.google.com/forum/#!forum/alluxio-users"
-                            tag="li"
-                          >
-                            <li
-                              className="nav-item"
-                            >
-                              <NavLink
-                                href="https://groups.google.com/forum/#!forum/alluxio-users"
-                                tag="a"
-                                target="_blank"
-                              >
-                                <a
-                                  className="nav-link"
-                                  href="https://groups.google.com/forum/#!forum/alluxio-users"
-                                  onClick={[Function]}
-                                  target="_blank"
-                                >
-                                  User Mailing List
-                                </a>
-                              </NavLink>
-                            </li>
-                          </NavItem>
-                          <NavItem
-                            key="/workers"
-                            tag="li"
-                          >
-                            <li
-                              className="nav-item"
-                            >
-                              <NavLink
-                                href="/workers"
-                                tag="a"
-                              >
-                                <a
-                                  className="nav-link"
-                                  href="/workers"
-                                  onClick={[Function]}
-                                >
-                                  Workers
-                                </a>
-                              </NavLink>
-                            </li>
-                          </NavItem>
-                          <NavItem
-                            key="https://www.alluxio.io/slack"
-                            tag="li"
-                          >
-                            <li
-                              className="nav-item"
-                            >
-                              <NavLink
-                                href="https://www.alluxio.io/slack"
-                                tag="a"
-                                target="_blank"
-                              >
-                                <a
-                                  className="nav-link"
-                                  href="https://www.alluxio.io/slack"
-                                  onClick={[Function]}
-                                  target="_blank"
-                                >
-                                  Slack Channel
-                                </a>
-                              </NavLink>
-                            </li>
-                          </NavItem>
-                        </ul>
-                      </Nav>
-                    </div>
-                  </Footer>
-                </div>
-              </div>
-            </Router>
-          </ConnectedRouter>
-        </ConnectedRouterWithContext>
-      </Connect(ConnectedRouterWithContext)>
-    </App>
-  </Connect(App)>
-</Provider>
-`;
-
-=======
->>>>>>> c6d84927
 exports[`App Shallow component Matches snapshot 1`] = `
 <Connect(ConnectedRouterWithContext)
   history={
@@ -1139,7 +83,6 @@
             "replace": [Function],
           }
         }
-        newerVersionAvailable={false}
       />
     </div>
     <div
