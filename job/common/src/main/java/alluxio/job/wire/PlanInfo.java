/*
 * The Alluxio Open Foundation licenses this work under the Apache License, version 2.0
 * (the "License"). You may not use this work except in compliance with the License, which is
 * available at www.apache.org/licenses/LICENSE-2.0
 *
 * This software is distributed on an "AS IS" basis, WITHOUT WARRANTIES OR CONDITIONS OF ANY KIND,
 * either express or implied, as more fully set forth in the License.
 *
 * See the NOTICE file distributed with this work for information regarding copyright ownership.
 */

package alluxio.job.wire;

import alluxio.exception.status.InvalidArgumentException;
import alluxio.grpc.JobType;
import alluxio.job.util.SerializationUtils;

import com.google.common.base.MoreObjects;
import com.google.common.base.Objects;
import com.google.common.base.Preconditions;
import com.google.common.collect.ImmutableList;
import com.google.common.collect.Lists;
import com.google.protobuf.ByteString;

import javax.annotation.Nullable;
import java.io.IOException;
import java.nio.ByteBuffer;
import java.util.ArrayList;
import java.util.List;

/**
 * The plan description.
 */
public final class PlanInfo implements JobInfo {
  private final long mId;
  private final String mName;
  private final String mDescription;
  private final String mErrorType;
  private final String mErrorMessage;
  private final List<JobInfo> mChildren;
  private final Status mStatus;
  private final String mResult;
  private final long mLastUpdated;
  private final List<String> mAffectedPaths;

  /**
   * JobInfo constructor exposed for testing.
   * @param id job id
   * @param name name of the job
   * @param status job status
   * @param lastUpdated last updated time in milliseconds
   * @param errorMessage job error message
   */
  public PlanInfo(long id, String name, Status status, long lastUpdated,
                  @Nullable String errorMessage) {
    mId = id;
    mName = name;
    mDescription = "";
    mStatus = status;
    mLastUpdated = lastUpdated;
    mErrorType = "";
    mErrorMessage = (errorMessage == null) ? "" : errorMessage;
    mChildren = ImmutableList.of();
    mResult = null;
    mAffectedPaths = ImmutableList.of();
  }

  /**
   * Constructs the plan info from the job master's internal representation of job info.
   *
   * @param planInfo the job master's internal job info
   * @param verbose whether the representation should be verbose
   */
  public PlanInfo(alluxio.job.plan.meta.PlanInfo planInfo, boolean verbose) {
    mId = planInfo.getId();
    mName = planInfo.getJobConfig().getName();
    mDescription = verbose ? planInfo.getJobConfig().toString() : "";
    mErrorType = planInfo.getErrorType();
    mErrorMessage = planInfo.getErrorMessage();
    mStatus = Status.valueOf(planInfo.getStatus().name());
    mResult = verbose ? planInfo.getResult() : "";
    mLastUpdated = planInfo.getLastStatusChangeMs();

    mChildren = Lists.newArrayList();
    if (verbose) {
      for (TaskInfo taskInfo : planInfo.getTaskInfoList()) {
        mChildren.add(taskInfo);
      }
    }
    mAffectedPaths = ImmutableList.copyOf(planInfo.getJobConfig().affectedPaths());
  }

  /**
   * Constructs a new instance of {@link PlanInfo} from a proto object.
   *
   * @param jobInfo the proto object
   * @throws IOException if the deserialization fails
   */
  public PlanInfo(alluxio.grpc.JobInfo jobInfo) throws IOException {
    Preconditions.checkArgument(jobInfo.getType().equals(JobType.PLAN), "Invalid type");

    mId = jobInfo.getId();
    mName = jobInfo.getName();
    mDescription = jobInfo.getDescription();
    mErrorType = jobInfo.getErrorType();
    mErrorMessage = jobInfo.getErrorMessage();
    mChildren = new ArrayList<>();
    for (alluxio.grpc.JobInfo taskInfo : jobInfo.getChildrenList()) {
      mChildren.add(new TaskInfo(taskInfo));
    }
    mStatus = Status.valueOf(jobInfo.getStatus().name());
    if (jobInfo.hasResult()) {
      try {
        mResult = SerializationUtils.deserialize(jobInfo.getResult().toByteArray()).toString();
      } catch (ClassNotFoundException e) {
        throw new InvalidArgumentException(e);
      }
    } else {
      mResult = null;
    }
    mLastUpdated = jobInfo.getLastUpdated();
    mAffectedPaths = new ArrayList<>();
    for (String path : jobInfo.getAffectedPathsList()) {
      mAffectedPaths.add(path);
    }
  }

  @Override
  public Long getParentId() {
    return null;
  }

  @Override
  public long getId() {
    return mId;
  }

  @Override
  public String getName() {
    return mName;
  }

  @Override
  public String getDescription() {
    return mDescription;
  }

  @Override
  public String getResult() {
    return mResult;
  }

  @Override
  public Status getStatus() {
    return mStatus;
  }

  @Override
  public List<JobInfo> getChildren() {
    return mChildren;
  }

  /**
   * @return the error type
   */
<<<<<<< HEAD
=======
  @Override
>>>>>>> 0e011d35
  public String getErrorType() {
    return mErrorType;
  }

  @Override
  public String getErrorMessage() {
    return mErrorMessage;
  }

  @Override
  public long getLastUpdated() {
    return mLastUpdated;
  }

  /**
   * @return a list of affected alluxio paths by this plan
   */
  public List<String> getAffectedPaths() {
    return ImmutableList.copyOf(mAffectedPaths);
  }

  @Override
  public alluxio.grpc.JobInfo toProto() throws IOException {
    List<alluxio.grpc.JobInfo> taskInfos = new ArrayList<>();
    for (JobInfo taskInfo : mChildren) {
      taskInfos.add(taskInfo.toProto());
    }
    alluxio.grpc.JobInfo.Builder jobInfoBuilder = alluxio.grpc.JobInfo.newBuilder().setId(mId)
        .setErrorMessage(mErrorMessage).addAllChildren(taskInfos).setStatus(mStatus.toProto())
        .setName(mName).setDescription(mDescription).addAllAffectedPaths(mAffectedPaths)
        .setErrorType(mErrorType).setType(JobType.PLAN);
    if (mResult != null && !mResult.isEmpty()) {
      ByteBuffer result =
          mResult == null ? null : ByteBuffer.wrap(SerializationUtils.serialize(mResult));
      jobInfoBuilder.setResult(ByteString.copyFrom(result));
    }
    jobInfoBuilder.setLastUpdated(mLastUpdated);

    return jobInfoBuilder.build();
  }

  @Override
  public boolean equals(Object o) {
    if (o == null) {
      return false;
    }
    if (this == o) {
      return true;
    }
    if (!(o instanceof PlanInfo)) {
      return false;
    }
    PlanInfo that = (PlanInfo) o;
    return Objects.equal(mId, that.mId)
        && Objects.equal(mErrorType, that.mErrorType)
        && Objects.equal(mErrorMessage, that.mErrorMessage)
        && Objects.equal(mChildren, that.mChildren)
        && Objects.equal(mStatus, that.mStatus)
        && Objects.equal(mResult, that.mResult)
        && Objects.equal(mLastUpdated, that.mLastUpdated)
        && Objects.equal(mName, that.mName)
        && Objects.equal(mDescription, that.mDescription);
  }

  @Override
  public int hashCode() {
    return Objects.hashCode(mId, mErrorMessage, mChildren, mStatus, mResult, mLastUpdated,
        mName, mDescription);
  }

  @Override
  public String toString() {
    return MoreObjects.toStringHelper(this)
        .add("id", mId)
        .add("errorType", mErrorType)
        .add("errorMessage", mErrorMessage)
        .add("childPlanInfoList", mChildren)
        .add("status", mStatus)
        .add("result", mResult)
        .add("lastUpdated", mLastUpdated)
        .add("name", mName)
        .add("description", mDescription)
        .toString();
  }
}<|MERGE_RESOLUTION|>--- conflicted
+++ resolved
@@ -163,10 +163,7 @@
   /**
    * @return the error type
    */
-<<<<<<< HEAD
-=======
-  @Override
->>>>>>> 0e011d35
+  @Override
   public String getErrorType() {
     return mErrorType;
   }
