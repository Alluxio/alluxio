--- conflicted
+++ resolved
@@ -248,7 +248,6 @@
     }
     if (isLeader) {
       LOG.info("Starting job master as primary");
-<<<<<<< HEAD
       HeartbeatThreadManager
           .submit(getExecutorService(),
               new HeartbeatThread(HeartbeatContext.JOB_MASTER_LOST_WORKER_DETECTION,
@@ -263,39 +262,6 @@
                   () -> new FixedIntervalSupplier(
                       Configuration.getMs(PropertyKey.JOB_MASTER_LOST_MASTER_INTERVAL)),
                   Configuration.global(), mMasterContext.getUserState()));
-      if (Configuration.getBoolean(PropertyKey.MASTER_AUDIT_LOGGING_ENABLED)) {
-        mAsyncAuditLogWriter = new AsyncUserAccessAuditLogWriter("JOB_MASTER_AUDIT_LOG");
-        mAsyncAuditLogWriter.start();
-        MetricsSystem.registerGaugeIfAbsent(
-            MetricKey.MASTER_AUDIT_LOG_ENTRIES_SIZE.getName(),
-            () -> mAsyncAuditLogWriter != null
-                ? mAsyncAuditLogWriter.getAuditLogEntriesSize() : -1);
-      }
-=======
-      getExecutorService()
-          .submit(new HeartbeatThread(HeartbeatContext.JOB_MASTER_LOST_WORKER_DETECTION,
-              new LostWorkerDetectionHeartbeatExecutor(),
-              () -> new FixedIntervalSupplier(
-                  Configuration.getMs(PropertyKey.JOB_MASTER_LOST_WORKER_INTERVAL)),
-              Configuration.global(), mMasterContext.getUserState()));
-      getExecutorService()
-          .submit(new HeartbeatThread(HeartbeatContext.JOB_MASTER_LOST_MASTER_DETECTION,
-              new LostMasterDetectionHeartbeatExecutor(),
-              () -> new FixedIntervalSupplier(
-                  Configuration.getMs(PropertyKey.JOB_MASTER_LOST_MASTER_INTERVAL)),
-              Configuration.global(), mMasterContext.getUserState()));
-      /**
-       * The audit logger will be running all the time, and an operation checks whether
-       * to enable audit logs in {@link #createAuditContext}. So audit log can be turned on/off
-       * at runtime by updating the property key.
-       */
-      mAsyncAuditLogWriter = new AsyncUserAccessAuditLogWriter("JOB_MASTER_AUDIT_LOG");
-      mAsyncAuditLogWriter.start();
-      MetricsSystem.registerGaugeIfAbsent(
-          MetricKey.MASTER_AUDIT_LOG_ENTRIES_SIZE.getName(),
-          () -> mAsyncAuditLogWriter != null
-              ? mAsyncAuditLogWriter.getAuditLogEntriesSize() : -1);
->>>>>>> bad4a2ae
     } else {
       LOG.info("Starting job master as standby");
       if (ConfigurationUtils.isHaMode(Configuration.global())) {
@@ -314,6 +280,12 @@
             mJobMasterAddress);
       }
     }
+    mAsyncAuditLogWriter = new AsyncUserAccessAuditLogWriter("JOB_MASTER_AUDIT_LOG");
+    mAsyncAuditLogWriter.start();
+    MetricsSystem.registerGaugeIfAbsent(
+        MetricKey.MASTER_AUDIT_LOG_ENTRIES_SIZE.getName(),
+        () -> mAsyncAuditLogWriter != null
+            ? mAsyncAuditLogWriter.getAuditLogEntriesSize() : -1);
   }
 
   @Override
