--- conflicted
+++ resolved
@@ -191,21 +191,11 @@
    * @param errorType Error type to set for failure
    * @param errorMessage Error message to set for failure
    */
-<<<<<<< HEAD
-  public void setJobAsFailed(String errorType, String errorMessage) {
-    synchronized (mPlanInfo) {
-      if (!mPlanInfo.getStatus().isFinished()) {
-        mPlanInfo.setErrorType(errorType);
-        mPlanInfo.setErrorMessage(errorMessage);
-        mPlanInfo.setStatus(Status.FAILED);
-      }
-=======
   public synchronized void setJobAsFailed(String errorType, String errorMessage) {
     if (!mPlanInfo.getStatus().isFinished()) {
       mPlanInfo.setStatus(Status.FAILED);
       mPlanInfo.setErrorType(errorType);
       mPlanInfo.setErrorMessage(errorMessage);
->>>>>>> fef2d38f
     }
     mWorkersInfoList = null;
   }
