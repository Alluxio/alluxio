/*
 * The Alluxio Open Foundation licenses this work under the Apache License, version 2.0
 * (the "License"). You may not use this work except in compliance with the License, which is
 * available at www.apache.org/licenses/LICENSE-2.0
 *
 * This software is distributed on an "AS IS" basis, WITHOUT WARRANTIES OR CONDITIONS OF ANY KIND,
 * either express or implied, as more fully set forth in the License.
 *
 * See the NOTICE file distributed with this work for information regarding copyright ownership.
 */

package alluxio.job.transform.format.csv;

import alluxio.AlluxioURI;
<<<<<<< HEAD
import alluxio.job.transform.Format;
import alluxio.job.transform.PartitionInfo;
=======
import alluxio.job.transform.format.Format;
>>>>>>> 554a3b38
import alluxio.job.transform.format.ReadWriterUtils;
import alluxio.job.transform.format.TableReader;
import alluxio.job.transform.format.TableRow;
import alluxio.job.transform.format.TableSchema;

import com.google.common.io.Closer;
import org.apache.avro.Schema;
import org.apache.avro.generic.GenericData.Record;
import org.apache.hadoop.conf.Configuration;
import org.apache.hadoop.fs.FileSystem;
import org.apache.hadoop.fs.Path;
import org.apache.parquet.cli.csv.AvroCSV;
import org.apache.parquet.cli.csv.AvroCSVReader;
import org.apache.parquet.cli.csv.CSVProperties;
import org.slf4j.Logger;
import org.slf4j.LoggerFactory;

import java.io.IOException;
import java.io.InputStream;
import java.util.zip.GZIPInputStream;

/**
 * A reader for reading {@link CsvRow}.
 */
public final class CsvReader implements TableReader {
  private static final Logger LOG = LoggerFactory.getLogger(CsvReader.class);

  private final FileSystem mFs;
  private final AvroCSVReader<Record> mReader;
  private final Closer mCloser;
  private final CsvSchema mSchema;

  /**
   * @param inputPath the input path
   * @throws IOException when failed to open the input
   */
  private CsvReader(Path inputPath) throws IOException {
    mCloser = Closer.create();
    try {
      Configuration conf = ReadWriterUtils.readNoCacheConf();
      mFs = mCloser.register(inputPath.getFileSystem(conf));
      CSVProperties props = new CSVProperties.Builder()
          .hasHeader()
          .build();
      Schema schema;
      try (InputStream inputStream = open(mFs, inputPath)) {
        String schemaName = inputPath.getName();
        if (schemaName.contains(".")) {
          schemaName = schemaName.substring(0, schemaName.indexOf("."));
        }
        schema = AvroCSV.inferSchema(schemaName, inputStream, props);
        mSchema = new CsvSchema(schema);
      }
      mReader = mCloser.register(
          new AvroCSVReader<>(open(mFs, inputPath), props, schema, Record.class, false));
    } catch (IOException e) {
      try {
        mCloser.close();
      } catch (IOException ioe) {
        e.addSuppressed(ioe);
      }
      throw e;
    }
  }

  private static InputStream open(FileSystem fs, Path path, boolean isGzipped) throws IOException {
    InputStream stream = fs.open(path);
    if (isGzipped) {
      stream = new GZIPInputStream(stream);
    }
    return stream;
  }

  /**
   * Creates a CSV reader.
   *
   * @param uri the URI to the input
   * @param pInfo the partition info
   * @return the reader
   * @throws IOException when failed to create the reader
   */
<<<<<<< HEAD
  public static CsvReader create(AlluxioURI uri, PartitionInfo pInfo) throws IOException {
    boolean isGzipped = pInfo.getFormat().equals(Format.GZIP_CSV);
    CSVProperties props = new CSVProperties.Builder()
        .hasHeader()
        .build();
    Path inputPath = new Path(uri.getScheme(), uri.getAuthority().toString(), uri.getPath());
    Configuration conf = ReadWriterUtils.readNoCacheConf();
    FileSystem fs = inputPath.getFileSystem(conf);
    Schema schema;
    try (InputStream inputStream = open(fs, inputPath, isGzipped)) {
      String schemaName = inputPath.getName();
      if (schemaName.contains(".")) {
        schemaName = schemaName.substring(0, schemaName.indexOf("."));
      }
      schema = AvroCSV.inferSchema(schemaName, inputStream, props);
    }
    AvroCSVReader<Record> reader = new AvroCSVReader<>(open(fs, inputPath, isGzipped), props,
        schema, Record.class, false);
    return new CsvReader(fs, reader, schema);
=======
  public static CsvReader create(AlluxioURI uri) throws IOException {
    return new CsvReader(new Path(uri.getScheme(), uri.getAuthority().toString(), uri.getPath()));
>>>>>>> 554a3b38
  }

  @Override
  public TableSchema getSchema() throws IOException {
    return mSchema;
  }

  @Override
  public TableRow read() throws IOException {
    return mReader.hasNext() ? new CsvRow(mReader.next()) : null;
  }

  @Override
  public void close() throws IOException {
    mCloser.close();
  }
}<|MERGE_RESOLUTION|>--- conflicted
+++ resolved
@@ -12,12 +12,8 @@
 package alluxio.job.transform.format.csv;
 
 import alluxio.AlluxioURI;
-<<<<<<< HEAD
 import alluxio.job.transform.Format;
 import alluxio.job.transform.PartitionInfo;
-=======
-import alluxio.job.transform.format.Format;
->>>>>>> 554a3b38
 import alluxio.job.transform.format.ReadWriterUtils;
 import alluxio.job.transform.format.TableReader;
 import alluxio.job.transform.format.TableRow;
@@ -52,9 +48,10 @@
 
   /**
    * @param inputPath the input path
+   * @param isGzipped whether it's gzipped csv
    * @throws IOException when failed to open the input
    */
-  private CsvReader(Path inputPath) throws IOException {
+  private CsvReader(Path inputPath, boolean isGzipped) throws IOException {
     mCloser = Closer.create();
     try {
       Configuration conf = ReadWriterUtils.readNoCacheConf();
@@ -63,7 +60,7 @@
           .hasHeader()
           .build();
       Schema schema;
-      try (InputStream inputStream = open(mFs, inputPath)) {
+      try (InputStream inputStream = open(mFs, inputPath, isGzipped)) {
         String schemaName = inputPath.getName();
         if (schemaName.contains(".")) {
           schemaName = schemaName.substring(0, schemaName.indexOf("."));
@@ -72,7 +69,7 @@
         mSchema = new CsvSchema(schema);
       }
       mReader = mCloser.register(
-          new AvroCSVReader<>(open(mFs, inputPath), props, schema, Record.class, false));
+          new AvroCSVReader<>(open(mFs, inputPath, isGzipped), props, schema, Record.class, false));
     } catch (IOException e) {
       try {
         mCloser.close();
@@ -99,30 +96,9 @@
    * @return the reader
    * @throws IOException when failed to create the reader
    */
-<<<<<<< HEAD
   public static CsvReader create(AlluxioURI uri, PartitionInfo pInfo) throws IOException {
-    boolean isGzipped = pInfo.getFormat().equals(Format.GZIP_CSV);
-    CSVProperties props = new CSVProperties.Builder()
-        .hasHeader()
-        .build();
-    Path inputPath = new Path(uri.getScheme(), uri.getAuthority().toString(), uri.getPath());
-    Configuration conf = ReadWriterUtils.readNoCacheConf();
-    FileSystem fs = inputPath.getFileSystem(conf);
-    Schema schema;
-    try (InputStream inputStream = open(fs, inputPath, isGzipped)) {
-      String schemaName = inputPath.getName();
-      if (schemaName.contains(".")) {
-        schemaName = schemaName.substring(0, schemaName.indexOf("."));
-      }
-      schema = AvroCSV.inferSchema(schemaName, inputStream, props);
-    }
-    AvroCSVReader<Record> reader = new AvroCSVReader<>(open(fs, inputPath, isGzipped), props,
-        schema, Record.class, false);
-    return new CsvReader(fs, reader, schema);
-=======
-  public static CsvReader create(AlluxioURI uri) throws IOException {
-    return new CsvReader(new Path(uri.getScheme(), uri.getAuthority().toString(), uri.getPath()));
->>>>>>> 554a3b38
+    return new CsvReader(new Path(uri.getScheme(), uri.getAuthority().toString(), uri.getPath()),
+        pInfo.getFormat().equals(Format.GZIP_CSV));
   }
 
   @Override
