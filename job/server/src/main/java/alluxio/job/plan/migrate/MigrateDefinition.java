/*
 * The Alluxio Open Foundation licenses this work under the Apache License, version 2.0
 * (the "License"). You may not use this work except in compliance with the License, which is
 * available at www.apache.org/licenses/LICENSE-2.0
 *
 * This software is distributed on an "AS IS" basis, WITHOUT WARRANTIES OR CONDITIONS OF ANY KIND,
 * either express or implied, as more fully set forth in the License.
 *
 * See the NOTICE file distributed with this work for information regarding copyright ownership.
 */

package alluxio.job.plan.migrate;

import alluxio.AlluxioURI;
import alluxio.Constants;
import alluxio.client.WriteType;
import alluxio.client.block.BlockWorkerInfo;
import alluxio.client.file.FileInStream;
import alluxio.client.file.FileOutStream;
import alluxio.client.file.FileSystem;
import alluxio.client.file.URIStatus;
import alluxio.collections.Pair;
import alluxio.conf.PropertyKey;
import alluxio.conf.ServerConfiguration;
import alluxio.exception.ExceptionMessage;
import alluxio.exception.FileAlreadyExistsException;
import alluxio.exception.status.CancelledException;
import alluxio.grpc.CreateFilePOptions;
import alluxio.grpc.OpenFilePOptions;
import alluxio.grpc.ReadPType;
import alluxio.grpc.WritePType;
import alluxio.job.RunTaskContext;
import alluxio.job.SelectExecutorsContext;
import alluxio.job.plan.AbstractVoidPlanDefinition;
import alluxio.job.util.JobUtils;
import alluxio.job.util.SerializableVoid;
import alluxio.util.io.PathUtils;
import alluxio.wire.WorkerInfo;

import com.google.common.base.Preconditions;
import com.google.common.collect.Maps;
import com.google.common.collect.Sets;
import org.apache.commons.io.IOUtils;
import org.slf4j.Logger;
import org.slf4j.LoggerFactory;

import java.util.List;
import java.util.Map;
import java.util.Random;
import java.util.Set;
import java.util.concurrent.ConcurrentMap;

/**
 * A job that migrates a single file from source path to a destination path.
 * The source and the destination can be across mount points.
 */
public final class MigrateDefinition
    extends AbstractVoidPlanDefinition<MigrateConfig, MigrateCommand> {
  private static final Logger LOG = LoggerFactory.getLogger(MigrateDefinition.class);

  private static final int JOBS_PER_WORKER = 10;

  private final Random mRandom = new Random();

  /**
   * Constructs a new {@link MigrateDefinition}.
   */
  public MigrateDefinition() {
  }

  private void checkMigrateValid(MigrateConfig config, FileSystem fs) throws Exception {
    AlluxioURI source = new AlluxioURI(config.getSource());
    AlluxioURI destination = new AlluxioURI(config.getDestination());
    // The source cannot be a prefix of the destination -
    // that would be migrating a path inside itself.
    if (PathUtils.hasPrefix(destination.toString(), source.toString())) {
      throw new RuntimeException(ExceptionMessage.MIGRATE_CANNOT_BE_TO_SUBDIRECTORY.getMessage(
          source, config.getDestination()));
    }
  }

  /**
   * {@inheritDoc}
   *
   * Assigns each worker to migrate whichever files it has the most blocks for.
   * If no worker has blocks for a file, a random worker is chosen.
   * @return
   */
  @Override
  public Set<Pair<WorkerInfo, MigrateCommand>> selectExecutors(MigrateConfig config,
      List<WorkerInfo> jobWorkerInfoList, SelectExecutorsContext context) throws Exception {
    AlluxioURI source = new AlluxioURI(config.getSource());
    AlluxioURI destination = new AlluxioURI(config.getDestination());
    if (source.equals(destination)) {
      return Sets.newHashSet();
    }
    checkMigrateValid(config, context.getFileSystem());
    Preconditions.checkState(!jobWorkerInfoList.isEmpty(), "No workers are available");

    URIStatus status = context.getFileSystem().getStatus(source);
    ConcurrentMap<String, WorkerInfo> hostnameToWorker = Maps.newConcurrentMap();
    for (WorkerInfo workerInfo : jobWorkerInfoList) {
      hostnameToWorker.put(workerInfo.getAddress().getHost(), workerInfo);
    }
    List<BlockWorkerInfo> alluxioWorkerInfoList = context.getFsContext().getCachedWorkers();
    if (status.isFolder()) {
      throw new RuntimeException(ExceptionMessage.MIGRATE_DIRECTORY.getMessage());
    } else {
      WorkerInfo bestJobWorker =
          getBestJobWorker(status, alluxioWorkerInfoList, jobWorkerInfoList, hostnameToWorker);
      Set<Pair<WorkerInfo, MigrateCommand>> result = Sets.newHashSet();
      result.add(new Pair<>(bestJobWorker,
          new MigrateCommand(status.getPath(), destination.getPath())));
      return result;
    }
  }

  private WorkerInfo getBestJobWorker(URIStatus status, List<BlockWorkerInfo> alluxioWorkerInfoList,
      List<WorkerInfo> jobWorkerInfoList, Map<String, WorkerInfo> hostnameToJobWorker) {
    BlockWorkerInfo bestWorker =
        JobUtils.getWorkerWithMostBlocks(alluxioWorkerInfoList, status.getFileBlockInfos());
    if (bestWorker == null) {
      // Nobody has blocks, choose a random worker.
      bestWorker = alluxioWorkerInfoList.get(mRandom.nextInt(jobWorkerInfoList.size()));
    }
    // Map the best Alluxio worker to a job worker.
    WorkerInfo worker = hostnameToJobWorker.get(bestWorker.getNetAddress().getHost());
    if (worker == null) {
      return jobWorkerInfoList.get(new Random().nextInt(jobWorkerInfoList.size()));
    }
    return worker;
  }

  /**
   * {@inheritDoc}
   *
   * Migrates the file specified in the config to the configured path. If the destination path is a
   * directory, the file is migrated inside that directory.
   */
  @Override
  public SerializableVoid runTask(MigrateConfig config, MigrateCommand command,
      RunTaskContext context) throws Exception {
    WriteType writeType = config.getWriteType() == null
        ? ServerConfiguration.getEnum(PropertyKey.USER_FILE_WRITE_TYPE_DEFAULT, WriteType.class)
        : WriteType.valueOf(config.getWriteType());
    migrate(command, writeType.toProto(), context.getFileSystem(), config.isOverwrite());
    return null;
  }

  /**
   * @param command the migrate command to execute
   * @param writeType the write type to use for the moved file
   * @param fileSystem the Alluxio file system
   * @param overwrite whether to overwrite destination
   */
  private static void migrate(MigrateCommand command,
                              WritePType writeType,
                              FileSystem fileSystem,
                              boolean overwrite) throws Exception {
    String source = command.getSource();
    String destination = command.getDestination();
    LOG.debug("Migrating {} to {}", source, destination);

    CreateFilePOptions createOptions =
        CreateFilePOptions.newBuilder().setWriteType(writeType).build();
    OpenFilePOptions openFileOptions =
        OpenFilePOptions.newBuilder().setReadType(ReadPType.NO_CACHE).build();
    final AlluxioURI destinationURI = new AlluxioURI(destination);
    boolean retry;
    do {
      retry = false;
      try (FileInStream in = fileSystem.openFile(new AlluxioURI(source), openFileOptions);
          FileOutStream out = fileSystem.createFile(destinationURI, createOptions)) {
        try {
          IOUtils.copyLarge(in, out, new byte[8 * Constants.MB]);
        } catch (Throwable t) {
<<<<<<< HEAD
          // Exception cause by cancel
          if (t instanceof CancelledException || t.getCause() instanceof InterruptedException) {
            if (Thread.interrupted()) {
              try {
                out.cancel();
                fileSystem.delete(destinationURI);
              } catch (Throwable t2) {
                t.addSuppressed(t2);
              }
            }
          } else {
            // network IO exception
            try {
              out.cancel();
              fileSystem.delete(destinationURI);
            } catch (Throwable t2) {
              t.addSuppressed(t2);
            }
=======
          try {
            if (Thread.interrupted()) {
              out.cancel();
              fileSystem.delete(destinationURI);
            }
          } catch (Throwable t2) {
            t.addSuppressed(t2);
>>>>>>> 5704d38e
          }
          throw t;
        }
      }
      catch (FileAlreadyExistsException e) {
        if (overwrite) {
          fileSystem.delete(destinationURI);
          retry = true;
        } else {
          throw e;
        }
      }
    } while (retry);
  }

  @Override
  public Class<MigrateConfig> getJobConfigClass() {
    return MigrateConfig.class;
  }
}<|MERGE_RESOLUTION|>--- conflicted
+++ resolved
@@ -24,7 +24,6 @@
 import alluxio.conf.ServerConfiguration;
 import alluxio.exception.ExceptionMessage;
 import alluxio.exception.FileAlreadyExistsException;
-import alluxio.exception.status.CancelledException;
 import alluxio.grpc.CreateFilePOptions;
 import alluxio.grpc.OpenFilePOptions;
 import alluxio.grpc.ReadPType;
@@ -170,11 +169,10 @@
     do {
       retry = false;
       try (FileInStream in = fileSystem.openFile(new AlluxioURI(source), openFileOptions);
-          FileOutStream out = fileSystem.createFile(destinationURI, createOptions)) {
+           FileOutStream out = fileSystem.createFile(destinationURI, createOptions)) {
         try {
           IOUtils.copyLarge(in, out, new byte[8 * Constants.MB]);
         } catch (Throwable t) {
-<<<<<<< HEAD
           // Exception cause by cancel
           if (t instanceof CancelledException || t.getCause() instanceof InterruptedException) {
             if (Thread.interrupted()) {
@@ -193,20 +191,10 @@
             } catch (Throwable t2) {
               t.addSuppressed(t2);
             }
-=======
-          try {
-            if (Thread.interrupted()) {
-              out.cancel();
-              fileSystem.delete(destinationURI);
-            }
-          } catch (Throwable t2) {
-            t.addSuppressed(t2);
->>>>>>> 5704d38e
           }
           throw t;
         }
-      }
-      catch (FileAlreadyExistsException e) {
+      } catch (FileAlreadyExistsException e) {
         if (overwrite) {
           fileSystem.delete(destinationURI);
           retry = true;
