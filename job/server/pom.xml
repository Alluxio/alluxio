--- conflicted
+++ resolved
@@ -15,11 +15,7 @@
   <parent>
     <groupId>org.alluxio</groupId>
     <artifactId>alluxio-job</artifactId>
-<<<<<<< HEAD
-    <version>2.3.1-SNAPSHOT</version>
-=======
     <version>2.5.0-SNAPSHOT</version>
->>>>>>> e05128b5
   </parent>
   <artifactId>alluxio-job-server</artifactId>
   <packaging>jar</packaging>
