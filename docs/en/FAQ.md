---
layout: global
title: Frequently Asked Questions
nickname: FAQ
group: Home
priority: 10
---

* Table of Contents
{:toc}

## What is Alluxio?

[Alluxio](http://www.alluxio.org/), formerly Tachyon, is an open source, memory speed, virtual
distributed storage. It enables any application to interact with any data from any storage system
at memory speed. Read more about Alluxio [Overview]({{ site.baseurl }}{% link en/Overview.md %}).

## What platforms and Java versions can Alluxio run on?

Alluxio requires JVM 1.8 or above to run on various distributions of Linux / MacOS.

## What license is Alluxio under?

Alluxio is open sourced under the Apache 2.0 license.

## Why is my analytics job not running faster after deploying Alluxio?

Some possible reasons to consider:
1. The job is computation bound and does not spend significant time in reading or writing data.
Because the bottleneck is not in I/O performance, the benefit from faster Alluxio I/O is small.
1. The persistent storage is co-located with compute (e.g. Alluxio is connected to a local
HDFS) and the input data of the job is in the OS
[buffer cache](https://www.tldp.org/LDP/sag/html/buffer-cache.html).
1. Due to misconfiguration, clients are not able to identify their corresponding local Alluxio worker.
This results in reading from remote Alluxio workers through the network, resulting in low data-locality.
1. Input data is not loaded into Alluxio yet or already evicted, causing the job to read from the
under storage instead of the Alluxio cache.

## Should I deploy Alluxio as a stand-alone system or through an orchestration framework?

It is recommended to deploy Alluxio as a stand-alone system. Orchestration frameworks supported include:
- [YARN]({{site.baseurl }}{% link en/deploy/Running-Alluxio-On-Yarn.md %})
- [Mesos]({{ site.baseurl }}{% link en/deploy/Running-Alluxio-On-Mesos.md %})
- [Kubernetes]({{ site.baseurl }}{% link en/deploy/Running-Alluxio-On-Kubernetes.md %})

## Which programming language does Alluxio support?

Alluxio is primarily developed in Java and exposes Java-like File APIs for other applications to
interact with. Alluxio supports other language bindings including [Python]({{ site.baseurl
}}{% link en/api/FS-API.md %}#python) and [Golang]({{ site.baseurl }}{% link en/api/FS-API.md
%}#go).

## What happens if my data set does not fit in memory?

<<<<<<< HEAD
It is not required for the input data set to fit in Alluxio storage space in order for
applications to work. Alluxio will transparently load data on demand from the under storage.
To help fit more data in Alluxio's storage space, configure Alluxio to leverage other storage
resources such as SSD and HDD in addition to memory to extend Alluxio storage capacity.
Read more about Alluxio storage setup [here]({{site.baseurl}}{% link 
=======
- It is not required for the input data set to fit in Alluxio storage space in order for
applications to work. Alluxio will transparently and dynamically load data on demand from under
storage.
- To help more hot data fit in Alluxio storage space, you can configure Alluxio to leverage storage
resource like SSD and HDD in addition to memory to extend Alluxio storage capacity. You can read
more about Alluxio storage setup [here]({{site.baseurl}}{% link
>>>>>>> deabb798
en/advanced/Alluxio-Storage-Management.md %}).

## Does Alluxio support a fault tolerant mode?

Yes. See instructions about [Deploy Alluxio on a Cluster]({{ site.baseurl }}{% link
en/deploy/Running-Alluxio-On-a-Cluster.md %}).

## Will Alluxio rebalance cached blocks to the newly added nodes in order to balance memory space utilization?

No, rebalancing of data blocks in Alluxio is not currently supported.

## How can I add support for other under store systems?

Support for other under storages is in progress by many contributors. See the
[documentation]({{site.baseurl}}{% link en/ufs/Ufs-Extensions.md %}) for adding other under storage
systems.

## Does Alluxio require HDFS?

No, in addition to HDFS, Alluxio can also run on different under storage systems such as Amazon S3 or Swift.

## How can I learn more about Alluxio?

<<<<<<< HEAD
Read the recent [blogs](https://alluxio.org/resources/posts) and
=======
You can read the recent [blogs](https://alluxio.org/resources/posts) and
>>>>>>> deabb798
[presentations](https://alluxio.org/resources/presentations).

Join the meetup group for Alluxio at 
[http://www.meetup.com/Alluxio/](http://www.meetup.com/Alluxio/).
Other Alluxio events can be found [here](https://alluxio.org/resources/events).

## Where can I report issues or propose new features?

[JIRA](https://alluxio.atlassian.net/projects/ALLUXIO) is used to track feature development and issues.
To report an issue or propose a feature, post on the JIRA Alluxio issue tracker.
Registration is required before posting.

## Where can I get more help?

For any questions related to installation, contribution or feedback, please send an email to the
[Alluxio User Mailing List](https://groups.google.com/forum/?fromgroups#!forum/alluxio-users).
We look forward to seeing you there.

## How can I contribute to Alluxio?

Thank you for your interest in contributing. Please read [our contributor guide]({{ site.baseurl }}{%
link en/contributor/Contributor-Getting-Started.md %}).<|MERGE_RESOLUTION|>--- conflicted
+++ resolved
@@ -52,21 +52,12 @@
 
 ## What happens if my data set does not fit in memory?
 
-<<<<<<< HEAD
 It is not required for the input data set to fit in Alluxio storage space in order for
 applications to work. Alluxio will transparently load data on demand from the under storage.
 To help fit more data in Alluxio's storage space, configure Alluxio to leverage other storage
 resources such as SSD and HDD in addition to memory to extend Alluxio storage capacity.
-Read more about Alluxio storage setup [here]({{site.baseurl}}{% link 
-=======
-- It is not required for the input data set to fit in Alluxio storage space in order for
-applications to work. Alluxio will transparently and dynamically load data on demand from under
-storage.
-- To help more hot data fit in Alluxio storage space, you can configure Alluxio to leverage storage
-resource like SSD and HDD in addition to memory to extend Alluxio storage capacity. You can read
-more about Alluxio storage setup [here]({{site.baseurl}}{% link
->>>>>>> deabb798
-en/advanced/Alluxio-Storage-Management.md %}).
+Read more about Alluxio storage setup
+[here]({{site.baseurl}}{% link en/advanced/Alluxio-Storage-Management.md %}).
 
 ## Does Alluxio support a fault tolerant mode?
 
@@ -89,14 +80,10 @@
 
 ## How can I learn more about Alluxio?
 
-<<<<<<< HEAD
 Read the recent [blogs](https://alluxio.org/resources/posts) and
-=======
-You can read the recent [blogs](https://alluxio.org/resources/posts) and
->>>>>>> deabb798
 [presentations](https://alluxio.org/resources/presentations).
 
-Join the meetup group for Alluxio at 
+Join the meetup group for Alluxio at
 [http://www.meetup.com/Alluxio/](http://www.meetup.com/Alluxio/).
 Other Alluxio events can be found [here](https://alluxio.org/resources/events).
 
