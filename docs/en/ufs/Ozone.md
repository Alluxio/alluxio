--- conflicted
+++ resolved
@@ -105,11 +105,7 @@
 ```xml
 <configuration>
   <property>
-<<<<<<< HEAD
-    <name>ozone.scm.names</name>
-=======
     <name>ozone.om.address</name>
->>>>>>> e05128b5
     <value>localhost</value>
   </property>
   <property>
