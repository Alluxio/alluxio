--- conflicted
+++ resolved
@@ -103,13 +103,7 @@
 
 ### User/Permission Mapping
 
-<<<<<<< HEAD
-Alluxio supports POSIX-like filesystem [user and permission checking]({{ site.baseurl }}{% link
-en/advanced/Security.md %}) and this is
-enabled by default since v1.3.
-=======
 Alluxio supports POSIX-like filesystem [user and permission checking]({{ site.baseurl }}{% link en/advanced/Security.md %}).
->>>>>>> 61313302
 To ensure that the permission information of files/directories including user, group and mode in
 HDFS is consistent with Alluxio (e.g., a file created by user Foo in Alluxio is persisted to
 HDFS also with owner as user Foo), the user to start Alluxio master and worker processes
