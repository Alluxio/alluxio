--- conflicted
+++ resolved
@@ -40,14 +40,9 @@
 fs.swift.auth.method=<swift-auth-model>
 ```
 
-<<<<<<< HEAD
 Replace `<container>/<folder>` with an existing Swift container location. Possible values of
 `<swift-use-public>` are `true`, `false`. Possible values of `<swift-auth-model>` are `keystonev3`,
 `keystone`, `tempauth`, `swiftauth`. 
-=======
-Replace `<container>/<folder>` with an existing Swift container location. Possible values of `<swift-use-public>`
-are `true`, `false`. Possible values of `<swift-auth-model>` are `keystonev3`, `keystone`, `tempauth`, `swiftauth`.
->>>>>>> 917e5996
 
 When using either keystone authentication, the following parameter can optionally be set:
 
