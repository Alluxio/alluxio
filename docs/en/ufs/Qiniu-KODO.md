--- conflicted
+++ resolved
@@ -16,13 +16,8 @@
 
 To run an Alluxio cluster on a set of machines, you must deploy Alluxio binaries to each of these
 machines.You can
-<<<<<<< HEAD
-[compile the binaries from Alluxio source code]({{ '/en/contributor/Building-Alluxio-From-Source.html' | relativize_url }}),
-or [download the precompiled binaries directly]({{ '/en/deploy/Running-Alluxio-Locally.html' | relativize_url }}).
-=======
 [compile the binaries from Alluxio source code]({{ 'en/contributor/Building-Alluxio-From-Source.html' | relativize_url }}),
 or [download the precompiled binaries directly]({{ 'en/deploy/Running-Alluxio-Locally.html' | relativize_url }}).
->>>>>>> d7329ec8
 
 A Qiniu Kodo bucket is necessary before using Kodo with alluxio. In this guide, the Qiniu Kodo bucket
 is called `KODO_BUCKET`, and the directory in the bucket is called `KODO_DIRECTORY`. In addition, you should provide a domain to identify the specified bucket, which is called `KODO_DOWNLOAD_HOST`.
@@ -30,11 +25,7 @@
 ## Mounting Kodo
 
 Alluxio unifies access to different storage systems through the
-<<<<<<< HEAD
-[unified namespace]({{ '/en/advanced/Namespace-Management.html#unified-namespace' | relativize_url }}) feature. The root of Alluxio namespace or its subdirectories are all available for the mount point of Kodo.
-=======
 [unified namespace]({{ '/en/advanced/Namespace-Management.html' | relativize_url }}) feature. The root of Alluxio namespace or its subdirectories are all available for the mount point of Kodo.
->>>>>>> d7329ec8
 ### Root Mount
 
 If you want to use Qiniu Kodo as its under storage system in Alluxio, `conf/alluxio-site.properties` must be modified. In the beginning, an existing Kodo bucket and its directory should be specified for storage by the following code:
@@ -67,11 +58,7 @@
 ### Nested Mount
 An Kodo location can be mounted at a nested directory in the Alluxio namespace to have unified
 access to multiple under storage systems. Alluxio's
-<<<<<<< HEAD
-[Mount Command]({{ '/en/basic/Command-Line-Interface.html#mount' | relativize_url }}) can be used for this purpose.
-=======
 [mount command]({{ 'en/Basic/Command-Line-Interface.html' | relativize_url}}#mount) can be used for this purpose.
->>>>>>> d7329ec8
 For example, the following command mounts a directory inside an Kodo bucket into Alluxio directory
 
 ```bash 
