--- conflicted
+++ resolved
@@ -9,14 +9,9 @@
 {:toc}
 
 An Alluxio cluster can be configured by setting the values of Alluxio
-<<<<<<< HEAD
-[configuration properties]({{site.baseurl}}{% link en/reference/Properties-List.md %}). The
-two major components to configure are
-=======
 [configuration properties](
 {{ site.baseurl }}{% link en/reference/Properties-List.md %}). The two major components to configure
 are
->>>>>>> 917e5996
 [Alluxio servers](#configure-alluxio-cluster) (masters and workers), and
 [Alluxio clients]((#configure-applications)) (part of applications).
 
@@ -24,13 +19,11 @@
 
 Customizing how an application job interacts with Alluxio service is application specific. Here
 we provide recommendations for a few common applications.
-<<<<<<< HEAD
-=======
+
 Note that, it is only valid for users to set client-side configurations
 (e.g., properties prefixed with `alluxio.user`); setting server-side properties
 (e.g., properties prefixed with `alluxio.master` and `alluxio.worker`) at application
 will not take effect.
->>>>>>> 917e5996
 
 ### Alluxio Shell Commands
 
