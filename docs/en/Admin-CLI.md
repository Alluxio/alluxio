---
layout: global
title: Admin Command Line Interface
group: Features
priority: 0
---

* Table of Contents
{:toc}

Alluxio's admin command line interface provides admins with operations to manage the Alluxio filesystem.
You can invoke the following command line utility to get all the subcommands:

```bash
$ ./bin/alluxio fsadmin
Usage: alluxio fsadmin [generic options]
       [report]
       [ufs --mode <noAccess/readOnly/readWrite> <ufsPath>]
       ...
```

The `fsadmin ufs` subcommand that takes the UFS URI as argument, the argument should be the root
UFS URI like `hdfs://<name-service>/`, and not `hdfs://<name-service>/<folder>`.

## List of Operations

<table class="table table-striped">
  <tr><th>Operation</th><th>Syntax</th><th>Description</th></tr>
  {% for item in site.data.table.fsadmin-command %}
    <tr>
      <td>{{ item.operation }}</td>
      <td>{{ item.syntax }}</td>
      <td>{{ site.data.table.en.fsadmin-command[item.operation] }}</td>
    </tr>
  {% endfor %}
</table>

## Example Use Cases

### report

The `report` command provides Alluxio running cluster information. 

```bash
# Report cluster summary
$ ./bin/alluxio fsadmin report
#
# Report worker capacity information
<<<<<<< HEAD
$ ./bin/alluxio fsadmin report capacity
#
# Report metrics information
$ ./bin/alluxio fsadmin report metrics
=======
$ ./bin/alluxio fsadmin report capacity 
#
# Report runtime configuration information
$ ./bin/alluxio fsadmin report configuration
#
# Report under file system information
$ ./bin/alluxio fsadmin report ufs 
>>>>>>> 0bafd968
```

You can use `-h` to display helpful information about the command.

### ufs

The `ufs` command provides options to update attributes of a mounted under storage. The option `mode` can be used
to put an under storage in maintenance mode. Certain operations can be restricted at this moment.

For example, an under storage can enter `readOnly` mode to disallow write operations. Alluxio will not attempt any
write operations on the under storage.

```bash
$ ./bin/alluxio fsadmin ufs --mode readOnly hdfs://ns
```<|MERGE_RESOLUTION|>--- conflicted
+++ resolved
@@ -46,20 +46,16 @@
 $ ./bin/alluxio fsadmin report
 #
 # Report worker capacity information
-<<<<<<< HEAD
 $ ./bin/alluxio fsadmin report capacity
-#
-# Report metrics information
-$ ./bin/alluxio fsadmin report metrics
-=======
-$ ./bin/alluxio fsadmin report capacity 
 #
 # Report runtime configuration information
 $ ./bin/alluxio fsadmin report configuration
 #
+# Report metrics information
+$ ./bin/alluxio fsadmin report metrics
+#
 # Report under file system information
 $ ./bin/alluxio fsadmin report ufs 
->>>>>>> 0bafd968
 ```
 
 You can use `-h` to display helpful information about the command.
