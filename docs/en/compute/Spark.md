--- conflicted
+++ resolved
@@ -163,11 +163,7 @@
 
 ### Access Data from Alluxio in HA Mode
 
-<<<<<<< HEAD
 If Spark is set up by the instructions in [Alluxio with HA](#customize-alluxio-user-properties-for-all-spark-jobs),
-=======
-If Spark is set up by the instructions in [Alluxio with HA](#alluxio-in-fault-tolerant-mode),
->>>>>>> 46b404b2
 you can write URIs using the "`alluxio://`" scheme without specifying an Alluxio master in the authority.
 This is because in HA mode, the address of primary Alluxio master will be served by the configured Zookeeper
 service rather than a user-specified hostname derived from the URI.
