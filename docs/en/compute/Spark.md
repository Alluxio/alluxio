--- conflicted
+++ resolved
@@ -122,11 +122,7 @@
 
 ### Configure Spark for Alluxio with HA
 
-<<<<<<< HEAD
-When connecting to the Alluxio HA cluster using internal leader election,
-=======
 When connecting to the Alluxio cluster when HA is enabled using internal leader election,
->>>>>>> e05128b5
 set the `alluxio.master.rpc.addresses` property via the Java options in
 `${SPARK_HOME}/conf/spark-defaults.conf` so Spark
 applications know which Alluxio masters to connect to and how to identify the
@@ -179,11 +175,7 @@
 
 ### Access Data from Alluxio with HA
 
-<<<<<<< HEAD
-If Spark is set up by the instructions in [Configure Spark to find Alluxio cluster in HA mode](#configure-spark-to-find-alluxio-cluster-in-ha-mode),
-=======
 If Spark configured based on the instruction in [Configure Spark for Alluxio with HA](#configure-spark-for-alluxio-with-ha),
->>>>>>> e05128b5
 you can write URIs using the `alluxio:///` scheme without specifying cluster
 information in the authority.
 This is because in HA mode, the address of leader Alluxio master will be served
@@ -263,32 +255,6 @@
 If you are using YARN then there is a separate section which explains
 [how to configure logging with YARN for a Spark application.](https://spark.apache.org/docs/latest/running-on-yarn.html#debugging-your-application)
 
-<<<<<<< HEAD
-### Check Spark is Correctly Set Up
-
-To ensure that your Spark installation can correctly communicate with Alluxio,
-a tool comes with Alluxio to help check the configuration.
-
-With a Spark cluster (or Spark standalone) of version 2.x, you can run the
-following command in the Alluxio project directory:
-
-```console
-$ integration/checker/bin/alluxio-checker.sh spark <spark master uri>
-```
-
-For example,
-
-```console
-$ integration/checker/bin/alluxio-checker.sh spark spark://sparkMaster:7077
-```
-
-This command will report potential problems that might prevent you from running
-Spark on Alluxio.
-
-You can use `-h` to display helpful information about the command.
-
-=======
->>>>>>> e05128b5
 ### Incorrect Data Locality Level of Spark Tasks
 
 If Spark task locality is `ANY` while it should be `NODE_LOCAL`, it is probably
