---
layout: global
title: Running Alluxio on EMR
nickname: AWS EMR
group: Data Applications
priority: 0
---

This guide describes how to configure Alluxio to run on [AWS EMR](https://aws.amazon.com/emr/).

* Table of Contents
{:toc}

## Overview

AWS EMR provides great options for running clusters on-demand to handle compute workloads. It manages the
deployment of various Hadoop Services and allows for hooks into these services for customizations. Alluxio
can run on EMR to provide functionality above what EMRFS currently provides. Aside from the added performance
benefits of caching, Alluxio also enables users to run compute workloads against on-premise storage or even a
different cloud provider's storage i.e. GCS, Azure Blob Store.

## Prerequisites

* Account with AWS
* IAM Account with the default EMR Roles
* Key Pair for EC2
* An S3 Bucket
* AWS CLI: Make sure that the AWS CLI is also set up and ready with the required AWS Access/Secret key

The majority of the pre-requisites can be found by going through the
[AWS EMR Getting Started](https://docs.aws.amazon.com/emr/latest/ManagementGuide/emr-gs.html) guide.
An S3 bucket is needed as Alluxio's Root Under File System and to serve as the location for the
bootstrap script.
If required, the root UFS can be reconfigured to be HDFS.

## Basic Setup

To begin with, [download an Alluxio release](https://www.alluxio.io/download) and unzip it.

1. Set up the required IAM roles for the account to be able to use the EMR service.
```console
$ aws emr create-default-roles
```
2. Download `alluxio-emr.sh` from [our github](https://github.com/Alluxio/alluxio/tree/master/integration/emr/) and
upload the script to your S3 bucket.
<<<<<<< HEAD
3. The input arguments for the bootstrap script are in the order below:
    - The URI from where to download the Alluxio Release `.tar.gz` file. This can be an `http://`
     URI, `s3://` URI or an `http://` URI.
     This is a mandatory property.
    - The root-ufs-uri. This should be an `s3://` or `hdfs://` URI designating the root mount of the Alluxio file system.
       This is a mandatory property.
    - Extra alluxio options. These are specified as a comma-separated list of key-values in the format `<key>=<value>`.
       For example, `alluxio.user.file.writetype.default=CACHE_THROUGH`

=======
3. There are 5 input arguments for the bootstrap script. They are described below:
    - (Mandatory) The URI from where to download the Alluxio Release `.tar.gz` file.
    This can be an `https://` URI, `s3://` URI or an `http://` URI.
    - (Mandatory) The root-ufs-uri.
      This should be an `s3://` or `hdfs://` URI designating the root mount of the Alluxio file
      system.
    - (Optional) A path path to a remote `alluxio-site.properties` that is used during the bootstrap process.
      Properties in this file will be set on all master+worker nodes.
      Can be set to empty string (`""`) to ignore.
    - (Optional) Extra alluxio options.
      These are specified as a delimited list of key-values in the
      format `<key>=<value>`.
      The value for the delimiter is `;` by default.
      It can be changed by setting the 5th argument.
      For example, `alluxio.user.file.writetype.default=CACHE_THROUGH`
    - (Optional) A delimiter value for additional properties.
      Empty string (`""`) defaults to `;`.
      This property can be left out.
>>>>>>> 4256965e
```console
$ aws emr create-cluster \
--release-label emr-5.23.0 \
--instance-count <num-instances> \
--instance-type <instance-type> \
--applications Name=Presto Name=Hive Name=Spark \
--name '<cluster-name>' \
--bootstrap-actions \
Path=s3://bucket/path/to/alluxio-emr.sh,\
Args=[<download-url>,<root-ufs-uri>,<optional-path-to-site-properties>,<optional-additional-delimited-properties>,<optional-property-delimiter>] \
--configurations file://${ALLUXIO_HOME}/integration/emr/alluxio-emr.json \
--ec2-attributes KeyName=<ec2-keypair-name>
```
<<<<<<< HEAD

4. On the [EMR Console](https://console.aws.amazon.com/elasticmapreduce/home), you should be able to see the cluster
going through the different stages of setup. Once the cluster is in the 'Waiting' stage, click on the cluster details
to get the 'Master public DNS'. SSH into this instance using the keypair provided in the previous command. If a
security group isn't specified via CLI, the default EMR security group will not allow inbound SSH. To SSH into the
machine, a new rule will need to be added.
=======
4. On the [EMR Console](https://console.aws.amazon.com/elasticmapreduce/home), you should be able to
see the cluster going through the different stages of setup.
Once the cluster is in the 'Waiting' stage, click on the cluster details to get the
'Master public DNS'.
SSH into this instance using the keypair provided in the previous command.
If a security group isn't specified via CLI, the default EMR security group will not allow inbound
SSH.
To SSH into the machine, a new rule will need to be added.
>>>>>>> 4256965e
5. Test that Alluxio is running as expected
```console
$ sudo runuser -l alluxio -c "/opt/alluxio/bin/alluxio runTests"
```

Alluxio is installed in `/opt/alluxio/` by default.
Hive and Presto are already configured to connect to Alluxio.
The cluster also uses AWS Glue as the default metastore for both Presto and Hive.
This will allow you to maintain table definitions between multiple runs of the Alluxio cluster.

See the below sample command for reference.

```console
$ aws emr create-cluster \
--release-label emr-5.23.0 \
--instance-count 3 \
--instance-type m4.xlarge \
--applications Name=Presto Name=Hive \
--name 'Test cluster' \
--bootstrap-actions \
Path=s3://alluxio-test/emr/bootstrap-actions/alluxio-emr.sh,\
Args=[http://downloads.alluxio.io/downloads/files/{{site.ALLUXIO_RELEASED_VERSION}}/alluxio-{{site.ALLUXIO_RELEASED_VERSION}}-bin.tar.gz,\
s3://alluxio-test/emr/mount/,\
s3://alluxio-test/alluxio/conf/alluxio-site.properties,\
alluxio.underfs.s3.owner.id.to.username.mapping=f1234123412341234123412341234123412341234123412341234123412341234=hadoop] \
--configurations file://${ALLUXIO_HOME}/integration/emr/alluxio-emr.json \
--ec2-attributes KeyName=admin-key
```

> Note: The default Alluxio Worker memory is set to 1/3 of the physical memory on the instance.
If a specific value is desired, set `alluxio.worker.memory.size` in the provided
`alluxio-site.properties` or in the additional options argument.

## Creating a Table

The simplest step to using EMR with Alluxio is to create a table on Alluxio and query it using Presto/Hive.

1. SSH into the 'hadoop' user in the master node. Then switch to the 'alluxio' user.
2. Create a directory in Alluxio to be the external location of your table.
```console
$ /opt/alluxio/bin/alluxio fs mkdir /testTable
```
3. Set the 'hadoop' user to be the owner of the directory
```console
$ /opt/alluxio/bin/alluxio fs chown hadoop:hadoop /testTable
```
4. Exit to switch back into the 'hadoop' user and start the hive CLI.
```console
$ hive
```
5. Create a new database to see if AWS Glue is working as expected. Check the [console](https://console.aws.amazon.com/glue/home)
to see if the database is created.
```sql
CREATE DATABASE glue;
```
6. Use the newly created database and define a table.
```sql
USE glue;
create external table test1 (userid INT,
age INT,
gender CHAR(1),
occupation STRING,
zipcode STRING)
ROW FORMAT DELIMITED
FIELDS TERMINATED BY '|'
LOCATION 'alluxio:///testTable';
```
7. Create the Presto /tmp directory
```console
#Create Presto temp directory
$ sudo runuser -l alluxio -c "/opt/alluxio/bin/alluxio fs mkdir /tmp"
$ sudo runuser -l alluxio -c "/opt/alluxio/bin/alluxio fs chmod 777 /tmp"
$ presto-cli --catalog hive
```
8. Insert values into the table
```sql
USE glue;
INSERT INTO test1 VALUES (1, 24, 'F', 'Developer', '12345');
```
9. Read back the values in the table
```sql
SELECT * FROM test1;
```

## Run a Spark Job

The Alluxio bootstrap also takes care of setting up EMR for you.
Follow the steps in our Alluxio on Spark
[documentation]({{ '/en/compute/Spark.html#examples-use-alluxio-as-input-and-output' | relativize_url }})
to get started.

## Customization

Tuning of Alluxio properties can be done in a few different locations.
Depending on which service needs tuning, EMR offers different ways of modifying the service
settings/environment variables.

### Alluxio Service

Any server-side configuration changes must be made in the `alluxio-emr.sh` bootstrap script.
In the section for generating the `alluxio-site.properties`, add a line with the configuration
needed to append to the bottom of the file.
Options can also be passed as the 3rd argument to the bootstrap script with a ';' delimiter.

### Alluxio Client

Generic client-side properties can also be edited via the bootstrap script as mentioned above. This is mostly for the native
client (CLI). Property changes for a specific service like Presto/Hive should be done in the respective configuration file
i.e. `core-site.xml`, `hive.catalog`.<|MERGE_RESOLUTION|>--- conflicted
+++ resolved
@@ -43,17 +43,6 @@
 ```
 2. Download `alluxio-emr.sh` from [our github](https://github.com/Alluxio/alluxio/tree/master/integration/emr/) and
 upload the script to your S3 bucket.
-<<<<<<< HEAD
-3. The input arguments for the bootstrap script are in the order below:
-    - The URI from where to download the Alluxio Release `.tar.gz` file. This can be an `http://`
-     URI, `s3://` URI or an `http://` URI.
-     This is a mandatory property.
-    - The root-ufs-uri. This should be an `s3://` or `hdfs://` URI designating the root mount of the Alluxio file system.
-       This is a mandatory property.
-    - Extra alluxio options. These are specified as a comma-separated list of key-values in the format `<key>=<value>`.
-       For example, `alluxio.user.file.writetype.default=CACHE_THROUGH`
-
-=======
 3. There are 5 input arguments for the bootstrap script. They are described below:
     - (Mandatory) The URI from where to download the Alluxio Release `.tar.gz` file.
     This can be an `https://` URI, `s3://` URI or an `http://` URI.
@@ -72,7 +61,6 @@
     - (Optional) A delimiter value for additional properties.
       Empty string (`""`) defaults to `;`.
       This property can be left out.
->>>>>>> 4256965e
 ```console
 $ aws emr create-cluster \
 --release-label emr-5.23.0 \
@@ -86,14 +74,6 @@
 --configurations file://${ALLUXIO_HOME}/integration/emr/alluxio-emr.json \
 --ec2-attributes KeyName=<ec2-keypair-name>
 ```
-<<<<<<< HEAD
-
-4. On the [EMR Console](https://console.aws.amazon.com/elasticmapreduce/home), you should be able to see the cluster
-going through the different stages of setup. Once the cluster is in the 'Waiting' stage, click on the cluster details
-to get the 'Master public DNS'. SSH into this instance using the keypair provided in the previous command. If a
-security group isn't specified via CLI, the default EMR security group will not allow inbound SSH. To SSH into the
-machine, a new rule will need to be added.
-=======
 4. On the [EMR Console](https://console.aws.amazon.com/elasticmapreduce/home), you should be able to
 see the cluster going through the different stages of setup.
 Once the cluster is in the 'Waiting' stage, click on the cluster details to get the
@@ -102,7 +82,6 @@
 If a security group isn't specified via CLI, the default EMR security group will not allow inbound
 SSH.
 To SSH into the machine, a new rule will need to be added.
->>>>>>> 4256965e
 5. Test that Alluxio is running as expected
 ```console
 $ sudo runuser -l alluxio -c "/opt/alluxio/bin/alluxio runTests"
