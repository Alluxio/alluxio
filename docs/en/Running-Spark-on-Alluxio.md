---
layout: global
title: Running Spark on Alluxio
nickname: Apache Spark
group: Frameworks
priority: 0
---

* Table of Contents
{:toc}

This guide describes how to configure [Apache Spark](http://spark-project.org/) to access Alluxio.

## Overview

Applications of Spark 1.1 or later can access an Alluxio cluster through its
HDFS-compatible interface out-of-the-box.
Using Alluxio as the data access layer, Spark applications can transparently access
data in many different types and instances of persistent
storage services (e.g., AWS S3 buckets, Azure Object Store buckets, remote HDFS deployments
and etc). Data can be actively fetched or transparently cached into Alluxio to speed up
the I/O performance especially when Spark deployment is remote to data.
In addition, Alluxio can help simplify the architecture by decoupling
compute and physical storage because when the real data path in persistent under storage is
hidden from Spark, a change to under storages can be independent from application logic; meanwhile
as a near-compute cache Alluxio can still provide compute frameworks like Spark data-locality.

## Prerequisites

* An Alluxio cluster has been set up and is running according to either
[Local Mode](Running-Alluxio-Locally.html) or [Cluster Mode](Running-Alluxio-on-a-Cluster.html).
This guide assumes the persistent under storage is a local HDFS
deployment. E.g., a line of
`alluxio.underfs.address= hdfs://localhost:9000/alluxio/` is included in `${ALLUXIO_HOME}/conf/alluxio-site.properties`.
Note that, Alluxio supports many other under
storage systems in addition to HDFS. To access data from any number of those systems is orthogonal
to the focus of this guide but covered by
[Unified and Transparent Namespace](Unified-and-Transparent-Namespace.html).

* Make sure that the Alluxio client jar is available.
  This Alluxio client jar file can be found at `{{site.ALLUXIO_CLIENT_JAR_PATH}}` in the tarball
  downloaded from Alluxio [download page](http://www.alluxio.org/download).
  Alternatively, advanced users can compile this client jar from the source code
  by following the [instructions](Building-Alluxio-From-Source.html).

## Configure Spark

### Basic Setup

Step 1, distribute the Alluxio client jar across the nodes where Spark drivers or executors are
running. Specifically, put the client jar on the same local path (e.g. `{{site.ALLUXIO_CLIENT_JAR_PATH}}`) on each node.

Step 2, add the Alluxio client jar to the classpath of Spark drivers and executors
in order for Spark applications to use the client jar to read and write files in Alluxio.
Specifically, add the following line to `spark/conf/spark-defaults.conf`.

```bash
spark.driver.extraClassPath   {{site.ALLUXIO_CLIENT_JAR_PATH}}
spark.executor.extraClassPath {{site.ALLUXIO_CLIENT_JAR_PATH}}
```

### Additional Setup for Alluxio with HA

If you are running Alluxio in fault tolerant mode with a Zookeeper service running at
`zkHost1:2181` and `zkHost2:2181`,
add the following lines to `${SPARK_HOME}/conf/spark-defaults.conf`:

```bash
spark.driver.extraJavaOptions   -Dalluxio.zookeeper.address=zkHost1:2181,zkHost2:2181 -Dalluxio.zookeeper.enabled=true
spark.executor.extraJavaOptions -Dalluxio.zookeeper.address=zkHost1:2181,zkHost2:2181 -Dalluxio.zookeeper.enabled=true
```

Alternatively you can add the properties to the Hadoop configuration file
`${SPARK_HOME}/conf/core-site.xml`:

```xml
<configuration>
  <property>
    <name>alluxio.zookeeper.enabled</name>
    <value>true</value>
  </property>
  <property>
    <name>alluxio.zookeeper.address</name>
    <value>zkHost1:2181,zkHost2:2181</value>
  </property>
</configuration>
```

### Check Spark is Correctly Set-up

To ensure that your Spark can correctly work with Alluxio
before running Spark, a tool that comes with Alluxio v1.8 can help check the configuration.

When you have a running Spark cluster (or Spark standalone) of version 2.x, you can run the
following command in the Alluxio project directory:

```bash
$ integration/checker/bin/alluxio-checker.sh spark <spark master uri>
```

For example,

```bash
$ integration/checker/bin/alluxio-checker.sh spark spark://sparkMaster:7077
```

This command will report potential problems that might prevent you from running Spark on Alluxio.

You can use `-h` to display helpful information about the command.

## Examples: Use Alluxio as Input and Output

This section shows how to use Alluxio as input and output sources for your Spark applications.

### Access Data Only in Alluxio

First, we will copy some local data to the Alluxio file system. Put the file `LICENSE` into Alluxio,
assuming you are in the Alluxio project directory:

```bash
$ bin/alluxio fs copyFromLocal LICENSE /LICENSE
```

Run the following commands from `spark-shell`, assuming Alluxio Master is running on `localhost`:

```scala
> val s = sc.textFile("alluxio://localhost:19998/LICENSE")
> val double = s.map(line => line + line)
> double.saveAsTextFile("alluxio://localhost:19998/Output")
```

Open your browser and check [http://localhost:19999/browse](http://localhost:19999/browse). There
should be an output directory `/Output` which contains the doubled content of the input
file `LICENSE`.

### Access Data in Under Storage

Alluxio supports transparently fetching the data from the under storage system, given the exact
path. For this section, HDFS is used
as an example of a distributed under storage system.

Put a file `LICENSE_HDFS` into HDFS:

```bash
$ hdfs dfs -put -f ${ALLUXIO_HOME}/LICENSE hdfs://localhost:9000/alluxio/LICENSE_HDFS
```

Note that Alluxio has no notion of the file. You can verify this by going to the web UI. Run the
following commands from `spark-shell`, assuming Alluxio Master is running on `localhost`:

```scala
> val s = sc.textFile("alluxio://localhost:19998/LICENSE_HDFS")
> val double = s.map(line => line + line)
> double.saveAsTextFile("alluxio://localhost:19998/Output_HDFS")
```

Open your browser and check [http://localhost:19999/browse](http://localhost:19999/browse). There
should be an output directory `Output_HDFS` which contains the doubled content of the input file
`LICENSE_HDFS`.
Also, the input file `LICENSE_HDFS` now will be 100% loaded in the Alluxio file system space.

### Access Data from Alluxio in HA Mode

When Spark is correctly set up by the instructions in
[Alluxio with HA](#additional-setup-for-alluxio-with-ha),
you can refer to Alluxio authority in the URI without specifying an Alluxio master. This is because
in HA mode, the address of primary Alluxio master will be served by the configured Zookeeper
service rather than a user-specified hostname derived from the URI.

```scala
> val s = sc.textFile("alluxio:///LICENSE")
> val double = s.map(line => line + line)
> double.saveAsTextFile("alluxio:///Output")
```

## Advanced Usage

### Customize Alluxio Setting for Spark Jobs

To customize Alluxio client-side properties in a Spark job, see
[how to configure Spark Jobs](Configuration-Settings.html#spark-jobs).

### Cache RDD into Alluxio

See the blog article
"[Effective Spark RDDs with Alluxio](https://www.alluxio.com/blog/effective-spark-rdds-with-alluxio)".

<<<<<<< HEAD
### Cache Dataframe into Alluxio

See the blog article
"[Effective Spark DataFrames with Alluxio](https://www.alluxio.com/blog/effective-spark-dataframes-with-alluxio)".

## Frequently Asked Questions

### Incorrect Data Locality Level of Spark Tasks
=======
> Tips：All the previous examples are also applicable to Alluxio in fault tolerant mode with Zookeeper. 
Please follow the instructions in [HDFS API to connect to Alluxio with high availability](Running-Alluxio-on-a-Cluster.md#hdfs-api).

## Data Locality
>>>>>>> 08a3bea7

If Spark task locality is `ANY` while it should be `NODE_LOCAL`, it is probably because Alluxio and
Spark use different network address representations, maybe one of them uses hostname while
another uses IP address. Please refer to JIRA ticket [SPARK-10149](
https://issues.apache.org/jira/browse/SPARK-10149) for more details, where you can find solutions
from the Spark community.

Note: Alluxio workers use hostnames to represent network addresses to be consistent with HDFS.
There is a workaround when launching Spark to achieve data locality. Users can explicitly specify
hostnames by using the following script offered in Spark. Start Spark Worker in each slave node with
slave-hostname:

```bash
$ ${SPARK_HOME}/sbin/start-slave.sh -h <slave-hostname> <spark master uri>
```

For example:

```bash
$ ${SPARK_HOME}/sbin/start-slave.sh -h simple30 spark://simple27:7077
```

You can also set the `SPARK_LOCAL_HOSTNAME` in `$SPARK_HOME/conf/spark-env.sh` to achieve this. For
example:

```bash
SPARK_LOCAL_HOSTNAME=simple30
```

In either way, the Spark Worker addresses become hostnames and Locality Level becomes `NODE_LOCAL` as shown
in Spark WebUI below.

![hostname]({{site.data.img.screenshot_datalocality_sparkwebui}})

![locality]({{site.data.img.screenshot_datalocality_tasklocality}})

### Data Locality of Spark Jobs on YARN

To maximize the amount of locality your Spark jobs attain, you should use as many
executors as possible, hopefully at least one executor per node.
As with all methods of Alluxio deployment, there should also be an Alluxio worker on all computation nodes.

When a Spark job is run on YARN, Spark launches its executors without taking data locality into account.
Spark will then correctly take data locality into account when deciding how to distribute tasks to its
executors. For example, if `host1` contains `blockA` and a job using `blockA` is launched on the YARN
cluster with `--num-executors=1`, Spark might place the only executor on `host2` and have poor locality.
However, if `--num-executors=2` and executors are started on `host1` and `host2`, Spark will be smart
enough to prioritize placing the job on `host1`.

### `Class alluxio.hadoop.FileSystem not found` Issues with SparkSQL and Hive MetaStore

To run the `spark-shell` with the Alluxio client, the Alluxio client jar will have to be added to the classpath of the
Spark driver and Spark executors, as [described earlier](Running-Spark-on-Alluxio.html#configure-spark).
However, sometimes SparkSQL may fail to save tables to the Hive MetaStore (location in Alluxio), with an error
message similar to the following:

```
org.apache.hadoop.hive.ql.metadata.HiveException: MetaException(message:java.lang.RuntimeException: java.lang.ClassNotFoundException: Class alluxio.hadoop.FileSystem not found)
```

The recommended solution is to configure
[`spark.sql.hive.metastore.sharedPrefixes`](http://spark.apache.org/docs/2.0.0/sql-programming-guide.html#interacting-with-different-versions-of-hive-metastore).
In Spark 1.4.0 and later, Spark uses an isolated classloader to load java classes for accessing the Hive MetaStore.
However, the isolated classloader ignores certain packages and allows the main classloader to load "shared" classes
(the Hadoop HDFS client is one of these "shared" classes). The Alluxio client should also be loaded by the main
classloader, and you can append the `alluxio` package to the configuration parameter
`spark.sql.hive.metastore.sharedPrefixes` to inform Spark to load Alluxio with the main classloader. For example, the
parameter may be set in `spark/conf/spark-defaults.conf`:

```bash
spark.sql.hive.metastore.sharedPrefixes=com.mysql.jdbc,org.postgresql,com.microsoft.sqlserver,oracle.jdbc,alluxio
```

### `java.io.IOException: No FileSystem for scheme: alluxio` Issue with Spark on YARN

If you use Spark on YARN with Alluxio and run into the exception `java.io.IOException: No FileSystem for scheme: alluxio`, please add the following content to `${SPARK_HOME}/conf/core-site.xml`:

```xml
<configuration>
  <property>
    <name>fs.alluxio.impl</name>
    <value>alluxio.hadoop.FileSystem</value>
  </property>
</configuration>
```<|MERGE_RESOLUTION|>--- conflicted
+++ resolved
@@ -173,6 +173,9 @@
 > double.saveAsTextFile("alluxio:///Output")
 ```
 
+> Tips：All the previous examples are also applicable to Alluxio in fault tolerant mode with Zookeeper. 
+Please follow the instructions in [HDFS API to connect to Alluxio with high availability](Running-Alluxio-on-a-Cluster.md#hdfs-api).
+
 ## Advanced Usage
 
 ### Customize Alluxio Setting for Spark Jobs
@@ -185,7 +188,6 @@
 See the blog article
 "[Effective Spark RDDs with Alluxio](https://www.alluxio.com/blog/effective-spark-rdds-with-alluxio)".
 
-<<<<<<< HEAD
 ### Cache Dataframe into Alluxio
 
 See the blog article
@@ -194,12 +196,6 @@
 ## Frequently Asked Questions
 
 ### Incorrect Data Locality Level of Spark Tasks
-=======
-> Tips：All the previous examples are also applicable to Alluxio in fault tolerant mode with Zookeeper. 
-Please follow the instructions in [HDFS API to connect to Alluxio with high availability](Running-Alluxio-on-a-Cluster.md#hdfs-api).
-
-## Data Locality
->>>>>>> 08a3bea7
 
 If Spark task locality is `ANY` while it should be `NODE_LOCAL`, it is probably because Alluxio and
 Spark use different network address representations, maybe one of them uses hostname while
