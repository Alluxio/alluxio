--- conflicted
+++ resolved
@@ -23,13 +23,8 @@
 
 ### Load
 
-<<<<<<< HEAD
-Load Job is used as part of the `fs distributedLoad` CLI command and loads a single file to Alluxio 
-with specified amount of replication.
-=======
 Load Job is used as part of the `fs distributedLoad` CLI command and loads files to Alluxio 
 with specified amount of replication
->>>>>>> 618079a6
 
 ### Migrate
 
