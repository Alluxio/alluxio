--- conflicted
+++ resolved
@@ -34,15 +34,9 @@
 The metrics system is configured via a configuration file that Alluxio expects to be present at
 `$ALLUXIO_HOME/conf/metrics.properties`. A custom file location can be specified via the
 `alluxio.metrics.conf.file` configuration property. Alluxio provides a `metrics.properties.template`
-<<<<<<< HEAD
-under the conf directory which includes all configurable properties. By default, MetricsServlet
-is enabled in Alluxio master and workers and you can send HTTP request "/metrics/json" to get a
-snapshot of all the registered metrics in JSON format.
-=======
 under the `conf` directory which includes all configurable properties. By default, MetricsServlet
 is enabled in Alluxio master and workers. You can send an HTTP request to "/metrics/json" to get a
 snapshot of all metrics in JSON format.
->>>>>>> 9306cbfc
 
 ## Supported Metrics
 
