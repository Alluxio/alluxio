--- conflicted
+++ resolved
@@ -82,22 +82,14 @@
 
 - All public classes/interfaces should have a class/interface-level comment that describes the purpose of the class/interface.
 
-<<<<<<< HEAD
-- All public members should have a member-level comment the describes the purpose of the member. For example,
-=======
 - All public members should have a member-level comment the describes the purpose of the member.
->>>>>>> e05128b5
 
 ```java
 /** The number of logical bytes used. */
 public final AtomicLong mBytes = new AtomicLong(0);
 ```
 
-<<<<<<< HEAD
-- All public methods (including constructors) should use the following format. For example
-=======
 - All public methods (including constructors) should use the following format.
->>>>>>> e05128b5
 
 ```java
 /**
@@ -118,19 +110,11 @@
 - An exception to the above rule is that `@throws` doesn’t need to be provided for `@Test` methods,
 or for generic exceptions like IOException when there is nothing interesting to document.
 
-<<<<<<< HEAD
-- Only write exception javadoc when you think it will be useful to the developer using the method. There are so many sources of `IOException` that it’s almost never useful to include javadoc for it.
-Do not write javadoc for unchecked exceptions like `RuntimeException` unless it is critical for this methd.
-
-- Getters and setters should omit the method description if it is redundant and only use `@param` and `@return` descriptions.
-For example,
-=======
 - Only write exception javadoc when you think it will be useful to the developer using the method.
 There are so many sources of `IOException` that it’s almost never useful to include javadoc for it.
 Do not write javadoc for unchecked exceptions like `RuntimeException` unless it is critical for this method.
 
 - Getters and setters should omit the method description if it is redundant and only use `@param` and `@return` descriptions.
->>>>>>> e05128b5
 
 ```java
 /**
@@ -139,32 +123,19 @@
 long getPages();
 ```
 
-<<<<<<< HEAD
-- Sentences should start with a capital letter and end with a period.
-An exception to this style are isolated sentences in which case, a sentence does not have to start with a capital letter, but if that's the case, it should not end with a period. For example:
-    - GOOD: this is a short description
-    - GOOD: This is a short description.
-    - GOOD This is a slightly longer description. It has two sentences.
-=======
 - Most sentences should start with a capital letter and end with a period.
 An exception to this style is an isolated sentence;
 it does not start with a capital letter nor end with a period.
     - GOOD (isolated): this is a short description
     - GOOD (full sentence): This is a short description.
     - GOOD (2 full sentences): This is a slightly longer description. It has two sentences.
->>>>>>> e05128b5
     - BAD: this is a short description.
     - BAD: This is a short description
     - BAD: this is a slightly longer description. It has two sentences
 
-<<<<<<< HEAD
-- When writing the description, the first sentence should be a concise summary of the class or method and the description should generally be implementation-independent. Also it is a good idea to write descriptions (not the first sentence) to include any significant performance implications.
-For example,
-=======
 - When writing the description, the first sentence should be a concise summary of the class or method
 and the description should generally be implementation-independent.
 It is a good idea to use additional sentences to describe any significant performance implications.
->>>>>>> e05128b5
 
 ```java
 /**
@@ -184,12 +155,8 @@
  */
 ```
 
-<<<<<<< HEAD
-- When descriptions of `@param`, `@return`, `@throw` exceed one line, the text align with the first argument after the tag. For example
-=======
 - When descriptions of `@param`, `@return`, `@throw` exceed one line,
 the text should align with the first argument after the tag.
->>>>>>> e05128b5
 
 ```java
 @throws FileAlreadyExistsException if there is already a file or directory at the given path
