---
layout: global
title: Deploy Alluxio on a Cluster with HA
nickname: Cluster with HA
group: Install Alluxio
priority: 3
---

* Table of Contents
{:toc}


## Overview

An Alluxio service with High availability (or HA) achieved by running multiple Alluxio master
processes on different nodes in the system.
One of these masters is elected the **leading master** which serves all workers and clients as the
primary point of contact.
The other master processes act as **standby masters** which maintain the same file system state with
the leading master by trailing a shared journal.
Standby masters do not serve any client or worker requests; however, if the leading master fails,
one standby master will automatically be chosen to take over and become the new leading master.
Once the new leading master starts serving, Alluxio clients and workers proceed as usual.
During the failover to a standby master, clients may experience brief delays or transient errors.

The major challenges here to achieving high-availability are maintaining the shared file system
state across service restarts and maintaining consensus among masters on **leading master** after
failover. In Alluxio 2.0, there are two different ways to achieve these two goals:

1. [Raft-based Journal](#raft-based-embedded-journal): Use an internal replicated state
  machine based on the Raft protocol to both store the file system journal and select a leading
  master.
  This approach is introduced in Alluxio 2.0 and requires no dependency on external services.
1. [Zookeeper with a shared Journal](#zookeeper-and-shared-journal-storage):
  Leverage an external Zookeeper service for leader election on the leading master and a shared
  storage (e.g., the root UFS) for shared journal.
  See [journal management documentation]({{ '/en/operation/Journal.html' | relativize_url }}) for
  more information about choosing and configuring Alluxio journal system.

## Prerequisites

* To deploy an Alluxio cluster, first [download](https://alluxio.io/download) the pre-compiled
  Alluxio binary file, extract the tarball and copy the extracted directory to all nodes (including
  nodes running masters and workers).
<<<<<<< HEAD
* Enable SSH login without password from master node to worker nodes. You can add a public SSH key
=======
* Enable SSH login without password from all master nodes to all worker nodes. You can add a public SSH key
>>>>>>> e05128b5
  for the host into `~/.ssh/authorized_keys`. See
  [this tutorial](http://www.linuxproblem.org/art_9.html) for more details.
* TCP traffic across all nodes is allowed. For basic functionality make sure RPC port (default :19998) is open
  on all nodes.

## Basic Setup
### Raft-based Embedded Journal

The minimal configuration to set up a HA cluster is to give the embedded journal addresses to all
nodes inside the cluster.
On each Alluxio node, create the `conf/alluxio-site.properties` configuration file from the
template.

```console
$ cp conf/alluxio-site.properties.template conf/alluxio-site.properties
```

Add the following properties to the `conf/alluxio-site.properties` file:

```properties
alluxio.master.hostname=<MASTER_HOSTNAME> # Only needed on master node
alluxio.master.mount.table.root.ufs=<STORAGE_URI>
alluxio.master.embedded.journal.addresses=<EMBEDDED_JOURNAL_ADDRESS>
```

Explanation:
- The first property `alluxio.master.hostname=<MASTER_HOSTNAME>` is required on each master node
  to be its own externally visible hostname.
  This is required on each individual component of the master quorum to have its own address set.
  On worker nodes, this parameter will be ignored.
  Examples include `alluxio.master.hostname=1.2.3.4`, `alluxio.master.hostname=node1.a.com`.
- The second property `alluxio.master.mount.table.root.ufs=<STORAGE_URI>` sets the URI of the
  shared under store to mount to the root of the Alluxio namespace Alluxio.
  This shared under store must be accessible by all master nodes and all worker nodes.
  Examples include `alluxio.master.mount.table.root.ufs=hdfs://1.2.3.4:9000/alluxio/root/` or `alluxio.master.mount.table.root.ufs=s3://bucket/dir/`
- The third property `alluxio.master.embedded.journal.addresses` sets the sets of masters to
  participate Alluxio's internal leader election and determine the leading master.
  The default embedded journal port is `19200`.
  An example: `alluxio.master.embedded.journal.addresses=master_hostname_1:19200,master_hostname_2:19200,master_hostname_3:19200`

<<<<<<< HEAD
Note that embedded journal feature relies on [Copycat](https://github.com/atomix/copycat) which uses
=======
Note that embedded journal feature relies on [Ratis](https://github.com/apache/incubator-ratis) which uses
>>>>>>> e05128b5
leader election based on the Raft protocol and has its own format for storing journal entries.
The built-in leader election cannot work with Zookeeper since the journal formats between these
configuration may not match.
Enabling embedded journal enables Alluxio's internal leader election.
See [embedded journal configuration documentation]({{ '/en/operation/Journal.html' | relativize_url }}#embedded-journal-configuration)
for more details and alternative ways to set up HA cluster with internal leader election.

### Zookeeper and Shared Journal Storage

When using Zookeeper for HA there are additional prerequisites:
1. A [ZooKeeper](http://zookeeper.apache.org/) cluster. Alluxio masters use ZooKeeper for leader election,
and Alluxio clients and workers use ZooKeeper to inquire about the identity of the current leading master.
1. A shared storage system on which to place the journal (accessible by all Alluxio masters). The leading
master writes to the journal on this shared storage system, while the standby masters continually
replay the journal entries to stay up-to-date.
The journal storage system is recommended to be:
  - Highly available. All metadata modifications on the master requires writing to the journal, so any
  downtime of the journal storage system will directly impact the Alluxio master availability.
  - A filesystem, not an object store. The Alluxio master writes to journal files to this storage
  system, and utilizes filesystem operations such as rename and flush. Object stores do not support
  these operations, and/or perform them slowly, so when the journal is stored on an object store,
  the Alluxio master operation throughput is significantly reduced.

The minimal configuration parameters which must be set are:

```
alluxio.zookeeper.enabled=true
alluxio.zookeeper.address=<ZOOKEEPER_ADDRESS>
alluxio.master.journal.type=UFS
alluxio.master.journal.folder=<JOURNAL_URI>
```

Explanation:
- `alluxio.zookeeper.enabled=true` enables the HA mode for the masters, and informs
workers that HA mode is enabled.
- `alluxio.zookeeper.address=<ZOOKEEPER_ADDRESS>` sets the ZooKeeper address when
  `alluxio.zookeeper.enabled` is enabled.
  The HA masters use ZooKeeper for leader election, and the workers use ZooKeeper to discover the
  leading master.
  Multiple ZooKeeper addresses can be specified by delimiting with commas.
  Examples include `alluxio.zookeeper.address=1.2.3.4:2181`, `alluxio.zookeeper.address=zk1:2181,
  zk2:2181,zk3:2181`
- `alluxio.master.journal.type=UFS` indicates UFS is used as the journal place.
  Note that Zookeeper cannot work with journal type `EMBEDDED` (use a journal embedded in the
  masters).
- `alluxio.master.journal.folder=<JOURNAL_URI>` sets the URI of the shared journal location for the
  Alluxio leading master to write the journal to, and for standby masters to replay journal entries
  from.
  This shared shared storage system must be accessible by all master nodes.
  Examples include `alluxio.master.journal.folder=hdfs://1.2.3.4:9000/alluxio/journal/` or
  `alluxio.master.journal.folder=/mnt/nfs/journal/`.

Make sure all master nodes and all worker nodes have configured their respective
`conf/alluxio-site.properties` configuration file appropriately.

Once all the Alluxio masters and workers are configured in this way, Alluxio is ready to
be formatted and started.

#### Advanced Zookeeper setup

For clusters with large namespaces, increased CPU overhead on leader could cause delays on Zookeeper
client heartbeats. For this reason, we recommend setting Zookeeper client session timeout to at
least 2 minutes on large clusters with namespace size more than several hundred million of files.
- `alluxio.zookeeper.session.timeout=120s`
  - The Zookeeper server's min/max session timeout values must also be configured as such to allow
    this timeout.
    The defaults requires that the timeout be a minimum of 2 times the `tickTime` (as set in the
<<<<<<< HEAD
    server configuration) and a maximum of 20 times the tickTime.
=======
    server configuration) and a maximum of 20 times the `tickTime`.
>>>>>>> e05128b5
    You could also manually configure `minSessionTimeout` and `maxSessionTimeout`.

Alluxio supports pluggable error handling policy on Zookeeper leader election.
- `alluxio.zookeeper.leader.connection.error.policy` specifies how connection errors are handled.
It can be either `SESSION` or `STANDARD`. It is set `SESSION` as default.
 
- The `SESSION` policy makes use of Zookeeper sessions to determine whether leader state is dirty. 
  This means suspended connections won't trigger stepping down of a current leader as long as it was
  able to reestablish the zookeeper connection with the same session.
  It provides more stability in maintaining the leadership state.
- The `STANDARD` policy treats any interruption to zookeeper server as an error. 
  Thus leader will step down upon missing a heartbeat, even though its internal zookeeper session
  was still intact with the zookeeper server.
  It provides more security against bugs and issues in zookeeper setup.

## Start an Alluxio Cluster with HA

### Format Alluxio

Before Alluxio can be started for the first time, the Alluxio master journal and worker storage must be formatted.

> Formatting the journal will delete all metadata from Alluxio.
<<<<<<< HEAD
=======
> Formatting the worker storage will delete all data from the configured Alluxio storage.
>>>>>>> e05128b5
> However, the data in under storage will be untouched.

On all the Alluxio master nodes, list all the worker hostnames in the `conf/workers` file, and list all the masters in the `conf/masters` file. 
This will allow alluxio scripts to run operations on the cluster nodes.
`format` Alluxio cluster with the following command in one of the master nodes:

```console
$ ./bin/alluxio format
```

### Launch Alluxio

<<<<<<< HEAD
To start the Alluxio cluster with the provided scripts, on any master node, list all the
worker hostnames in the `conf/workers` file, and list all the masters in the `conf/masters` file.
This will allow the start scripts to start the appropriate processes on the appropriate nodes.

On the master node, start the Alluxio cluster with the following command:
=======
In one of the master nodes, start the Alluxio cluster with the following command:
>>>>>>> e05128b5

```console
$ ./bin/alluxio-start.sh all SudoMount
```

This will start Alluxio masters on all the nodes specified in `conf/masters`, and start the workers
on all the nodes specified in `conf/workers`.
Argument `SudoMount` indicates to mount the RamFS on each worker using `sudo` privilege, if it is
not already mounted.

### Verify Alluxio Cluster

To verify that Alluxio is running, you can visit the web UI of the leading master. To determine the
leading master, run:

```console
$ ./bin/alluxio fs leader
```

Then, visit `http://<LEADER_HOSTNAME>:19999` to see the status page of the Alluxio leading master.

Alluxio comes with a simple program that writes and reads sample files in Alluxio. Run the sample
program with:

```console
$ ./bin/alluxio runTests
```

## Access an Alluxio Cluster with HA

When an application interacts with Alluxio in HA mode, the client must know about
the connection information of Alluxio HA cluster, so that the client knows how to discover the Alluxio leading master.
The following sections list two ways to specify the HA Alluxio service address on the client side.

### Specify Alluxio Service in Configuration Parameters or Java Options

Users can pre-configure the service address of an Alluxio HA cluster in environment variables
or site properties, and then connect to the service using an Alluxio URI such as `alluxio:///path`.
For example, with Alluxio connection information in `core-site.xml` of Hadoop, Hadoop CLI can 
connect to the Alluxio cluster.

```console
$ hadoop fs -ls alluxio:///directory
```

<<<<<<< HEAD
Depending on the different approach to achieve HA, different properties are required to set:
=======
Depending on the different approaches to achieve HA, different properties are required:

If using embedded journal, set `alluxio.master.rpc.addresses`.

```
alluxio.master.rpc.addresses=master_hostname_1:19998,master_hostname_2:19998,master_hostname_3:19998
```

Or specify the properties in Java option. For example, for Spark applications, add the following to 
`spark.executor.extraJavaOptions` and `spark.driver.extraJavaOptions`:
>>>>>>> e05128b5

```
-Dalluxio.master.rpc.addresses=master_hostname_1:19998,master_hostname_2:19998,master_hostname_3:19998
```

<<<<<<< HEAD
- When connecting to an Alluxio HA cluster using Zookeeper, the following properties are needed to
  connect to Zookeeper to get the leading master information.
  - Note that, the ZooKeeper address (`alluxio.zookeeper.address`) must be specified when
  `alluxio.zookeeper.enabled` is enabled and vise versa.
  Multiple ZooKeeper addresses can be specified by delimiting with commas.
  
=======
If using Zookeeper, set the following Zookeeper related properties  
>>>>>>> e05128b5
```
alluxio.zookeeper.enabled=true
alluxio.zookeeper.address=<ZOOKEEPER_ADDRESS>
```

Note that, the ZooKeeper address (`alluxio.zookeeper.address`) must be specified when
`alluxio.zookeeper.enabled` is enabled and vise versa.
Multiple ZooKeeper addresses can be specified by delimiting with commas.

### Specify Alluxio Service with URL Authority {#ha-authority}

Users can also fully specify the HA cluster information in the URI to connect to an Alluxio HA cluster.
Configuration derived from the HA authority takes precedence over all other forms of configuration,
e.g. site properties or environment variables.

- When using embedded journal, use `alluxio://master_hostname_1:19998,
master_hostname_2:19998,master_hostname_3:19998/path`
- When using Zookeeper leader election, use `alluxio://zk@<ZOOKEEPER_ADDRESS>/path`.

For many applications (e.g., Hadoop, HBase, Hive and Flink), you can use a comma as the
delimiter for multiple addresses in the URI, like
`alluxio://master_hostname_1:19998,master_hostname_2:19998,master_hostname_3:19998/path`
and `alluxio://zk@zkHost1:2181,zkHost2:2181,zkHost3:2181/path`.

For some other applications (e.g., Spark) where comma is not accepted inside a URL authority, you
need to use semicolons as the delimiter for multiple addresses,
like `alluxio://master_hostname_1:19998;master_hostname_2:19998;master_hostname_3:19998`
and `alluxio://zk@zkHost1:2181;zkHost2:2181;zkHost3:2181/path`.

## Common Operations

Below are common operations to perform on an Alluxio cluster.

### Stop Alluxio

To stop an Alluxio service, run:

```console
$ ./bin/alluxio-stop.sh all
```

This will stop all the processes on all nodes listed in `conf/workers` and `conf/masters`.

You can stop just the masters and just the workers with the following commands:

```console
$ ./bin/alluxio-stop.sh masters # stops all masters in conf/masters
$ ./bin/alluxio-stop.sh workers # stops all workers in conf/workers
```

If you do not want to use `ssh` to login to all the nodes and stop all the processes, you can run
commands on each node individually to stop each component.
For any node, you can stop a master or worker with:

```console
$ ./bin/alluxio-stop.sh master # stops the local master
$ ./bin/alluxio-stop.sh worker # stops the local worker
```

### Restart Alluxio

Starting Alluxio is similar. If `conf/workers` and `conf/masters` are both populated, you can start
the cluster with:

```console
$ ./bin/alluxio-start.sh all
```

You can start just the masters and just the workers with the following commands:

```console
$ ./bin/alluxio-start.sh masters # starts all masters in conf/masters
$ ./bin/alluxio-start.sh workers # starts all workers in conf/workers
```

If you do not want to use `ssh` to login to all the nodes and start all the processes, you can run
commands on each node individually to start each component. For any node, you can start a master or
worker with:

```console
$ ./bin/alluxio-start.sh master # starts the local master
$ ./bin/alluxio-start.sh worker # starts the local worker
```

<<<<<<< HEAD
### Format the Journal

On any master node, format the Alluxio journal with the following command:

```console
$ ./bin/alluxio format
```

> Formatting the journal will delete all metadata from Alluxio. However, the data in under storage
will be untouched.

=======
>>>>>>> e05128b5
### Add/Remove Workers Dynamically

Adding a worker to an Alluxio cluster dynamically is as simple as starting a new Alluxio worker
process, with the appropriate configuration.
<<<<<<< HEAD
In most cases, the new worker's configuration should be the same as all the other workers'
configuration.
=======
In most cases, the new worker's configuration should be the same as all the other workers' configuration.
>>>>>>> e05128b5
Run the following command on the new worker to add

```console
$ ./bin/alluxio-start.sh worker SudoMount # starts the local worker
```

Once the worker is started, it will register itself with the Alluxio leading master and become part of the Alluxio cluster.

Removing a worker is as simple as stopping the worker process.

```console
$ ./bin/alluxio-stop.sh worker # stops the local worker
```

Once the worker is stopped, and after
a timeout on the master (configured by master parameter `alluxio.master.worker.timeout`), the master
will consider the worker as "lost", and no longer consider it as part of the cluster.

### Add/Remove Masters

In order to add a master, the Alluxio cluster must operate in HA mode.
If you are running the cluster as a single master cluster, you must configure it to be an HA cluster
before having more than one master.

See the [journal management documentation]({{ '/en/operation/Journal.html' | relativize_url }}) for
more information about adding and removing masters.

### Update Master-side Configuration

In order to update the master-side configuration, you can first [stop the service](#stop-alluxio),
update the `conf/alluxio-site.properties` file on master node,
and then [restart the service](#restart-alluxio).
Note that, this approach introduces downtime of the Alluxio service.

Alternatively, one benefit of running Alluxio in HA mode is to use rolling restarts
to minimize downtime when updating configurations:

1. Update the master configuration on all the master nodes without restarting any master.
1. Restart the leading master (can be determined by running `bin/alluxio leader`).
  A new leading master will be elected to continue servicing requests.
1. Wait for the previous leading master to come up successfully but as a standby master.
1. Update and restart all remaining standby masters.
1. Verify the configuration update

### Update Worker-side Configuration

If you only need to update some local configuration for a worker (e.g., change the mount
of storage capacity allocated to this worker or update the storage directory), the master node does
not need to be stopped and restarted.
Simply stop the desired worker, update the configuration
(e.g., `conf/alluxio-site.properties`) file on that node, and then restart the process.<|MERGE_RESOLUTION|>--- conflicted
+++ resolved
@@ -42,11 +42,7 @@
 * To deploy an Alluxio cluster, first [download](https://alluxio.io/download) the pre-compiled
   Alluxio binary file, extract the tarball and copy the extracted directory to all nodes (including
   nodes running masters and workers).
-<<<<<<< HEAD
-* Enable SSH login without password from master node to worker nodes. You can add a public SSH key
-=======
 * Enable SSH login without password from all master nodes to all worker nodes. You can add a public SSH key
->>>>>>> e05128b5
   for the host into `~/.ssh/authorized_keys`. See
   [this tutorial](http://www.linuxproblem.org/art_9.html) for more details.
 * TCP traffic across all nodes is allowed. For basic functionality make sure RPC port (default :19998) is open
@@ -87,11 +83,7 @@
   The default embedded journal port is `19200`.
   An example: `alluxio.master.embedded.journal.addresses=master_hostname_1:19200,master_hostname_2:19200,master_hostname_3:19200`
 
-<<<<<<< HEAD
-Note that embedded journal feature relies on [Copycat](https://github.com/atomix/copycat) which uses
-=======
 Note that embedded journal feature relies on [Ratis](https://github.com/apache/incubator-ratis) which uses
->>>>>>> e05128b5
 leader election based on the Raft protocol and has its own format for storing journal entries.
 The built-in leader election cannot work with Zookeeper since the journal formats between these
 configuration may not match.
@@ -159,11 +151,7 @@
   - The Zookeeper server's min/max session timeout values must also be configured as such to allow
     this timeout.
     The defaults requires that the timeout be a minimum of 2 times the `tickTime` (as set in the
-<<<<<<< HEAD
-    server configuration) and a maximum of 20 times the tickTime.
-=======
     server configuration) and a maximum of 20 times the `tickTime`.
->>>>>>> e05128b5
     You could also manually configure `minSessionTimeout` and `maxSessionTimeout`.
 
 Alluxio supports pluggable error handling policy on Zookeeper leader election.
@@ -186,10 +174,7 @@
 Before Alluxio can be started for the first time, the Alluxio master journal and worker storage must be formatted.
 
 > Formatting the journal will delete all metadata from Alluxio.
-<<<<<<< HEAD
-=======
 > Formatting the worker storage will delete all data from the configured Alluxio storage.
->>>>>>> e05128b5
 > However, the data in under storage will be untouched.
 
 On all the Alluxio master nodes, list all the worker hostnames in the `conf/workers` file, and list all the masters in the `conf/masters` file. 
@@ -202,15 +187,7 @@
 
 ### Launch Alluxio
 
-<<<<<<< HEAD
-To start the Alluxio cluster with the provided scripts, on any master node, list all the
-worker hostnames in the `conf/workers` file, and list all the masters in the `conf/masters` file.
-This will allow the start scripts to start the appropriate processes on the appropriate nodes.
-
-On the master node, start the Alluxio cluster with the following command:
-=======
 In one of the master nodes, start the Alluxio cluster with the following command:
->>>>>>> e05128b5
 
 ```console
 $ ./bin/alluxio-start.sh all SudoMount
@@ -256,9 +233,6 @@
 $ hadoop fs -ls alluxio:///directory
 ```
 
-<<<<<<< HEAD
-Depending on the different approach to achieve HA, different properties are required to set:
-=======
 Depending on the different approaches to achieve HA, different properties are required:
 
 If using embedded journal, set `alluxio.master.rpc.addresses`.
@@ -269,22 +243,12 @@
 
 Or specify the properties in Java option. For example, for Spark applications, add the following to 
 `spark.executor.extraJavaOptions` and `spark.driver.extraJavaOptions`:
->>>>>>> e05128b5
 
 ```
 -Dalluxio.master.rpc.addresses=master_hostname_1:19998,master_hostname_2:19998,master_hostname_3:19998
 ```
 
-<<<<<<< HEAD
-- When connecting to an Alluxio HA cluster using Zookeeper, the following properties are needed to
-  connect to Zookeeper to get the leading master information.
-  - Note that, the ZooKeeper address (`alluxio.zookeeper.address`) must be specified when
-  `alluxio.zookeeper.enabled` is enabled and vise versa.
-  Multiple ZooKeeper addresses can be specified by delimiting with commas.
-  
-=======
 If using Zookeeper, set the following Zookeeper related properties  
->>>>>>> e05128b5
 ```
 alluxio.zookeeper.enabled=true
 alluxio.zookeeper.address=<ZOOKEEPER_ADDRESS>
@@ -369,30 +333,11 @@
 $ ./bin/alluxio-start.sh worker # starts the local worker
 ```
 
-<<<<<<< HEAD
-### Format the Journal
-
-On any master node, format the Alluxio journal with the following command:
-
-```console
-$ ./bin/alluxio format
-```
-
-> Formatting the journal will delete all metadata from Alluxio. However, the data in under storage
-will be untouched.
-
-=======
->>>>>>> e05128b5
 ### Add/Remove Workers Dynamically
 
 Adding a worker to an Alluxio cluster dynamically is as simple as starting a new Alluxio worker
 process, with the appropriate configuration.
-<<<<<<< HEAD
-In most cases, the new worker's configuration should be the same as all the other workers'
-configuration.
-=======
 In most cases, the new worker's configuration should be the same as all the other workers' configuration.
->>>>>>> e05128b5
 Run the following command on the new worker to add
 
 ```console
