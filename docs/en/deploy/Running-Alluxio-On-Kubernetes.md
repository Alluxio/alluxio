---
layout: global
title: Deploy Alluxio on Kubernetes
nickname: Kubernetes
group: Install Alluxio
priority: 0
---

Alluxio can be run on Kubernetes. This guide demonstrates how to run Alluxio
on Kubernetes using the specification included in the Alluxio Docker image or `helm`.

* Table of Contents
{:toc}

## Prerequisites

- A Kubernetes cluster (version 1.11+) with Beta feature gate APIs enabled
  - The [Alluxio Helm chart](https://github.com/Alluxio/alluxio/tree/master/integration/kubernetes/helm-chart/alluxio)
  which the Kubernetes resource specifications are built from supports
  Kubernetes version 1.11+.
  - Beta feature gates are [enabled by default](https://kubernetes.io/docs/reference/command-line-tools-reference/feature-gates/#feature-stages)
  for Kubernetes cluster installations
- Cluster access to an Alluxio Docker image [alluxio/{{site.ALLUXIO_DOCKER_IMAGE}}](https://hub.docker.com/r/alluxio/{{site.ALLUXIO_DOCKER_IMAGE}}/).
If using a private Docker registry, refer to the Kubernetes private image registry
[documentation](https://kubernetes.io/docs/tasks/configure-pod-container/pull-image-private-registry/).
- Ensure the cluster's [Kubernetes Network Policy](https://kubernetes.io/docs/concepts/services-networking/network-policies/)
allows for connectivity between applications (Alluxio clients) and the Alluxio Pods on the defined
ports.

## Basic Setup

This tutorial walks through a basic Alluxio setup on Kubernetes. Alluxio supports two methods of
installation on Kubernetes: either using [helm](https://helm.sh/docs/) charts or using `kubectl`.
When available, `helm` is the preferred way to install Alluxio.
If `helm` is not available or if additional deployment customization is desired, `kubectl` can be
used directly using native Kubernetes resource specifications.

> Note: From Alluxio 2.3 on, Alluxio only supports helm 3.
> See how to migrate from helm 2 to 3 [here](https://helm.sh/docs/topics/v2_v3_migration/).


{% accordion setup %}
  {% collapsible (Optional) Copy the Alluxio Helm chart to a private Helm repository %}

The Alluxio Helm chart source code is located [here](https://github.com/Alluxio/alluxio/tree/master/integration/kubernetes/helm-chart/alluxio).
Alternatively, you can extract the Helm chart directory from the Alluxio Docker image:

```console
$ id=$(docker create alluxio/{{site.ALLUXIO_DOCKER_IMAGE}}:{{site.ALLUXIO_VERSION_STRING}})
$ docker cp $id:/opt/alluxio/integration/kubernetes/ - > kubernetes.tar
$ docker rm -v $id 1>/dev/null
$ tar -xvf kubernetes.tar
$ cd kubernetes/helm-chart/alluxio
```
  {% endcollapsible %}
  {% collapsible (Optional) Provision a Persistent Volume %}
Depending on the configuration used to deploy Alluxio, you will likely
need to provision [Persistent Volumes](https://kubernetes.io/docs/concepts/storage/persistent-volumes/).
- [Embedded Journal]({{ '/en/operation/Journal.html' | relativize_url }}#embedded-journal-configuration)
requires a Persistent Volume for each master Pod to be provisioned and is the preferred HA mechanism
for Alluxio on Kubernetes. The volume, once claimed, is persisted across restarts of the master process.
- When using the [UFS Journal]({{ '/en/operation/Journal.html' | relativize_url }}#ufs-journal-configuration)
an Alluxio master can also be configured to use a persistent volume for storing the journal.
If Alluxio is configured to use a UFS journal and with an external journal location
like HDFS, the rest of this section can be skipped.
- When Alluxio workers have [short-circuit access]({{ '/en/deploy/Running-Alluxio-On-Kubernetes.html' | relativize_url }}#enable-short-circuit-access),
you may need to use Volumes to mount the domain socket to the workers.

There are multiple ways to create a PersistentVolume.
This is an example which defines one with `hostPath` for the Alluxio Master journal:
```yaml
# Name the file alluxio-master-journal-pv.yaml
kind: PersistentVolume
apiVersion: v1
metadata:
  name: alluxio-journal-0
  labels:
    type: local
spec:
  storageClassName: standard
  capacity:
    storage: 1Gi
  accessModes:
    - ReadWriteOnce
  hostPath:
    path: /tmp/alluxio-journal-0
```
Note:
- By default each journal volume should be at least 1Gi, because each Alluxio master Pod
will have one PersistentVolumeClaim that requests for 1Gi storage. You will see how to configure
the journal size in later sections.
- If this `hostPath` is not already present on the host, Kubernetes can be configured to create it. However
the assigned user:group permissions may prevent the Alluxio masters & workers from accessing it.
Please ensure the permissions are set to allow the pods to access the directory.
  - See the [Kubernetes volume docs](https://kubernetes.io/docs/concepts/storage/volumes/#hostpath) for more details
  - From Alluxio v2.1 on, Alluxio Docker containers will run as non-root user `alluxio`
with UID 1000 and GID 1000 by default.

Then create the persistent volume with `kubectl`:
```console
$ kubectl create -f alluxio-master-journal-pv.yaml
```
  {% endcollapsible %}
{% endaccordion %}

### Deploy

{% navtabs deploy %}
{% navtab helm %}

#### Prerequisites

A. Install Helm

You should have helm 3.X installed.
You can install helm following instructions [here](https://helm.sh/docs/intro/install/).

B. A helm repo with the Alluxio helm chart must be available.

```console
$ helm repo add alluxio-charts https://alluxio-charts.storage.googleapis.com/openSource/{{site.ALLUXIO_VERSION_STRING}}
```

#### Configuration

Once the helm repository is available, prepare the Alluxio configuration.
The minimal configuration must contain the under storage address:
```properties
properties:
  alluxio.master.mount.table.root.ufs: "<under_storage_address>"
```
> Note: The Alluxio under filesystem address MUST be modified. Any credentials MUST be modified.

To view the complete list of supported properties run the `helm inspect` command:
```console
$ helm inspect values alluxio-charts/alluxio
```

The remainder of this section describes various configuration options with examples.

{% accordion helmConfig %}
  {% collapsible Example: Amazon S3 as the under store %}
To [mount S3]({{ '/en/ufs/S3.html' | relativize_url }}#root-mount-point) at the root of Alluxio
namespace specify all required properties as a key-value pair under `properties`.

```properties
properties:
  alluxio.master.mount.table.root.ufs: "s3a://<bucket>"
  alluxio.master.mount.table.root.option.s3a.accessKeyId: "<accessKey>"
  alluxio.master.mount.table.root.option.s3a.secretKey: "<secretKey>"
```
  {% endcollapsible %}

  {% collapsible Example: Single Master and Journal in a Persistent Volume %}
The following configures [UFS Journal]({{ '/en/operation/Journal.html' | relativize_url }}#ufs-journal-configuration)
with a persistent volume claim mounted locally to the master Pod at location `/journal`.

```properties
master:
  count: 1 # For multiMaster mode increase this to >1

journal:
  # [ Required values ]
  type: "UFS" # One of "UFS" or "EMBEDDED"
  folder: "/journal" # Master journal directory or equivalent storage path
  #
  # [ Conditionally required values ]
  #
  ## [ UFS-backed journal options ]
  ## - required when using a UFS-type journal (journal.type="UFS")
  ##
  ## ufsType is one of "local" or "HDFS"
  ## - "local" results in a PV being allocated to each Master Pod as the journal
  ## - "HDFS" results in no PV allocation, it is up to you to ensure you have
  ##   properly configured the required Alluxio properties for Alluxio to access
  ##   the HDFS URI designated as the journal folder
  ufsType: "local"
  #
  ## [ K8s volume options ]
  ## - required when using an EMBEDDED journal (journal.type="EMBEDDED")
  ## - required when using a local UFS journal (journal.type="UFS" and journal.ufsType="local")
  ##
  ## volumeType controls the type of journal volume.
  volumeType: persistentVolumeClaim # One of "persistentVolumeClaim" or "emptyDir"
  ## size sets the requested storage capacity for a persistentVolumeClaim,
  ## or the sizeLimit on an emptyDir PV.
  size: 1Gi
  ### Unique attributes to use when the journal is persistentVolumeClaim
  storageClass: "standard"
  accessModes:
    - ReadWriteOnce
```
  {% endcollapsible %}

  {% collapsible Example: Single Master and Journal in an `emptyDir` Volume %}
The following configures [UFS Journal]({{ '/en/operation/Journal.html' | relativize_url }}#ufs-journal-configuration)
with an `emptyDir` volume mounted locally to the master Pod at location `/journal`.

```properties
master:
  count: 1 # For multiMaster mode increase this to >1

journal:
  # [ Required values ]
  type: "UFS" # One of "UFS" or "EMBEDDED"
  folder: "/journal" # Master journal directory or equivalent storage path
  #
  # [ Conditionally required values ]
  #
  ## [ UFS-backed journal options ]
  ## - required when using a UFS-type journal (journal.type="UFS")
  ##
  ## ufsType is one of "local" or "HDFS"
  ## - "local" results in a PV being allocated to each Master Pod as the journal
  ## - "HDFS" results in no PV allocation, it is up to you to ensure you have
  ##   properly configured the required Alluxio properties for Alluxio to access
  ##   the HDFS URI designated as the journal folder
  ufsType: "local"
  #
  ## [ K8s volume options ]
  ## - required when using an EMBEDDED journal (journal.type="EMBEDDED")
  ## - required when using a local UFS journal (journal.type="UFS" and journal.ufsType="local")
  ##
  ## volumeType controls the type of journal volume.
  volumeType: emptyDir # One of "persistentVolumeClaim" or "emptyDir"
  ## size sets the requested storage capacity for a persistentVolumeClaim,
  ## or the sizeLimit on an emptyDir PV.
  size: 1Gi
  ### Unique attributes to use when the journal is emptyDir
  medium: ""
```

>Note: An `emptyDir` volume has the same lifetime as the Pod.
It is NOT a persistent storage.
The Alluxio journal will be LOST when the Pod is restarted or rescheduled.
Please only use this for experimental use cases.
Check [emptyDir](https://kubernetes.io/docs/concepts/storage/volumes/#emptydir) for more details.

  {% endcollapsible %}

  {% collapsible Example: HDFS as Journal %}
First create secrets for any configuration required by an HDFS client.
These are mounted under `/secrets`.
```console
$ kubectl create secret generic alluxio-hdfs-config --from-file=${HADOOP_CONF_DIR}/core-site.xml --from-file=${HADOOP_CONF_DIR}/hdfs-site.xml
```

```properties
journal:
  # [ Required values ]
  type: "UFS" # One of "UFS" or "EMBEDDED"
  folder: "hdfs://{$hostname}:{$hostport}/journal" # Master journal directory or equivalent storage path
  #
  # [ Conditionally required values ]
  #
  ## [ UFS-backed journal options ]
  ## - required when using a UFS-type journal (journal.type="UFS")
  ##
  ## ufsType is one of "local" or "HDFS"
  ## - "local" results in a PV being allocated to each Master Pod as the journal
  ## - "HDFS" results in no PV allocation, it is up to you to ensure you have
  ##   properly configured the required Alluxio properties for Alluxio to access
  ##   the HDFS URI designated as the journal folder
  ufsType: "HDFS"

properties:
  alluxio.master.mount.table.root.ufs: "hdfs://{$hostname}:{$hostport}/alluxio"
  alluxio.master.journal.ufs.option.alluxio.underfs.hdfs.configuration: "/secrets/hdfsConfig/core-site.xml:/secrets/hdfsConfig/hdfs-site.xml"

secrets:
  master:
    alluxio-hdfs-config: hdfsConfig
  worker:
    alluxio-hdfs-config: hdfsConfig
```
  {% endcollapsible %}

  {% collapsible Example: Multi-master with Embedded Journal in Persistent Volumes %}
```properties
master:
  count: 3

  # [ Required values ]
  type: "EMBEDDED" # One of "UFS" or "EMBEDDED"
  folder: "/journal" # Master journal directory or equivalent storage path
  #
  # [ Conditionally required values ]
  #
  ## [ K8s volume options ]
  ## - required when using an EMBEDDED journal (journal.type="EMBEDDED")
  ## - required when using a local UFS journal (journal.type="UFS" and journal.ufsType="local")
  ##
  ## volumeType controls the type of journal volume.
  volumeType: persistentVolumeClaim # One of "persistentVolumeClaim" or "emptyDir"
  ## size sets the requested storage capacity for a persistentVolumeClaim,
  ## or the sizeLimit on an emptyDir PV.
  size: 1Gi
  ### Unique attributes to use when the journal is persistentVolumeClaim
  storageClass: "standard"
  accessModes:
    - ReadWriteOnce
```
  {% endcollapsible %}

  {% collapsible Example: Multi-master with Embedded Journal in `emptyDir` Volumes %}
```properties
master:
  count: 3

journal:
  # [ Required values ]
  type: "EMBEDDED" # One of "UFS" or "EMBEDDED"
  folder: "/journal" # Master journal directory or equivalent storage path
  #
  # [ Conditionally required values ]
  #
  ## [ K8s volume options ]
  ## - required when using an EMBEDDED journal (journal.type="EMBEDDED")
  ## - required when using a local UFS journal (journal.type="UFS" and journal.ufsType="local")
  ##
  ## volumeType controls the type of journal volume.
  volumeType: emptyDir # One of "persistentVolumeClaim" or "emptyDir"
  ## size sets the requested storage capacity for a persistentVolumeClaim,
  ## or the sizeLimit on an emptyDir PV.
  size: 1Gi
  ### Unique attributes to use when the journal is emptyDir
  medium: ""
```

>Note: An `emptyDir` volume has the same lifetime as the Pod.
It is NOT a persistent storage.
The Alluxio journal will be LOST when the Pod is restarted or rescheduled.
Please only use this for experimental use cases.
Check [emptyDir](https://kubernetes.io/docs/concepts/storage/volumes/#emptydir) for more details.

  {% endcollapsible %}

  {% collapsible Example: HDFS as the under store %}
First create secrets for any configuration required by an HDFS client.
These are mounted under `/secrets`.
```console
$ kubectl create secret generic alluxio-hdfs-config --from-file=${HADOOP_CONF_DIR}/core-site.xml --from-file=${HADOOP_CONF_DIR}/hdfs-site.xml
```

```properties
properties:
  alluxio.master.mount.table.root.ufs: "hdfs://<ns>"
  alluxio.master.mount.table.root.option.alluxio.underfs.hdfs.configuration: "/secrets/hdfsConfig/core-site.xml:/secrets/hdfsConfig/hdfs-site.xml"
secrets:
  master:
    alluxio-hdfs-config: hdfsConfig
  worker:
    alluxio-hdfs-config: hdfsConfig
```
  {% endcollapsible %}

  {% collapsible Example: Off-heap Metastore Management in Persistent Volumes %}
The following configuration creates a `PersistentVolumeClaim` for each Alluxio master Pod with the
specified configuration and configures the Pod to use the volume for an on-disk RocksDB-based
metastore.
```properties
properties:
  alluxio.master.metastore: ROCKS
  alluxio.master.metastore.dir: /metastore

metastore:
  volumeType: persistentVolumeClaim # Options: "persistentVolumeClaim" or "emptyDir"
  size: 1Gi
  mountPath: /metastore
  # Attributes to use when the metastore is persistentVolumeClaim
  storageClass: "standard"
  accessModes:
   - ReadWriteOnce
```
  {% endcollapsible %}

  {% collapsible Example: Off-heap Metastore Management in `emptyDir` Volumes %}
The following configuration creates an `emptyDir` Volume for each Alluxio master Pod with the
specified configuration and configures the Pod to use the volume for an on-disk RocksDB-based
metastore.

```properties
properties:
  alluxio.master.metastore: ROCKS
  alluxio.master.metastore.dir: /metastore

metastore:
  volumeType: emptyDir # Options: "persistentVolumeClaim" or "emptyDir"
  size: 1Gi
  mountPath: /metastore
  # Attributes to use when the metastore is emptyDir
  medium: ""
```

>Note: An `emptyDir` volume has the same lifetime as the Pod.
It is NOT a persistent storage.
The Alluxio metadata will be LOST when the Pod is restarted or rescheduled.
Please only use this for experimental use cases.
Check [emptyDir](https://kubernetes.io/docs/concepts/storage/volumes/#emptydir) for more details.

  {% endcollapsible %}

  {%collapsible Example: Multiple Secrets %}
Multiple secrets can be mounted to both master and worker Pods.
The format for the section for each Pod is `<secretName>: <mountPath>`
```properties
secrets:
  master:
    alluxio-hdfs-config: hdfsConfig
    alluxio-ceph-config: cephConfig
  worker:
    alluxio-hdfs-config: hdfsConfig
    alluxio-ceph-config: cephConfig
```
  {% endcollapsible %}

  {% collapsible Examples: Alluxio Storage Management %}
Alluxio manages local storage, including memory, on the worker Pods.
[Multiple-Tier Storage]({{ '/en/core-services/Caching.html#multiple-tier-storage' | relativize_url }})
can be configured using the following reference configurations.

There 3 supported volume `type`: [hostPath](https://kubernetes.io/docs/concepts/storage/volumes/#hostpath), [emptyDir](https://kubernetes.io/docs/concepts/storage/volumes/#emptydir)
and [persistentVolumeClaim](https://kubernetes.io/docs/concepts/storage/volumes/#persistentvolumeclaim).

**Memory Tier Only**

```properties
tieredstore:
  levels:
  - level: 0
    mediumtype: MEM
    path: /dev/shm
    type: emptyDir
    high: 0.95
    low: 0.7
```

**Memory and SSD Storage in Multiple-Tiers**

```properties
tieredstore:
  levels:
  - level: 0
    mediumtype: MEM
    path: /dev/shm
    type: hostPath
    high: 0.95
    low: 0.7
  - level: 1
    mediumtype: SSD
    path: /ssd-disk
    type: hostPath
    high: 0.95
    low: 0.7
```

> Note: If a `hostPath` file or directory is created at runtime, it can only be used by the `root` user.
`hostPath` volumes do not have resource limits.
You can either run Alluxio containers with `root` or make sure the local paths exist and are accessible to
the user `alluxio` with UID and GID 1000.
You can find more details [here](https://kubernetes.io/docs/concepts/storage/volumes/#hostpath).

**Memory and SSD Storage in Multiple-Tiers, using PVC**

You can also use PVCs for each tier and provision [PersistentVolume](https://kubernetes.io/docs/concepts/storage/persistent-volumes/).
For worker tiered storage please use either `hostPath` or `local` volume so that the worker will
read and write locally to achieve the best performance.

```properties
tieredstore:
  levels:
  - level: 0
    mediumtype: MEM
    path: /dev/shm
    type: persistentVolumeClaim
    name: alluxio-mem
    quota: 1G
    high: 0.95
    low: 0.7
  - level: 1
    mediumtype: SSD
    path: /ssd-disk
    type: persistentVolumeClaim
    name: alluxio-ssd
    quota: 10G
    high: 0.95
    low: 0.7
```

> Note: There is one PVC per tier.
When the PVC is bound to a PV of type `hostPath` or `local`, each worker Pod will resolve to the
local path on the Node.
Please also note that a `local` volumes requires `nodeAffinity` and Pods using this volume can only
run on the Nodes specified in the `nodeAffinity` rule of this volume.
You can find more details [here](https://kubernetes.io/docs/concepts/storage/volumes/#local).

**Memory and SSD Storage in a Single-Tier**

You can also have multiple volumes on the same tier.
This configuration will create one `persistentVolumeClaim` for each volume.

```properties
tieredstore:
  levels:
  - level: 0
    mediumtype: MEM,SSD
    path: /dev/shm,/alluxio-ssd
    type: persistentVolumeClaim
    name: alluxio-mem,alluxio-ssd
    quota: 1GB,10GB
    high: 0.95
    low: 0.7
```
  {% endcollapsible %}
{% endaccordion %}

#### Install

Once the configuration is finalized in a file named `config.yaml`, install as follows:
```console
$ helm install alluxio -f config.yaml alluxio-charts/alluxio
```

In order to configure the Alluxio Master pod for use, you will need to format the Alluxio journal.

#### Format Journal

The master Pods in the StatefulSet use an `initContainer` to format the journal on startup.
This `initContainer` is switched on by `journal.format.runFormat=true`.
By default, the journal is not formatted when the master starts.

You can trigger the journal formatting by upgrading the existing helm deployment with
`journal.format.runFormat=true`.
```console
# Use the same config.yaml and switch on journal formatting
$ helm upgrade alluxio -f config.yaml --set journal.format.runFormat=true alluxio-charts/alluxio
```

> Note: `helm upgrade` will re-create the master Pods.

Or you can trigger the journal formatting at deployment.
```console
$ helm install alluxio -f config.yaml --set journal.format.runFormat=true alluxio-charts/alluxio
```

> Note: From Alluxio v2.1 on, Alluxio Docker containers will run as non-root user `alluxio`
with UID 1000 and GID 1000 by default.
You should make sure the journal is formatted using the same user that the Alluxio master Pod runs as.

#### Configure Worker Volumes

Additional configuration is required for the Alluxio Worker pod to be ready for use.
See the section for [enabling worker short-circuit access]({{ '/en/deploy/Running-Alluxio-On-Kubernetes.html' | relativize_url }}#enable-short-circuit-access).

#### Uninstall

Uninstall Alluxio as follows:
```console
$ helm delete alluxio
```

{% endnavtab %}
{% navtab kubectl %}

#### Choose the Sample YAML Template

First, extract the pre-templated Kubernetes specification YAMLs
from the Alluxio docker image:

```console
$ id=$(docker create alluxio/{{site.ALLUXIO_DOCKER_IMAGE}}:{{site.ALLUXIO_VERSION_STRING}})
$ docker cp $id:/opt/alluxio/integration/kubernetes/ - > kubernetes.tar
$ docker rm -v $id 1>/dev/null
$ tar -xvf kubernetes.tar
$ cd kubernetes
```

The extracted directory contains a set of YAML templates generated from our Helm chart
for common deployment scenarios in the sub-directories:
*singleMaster-localJournal*, *singleMaster-hdfsJournal*, and
*multiMaster-embeddedJournal*.
> *singleMaster* means the templates generate 1 Alluxio master process, while *multiMaster* means 3.
*embedded* and *ufs* are the 2 [journal modes]({{ '/en/operation/Journal.html' | relativize_url }})
that Alluxio supports.

- *singleMaster-localJournal* directory gives you the necessary Kubernetes ConfigMap, 1 Alluxio
master process and a set of Alluxio workers.
The Alluxio master writes journal to the journal volume requested by `volumeClaimTemplates`.
- *multiMaster-EmbeddedJournal* directory gives you the Kubernetes ConfigMap, 3 Alluxio masters and
a set of Alluxio workers.
Each Alluxio master writes journal to its own journal volume requested by `volumeClaimTemplates`.
- *singleMaster-hdfsJournal* directory gives you the Kubernetes ConfigMap, 1 Alluxio master with a
set of workers.
The journal is in a shared UFS location. In this template we use HDFS as the UFS.

For customized templated YAMLs, see the [README](https://github.com/Alluxio/alluxio/tree/master/integration/kubernetes#generate-kubectl-yaml-templates-from-helm-chart)
for how to use `helm-generate.sh`. Otherwise you may manually write or modify YAML files as you see fit.

#### Configuration

Once the deployment option is chosen, copy the template from the desired sub-directory:
```console
$ cp alluxio-configmap.yaml.template alluxio-configmap.yaml
```

Modify or add any configuration properties as required.
The Alluxio under filesystem address MUST be modified. Any credentials MUST be modified.
Add to `ALLUXIO_JAVA_OPTS`:
```properties
-Dalluxio.master.mount.table.root.ufs=<under_storage_address>
```

Note:
- Replace `<under_storage_address>` with the appropriate URI, for example s3://my-bucket.
If using an under storage which requires credentials be sure to specify those as well.
- When running Alluxio with host networking, the ports assigned to Alluxio services must
not be occupied beforehand.

Create a ConfigMap.
```console
$ kubectl create -f alluxio-configmap.yaml
```

#### Install

***Prepare the Specification.*** Prepare the Alluxio deployment specs from the templates.
Modify any parameters required, such as location of the **Docker image**, and CPU and memory
requirements for Pods.

For the master(s), create the `Service` and `StatefulSet`:
```console
$ mv master/alluxio-master-service.yaml.template master/alluxio-master-service.yaml
$ mv master/alluxio-master-statefulset.yaml.template master/alluxio-master-statefulset.yaml
```
> Note: `alluxio-master-statefulset.yaml` uses `volumeClaimTemplates` to define the journal volume
for each master if it needs one.

For the workers, create the `DaemonSet`:
```console
$ mv worker/alluxio-worker-daemonset.yaml.template worker/alluxio-worker-daemonset.yaml
```

Note: Please make sure that the version of the Kubernetes specification matches the version of the
Alluxio Docker image being used.

{% accordion remoteAccess %}
  {% collapsible (Optional) Remote Storage Access %}
Additional steps may be required when Alluxio is connecting to storage hosts outside the
Kubernetes cluster it is deployed on. The remainder of this section explains how to configure the
connection to a remote HDFS accessible but not managed by Kubernetes.

**Step 1: Add `hostAliases` for your HDFS connection.**  Kubernetes Pods don't recognize network
hostnames that are not managed by Kubernetes (not a Kubernetes Service), unless if specified by
[hostAliases](https://kubernetes.io/docs/concepts/services-networking/add-entries-to-pod-etc-hosts-with-host-aliases/#adding-additional-entries-with-hostaliases).

For example if your HDFS service can be reached at `hdfs://<namenode>:9000` where `<namenode>` is a
hostname, you will need to add `hostAliases` in the `spec` for all Alluxio Pods creating a map from
hostnames to IP addresses.

```yaml
spec:
  hostAliases:
  - ip: "<namenode_ip>"
    hostnames:
    - "<namenode>"
```

For the case of a StatefulSet or DaemonSet as used in `alluxio-master-statefulset.yaml.template` and
`alluxio-worker-daemonset.yaml.template`, `hostAliases` section should be added to each section of
`spec.template.spec` like below.

```yaml
kind: StatefulSet
metadata:
  name: alluxio-master
spec:
  ...
  serviceName: "alluxio-master"
  replicas: 1
  template:
    metadata:
      labels:
        app: alluxio-master
    spec:
      hostAliases:
      - ip: "ip for hdfs-host"
        hostnames:
        - "hdfs-host"
```

**Step 2: Create Kubernetes Secret for HDFS configuration files.** Run the following command to
create a Kubernetes Secret for the HDFS client configuration.

```console
kubectl create secret generic alluxio-hdfs-config --from-file=${HADOOP_CONF_DIR}/core-site.xml --from-file=${HADOOP_CONF_DIR}/hdfs-site.xml
```
These two configuration files are referred in `alluxio-master-statefulset.yaml` and `alluxio-worker-daemonset.yaml`.
Alluxio processes need the HDFS configuration files to connect, and the location of these files in
the container is controlled by property `alluxio.underfs.hdfs.configuration`.

**Step 3: Modify `alluxio-configmap.yaml.template`.** Now that your Pods know how to talk to your
HDFS service, update `alluxio.master.journal.folder` and `alluxio.master.mount.table.root.ufs` to
point to the desired HDFS destination.
  {% endcollapsible %}
{% endaccordion %}

Once all the pre-requisites and configuration have been setup, deploy Alluxio.
```console
$ kubectl create -f ./master/
$ kubectl create -f ./worker/
```

In order to configure the Alluxio Master pod for use, you will need to format the Alluxio journal.

#### Format Journal

You can manually add an `initContainer` to format the journal on Pod creation time.
This `initContainer` will run `alluxio formatJournal` when the Pod is created and formats the journal.

```yaml
- name: journal-format
  image: alluxio/{{site.ALLUXIO_DOCKER_IMAGE}}:{{site.ALLUXIO_VERSION_STRING}}
  imagePullPolicy: IfNotPresent
  securityContext:
    runAsUser: 1000
  command: ["alluxio","formatJournal"]
  envFrom:
    - configMapRef:
      name: alluxio-config
  volumeMounts:
    - name: alluxio-journal
      mountPath: /journal
```

> Note: From Alluxio v2.1 on, Alluxio Docker containers will run as non-root user `alluxio`
with UID 1000 and GID 1000 by default.
You should make sure the journal is formatted using the same user that the Alluxio master Pod runs as.

#### Configure Worker Volumes

Additional configuration is required for the Alluxio Worker pod to be ready for use.
See the section for [enabling worker short-circuit access]({{ '/en/deploy/Running-Alluxio-On-Kubernetes.html' | relativize_url }}#enable-short-circuit-access).

#### Upgrade

This section will go over how to upgrade Alluxio in your Kubernetes cluster with `kubectl`.
{% accordion kubectlUpgrade %}
  {% collapsible Upgrading Alluxio %}

**Step 1: Upgrade the docker image version tag**

Each released Alluxio version will have the corresponding docker image released on
[dockerhub](https://hub.docker.com/r/alluxio/{{site.ALLUXIO_DOCKER_IMAGE}}).

You should update the `image` field of all the Alluxio containers to use the target version tag.
Tag `latest` will point to the latest stable version.

For example, if you want to upgrade Alluxio to the latest stable version, update the containers as
below:

```yaml
containers:
- name: alluxio-master
  image: alluxio/{{site.ALLUXIO_DOCKER_IMAGE}}:latest
  imagePullPolicy: IfNotPresent
  ...
- name: alluxio-job-master
  image: alluxio/{{site.ALLUXIO_DOCKER_IMAGE}}:latest
  imagePullPolicy: IfNotPresent
  ...
```

**Step 2: Stop running Alluxio master and worker Pods**

Kill all running Alluxio worker Pods by deleting its DaemonSet.

```console
$ kubectl delete daemonset -l app=alluxio
```

Then kill all running Alluxio master Pods by killing each StatefulSet and each Service with label
`app=alluxio`.

```console
$ kubectl delete service -l app=alluxio
$ kubectl delete statefulset -l app=alluxio
```

Make sure all the Pods have been terminated before you move on to the next step.

**Step 3: Format journal and Alluxio storage if necessary**

Check the [Alluxio upgrade guide page]({{ '/en/operation/Upgrade.html' | relativize_url }})
for whether the Alluxio master journal has to be formatted. If no format is needed,
you are ready to skip the rest of this section and move on to restart all
Alluxio master and worker Pods.

You can follow [formatting journal with kubectl]({{ '/en/deploy/Running-Alluxio-On-Kubernetes.html#format-journal-1' | relativize_url }})
to format the Alluxio journals.

If you are running Alluxio workers with [tiered storage]({{ '/en/core-services/Caching.html#multiple-tier-storage' | relativize_url }}),
and you have Persistent Volumes configured for Alluxio, the storage should be cleaned up too.
You should delete and recreate the Persistent Volumes.

Once all the journals and Alluxio storage have been formatted, you are ready to restart the Alluxio
master and worker Pods.

**Step 4: Restart Alluxio master and worker Pods**

Now that Alluxio masters and worker containers all use your desired version. Restart them to let it
take effect.

Now restart the Alluxio master and worker Pods from the YAML files.

```console
$ kubectl create -f ./master/
$ kubectl create -f ./worker/
```

**Step 5: Verify the Alluxio master and worker Pods are back up**

You should verify the Alluxio Pods are back up in Running status.

```console
# You should see all Alluxio master and worker Pods
$ kubectl get pods
```

You can do more comprehensive verification following [Verify Alluxio]({{ '/en/deploy/Running-Alluxio-Locally.html?q=verify#verify-alluxio-is-running' | relativize_url }}).
  {% endcollapsible %}
{% endaccordion %}

#### Uninstall

Uninstall Alluxio as follows:
```console
$ kubectl delete -f ./worker/
$ kubectl delete -f ./master/
$ kubectl delete configmap alluxio-config
```
> Note: This will delete all resources under `./master/` and `./worker/`.
Be careful if you have persistent volumes or other important resources you want to keep under those directories.

{% endnavtab %}
{% endnavtabs %}

### Verify

If using persistent volumes, the status of the volume(s) should change
to `CLAIMED` and the status of the volume claims should be `BOUNDED`.
You can validate the status of your PersistentVolume and PersistentVolumeClaims
using the follow `kubectl` commands:
```console
$ kubectl get pv
$ kubectl get pvc
```
- If you have unbound PersistentVolumeClaims, please ensure you have provisioned
matching PersistentVolumes. See "(Optional) Provision a Persistent Volume" in
[Basic Setup]({{ '/en/deploy/Running-Alluxio-On-Kubernetes.html' | relativize_url }}#basic-setup).

Once ready, access the Alluxio CLI from the master Pod and run basic I/O tests.
```console
$ kubectl exec -ti alluxio-master-0 -- /bin/bash
```

From the master Pod, execute the following:
```console
$ alluxio runTests
```

### Access the Web UI

The Alluxio UI can be accessed from outside the kubernetes cluster using port forwarding.
```console
$ kubectl port-forward alluxio-master-$i <local-port>:19999
```
The command above allocates a port on the local node `<local-port>` and forwards traffic
on `<local-port>` to port 19999 of pod `alluxio-master-$i`.
The pod `alluxio-master-$i` does NOT have to be on the node you are running this command.

> Note: `i=0` for the first master Pod. When running multiple masters, forward port for each
master. Only the primary master serves the Web UI.

For example, you are on a node with hostname `master-node-1` and you would like to serve
the Alluxio master web UI for `alluxio-master-0` on `master-node-1:8080`.
Here's the command you can run:
```console
[alice@master-node-1 ~]$ kubectl port-forward --address 0.0.0.0 pods/alluxio-master-0 8080:19999
``` 
This forwards the local port `master-node-1:8080` to the port on the Pod `alluxio-master-0:19999`.
The Pod `alluxio-master-0` does NOT need to be running on `master-node-1`.

You will see messages like below when there are incoming connections. 
```console
[alice@master-node-1 ~]$ kubectl port-forward --address 0.0.0.0 alluxio-master-0 8080:19999
Forwarding from 0.0.0.0:8080 -> 19999
Handling connection for 8080
Handling connection for 8080
Handling connection for 8080
Handling connection for 8080
```
You can terminate the process to stop the port forwarding,
with either `Ctrl + C` or `kill`.

For more information about K8s port-forward see the [K8s doc](https://kubernetes.io/docs/reference/generated/kubectl/kubectl-commands#port-forward).

## Advanced Setup

### Enable Short-circuit Access

Short-circuit access enables clients to perform read and write operations directly against the
worker bypassing the networking interface.
For performance-critical applications it is recommended to enable short-circuit operations
against Alluxio because it can increase a client's read and write throughput when co-located with
an Alluxio worker.

This feature is enabled by default (see next section to disable this feature), however requires extra configuration to work properly in
Kubernetes environments.

There are two modes for using short-circuit.

#### Option1: Use local mode

In this mode, the Alluxio client and local Alluxio worker recognize each other if the client hostname
matches the worker hostname.
This is called *Hostname Introspection*.
In this mode, the Alluxio client and local Alluxio worker share the tiered storage of Alluxio worker.

{% navtabs modes %}
{% navtab helm %}

You can use `local` policy by setting the properties as below:

```properties
shortCircuit:
  enabled: true
  policy: local
```

{% endnavtab %}
{% navtab kubectl %}

In your `alluxio-configmap.yaml` you should add the following properties to `ALLUXIO_WORKER_JAVA_OPTS`:

```properties
-Dalluxio.user.short.circuit.enabled=true \
-Dalluxio.worker.data.server.domain.socket.as.uuid=false
```

Also you should remove the property `-Dalluxio.worker.data.server.domain.socket.address`.

{% endnavtab %}
{% endnavtabs %}

#### Option2: Use uuid (default)

This is the **default** policy used for short-circuit in Kubernetes.

If the client or worker container is using virtual networking, their hostnames may not match.
In such a scenario, set the following property to use filesystem inspection to enable short-circuit
operations and **make sure the client container mounts the directory specified as the domain socket
path**.
Short-circuit writes are then enabled if the worker UUID is located on the client filesystem.

***Domain Socket Path.***
The domain socket is a volume which should be mounted on:

- All Alluxio workers
- All application containers which intend to read/write through Alluxio

This domain socket volume can be either a `PersistentVolumeClaim` or a `hostPath Volume`.

***Use PersistentVolumeClaim.***
By default, this domain socket volume is a `PersistentVolumeClaim`.
You need to provision a `PersistentVolume` to this `PersistentVolumeClaim`.
And this `PersistentVolume` should be either `local` or `hostPath`.

{% navtabs domainSocketPVC %}
{% navtab helm %}

You can use `uuid` policy by setting the properties as below:

```properties
# These are the default configurations
shortCircuit:
  enabled: true
  policy: uuid
  size: 1Mi
  # volumeType controls the type of shortCircuit volume.
  # It can be "persistentVolumeClaim" or "hostPath"
  volumeType: persistentVolumeClaim
  # Attributes to use if the domain socket volume is PVC
  pvcName: alluxio-worker-domain-socket
  accessModes:
    - ReadWriteOnce
  storageClass: standard
```

The field `shortCircuit.pvcName` defines the name of the `PersistentVolumeClaim` for domain socket.
This PVC will be created as part of `helm install`.

{% endnavtab %}
{% navtab kubectl %}

You should verify the following properties in `ALLUXIO_WORKER_JAVA_OPTS`.
Actually they are set to these values by default:
```properties
-Dalluxio.worker.data.server.domain.socket.address=/opt/domain -Dalluxio.worker.data.server.domain.socket.as.uuid=true
```

Also you should make sure the worker Pods have domain socket defined in the `volumes`,
and all relevant containers have the domain socket volume mounted.
The domain socket volume is defined as below by default:
```properties
volumes:
  - name: alluxio-domain
    persistentVolumeClaim:
      claimName: "alluxio-worker-domain-socket"
```

> Note: Compute application containers **MUST** mount the domain socket volume to the same path
(`/opt/domain`) as configured for the Alluxio workers.

The `PersistenceVolumeClaim` is defined in `worker/alluxio-worker-pvc.yaml.template`.

{% endnavtab %}
{% endnavtabs %}

***Use hostPath Volume.***
You can also directly define the workers to use a `hostPath Volume` for domain socket.

{% navtabs domainSocketHostPath %}
{% navtab helm %}

You can switch to directly use a `hostPath` volume for the domain socket.
This is done by changing the `shortCircuit.volumeType` field to `hostPath`.
Note that you also need to define the path to use for the `hostPath` volume.

```properties
shortCircuit:
  enabled: true
  policy: uuid
  size: 1Mi
  # volumeType controls the type of shortCircuit volume.
  # It can be "persistentVolumeClaim" or "hostPath"
  volumeType: hostPath
  # Attributes to use if the domain socket volume is hostPath
  hostPath: "/tmp/alluxio-domain" # The hostPath directory to use
```
{% endnavtab %}
{% navtab kubectl %}

You should verify the properties in `ALLUXIO_WORKER_JAVA_OPTS` in the same way as using `PersistentVolumeClaim`.

Also you should make sure the worker Pods have domain socket defined in the `volumes`,
and all relevant containers have the domain socket volume mounted.
The domain socket volume is defined as below by default:
```properties
volumes:
  - name: alluxio-domain
    hostPath:
      path: /tmp/alluxio-domain
      type: DirectoryOrCreate
```

> Note: Compute application containers **MUST** mount the domain socket volume to the same path
(`/opt/domain`) as configured for the Alluxio workers.

{% endnavtab %}
{% endnavtabs %}

### Verify Short-circuit Operations

To verify short-circuit reads and writes monitor the metrics displayed under:
1. the metrics tab of the web UI as `Domain Socket Alluxio Read` and `Domain Socket Alluxio Write`
1. or, the [metrics json]({{ '/en/operation/Metrics-System.html' | relativize_url }}) as
`cluster.BytesReadDomain` and `cluster.BytesWrittenDomain`
1. or, the [fsadmin metrics CLI]({{ '/en/operation/Admin-CLI.html' | relativize_url }}) as
`Short-circuit Read (Domain Socket)` and `Alluxio Write (Domain Socket)`

### Disable Short-Circuit Operations
To disable short-circuit operations, the operation depends on how you deploy Alluxio.

> Note: As mentioned, disabling short-circuit access for Alluxio workers will result in
worse I/O throughput

{% navtabs shortCircuit %}
{% navtab helm %}

You can disable short circuit by setting the properties as below:

```properties
shortCircuit:
  enabled: false
```

{% endnavtab %}
{% navtab kubectl %}

You should set the property `alluxio.user.short.circuit.enabled` to `false` in your
`ALLUXIO_WORKER_JAVA_OPTS`.
```properties
-Dalluxio.user.short.circuit.enabled=false
```

You should also manually remove the volume `alluxio-domain` from `volumes` of the Pod definition
and `volumeMounts` of each container if existing.

{% endnavtab %}
{% endnavtabs %}

### Enable remote logging

Alluxio supports a centralized log server that collects logs for all Alluxio processes. 
You can find the specific section at [Remote logging]({{ '/en/operation/Remote-Logging.html' | relativize_url }}).
This can be enabled on K8s too, so that all Alluxio pods will send logs to this log server.

{% navtabs logging %}
{% navtab helm %}
**Step 1: Configure the log server**

By default, the Alluxio remote log server is not started.
You can enable the log server by configuring the following properties:
```properties
logserver:
  enabled: true
```

If you are just testing and it is okay to discard logs, you can use an `emptyDir` to store the logs in the log server.
```properties
logserver:
  enabled: true
  # volumeType controls the type of log volume.
  # It can be "persistentVolumeClaim" or "hostPath" or "emptyDir"
  volumeType: emptyDir
  # Attributes to use when the log volume is emptyDir
  medium: ""
  size: 4Gi
```

For a production environment, you should always persist the logs with a Persistent Volume.
When you specify the `logserver.volumeType` to be `persistentVolumeClaim`, 
the Helm Chart will create a PVC.
If you are not using dynamic provisioning for PVs, you will need to manually create the PV.
Remember to make sure the selectors for PVC and PV match with each other.
```properties
logserver:
  enabled: true
  # volumeType controls the type of log volume.
  # It can be "persistentVolumeClaim" or "hostPath" or "emptyDir"
  volumeType: persistentVolumeClaim
  # Attributes to use if the log volume is PVC
  pvcName: alluxio-logserver-logs
  accessModes:
    - ReadWriteOnce
  storageClass: standard
  # If you are dynamically provisioning PVs, the selector on the PVC should be empty.
  # Ref: https://kubernetes.io/docs/concepts/storage/persistent-volumes/#class-1
  selector: {}
  # If you are manually allocating PV for the logserver,
  # it is recommended to use selectors to make sure the PV and PVC match as expected.
  # You can specify selectors like below:
  # Example:
  # selector:
  #   matchLabels:
  #     role: alluxio-logserver
  #     app: alluxio
  #     chart: alluxio-<chart version>
  #     release: alluxio
  #     heritage: Helm
  #     dc: data-center-1
  #     region: us-east
```

**Step 2: Helm install with the updated configuration**

When you enable the remote log server, it will be managed by a K8s Deployment.
If you specify the volume type to be `persistentVolumeClaim`, a PVC will be created and mounted.
You will need to provision a PV for the PVC.
Then there will be a Service created for the Deployment, which all other Alluxio pods send logs to.
{% endnavtab %}

{% navtab kubectl %}
**Step 1: Configure log server location with environment variables**

Add `ALLUXIO_LOGSERVER_HOSTNAME` and `ALLUXIO_LOGSERVER_PORT` properties to the configmap.
```properties
apiVersion: v1
kind: ConfigMap
metadata:
  ..omitted
data:
  ..omitted
  ALLUXIO_LOGSERVER_HOSTNAME: alluxio-logserver
  ALLUXIO_LOGSERVER_PORT: "45600"
```
> Note: The value for `ALLUXIO_LOGSERVER_PORT` must be a string or kubectl will fail to read it.

**Step 2: Configure and start log server**

In the sample YAML directory (e.g. `singleMaster-localJournal`), the `logserver/` directory
contains all resources for the log server, including a Deployment, a Service and a PVC if needed.

First you can prepare the YAML file and configure what volume to use for the Deployment.
```console
$ cp logserver/alluxio-logserver-deployment.yaml.template logserver/alluxio-logserver-deployment.yaml
```

If you are testing and it is okay to discard logs, you can use an `emptyDir` for the volume like below:
```properties
  volumes:      
  - name: alluxio-logs
    emptyDir:
      medium: 
      sizeLimit: "4Gi"
``` 

And the volume should be mounted to the log server container at `/opt/alluxio/logs`. 
```properties
  volumeMounts:
  - name: alluxio-logs
    mountPath: /opt/alluxio/logs
```

For a production environment, you should always persist the logs with a Persistent Volume.
```properties
  volumes:      
  - name: alluxio-logs
    persistentVolumeClaim:
      claimName: "alluxio-logserver-logs"
```

There is also a YAML template for PVC `alluxio-logserver-logs`.
```console
$ cp logserver/alluxio-logserver-pvc.yaml.template logserver/alluxio-logserver-pvc.yaml
```

You can further configure the resource and selector for the PVC, according to your environment.
```properties
apiVersion: v1
kind: PersistentVolumeClaim
metadata:
  name: alluxio-logserver-logs
  ..omitted
spec:
  volumeMode: Filesystem
  resources:
    requests:
      storage: 4Gi
  storageClassName: standard
  accessModes:
    - ReadWriteOnce
  # If you are using dynamic provisioning, leave the selector empty.
  selector: {}
  # If you are manually allocating PV for the logserver,
  # it is recommended to use selectors to make sure the PV and PVC match as expected.
  # You can specify selectors like below:
  # Example:
  # selector:
  #   matchLabels:
  #     role: alluxio-logserver
  #     app: alluxio
  #     chart: alluxio-<chart version>
  #     release: alluxio
  #     heritage: Helm
  #     dc: data-center-1
  #     region: us-east
```

Create the PVC when you are ready.
```console
$ kubectl create -f alluxio-logserver-pvc.yaml
```

(Optional) If you are not using dynamic provisioning, you need to prepare the PV yourself.
Remember to make sure the selectors on the PVC and PV match with each other.

After you configure the volume in the Deployment, you can go ahead to create it.
```console
$ kubectl create -f alluxio-logserver-deployment.yaml
```

There is also a Service associated to the Deployment.
```console
$ cp logserver/alluxio-logserver-service.yaml.template logserver/alluxio-logserver-service.yaml
$ kubectl create -f logserver/alluxio-logserver-service.yaml
```

**Step 3: Restart other Alluxio pods**

You need to restart your other Alluxio pods (masters, workers, FUSE etc) so they
capture the updated environment variables and send logs to the remote log server.

{% endnavtab %}
{% endnavtabs %}

**Verify log server**

You can go into the log server pod and verify the logs exist.

```console
$ kubectl exec -it <logserver-pod-name> -- bash
# In the logserver pod
bash-4.4$ pwd
/opt/alluxio
# You should see logs collected from other Alluxio pods
bash-4.4$ ls -al logs
total 16
drwxrwsr-x    4 1001     bin           4096 Jan 12 03:14 .
drwxr-xr-x    1 alluxio  alluxio         18 Jan 12 02:38 ..
drwxr-sr-x    2 alluxio  bin           4096 Jan 12 03:14 job_master
-rw-r--r--    1 alluxio  bin            600 Jan 12 03:14 logserver.log
drwxr-sr-x    2 alluxio  bin           4096 Jan 12 03:14 master
drwxr-sr-x    2 alluxio  bin           4096 Jan 12 03:14 worker
drwxr-sr-x    2 alluxio  bin           4096 Jan 12 03:14 job_worker
```

### POSIX API

Once Alluxio is deployed on Kubernetes, there are multiple ways in which a client application can
connect to it. For applications using the [POSIX API]({{ '/en/api/POSIX-API.html' | relativize_url }}),
application containers can simply mount the Alluxio FileSystem.

In order to use the POSIX API, first deploy the Alluxio FUSE daemon.

{% navtabs posix %}
{% navtab helm %}

You can deploy the FUSE daemon by configuring the following properties:
```properties
fuse:
  enabled: true
  clientEnabled: true
```

To modify the default Fuse mount configuration, one can set
- `mountPath`: The container path to be mounted. Default to `/mnt/alluxio-fuse`
- `alluxioPath`: The alluxio path to be mounted to container `mountPath`. Default to `/`
- `mountOptions`: The Fuse mount options. Default to `allow_other`.
See [Fuse mount options]({{ '/en/api/POSIX-API.html' | relativize_url }}#configure-mount-point-options) for more details.

```properties
fuse:
  enabled: true
  clientEnabled: true
  mountPath: /mnt/alluxio-fuse
  alluxioPath: /
  mountOptions: allow_other
```

Then follow the steps to install Alluxio with helm [here]({{ '/en/deploy/Running-Alluxio-On-Kubernetes.html#deploy-using-helm' | relativize_url }}).

If Alluxio has already been deployed with helm and now you want to enable FUSE, you use
`helm upgrade` to add the FUSE daemons.
```console
$ helm upgrade alluxio -f config.yaml \
  --set fuse.enabled=true \
  --set fuse.clientEnabled=true \
  alluxio-charts/alluxio
```

{% accordion posixHelm %}
  {% collapsible Advanced POSIX API Configuration %}
- Alluxio fuse/client configuration:
```properties
properties:
  alluxio.user.metadata.cache.enabled: true
  alluxio.user.metadata.cache.expiration.time: 2day
  alluxio.user.metadata.cache.max.size: "1000000"
  alluxio.user.direct.memory.io.enabled: true
  alluxio.fuse.logging.threshold: 1000ms
```
- Alluxio fuse java opts
```properties
fuse:
  jvmOptions: " -Xmx16G -Xms16G -XX:MaxDirectMemorySize=32g"
```
- Alluxio fuse mount options
```properties
fuse:
  mountOptions: kernel_cache,ro,max_read=131072,attr_timeout=7200,entry_timeout=7200
```
- Alluxio fuse environment variables
```properties
fuse:
  env:
    MAX_IDLE_THREADS: "64"
```

[POSIX API docs]({{ '/en/api/POSIX-API.html' | relative_url }}) provides more details about how to configure Alluxio POSIX API.
  {% endcollapsible %}
{% endaccordion %}

{% endnavtab %}
{% navtab kubectl %}

```console
$ cp alluxio-fuse.yaml.template alluxio-fuse.yaml
$ kubectl create -f alluxio-fuse.yaml
```
Note:
- The container running the Alluxio FUSE daemon must have the `securityContext.privileged=true` with
`SYS_ADMIN` capabilities.
Application containers that require Alluxio access do not need this privilege.

- Application containers can run on any Docker image.

Verify that a container can simply mount the Alluxio FileSystem without any custom binaries or
capabilities using a `hostPath` mount of location `/alluxio-fuse`:
```console
$ cp alluxio-fuse-client.yaml.template alluxio-fuse-client.yaml
$ kubectl create -f alluxio-fuse-client.yaml
```

If using the template, Alluxio is mounted at `/alluxio-fuse` and can be accessed via the POSIX-API
across multiple containers.

{% accordion posixKubernetes %}
  {% collapsible Advanced POSIX API Configuration %}
- Alluxio fuse/client java opts can be set in `alluxio-configmap.yaml`:
```yaml
  ALLUXIO_FUSE_JAVA_OPTS: |-
    -Dalluxio.fuse.mount.point=/mnt/alluxio-fuse 
    -Dalluxio.fuse.mount.alluxio.path=/ 
    -Dalluxio.fuse.mount.options=kernel_cache,max_read=131072,entry_timeout=7200,attr_timeout=7200 
    -Dalluxio.user.hostname=${ALLUXIO_CLIENT_HOSTNAME} 
    -Dalluxio.user.metadata.cache.enabled=true 
    -Dalluxio.user.metadata.cache.expiration.time=40min 
    -Dalluxio.user.metadata.cache.max.size=10000000 
    -Dalluxio.user.logging.threshold=1000ms 
    -Dalluxio.fuse.logging.threshold=1000ms 
```
Note that if Alluxio Worker and Alluxio Fuse is co-located in the same node, Alluxio fuse
can read from the worker storage directly to improve read performance. 
In this case, Alluxio Fuse need to know about the worker storage information.
This is why worker storage configuration is set in `ALLUXIO_JAVA_OPTS` shared by all Alluxio containers.
- Alluxio fuse environment variables can be set in `alluxio-fuse.yaml`:
```yaml
containers:
  - name: alluxio-fuse
    env:
      - name: "MAX_IDLE_THREADS"
        value: "64"
```

[POSIX API docs]({{ '/en/api/POSIX-API.html' | relative_url }}) provides more details about how to configure Alluxio POSIX API.
  {% endcollapsible %}
{% endaccordion %}

{% endnavtab %}
{% endnavtabs %}

<<<<<<< HEAD
### Enable Short-circuit Access

Short-circuit access enables clients to perform read and write operations directly against the
worker bypassing the networking interface.
For performance-critical applications, it is recommended to enable short-circuit operations
against Alluxio because it can increase a client's read and write throughput when co-located with
an Alluxio worker.

This feature is enabled by default (see next section to disable this feature), however, it requires extra configuration to work properly in
Kubernetes environments.

There are two modes for using short-circuit.

#### Option1: Use local mode

In this mode, the Alluxio client and local Alluxio worker recognize each other if the client hostname
matches the worker hostname.
This is called *Hostname Introspection*.
In this mode, the Alluxio client and local Alluxio worker share the tiered storage of Alluxio worker.

{% navtabs modes %}
{% navtab helm %}

You can use `local` policy by setting the properties as below:

```properties
shortCircuit:
  enabled: true
  policy: local
=======
#### CSI
Other than using Alluxio FUSE daemon, you could also use CSI to mount the Alluxio FileSystem into application containers.

In order to use CSI, you need a Kubernetes cluster with version at least 1.17, 
with [RBAC](https://kubernetes.io/docs/reference/access-authn-authz/rbac/) enabled in API Server.

**Step 1: Customize configurations and generate templates**

You can either use the default CSI configurations provided in
[here](https://github.com/Alluxio/alluxio/blob/master/integration/kubernetes/helm-chart/alluxio/values.yaml)
under the csi section, or you can customize them to make it suitable for your workload.
Here are some common properties that you can customize:
<table class="table table-striped">
  <tr>
    <th>property name</th>
    <th>Description</th>
  </tr>
  <tr>
    <td>alluxioPath</td>
    <td>The path in Alluxio which will be mounted</td>
  </tr>
  <tr>
    <td>mountInPod</td>
    <td>Set to true to launch Fuse process in an alluxio-fuse pod. Otherwise in the same container as nodeserver</td>
  </tr>
  <tr>
    <td>mountPath</td>
    <td>The path that Alluxio will be mounted to in the application container</td>
  </tr>
  <tr>
    <td>mountOptions</td>
    <td>Alluxio Fuse mount options</td>
  </tr>
</table>

Then please use `helm-generate.sh` (see [here](https://github.com/Alluxio/alluxio/tree/master/integration/kubernetes#generate-kubectl-yaml-templates-from-helm-chart) for usage)
to generate related templates. All CSI related templates will be under `${ALLUXIO_HOME}/integration/kubernetes/<deploy-mode>/csi`.

**Step 2: Deploy CSI services**

Modify or add any configuration properties as required, then create the respective resources.
```console
$ mv alluxio-csi-controller-rbac.yaml.template alluxio-csi-controller-rbac.yaml
$ mv alluxio-csi-controller.yaml.template alluxio-csi-controller.yaml
$ mv alluxio-csi-driver.yaml.template alluxio-csi-driver.yaml
$ mv alluxio-csi-fuse-configmap.yaml.template alluxio-csi-fuse-configmap.yaml
$ mv alluxio-csi-nodeplugin.yaml.template alluxio-csi-nodeplugin.yaml
>>>>>>> 618079a6
```
Then run
```console
$ kubectl apply -f alluxio-csi-controller-rbac.yaml -f alluxio-csi-controller.yaml -f alluxio-csi-driver.yaml -f alluxio-csi-fuse-configmap.yaml -f alluxio-csi-nodeplugin.yaml
```
to deploy CSI-related services.

**Step 3: Provisioning**

We provide both templates for k8s dynamic provisioning and static provisioning.
Please choose the suitable provisioning methods according to your use case.
You can refer to [Persistent Volumes | Kubernetes](https://www.google.com/url?q=https://kubernetes.io/docs/concepts/storage/persistent-volumes/)
and [Dynamic Volume Provisioning | Kubernetes](https://kubernetes.io/docs/concepts/storage/dynamic-provisioning/) to get more details.

{% navtabs csi %}
{% navtab Persistent Volumes %}

For static provisioning, we generate two template files: `alluxio-pv.yaml.template` and `alluxio-pvc-static.yaml.template`.
You can modify these two files based on your needs, then create the respective yaml files.
```console
$ mv alluxio-pv.yaml.template alluxio-pv.yaml
$ mv alluxio-pvc-static.yaml.template alluxio-pvc-static.yaml
```
Then run
```console
$ kubectl apply -f alluxio-pv.yaml
$ kubectl apply -f alluxio-pvc-static.yaml
```
to deploy the resources.

Note: If `mountInPod` is set to `true`, in `alluxio-pv.yaml`, the value of `spec.csi.volumeHandle`
needs to be unique for CSI to identify different volumes. If the values of `volumeHundle` of two
PVs are the same, CSI would regard them as the same volume, and thus may not launch Fuse pod,
affecting the business pods.

{% endnavtab %}
{% navtab Dynamic Volume Provisioning %}

<<<<<<< HEAD
***Use hostPath Volume.***
You can also directly define the workers to use a `hostPath Volume` for domain socket.

{% navtabs domainSocketHostPath %}
{% navtab helm %}

You can switch to directly using a `hostPath` volume for the domain socket.
This is done by changing the `shortCircuit.volumeType` field to `hostPath`.
Note that you also need to define the path to use for the `hostPath` volume.

```properties
shortCircuit:
  enabled: true
  policy: uuid
  size: 1Mi
  # volumeType controls the type of shortCircuit volume.
  # It can be "persistentVolumeClaim" or "hostPath"
  volumeType: hostPath
  # Attributes to use if the domain socket volume is hostPath
  hostPath: "/tmp/alluxio-domain" # The hostPath directory to use
=======
For dynamic provisioning, we generate two template files: `alluxio-storage-class.yaml.template` and `alluxio-pvc.yaml.template`.
You can modify these two files based on your needs, then create the respective yaml files.
```console
$ mv alluxio-storage-class.yaml.template alluxio-storage-class.yaml
$ mv alluxio-pvc.yaml.template alluxio-pvc.yaml
>>>>>>> 618079a6
```
Then run
```console
$ kubectl apply -f alluxio-storage-class.yaml
$ kubectl apply -f alluxio-pvc.yaml
```
to deploy the resources.

{% endnavtab %}
{% endnavtabs %}

**Step 4: Deploy applications**

Now you can put the PVC name in your application pod spec to use the Alluxio FileSystem.
The template `alluxio-nginx-pod.yaml.template` shows how to use PVC in the pod. You can also deploy
it by running 
```console
$ mv alluxio-nginx-pod.yaml.template alluxio-nginx-pod.yaml
$ kubectl apply -f alluxio-nginx-pod.yaml
```
to validate that CSI has been deployed, and you can successfully access the data stored in Alluxio. 

For more information on how to configure a pod to use a persistent volume for storage in Kubernetes,
please refer to [here](https://kubernetes.io/docs/tasks/configure-pod-container/configure-persistent-volume-storage/).

### Toggle Master or Worker in Helm chart
In use cases where you wish to install Alluxio masters and workers separately
with the Helm chart, use the following respective toggles:

```properties
master:
  enabled: false

worker:
  enabled: false
```

### Kubernetes Configuration Options

The following options are provided in our Helm chart as additional
parameters for experienced Kubernetes users.

#### ServiceAccounts

[By default](https://kubernetes.io/docs/tasks/configure-pod-container/configure-service-account/#use-the-default-service-account-to-access-the-api-server)
Kubernetes will assign the namespace's `default` ServiceAccount
to new pods in a namespace. You may specify for Alluxio pods to use
any existing ServiceAccounts you may have in your cluster through
the following:

{% navtabs serviceAccounts %}
{% navtab helm %}

You may specify a top-level Helm value `serviceAccount` which will
apply to the Master, Worker, and FUSE pods in the chart.
```properties
serviceAccount: sa-alluxio
```

You can override the top-level Helm value by specifying a value
for the specific component's `serviceAccount` like below:
```properties
master:
  serviceAccount: sa-alluxio-master

worker:
  serviceAccount: sa-alluxio-worker
```

{% endnavtab %}
{% navtab kubectl %}

You may add a `serviceAccountName` field to any of the Alluxio Pod template
specs to have the Pod run using the matching ServiceAccount. For example:
```properties
apiVersion: apps/v1
kind: StatefulSet
metadata:
  name: alluxio-master
spec:
  template:
    spec:
      serviceAccountName: sa-alluxio
```

{% endnavtab %}
{% endnavtabs %}

#### Node Selectors & Tolerations

Kubernetes provides many options to control the scheduling of pods
onto nodes in the cluster. The most direct of which is a
[node selector](https://kubernetes.io/docs/concepts/scheduling-eviction/assign-pod-node/#nodeselector).

However, Kubernetes will avoid scheduling pods on any tainted nodes.
To allow certain pods to schedule on such nodes, Kubernetes allows
you to specify tolerations for those taints. See
[the Kubernetes documentation on taints and tolerations](https://kubernetes.io/docs/concepts/scheduling-eviction/taint-and-toleration/)
for more details.

{% navtabs selectorsTolerations %}
{% navtab helm %}

You may specify a node selector in JSON as a top-level Helm value,
`nodeSelector`, which will apply to all pods in the chart. Similarly,
you may specify a list of tolerations in JSON as a top-level Helm value,
`tolerations`, which will also apply to all pods in the chart.
```properties
nodeSelector: {"app": "alluxio"}

tolerations: [ {"key": "env", "operator": "Equal", "value": "prod", "effect": "NoSchedule"} ]
```

You can **override** the top-level `nodeSelector` by specifying a value
for the specific component's `nodeSelector`.
```properties
master:
  nodeSelector: {"app": "alluxio-master"}

worker:
  nodeSelector: {"app": "alluxio-worker"}
```

You can **append** to the top-level `tolerations` by specifying a value
for the specific component's `tolerations`.
```properties
logserver:
  tolerations: [ {"key": "app", "operator": "Equal", "value": "logging", "effect": "NoSchedule"} ]
```

{% endnavtab %}
{% navtab kubectl %}

You may add `nodeSelector` and `tolerations` fields to any of the Alluxio Pod template
specs. For example:
```properties
apiVersion: apps/v1
kind: StatefulSet
metadata:
  name: alluxio-master
spec:
  template:
    spec:
      nodeSelector:
        app: alluxio
      tolerations:
        - effect: NoSchedule
          key: env
          operator: Equal
          value: prod
```

{% endnavtab %}
{% endnavtabs %}

#### Host Aliases

If you wish to add or override hostname resolution in the pods,
Kubernetes exposes the containers' `/etc/hosts` file via
[host aliases](https://kubernetes.io/docs/concepts/services-networking/add-entries-to-pod-etc-hosts-with-host-aliases/).
This can be particularly useful for providing hostname addresses
for services not managed by Kubernetes, like HDFS.

{% navtabs hostAliases %}
{% navtab helm %}

You may specify a top-level Helm value `hostAliases` which will
apply to the Master and Worker pods in the chart.
```properties
hostAliases:
- ip: "127.0.0.1"
  hostnames:
    - "foo.local"
    - "bar.local"
- ip: "10.1.2.3"
  hostnames:
    - "foo.remote"
    - "bar.remote"
```

{% endnavtab %}
{% navtab kubectl %}

You may add the `hostAliases` field to any of the Alluxio Pod template
specs. For example:
```properties
apiVersion: apps/v1
kind: StatefulSet
metadata:
  name: alluxio-master
spec:
  template:
    spec:
      hostAliases:
      - ip: "127.0.0.1"
        hostnames:
          - "foo.local"
          - "bar.local"
      - ip: "10.1.2.3"
        hostnames:
          - "foo.remote"
          - "bar.local"
```

{% endnavtab %}
{% endnavtabs %}

#### Deployment Strategy

[By default](https://kubernetes.io/docs/concepts/workloads/controllers/deployment/#strategy)
Kubernetes will use the 'RollingUpdate' deployment strategy to progressively
upgrade Pods when changes are detected.

{% navtabs deployStrategy %}
{% navtab helm %}

The Helm chart currently only supports `strategy` for the logging server deployment:
```properties
logserver:
  strategy:
    type: RollingUpdate
    rollingUpdate:
      maxUnavailable: 25%
      maxSurge: 1
```

{% endnavtab %}
{% navtab kubectl %}

You may add a `strategy` field to any of the Alluxio Pod template
specs to have the Pod run using the matching ServiceAccount. For example:
```properties
apiVersion: apps/v1
kind: StatefulSet
metadata:
  name: alluxio-master
spec:
  template:
    spec:
      strategy:
        type: Recreate
```

{% endnavtab %}
{% endnavtabs %}

#### ImagePullSecrets

Kubernetes supports [accessing images from a Private Registry](https://kubernetes.io/docs/tasks/configure-pod-container/pull-image-private-registry/).
After creating the registry credentials `Secret` in Kubernetes, you pass the secret
to your Pods via `imagePullSecrets`.

{% navtabs imagePullSecrets %}
{% navtab helm %}

The following value applies the specified `imagePullSecrets` to all
Pods in the Helm chart.

```properties
imagePullSecrets:
  - ecr
  - dev
```

{% endnavtab %}
{% navtab kubectl %}

Add `imagePullSecrets` to your Pod specs. Eg:

```properties
apiVersion: apps/v1
kind: StatefulSet
metadata:
  name: alluxio-master
spec:
  template:
    spec:
      containers:
      - name: alluxio-master
        image: private-registry/{{site.ALLUXIO_DOCKER_IMAGE}}:{{site.ALLUXIO_VERSION_STRING}}
      imagePullSecrets:
      - name: ecr
      - name: dev
```

{% endnavtab %}
{% endnavtabs %}

## Troubleshooting

{% accordion worker_host %}
  {% collapsible Worker Host Unreachable %}
Alluxio workers use host networking with the physical host IP as the hostname. Check the cluster
firewall if an error such as the following is encountered:
```
Caused by: io.netty.channel.AbstractChannel$AnnotatedConnectException: finishConnect(..) failed: Host is unreachable: <host>/<IP>:29999
```

- Check that `<host>` matches the physical host address and is not a virtual container hostname.
Ping from a remote client to check the address is resolvable.
```console
$ ping <host>
```
- Verify that a client can connect to the workers on the ports specified in the worker
deployment specification. The default ports are `[29998, 29999, 29996, 30001, 30002, 30003]`.
Check access to the given port from a remote client using a network utility such as `ncat`:
```console
$ nc -zv <IP> 29999
```
  {% endcollapsible %}

  {% collapsible Permission Denied %}
From Alluxio v2.1 on, Alluxio Docker containers will run as non-root user `alluxio` with
UID 1000 and GID 1000 by default.
Kubernetes [`hostPath`](https://kubernetes.io/docs/concepts/storage/volumes/#hostpath) volumes
are only writable by root so you need to update the permission accordingly.
  {% endcollapsible %}

  {% collapsible Enable Debug Logging %}
To change the log level for Alluxio servers (master and workers), use the CLI command `logLevel` as
follows:

Access the Alluxio CLI from the master Pod.
```console
$ kubectl exec -ti alluxio-master-0 -- /bin/bash
```

From the master Pod, execute the following:
```console
$ alluxio logLevel --level DEBUG --logName alluxio
```
  {% endcollapsible %}

  {% collapsible Accessing Logs %}
The Alluxio master and job master run as separate containers of the master Pod. Similarly, the
Alluxio worker and job worker run as separate containers of a worker Pod. Logs can be accessed for
the individual containers as follows.

Master:
```console
$ kubectl logs -f alluxio-master-0 -c alluxio-master
```

Worker:
```console
$ kubectl logs -f alluxio-worker-<id> -c alluxio-worker
```

Job Master:
```console
$ kubectl logs -f alluxio-master-0 -c alluxio-job-master
```

Job Worker:
```console
$ kubectl logs -f alluxio-worker-<id> -c alluxio-job-worker
```
  {% endcollapsible %}

  {% collapsible POSIX API %}
In order for an application container to mount the `hostPath` volume, the node running the container
must have the Alluxio FUSE daemon running. The default spec `alluxio-fuse.yaml` runs as a DaemonSet,
launching an Alluxio FUSE daemon on each node of the cluster.

If there are issues accessing Alluxio using the POSIX API:
1. Identify the node the application container ran on using the command
`kubectl describe pods` or the dashboard.
1. Use the command `kubectl describe nodes <node>` to identify the `alluxio-fuse` Pod running on
that node.
1. Tail logs for the identified Pod to view any errors encountered:
`kubectl logs -f alluxio-fuse-<id>`.
  {% endcollapsible %}
  {% collapsible Filename too long %}
Alluxio workers create a domain socket used for short-circuit access by default.
On Mac OS X, Alluxio workers may fail to start if the location for this domain socket is a path
which is longer than what the filesystem accepts.
```
2020-07-27 21:39:06,030 ERROR GrpcDataServer - Alluxio worker gRPC server failed to start on /opt/domain/1d6d7c85-dee0-4ac5-bbd1-86eb496a2a50
java.io.IOException: Failed to bind
	at io.grpc.netty.NettyServer.start(NettyServer.java:252)
	at io.grpc.internal.ServerImpl.start(ServerImpl.java:184)
	at io.grpc.internal.ServerImpl.start(ServerImpl.java:90)
	at alluxio.grpc.GrpcServer.lambda$start$0(GrpcServer.java:77)
	at alluxio.retry.RetryUtils.retry(RetryUtils.java:39)
	at alluxio.grpc.GrpcServer.start(GrpcServer.java:77)
	at alluxio.worker.grpc.GrpcDataServer.<init>(GrpcDataServer.java:107)
	at sun.reflect.NativeConstructorAccessorImpl.newInstance0(Native Method)
	at sun.reflect.NativeConstructorAccessorImpl.newInstance(NativeConstructorAccessorImpl.java:62)
	at sun.reflect.DelegatingConstructorAccessorImpl.newInstance(DelegatingConstructorAccessorImpl.java:45)
	at java.lang.reflect.Constructor.newInstance(Constructor.java:423)
	at alluxio.util.CommonUtils.createNewClassInstance(CommonUtils.java:273)
	at alluxio.worker.DataServer$Factory.create(DataServer.java:47)
	at alluxio.worker.AlluxioWorkerProcess.<init>(AlluxioWorkerProcess.java:162)
	at alluxio.worker.WorkerProcess$Factory.create(WorkerProcess.java:46)
	at alluxio.worker.WorkerProcess$Factory.create(WorkerProcess.java:38)
	at alluxio.worker.AlluxioWorker.main(AlluxioWorker.java:72)
Caused by: io.netty.channel.unix.Errors$NativeIoException: bind(..) failed: Filename too long
```

If this is the case, set the following properties to limit the path length:
- `alluxio.worker.data.server.domain.socket.as.uuid=false`
- `alluxio.worker.data.server.domain.socket.address=/opt/domain/d`

> Note: You may see performance degradation due to lack of node locality.

  {% endcollapsible %}
  {% collapsible Worker Pods get OOMKilled by the Kubernetes scheduler %}
This is most likely caused due to the Kubernetes configured
[Pod resource limits](https://kubernetes.io/docs/concepts/configuration/manage-resources-containers/#requests-and-limits)
having the `limits.memory` set too low.

Firstly, double check the configured values for your Alluxio worker Pod `limits.memory`.
**Note that the Pod consists of two containers, each with their own resource limits.**

Check the configured resource requests and limits using `kubectl describe pod`,
`kubectl get pod`, or equivalent Kube API requests. eg.,

```
$ kubectl get po -o json alluxio-worker-xxxxx | jq '.spec.containers[].resources'
{
  "limits": {
    "cpu": "4",
    "memory": "4G"
  },
  "requests": {
    "cpu": "1",
    "memory": "2G"
  }
}
{
  "limits": {
    "cpu": "4",
    "memory": "4G"
  },
  "requests": {
    "cpu": "1",
    "memory": "1G"
  }
}
```

If you used the Helm chart,
[the default values](https://github.com/Alluxio/alluxio/blob/master/integration/kubernetes/helm-chart/alluxio/values.yaml)
are:

```
worker:
  resources:
    limits:
      cpu: "4"
      memory: "4G"
    requests:
      cpu: "1"
      memory: "2G"

jobWorker:
  resources:
    limits:
      cpu: "4"
      memory: "4G"
    requests:
      cpu: "1"
      memory: "1G"
```

- Even if you did not configure any values with Helm, you may still have resource limits in
  place due to a [LimitRange](https://kubernetes.io/docs/concepts/policy/limit-range/)
  applied to your namespace

Next, ensure that the nodes that the Alluxio worker pods are running on have
sufficient resources matching your configured values. You can check that the nodes
you intend to schedule Alluxio worker Pods on have sufficient resources to meet
your requests using `kubectl describe node`, `kubectl get node`, or equivalent Kube API requests. eg.,
```
$ kubectl get no -o json k8sworkernode-0 | jq '.status.allocatable'
{
  "cpu": "8",
  "ephemeral-storage": "123684658586",
  "hugepages-1Gi": "0",
  "hugepages-2Mi": "0",
  "memory": "64886128Ki",
  "pods": "110"
}
```

Isolating Alluxio worker Pods from other Pods in your Kubernetes cluster can be accomplished
with the help of [node selectors](https://kubernetes.io/docs/concepts/scheduling-eviction/assign-pod-node/#nodeselector)
and [node taints + tolerations](https://kubernetes.io/docs/concepts/scheduling-eviction/taint-and-toleration/).
- Keep in mind that the Alluxio worker Pod definition uses a
  [DaemonSet](https://kubernetes.io/docs/concepts/workloads/controllers/daemonset/),
  so there will be worker Pods assigned to all eligible nodes

Next, verify the Alluxio workers' configured ramdisk sizes (if any).
See [the list of Alluxio configuration properties]({{ '/en/reference/Properties-List.html' | relativize_url }})
for additional details.
- If you used the Helm chart, the Alluxio site properties are configured using `properties`. eg.,

```
properties:
  alluxio.worker.ramdisk.size: 2G
  alluxio.worker.tieredstore.levels: 1
  alluxio.worker.tieredstore.level0.alias: MEM
  alluxio.worker.tieredstore.level0.dirs.mediumtype: MEM
  alluxio.worker.tieredstore.level0.dirs.path: /dev/shm
  alluxio.worker.tieredstore.level0.dirs.quota: 2G
```

- Otherwise, you can view and modify the site properties in the `alluxio-config` ConfigMap. eg.,

```
$ kubectl get cm -o json alluxio-config | jq '.data.ALLUXIO_WORKER_JAVA_OPTS'
"-Dalluxio.worker.ramdisk.size=2G
-Dalluxio.worker.tieredstore.levels=1
-Dalluxio.worker.tieredstore.level0.alias=MEM
-Dalluxio.worker.tieredstore.level0.dirs.mediumtype=MEM
-Dalluxio.worker.tieredstore.level0.dirs.path=/dev/shm
-Dalluxio.worker.tieredstore.level0.dirs.quota=2G "
```

**NOTE: Our `DaemonSet` uses `emptyDir` volumes as the Alluxio worker Pod's ramdisk in Kubernetes.**
```
spec:
  template:
    spec:
      volumes:
        - name: mem
          emptyDir:
            medium: "Memory"
            sizeLimit: 1G
```

This results in the following nuances:
- `sizeLimit` has no effect on the size of the allocated ramdisk unless
the `SizeMemoryBackedVolumes` feature gate is enabled (enabled by default
as of Kubernetes 1.22).
- As stated in [the Kubernetes emptyDir documentation](https://kubernetes.io/docs/concepts/storage/volumes/#emptydir),
if no size is specified then memory-backed `emptyDir` volumes will have capacity
allocated equal to **half the available memory on the host node**. This capacity
is reflected inside of your containers (for example when running `df -u`). However
if the combined size of your ramdisk and container memory usage exceeds the pod's
`limits.memory` then the Kubernetes scheduler will trigger an `OOMKilled` on that pod.
**This is a very likely overlooked source of memory consumption in Alluxio worker Pods.**

Lastly, verify the Alluxio worker JVM heap and off-heap maximum capacities. These are
configured with the JVM flags `-Xmx`/`-XX:MaxHeapSize` and `-XX:MaxDirectMemorySize` respectively.
- See [the Oracle Java documentation](https://docs.oracle.com/javase/8/docs/technotes/tools/windows/java.html)
for more details.

To adjust those values, you would have to manually update the
`(...)_JAVA_OPTS` environment variables in the `alluxio-config` ConfigMap.
For example:
```
apiVersion: v1
kind: ConfigMap
metadata:
  name: alluxio-config
data:
  ALLUXIO_JAVA_OPTS: |-
    -Xmx2g -Dalluxio.master.hostname=alluxio-master-0 ...
  ALLUXIO_MASTER_JAVA_OPTS: |-
    -Dalluxio.master.hostname=${ALLUXIO_MASTER_HOSTNAME}
  ALLUXIO_JOB_MASTER_JAVA_OPTS: |-
    -Dalluxio.master.hostname=${ALLUXIO_MASTER_HOSTNAME}
  ALLUXIO_WORKER_JAVA_OPTS: |-
    -XX:MaxDirectMemorySize=2g -Dalluxio.worker.hostname=${ALLUXIO_WORKER_HOSTNAME} ...
  ALLUXIO_JOB_WORKER_JAVA_OPTS: |-
    -XX:MaxDirectMemorySize=1g -Dalluxio.worker.hostname=${ALLUXIO_WORKER_HOSTNAME} ...
  ALLUXIO_FUSE_JAVA_OPTS: |-
    -Dalluxio.user.hostname=${ALLUXIO_CLIENT_HOSTNAME} -XX:MaxDirectMemorySize=2g
  ALLUXIO_WORKER_TIEREDSTORE_LEVEL0_DIRS_PATH: /dev/shm
```

Thus to avoid worker Pods running into `OOMKilled` errors,
1. Verify that the nodes your Alluxio worker Pods are scheduled on have
sufficient memory to satisfy all the `limits.memory` specifications assigned.
2. Ensure you have configured `alluxio.worker.ramdisk.size` and
`alluxio.worker.tieredstore.level0.dirs.quota` low enough such that
the memory consumed by the ramdisk combined with the JVM memory options
(`-Xmx`, `-XX:MaxDirectMemorySize`) do not exceed the Pod's `limits.memory`.
It is recommended to allow for some overhead as memory may be consumed
by other processes as well.

**Aside:** There is currently an [open issue](https://github.com/Alluxio/alluxio/issues/12277)
in Alluxio where Alluxio's interpretation of byte sizes differs from
Kubernetes (due to Kubernetes distinguishing between "-bibytes").
This is unlikely to cause `OOMKilled` errors unless you are operating on
very tight memory margins.

  {% endcollapsible %}
  {% collapsible JVM not seeing correct memory limit from cgroup %}
It is a known issue that in some early versions of Java 8, the JVM running in a container
will determine its heap size(if not specified with `-Xmx` and `-Xms`) based on 
the memory of the physical host instead of the container.
In that case, the JVM may attempt to use more memory than the container
resource limit and gets killed. You can find more detailed explanations 
[here](https://developers.redhat.com/blog/2017/03/14/java-inside-docker).

Since Java 8u131, some JVM flags can be turned on in order to correctly read the memory from cgroup.
You can refer to our `values.yaml` from our Helm chart template, and uncomment the below options.
These options will be added to the JVM options of all Alluxio containers, including the
masters and workers etc. You can find more detailed explanations
[here](https://www.atamanroman.dev/articles/jvm-memory-settings-container-environment/).
```yaml
# Recommended JVM Heap options for running in Docker
# Ref: https://developers.redhat.com/blog/2017/03/14/java-inside-docker/
# These JVM options are common to all Alluxio services
jvmOptions:
  - "-XX:+UnlockExperimentalVMOptions"
  - "-XX:+UseCGroupMemoryLimitForHeap"
  - "-XX:MaxRAMFraction=2"
```

From Java git 8u191 on, the container support works out-of-the-box.
So you don't need to turn on the flags mentioned above any more.

You should check the Java version in the container you are using to ensure the
correct memory limits are respected. Also it is recommended to go to the 
running container and double check the JVM process is running with the correct memory consumption.
  {% endcollapsible %}
{% endaccordion %}<|MERGE_RESOLUTION|>--- conflicted
+++ resolved
@@ -1450,37 +1450,6 @@
 {% endnavtab %}
 {% endnavtabs %}
 
-<<<<<<< HEAD
-### Enable Short-circuit Access
-
-Short-circuit access enables clients to perform read and write operations directly against the
-worker bypassing the networking interface.
-For performance-critical applications, it is recommended to enable short-circuit operations
-against Alluxio because it can increase a client's read and write throughput when co-located with
-an Alluxio worker.
-
-This feature is enabled by default (see next section to disable this feature), however, it requires extra configuration to work properly in
-Kubernetes environments.
-
-There are two modes for using short-circuit.
-
-#### Option1: Use local mode
-
-In this mode, the Alluxio client and local Alluxio worker recognize each other if the client hostname
-matches the worker hostname.
-This is called *Hostname Introspection*.
-In this mode, the Alluxio client and local Alluxio worker share the tiered storage of Alluxio worker.
-
-{% navtabs modes %}
-{% navtab helm %}
-
-You can use `local` policy by setting the properties as below:
-
-```properties
-shortCircuit:
-  enabled: true
-  policy: local
-=======
 #### CSI
 Other than using Alluxio FUSE daemon, you could also use CSI to mount the Alluxio FileSystem into application containers.
 
@@ -1528,7 +1497,6 @@
 $ mv alluxio-csi-driver.yaml.template alluxio-csi-driver.yaml
 $ mv alluxio-csi-fuse-configmap.yaml.template alluxio-csi-fuse-configmap.yaml
 $ mv alluxio-csi-nodeplugin.yaml.template alluxio-csi-nodeplugin.yaml
->>>>>>> 618079a6
 ```
 Then run
 ```console
@@ -1567,34 +1535,11 @@
 {% endnavtab %}
 {% navtab Dynamic Volume Provisioning %}
 
-<<<<<<< HEAD
-***Use hostPath Volume.***
-You can also directly define the workers to use a `hostPath Volume` for domain socket.
-
-{% navtabs domainSocketHostPath %}
-{% navtab helm %}
-
-You can switch to directly using a `hostPath` volume for the domain socket.
-This is done by changing the `shortCircuit.volumeType` field to `hostPath`.
-Note that you also need to define the path to use for the `hostPath` volume.
-
-```properties
-shortCircuit:
-  enabled: true
-  policy: uuid
-  size: 1Mi
-  # volumeType controls the type of shortCircuit volume.
-  # It can be "persistentVolumeClaim" or "hostPath"
-  volumeType: hostPath
-  # Attributes to use if the domain socket volume is hostPath
-  hostPath: "/tmp/alluxio-domain" # The hostPath directory to use
-=======
 For dynamic provisioning, we generate two template files: `alluxio-storage-class.yaml.template` and `alluxio-pvc.yaml.template`.
 You can modify these two files based on your needs, then create the respective yaml files.
 ```console
 $ mv alluxio-storage-class.yaml.template alluxio-storage-class.yaml
 $ mv alluxio-pvc.yaml.template alluxio-pvc.yaml
->>>>>>> 618079a6
 ```
 Then run
 ```console
