--- conflicted
+++ resolved
@@ -84,17 +84,10 @@
 $ kubectl create -f alluxio-journal-volume.yaml
 ```
 
-<<<<<<< HEAD
-## Configure Alluxio properties
+### Configure Alluxio properties
 Alluxio containers in Kubernetes use environment variables to set Alluxio properties. Refer to 
 [Docker configuration]({{site.baseurl}}{% link en/deploy/Running-Alluxio-On-Docker.md %}) for the
 corresponding environment variable name for Alluxio properties in `conf/alluxio-site.properties`.
-=======
-### Configure Alluxio properties
-Alluxio containers in Kubernetes use environment variables to set Alluxio properties. Refer to
-[Docker configuration](Running-Alluxio-On-Docker.html) for the corresponding environment variable
-name for Alluxio properties in `conf/alluxio-site.properties`.
->>>>>>> 917e5996
 
 Define all environment variables in a single file. Copy the properties template at
 `integration/kubernetes/conf`, and modify or add any configuration properties as required.
