---
layout: global
title: Deploy Alluxio on Kubernetes
nickname: Kubernetes
group: Deploying Alluxio
priority: 3
---

Alluxio can be run on Kubernetes. This guide demonstrates how to run Alluxio
on Kubernetes using the specification included in the Alluxio Docker image.

* Table of Contents
{:toc}

## Prerequisites

- A Kubernetes cluster (version >= 1.8). Alluxio workers will use `emptyDir` volumes with a
restricted size using the `sizeLimit` parameter. This is an alpha feature in Kubernetes 1.8.
Please ensure the feature is enabled.
- An Alluxio Docker image [alluxio/alluxio](https://hub.docker.com/r/alluxio/alluxio/). If using a
private Docker registry, refer to the Kubernetes [documentation](https://kubernetes.io/docs/tasks/configure-pod-container/pull-image-private-registry/).

## Basic Setup

This tutorial walks through a basic Alluxio setup on Kubernetes.

### Extract Kubernetes Specs

Extract the Kubernetes specifications required to deploy Alluxio from the Docker image.

```console
$ id=$(docker create alluxio/alluxio:{{site.ALLUXIO_VERSION_STRING}})
$ docker cp $id:/opt/alluxio/integration/kubernetes/ - > kubernetes.tar
$ docker rm -v $id 1>/dev/null
$ tar -xvf kubernetes.tar
$ cd kubernetes
```

### Provision a Persistent Volume

Alluxio master can be configured to use a [persistent volume](https://kubernetes.io/docs/concepts/storage/persistent-volumes/)
for storing the journal. The volume, once claimed, is persisted across restarts of the master process.

Note: [Embedded Journal]({{ '/en/operation/Journal.html' | relativize_url }}#embedded-journal-configuration)
configuration is not supported on Kubernetes.

Create the persistent volume spec from the template. The access mode `ReadWriteMany` is used to allow
multiple Alluxio master nodes to access the shared volume.

```console
$ cp alluxio-journal-volume.yaml.template alluxio-journal-volume.yaml
```

Note: the spec provided uses a `hostPath` volume for demonstration on a single-node deployment. For a
multi-node cluster, you may choose to use NFS, AWSElasticBlockStore, GCEPersistentDisk or other available
persistent volume plugins.

Create the persistent volume.
```console
$ kubectl create -f alluxio-journal-volume.yaml
```

### Deploy Alluxio

Alluxio can be deployed using a [helm](https://helm.sh/docs/) chart or directly using `kubectl` if `helm`
is not available or the deployment needs additional customization.

#### Using `helm`

***Pre-requisites:*** A helm repo with the Alluxio helm chart must be available. To prepare a local helm
repository, follow instructions as follows:
```bash
helm init
helm package helm/alluxio/
mkdir -p helm/charts/
cp alluxio-{{site.ALLUXIO_VERSION_STRING}}.tgz helm/charts/
helm repo index helm/charts/
helm serve --repo-path helm/charts
helm repo add alluxio-local http://127.0.0.1:8879
helm repo update alluxio-local
```

Once the helm repository is available, Alluxio prepare the Alluxio configuration:
```bash
cat << EOF > config.yaml
properties:
  alluxio.mount.table.root.ufs: "<under_storage_address>"
EOF
```
Note: The Alluxio under filesystem address MUST be modified. Any credentials MUST be modified.
For example, is using Amazon S3 as the under store, add properties as:
```bash
cat << EOF > config.yaml
properties:
  alluxio.mount.table.root.ufs: "s3a://<bucket>"
  aws.accessKeyId: "<accessKey>"
  aws.secretKey: "<secretKey>"
EOF
```

#### Using `kubectl`

Define environment variables in `alluxio.properties`. Copy the properties template at
`integration/kubernetes/conf`, and modify or add any configuration properties as required.
The Alluxio under filesystem address MUST be modified. Any credentials MUST be modified.

```
# Replace <under_storage_address> with the appropriate URI, for example s3://my-bucket
# If using an under storage which requires credentials be sure to specify those as well
ALLUXIO_JAVA_OPTS=-Dalluxio.master.mount.table.root.ufs=<under_storage_address>
```

Note that when running Alluxio with host networking, the ports assigned to Alluxio services must
not be occupied beforehand.
<<<<<<< HEAD
```console
$ cp conf/alluxio.properties.template conf/alluxio.properties
```

Create a ConfigMap.
```console
$ kubectl create configmap alluxio-config --from-env-file=conf/alluxio.properties
=======
```bash
cp alluxio-configMap.yaml.template alluxio-configMap.yaml
```

Create a ConfigMap.
```bash
kubectl create -f alluxio-configMap.yaml
>>>>>>> a375ff4f
```

Prepare the Alluxio deployment specs from the templates. Modify any parameters required, such as
location of the **Docker image**, and CPU and memory requirements for pods.
```console
$ cp alluxio-master.yaml.template alluxio-master.yaml
$ cp alluxio-worker.yaml.template alluxio-worker.yaml
```
Note: Please make sure that the version of the Kubernetes specification matches the version of the
Alluxio Docker image being used.

Once all the pre-requisites and configuration have been setup, deploy Alluxio.
```console
$ kubectl create -f alluxio-master.yaml
$ kubectl create -f alluxio-worker.yaml
```

Verify status of the Alluxio deployment.
```console
$ kubectl get pods
```

If using peristent volumes for Alluxio master, the status of the volume should change to `CLAIMED`.
```console
$ kubectl get pv alluxio-journal-volume
```

### Access the Web UI

The Alluxio UI can be accessed from outside the kubernetes cluster using port forwarding.
```console
$ kubectl port-forward alluxio-master-0 19999:19999
```

### Verify

Once ready, access the Alluxio CLI from the master pod and run basic I/O tests.
```console
$ kubectl exec -ti alluxio-master-0 /bin/bash
```

From the master pod, execute the following:
```console
$ cd /opt/alluxio
$ ./bin/alluxio runTests
```

### Uninstall

<<<<<<< HEAD
Uninstall Alluxio:
```console
$ kubectl delete -f alluxio-worker.yaml
$ kubectl delete -f alluxio-master.yaml
$ kubectl delete configmaps alluxio-config
=======
If using `helm`, uninstall Alluxio as follows:
```bash
helm list # Identify release name
helm delete <release-name>
```

If using `kubectl`, uninstall Alluxio as follows:
```bash
kubectl delete -f alluxio-worker.yaml
kubectl delete -f alluxio-master.yaml
kubectl delete configmaps alluxio-config
>>>>>>> a375ff4f
```

Execute the following to remove the persistent volume storing the Alluxio journal. Note: Alluxio metadata
will be lost.
```console
$ kubectl delete -f alluxio-journal-volume.yaml
```

## Advanced Setup

### POSIX API

Once Alluxio is deployed on Kubernetes, there are multiple ways in which a client application can
connect to it. For applications using the [POSIX API]({{ '/en/api/POSIX-API.html' | relativize_url }}),
application containers can simply mount the Alluxio FileSystem.

In order to use the POSIX API, first deploy the Alluxio FUSE daemon.
```console
$ cp alluxio-fuse.yaml.template alluxio-fuse.yaml
$ kubectl create -f alluxio-fuse.yaml
```
Note:
- The container running the Alluxio FUSE daemon must have the `securityContext.privileged=true` with
SYS_ADMIN capabilities. Application containers that require Alluxio access do not need this privilege.
- A different Docker image [alluxio/alluxio-fuse](https://hub.docker.com/r/alluxio/alluxio-fuse/) based
on `ubuntu` instead of `alpine` is needed to run the FUSE daemon. Application containers can run on
any Docker image.

Verify that a container can simply mount the Alluxio FileSystem without any custom binaries or
capabilities using a `hostPath` mount of location `/alluxio-fuse`:
```console
$ cp alluxio-fuse-client.yaml.template alluxio-fuse-client.yaml
$ kubectl create -f alluxio-fuse-client.yaml
```

If using the template, Alluxio is mounted at `/alluxio-fuse` and can be accessed via the POSIX-API
across multiple containers.

## Troubleshooting

### Worker Host Unreachable

Alluxio workers use host networking with the physical host IP as the hostname. Check the cluster
firewall if an error such as the following is encountered:
```
Caused by: io.netty.channel.AbstractChannel$AnnotatedConnectException: finishConnect(..) failed: Host is unreachable: <host>/<IP>:29999
```

- Check that `<host>` matches the physical host address and is not a virtual container hostname.
Ping from a remote client to check the address is resolvable.
```console
$ ping <host>
```
- Verify that a client can connect to the workers on the ports specified in the worker
deployment specification. The default ports are `[29998, 29999, 29996, 30001, 30002, 30003]`.
Check access to the given port from a remote client using a network utility such as `ncat`:
```console
$ nc -zv <IP> 29999
```

### Enable Debug Logging

To change the log level for Alluxio servers (master and workers), use the CLI command `logLevel` as
follows:

Access the Alluxio CLI from the master pod.
```console
$ kubectl exec -ti alluxio-master-0 /bin/bash
```

From the master pod, execute the following:
```console
$ cd /opt/alluxio
$ ./bin/alluxio logLevel --level DEBUG --logName alluxio
```

### Accessing Logs

The Alluxio master and job master run as separate containers of the master pod. Similarly, the
Alluxio worker and job worker run as separate containers of a worker pod. Logs can be accessed for
the individual containers as follows.

Master:
```console
$ kubectl logs -f alluxio-master-0 -c alluxio-master
```

Worker:
```console
$ kubectl logs -f alluxio-worker-<id> -c alluxio-worker
```

Job Master:
```console
$ kubectl logs -f alluxio-master-0 -c alluxio-job-master
```

Job Worker:
```console
$ kubectl logs -f alluxio-worker-<id> -c alluxio-job-worker
```

### Short-circuit Access

Short-circuit access enables clients to perform read and write operations directly against the
worker bypassing the networking interface. As part of the Alluxio worker pod creation, a directory
is created on the host at `/tmp/alluxio-domain` for the shared domain socket.

To disable this feature, set the property `alluxio.user.short.circuit.enabled=false`. By default,
short-circuit operations between the Alluxio client and worker are enabled if the client hostname
matches the worker hostname. This may not be true if the client is running as part of a container
with virtual networking. In such a scenario, set the following property to use filesystem inspection
to enable short-circuit and make sure the client container mounts the directory specified as the
domain socket address. Short-circuit writes are then enabled if the worker UUID is located on the
client filesystem.

```properties
alluxio.worker.data.server.domain.socket.as.uuid=true
alluxio.worker.data.server.domain.socket.address=/opt/domain
```

To verify short-circuit reads and writes monitor the metrics displayed under:
1. the metrics tab of the web UI as `Domain Socket Alluxio Read` and `Domain Socket Alluxio Write`
1. or, the [metrics json]({{ '/en/operation/Metrics-System.html' | relativize_url }}) as
`cluster.BytesReadDomain` and `cluster.BytesWrittenDomain`
1. or, the [fsadmin metrics CLI]({{ '/en/operation/Admin-CLI.html' | relativize_url }}) as
`Short-circuit Read (Domain Socket)` and `Alluxio Write (Domain Socket)`

### POSIX API

In order for an application container to mount the `hostPath` volume, the node running the container
must have the Alluxio FUSE daemon running. The default spec `alluxio-fuse.yaml` runs as a DaemonSet,
launching an Alluxio FUSE daemon on each node of the cluster.

If there are issues accessing Alluxio using the POSIX API:
1. First identify which node the application container ran on using the command
`kubectl describe pods` or the dashboard.
1. After the node is identified, the command `kubectl describe nodes <node>` can be used to identify
the `alluxio-fuse` pod running on that node.
1. Then tail the logs for the identified pod to see if there were any errors encountered using
`kubectl logs -f alluxio-fuse-<id>`.<|MERGE_RESOLUTION|>--- conflicted
+++ resolved
@@ -112,24 +112,17 @@
 
 Note that when running Alluxio with host networking, the ports assigned to Alluxio services must
 not be occupied beforehand.
-<<<<<<< HEAD
-```console
-$ cp conf/alluxio.properties.template conf/alluxio.properties
+```console
+$ cp alluxio-configMap.yaml.template alluxio-configMap.yaml
 ```
 
 Create a ConfigMap.
-```console
-$ kubectl create configmap alluxio-config --from-env-file=conf/alluxio.properties
-=======
-```bash
-cp alluxio-configMap.yaml.template alluxio-configMap.yaml
-```
-
-Create a ConfigMap.
-```bash
-kubectl create -f alluxio-configMap.yaml
->>>>>>> a375ff4f
-```
+
+```console
+$ kubectl create -f alluxio-configMap.yaml
+```
+
+### Deploy
 
 Prepare the Alluxio deployment specs from the templates. Modify any parameters required, such as
 location of the **Docker image**, and CPU and memory requirements for pods.
@@ -178,25 +171,17 @@
 
 ### Uninstall
 
-<<<<<<< HEAD
-Uninstall Alluxio:
+If using `helm`, uninstall Alluxio as follows:
+```console
+$ helm list # Identify release name
+$ helm delete <release-name>
+```
+
+If using `kubectl`, uninstall Alluxio as follows:
 ```console
 $ kubectl delete -f alluxio-worker.yaml
 $ kubectl delete -f alluxio-master.yaml
 $ kubectl delete configmaps alluxio-config
-=======
-If using `helm`, uninstall Alluxio as follows:
-```bash
-helm list # Identify release name
-helm delete <release-name>
-```
-
-If using `kubectl`, uninstall Alluxio as follows:
-```bash
-kubectl delete -f alluxio-worker.yaml
-kubectl delete -f alluxio-master.yaml
-kubectl delete configmaps alluxio-config
->>>>>>> a375ff4f
 ```
 
 Execute the following to remove the persistent volume storing the Alluxio journal. Note: Alluxio metadata
