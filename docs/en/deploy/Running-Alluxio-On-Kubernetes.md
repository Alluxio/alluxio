---
layout: global
title: Deploy Alluxio on Kubernetes
nickname: Kubernetes
group: Install Alluxio
priority: 0
---

Alluxio can be run on Kubernetes. This guide demonstrates how to run Alluxio
on Kubernetes using the specification included in the Alluxio Docker image or `helm`.

* Table of Contents
{:toc}

## Prerequisites

- A Kubernetes cluster (version >= 1.8). With the default specifications, Alluxio
workers may use `emptyDir` volumes with a restricted size using the `sizeLimit`
parameter. This is an alpha feature in Kubernetes 1.8.
Please ensure the feature is enabled.
- An Alluxio Docker image [alluxio/{{site.ALLUXIO_DOCKER_IMAGE}}](https://hub.docker.com/r/alluxio/{{site.ALLUXIO_DOCKER_IMAGE}}/).
If using a private Docker registry, refer to the Kubernetes
[documentation](https://kubernetes.io/docs/tasks/configure-pod-container/pull-image-private-registry/).
- Ensure the [Kubernetes Network Policy](https://kubernetes.io/docs/concepts/services-networking/network-policies/)
allows for connectivity between applications (Alluxio clients) and the Alluxio Pods on the defined
ports.

## Basic Setup

This tutorial walks through a basic Alluxio setup on Kubernetes. Alluxio supports two methods of
installation on Kubernetes: either using [helm](https://helm.sh/docs/) charts or using `kubectl`.
When available, `helm` is the preferred way to install Alluxio.
If `helm` is not available or if additional deployment customization is desired, `kubectl` can be
used directly using native Kubernetes resource specifications.

> Note: From Alluxio 2.3 on, Alluxio only supports helm 3.
> See how to migrate from helm 2 to 3 [here](https://helm.sh/docs/topics/v2_v3_migration/).


{% accordion setup %}
  {% collapsible (Optional) Extract Kubernetes Specifications %}
If hosting a private `helm` repository or using native Kubernetes specifications,
extract the Kubernetes specifications required to deploy Alluxio from the Docker image.

```console
$ id=$(docker create alluxio/{{site.ALLUXIO_DOCKER_IMAGE}}:{{site.ALLUXIO_VERSION_STRING}})
$ docker cp $id:/opt/alluxio/integration/kubernetes/ - > kubernetes.tar
$ docker rm -v $id 1>/dev/null
$ tar -xvf kubernetes.tar
$ cd kubernetes
```
  {% endcollapsible %}
  {% collapsible (Optional) Provision a Persistent Volume %}
Note: [Embedded Journal]({{ '/en/operation/Journal.html' | relativize_url }}#embedded-journal-configuration)
requires a Persistent Volume for each master Pod to be provisioned and is the preferred HA mechanism
for Alluxio on Kubernetes.
The volume, once claimed, is persisted across restarts of the master process.

When using the [UFS Journal]({{ '/en/operation/Journal.html' | relativize_url }}#ufs-journal-configuration)
an Alluxio master can also be configured to use a [persistent volume](https://kubernetes.io/docs/concepts/storage/persistent-volumes/)
for storing the journal.
If you are using UFS journal and use an external journal location like HDFS, the rest of this
section can be skipped.

There are multiple ways to create a PersistentVolume.
This is an example which defines one with `hostPath`:
```yaml
# Name the file alluxio-master-journal-pv.yaml
kind: PersistentVolume
apiVersion: v1
metadata:
  name: alluxio-journal-0
  labels:
    type: local
spec:
  storageClassName: standard
  capacity:
    storage: 1Gi
  accessModes:
    - ReadWriteOnce
  hostPath:
    path: /tmp/alluxio-journal-0
```
>Note: By default each journal volume should be at least 1Gi, because each Alluxio master Pod
will have one PersistentVolumeClaim that requests for 1Gi storage. You will see how to configure
the journal size in later sections.

Then create the persistent volume with `kubectl`:
```console
$ kubectl create -f alluxio-master-journal-pv.yaml
```

There are other ways to create Persistent Volumes as documented [here](https://kubernetes.io/docs/concepts/storage/persistent-volumes/).
  {% endcollapsible %}
{% endaccordion %}

### Deploy

{% navtabs deploy %}
{% navtab helm %}

#### Prerequisites

A. Install Helm

You should have helm 3.X installed.
You can install helm following instructions [here](https://helm.sh/docs/intro/install/).

B. A helm repo with the Alluxio helm chart must be available.

```console
$ helm repo add alluxio-charts https://alluxio-charts.storage.googleapis.com/openSource/{{site.ALLUXIO_VERSION_STRING}}
```

#### Configuration

Once the helm repository is available, prepare the Alluxio configuration.
The minimal configuration must contain the under storage address:
```properties
properties:
  alluxio.master.mount.table.root.ufs: "<under_storage_address>"
```
> Note: The Alluxio under filesystem address MUST be modified. Any credentials MUST be modified.

To view the complete list of supported properties run the `helm inspect` command:
```console
$ helm inspect values alluxio-charts/alluxio
```

The remainder of this section describes various configuration options with examples.

{% accordion helmConfig %}
  {% collapsible Example: Amazon S3 as the under store %}
To [mount S3]({{ '/en/ufs/S3.html' | relativize_url }}#root-mount-point) at the root of Alluxio
namespace specify all required properties as a key-value pair under `properties`.

```properties
properties:
  alluxio.master.mount.table.root.ufs: "s3a://<bucket>"
  alluxio.master.mount.table.root.option.aws.accessKeyId: "<accessKey>"
  alluxio.master.mount.table.root.option.aws.secretKey: "<secretKey>"
```
  {% endcollapsible %}

  {% collapsible Example: Single Master and Journal in a Persistent Volume %}
The following configures [UFS Journal]({{ '/en/operation/Journal.html' | relativize_url }}#ufs-journal-configuration)
with a persistent volume claim mounted locally to the master Pod at location `/journal`.

```properties
master:
  count: 1 # For multiMaster mode increase this to >1

journal:
  type: "UFS"
  ufsType: "local"
  folder: "/journal"
  size: 1Gi
  # volumeType controls the type of journal volume.
  # It can be "persistentVolumeClaim" or "emptyDir"
  volumeType: persistentVolumeClaim
  # Attributes to use when the journal is persistentVolumeClaim
  storageClass: "standard"
  accessModes:
    - ReadWriteOnce
```
  {% endcollapsible %}

  {% collapsible Example: Single Master and Journal in an `emptyDir` Volume %}
The following configures [UFS Journal]({{ '/en/operation/Journal.html' | relativize_url }}#ufs-journal-configuration)
with an `emptyDir` volume mounted locally to the master Pod at location `/journal`.

```properties
master:
  count: 1 # For multiMaster mode increase this to >1

journal:
  type: "UFS"
  ufsType: "local"
  folder: "/journal"
  size: 1Gi
  # volumeType controls the type of journal volume.
  # It can be "persistentVolumeClaim" or "emptyDir"
  volumeType: emptyDir
  # Attributes to use when the journal is emptyDir
  medium: ""
```

>Note: An `emptyDir` volume has the same lifetime as the Pod.
It is NOT a persistent storage.
The Alluxio journal will be LOST when the Pod is restarted or rescheduled.
Please only use this for experimental use cases.
Check [emptyDir](https://kubernetes.io/docs/concepts/storage/volumes/#emptydir) for more details.

  {% endcollapsible %}

  {% collapsible Example: HDFS as Journal %}
First create secrets for any configuration required by an HDFS client.
These are mounted under `/secrets`.
```console
$ kubectl create secret generic alluxio-hdfs-config --from-file=${HADOOP_CONF_DIR}/core-site.xml --from-file=${HADOOP_CONF_DIR}/hdfs-site.xml
```

```properties
journal:
  type: "UFS"
  ufsType: "HDFS"
  folder: "hdfs://{$hostname}:{$hostport}/journal"

properties:
  alluxio.master.mount.table.root.ufs: "hdfs://<ns>"
  alluxio.master.journal.ufs.option.alluxio.underfs.hdfs.configuration: "/secrets/hdfsConfig/core-site.xml:/secrets/hdfsConfig/hdfs-site.xml"

secrets:
  master:
    alluxio-hdfs-config: hdfsConfig
  worker:
    alluxio-hdfs-config: hdfsConfig
```
  {% endcollapsible %}

  {% collapsible Example: Multi-master with Embedded Journal in Persistent Volumes %}
```properties
master:
  count: 3

journal:
  type: "EMBEDDED"
  folder: "/journal"
  # volumeType controls the type of journal volume.
  # It can be "persistentVolumeClaim" or "emptyDir"
  volumeType: persistentVolumeClaim
  size: 1Gi
  # Attributes to use when the journal is persistentVolumeClaim
  storageClass: "standard"
  accessModes:
    - ReadWriteOnce
```
  {% endcollapsible %}

  {% collapsible Example: Multi-master with Embedded Journal in `emptyDir` Volumes %}
```properties
master:
  count: 3

journal:
  type: "UFS"
  ufsType: "local"
  folder: "/journal"
  size: 1Gi
  # volumeType controls the type of journal volume.
  # It can be "persistentVolumeClaim" or "emptyDir"
  volumeType: emptyDir
  # Attributes to use when the journal is emptyDir
  medium: ""
```

>Note: An `emptyDir` volume has the same lifetime as the Pod.
It is NOT a persistent storage.
The Alluxio journal will be LOST when the Pod is restarted or rescheduled.
Please only use this for experimental use cases.
Check [emptyDir](https://kubernetes.io/docs/concepts/storage/volumes/#emptydir) for more details.

  {% endcollapsible %}

  {% collapsible Example: HDFS as the under store %}
First create secrets for any configuration required by an HDFS client.
These are mounted under `/secrets`.
```console
$ kubectl create secret generic alluxio-hdfs-config --from-file=${HADOOP_CONF_DIR}/core-site.xml --from-file=${HADOOP_CONF_DIR}/hdfs-site.xml
```

```properties
properties:
  alluxio.master.mount.table.root.ufs: "hdfs://<ns>"
  alluxio.master.mount.table.root.option.alluxio.underfs.hdfs.configuration: "/secrets/hdfsConfig/core-site.xml:/secrets/hdfsConfig/hdfs-site.xml"
secrets:
  master:
    alluxio-hdfs-config: hdfsConfig
  worker:
    alluxio-hdfs-config: hdfsConfig
```
  {% endcollapsible %}

  {% collapsible Example: Off-heap Metastore Management in Persistent Volumes %}
The following configuration creates a `PersistentVolumeClaim` for each Alluxio master Pod with the
specified configuration and configures the Pod to use the volume for an on-disk RocksDB-based
metastore.
```properties
properties:
  alluxio.master.metastore: ROCKS
  alluxio.master.metastore.dir: /metastore

metastore:
  volumeType: persistentVolumeClaim # Options: "persistentVolumeClaim" or "emptyDir"
  size: 1Gi
  mountPath: /metastore
  # Attributes to use when the metastore is persistentVolumeClaim
  storageClass: "standard"
  accessModes:
   - ReadWriteOnce
```
  {% endcollapsible %}

  {% collapsible Example: Off-heap Metastore Management in `emptyDir` Volumes %}
The following configuration creates an `emptyDir` Volume for each Alluxio master Pod with the
specified configuration and configures the Pod to use the volume for an on-disk RocksDB-based
metastore.

```properties
properties:
  alluxio.master.metastore: ROCKS
  alluxio.master.metastore.dir: /metastore

metastore:
  volumeType: emptyDir # Options: "persistentVolumeClaim" or "emptyDir"
  size: 1Gi
  mountPath: /metastore
  # Attributes to use when the metastore is emptyDir
  medium: ""
```

>Note: An `emptyDir` volume has the same lifetime as the Pod.
It is NOT a persistent storage.
The Alluxio metadata will be LOST when the Pod is restarted or rescheduled.
Please only use this for experimental use cases.
Check [emptyDir](https://kubernetes.io/docs/concepts/storage/volumes/#emptydir) for more details.

  {% endcollapsible %}

  {%collapsible Example: Multiple Secrets %}
Multiple secrets can be mounted to both master and worker Pods.
The format for the section for each Pod is `<secretName>: <mountPath>`
```properties
secrets:
  master:
    alluxio-hdfs-config: hdfsConfig
    alluxio-ceph-config: cephConfig
  worker:
    alluxio-hdfs-config: hdfsConfig
    alluxio-ceph-config: cephConfig
```
  {% endcollapsible %}

  {% collapsible Examples: Alluxio Storage Management %}
Alluxio manages local storage, including memory, on the worker Pods.
[Multiple-Tier Storage]({{ '/en/core-services/Caching.html#multiple-tier-storage' | relativize_url }})
can be configured using the following reference configurations.

There 3 supported volume `type`: [hostPath](https://kubernetes.io/docs/concepts/storage/volumes/#hostpath), [emptyDir](https://kubernetes.io/docs/concepts/storage/volumes/#emptydir)
and [persistentVolumeClaim](https://kubernetes.io/docs/concepts/storage/volumes/#persistentvolumeclaim).

**Memory Tier Only**

```properties
tieredstore:
  levels:
  - level: 0
    mediumtype: MEM
    path: /dev/shm
    type: emptyDir
    high: 0.95
    low: 0.7
```

**Memory and SSD Storage in Multiple-Tiers**

```properties
tieredstore:
  levels:
  - level: 0
    mediumtype: MEM
    path: /dev/shm
    type: hostPath
    high: 0.95
    low: 0.7
  - level: 1
    mediumtype: SSD
    path: /ssd-disk
    type: hostPath
    high: 0.95
    low: 0.7
```

> Note: If a `hostPath` file or directory is created at runtime, it can only be used by the `root` user.
`hostPath` volumes do not have resource limits.
You can either run Alluxio containers with `root` or make sure the local paths exist and are accessible to
the user `alluxio` with UID and GID 1000.
You can find more details [here](https://kubernetes.io/docs/concepts/storage/volumes/#hostpath).

**Memory and SSD Storage in Multiple-Tiers, using PVC**

You can also use PVCs for each tier and provision [PersistentVolume](https://kubernetes.io/docs/concepts/storage/persistent-volumes/).
For worker tiered storage please use either `hostPath` or `local` volume so that the worker will
read and write locally to achieve the best performance.

```properties
tieredstore:
  levels:
  - level: 0
    mediumtype: MEM
    path: /dev/shm
    type: persistentVolumeClaim
    name: alluxio-mem
    quota: 1G
    high: 0.95
    low: 0.7
  - level: 1
    mediumtype: SSD
    path: /ssd-disk
    type: persistentVolumeClaim
    name: alluxio-ssd
    quota: 10G
    high: 0.95
    low: 0.7
```

> Note: There is one PVC per tier.
When the PVC is bound to a PV of type `hostPath` or `local`, each worker Pod will resolve to the
local path on the Node.
Please also note that a `local` volumes requires `nodeAffinity` and Pods using this volume can only
run on the Nodes specified in the `nodeAffinity` rule of this volume.
You can find more details [here](https://kubernetes.io/docs/concepts/storage/volumes/#local).

**Memory and SSD Storage in a Single-Tier**

You can also have multiple volumes on the same tier.
This configuration will create one `persistentVolumeClaim` for each volume.

```properties
tieredstore:
  levels:
  - level: 0
    mediumtype: MEM,SSD
    path: /dev/shm,/alluxio-ssd
    type: persistentVolumeClaim
    name: alluxio-mem,alluxio-ssd
    quota: 1GB,10GB
    high: 0.95
    low: 0.7
```
  {% endcollapsible %}
{% endaccordion %}

#### Install

Once the configuration is finalized in a file named `config.yaml`, install as follows:
```console
$ helm install alluxio -f config.yaml alluxio-charts/alluxio
```

#### Uninstall

Uninstall Alluxio as follows:
```console
$ helm delete alluxio
```

#### Format Journal

The master Pods in the StatefulSet use a `initContainer` to format the journal on startup..
This `initContainer` is switched on by `journal.format.runFormat=true`.
By default, the journal is not formatted when the master starts.

You can trigger the journal formatting by upgrading the existing helm deployment with
`journal.format.runFormat=true`.
```console
# Use the same config.yaml and switch on journal formatting
$ helm upgrade alluxio -f config.yaml --set journal.format.runFormat=true alluxio-charts/alluxio
```

> Note: `helm upgrade` will re-create the master Pods.

Or you can trigger the journal formatting at deployment.
```console
$ helm install alluxio -f config.yaml --set journal.format.runFormat=true alluxio-charts/alluxio
```

{% endnavtab %}
{% navtab kubectl %}

#### Choose the Sample YAML Template

The specification directory contains a set of YAML templates for common deployment scenarios in
the sub-directories: *singleMaster-localJournal*, *singleMaster-hdfsJournal* and
*multiMaster-embeddedJournal*.
> *singleMaster* means the templates generate 1 Alluxio master process, while *multiMaster* means 3.
*embedded* and *ufs* are the 2 [journal modes]({{ '/en/operation/Journal.html' | relativize_url }})
that Alluxio supports.

- *singleMaster-localJournal* directory gives you the necessary Kubernetes ConfigMap, 1 Alluxio
master process and a set of Alluxio workers.
The Alluxio master writes journal to the journal volume requested by `volumeClaimTemplates`.
- *multiMaster-EmbeddedJournal* directory gives you the Kubernetes ConfigMap, 3 Alluxio masters and
a set of Alluxio workers.
Each Alluxio master writes journal to its own journal volume requested by `volumeClaimTemplates`.
- *singleMaster-hdfsJournal* directory gives you the Kubernetes ConfigMap, 1 Alluxio master with a
set of workers.
The journal is in a shared UFS location. In this template we use HDFS as the UFS.

#### Configuration

Once the deployment option is chosen, copy the template from the desired sub-directory:
```console
$ cp alluxio-configmap.yaml.template alluxio-configmap.yaml
```

Modify or add any configuration properties as required.
The Alluxio under filesystem address MUST be modified. Any credentials MUST be modified.
Add to `ALLUXIO_JAVA_OPTS`:
```properties
-Dalluxio.master.mount.table.root.ufs=<under_storage_address>
```

Note:
- Replace `<under_storage_address>` with the appropriate URI, for example s3://my-bucket.
If using an under storage which requires credentials be sure to specify those as well.
- When running Alluxio with host networking, the ports assigned to Alluxio services must
not be occupied beforehand.

Create a ConfigMap.
```console
$ kubectl create -f alluxio-configmap.yaml
```

#### Install

***Prepare the Specification.*** Prepare the Alluxio deployment specs from the templates.
Modify any parameters required, such as location of the **Docker image**, and CPU and memory
requirements for Pods.

For the master(s), create the `Service` and `StatefulSet`:
```console
$ mv master/alluxio-master-service.yaml.template master/alluxio-master-service.yaml
$ mv master/alluxio-master-statefulset.yaml.template master/alluxio-master-statefulset.yaml
```
> Note: `alluxio-master-statefulset.yaml` uses `volumeClaimTemplates` to define the journal volume
for each master if it needs one.

For the workers, create the `DaemonSet`:
```console
$ mv worker/alluxio-worker-daemonset.yaml.template worker/alluxio-worker-daemonset.yaml
```

Note: Please make sure that the version of the Kubernetes specification matches the version of the
Alluxio Docker image being used.

{% accordion remoteAccess %}
  {% collapsible (Optional) Remote Storage Access %}
Additional steps may be required when Alluxio is connecting to storage hosts outside the
Kubernetes cluster it is deployed on. The remainder of this section explains how to configure the
connection to a remote HDFS accessible but not managed by Kubernetes.

**Step 1: Add `hostAliases` for your HDFS connection.**  Kubernetes Pods don't recognize network
hostnames that are not managed by Kubernetes (not a Kubernetes Service), unless if specified by
[hostAliases](https://kubernetes.io/docs/concepts/services-networking/add-entries-to-pod-etc-hosts-with-host-aliases/#adding-additional-entries-with-hostaliases).

For example if your HDFS service can be reached at `hdfs://<namenode>:9000` where `<namenode>` is a
hostname, you will need to add `hostAliases` in the `spec` for all Alluxio Pods creating a map from
hostnames to IP addresses.

```yaml
spec:
  hostAliases:
  - ip: "<namenode_ip>"
    hostnames:
    - "<namenode>"
```

For the case of a StatefulSet or DaemonSet as used in `alluxio-master-statefulset.yaml.template` and
`alluxio-worker-daemonset.yaml.template`, `hostAliases` section should be added to each section of
`spec.template.spec` like below.

```yaml
kind: StatefulSet
metadata:
  name: alluxio-master
spec:
  ...
  serviceName: "alluxio-master"
  replicas: 1
  template:
    metadata:
      labels:
        app: alluxio-master
    spec:
      hostAliases:
      - ip: "ip for hdfs-host"
        hostnames:
        - "hdfs-host"
```

**Step 2: Create Kubernetes Secret for HDFS configuration files.** Run the following command to
create a Kubernetes Secret for the HDFS client configuration.

```console
kubectl create secret generic alluxio-hdfs-config --from-file=${HADOOP_CONF_DIR}/core-site.xml --from-file=${HADOOP_CONF_DIR}/hdfs-site.xml
```
These two configuration files are referred in `alluxio-master-statefulset.yaml` and `alluxio-worker-daemonset.yaml`.
Alluxio processes need the HDFS configuration files to connect, and the location of these files in
the container is controlled by property `alluxio.underfs.hdfs.configuration`.

**Step 3: Modify `alluxio-configmap.yaml.template`.** Now that your Pods know how to talk to your
HDFS service, update `alluxio.master.journal.folder` and `alluxio.master.mount.table.root.ufs` to
point to the desired HDFS destination.
  {% endcollapsible %}
{% endaccordion %}

Once all the pre-requisites and configuration have been setup, deploy Alluxio.
```console
$ kubectl create -f ./master/
$ kubectl create -f ./worker/
```

#### Uninstall

Uninstall Alluxio as follows:
```console
$ kubectl delete -f ./worker/
$ kubectl delete -f ./master/
$ kubectl delete configmap alluxio-config
```
> Note: This will delete all resources under `./master/` and `./worker/`.
Be careful if you have persistent volumes or other important resources you want to keep under those directories.

#### Format Journal

You can manually add an `initContainer` to format the journal on Pod creation time.
This `initContainer` will run `alluxio formatJournal` when the Pod is created and formats the journal.

```yaml
- name: journal-format
  image: alluxio/{{site.ALLUXIO_DOCKER_IMAGE}}:{{site.ALLUXIO_VERSION_STRING}}
  imagePullPolicy: IfNotPresent
  securityContext:
    runAsUser: 1000
  command: ["alluxio","formatJournal"]
  volumeMounts:
    - name: alluxio-journal
      mountPath: /journal
```

> Note: From Alluxio v2.1 on, Alluxio Docker containers except Fuse will run as non-root user `alluxio`
with UID 1000 and GID 1000 by default.
You should make sure the journal is formatted using the same user that the Alluxio master Pod runs as.

#### Upgrade

This section will go over how to upgrade Alluxio in your Kubernetes cluster with `kubectl`.
{% accordion kubectlUpgrade %}
  {% collapsible Upgrading Alluxio %}

**Step 1: Upgrade the docker image version tag**

Each released Alluxio version will have the corresponding docker image released on
[dockerhub](https://hub.docker.com/r/alluxio/{{site.ALLUXIO_DOCKER_IMAGE}}).

You should update the `image` field of all the Alluxio containers to use the target version tag.
Tag `latest` will point to the latest stable version.

For example, if you want to upgrade Alluxio to the latest stable version, update the containers as
below:

```yaml
containers:
- name: alluxio-master
  image: alluxio/{{site.ALLUXIO_DOCKER_IMAGE}}:latest
  imagePullPolicy: IfNotPresent
  ...
- name: alluxio-job-master
  image: alluxio/{{site.ALLUXIO_DOCKER_IMAGE}}:latest
  imagePullPolicy: IfNotPresent
  ...
```

**Step 2: Stop running Alluxio master and worker Pods**

Kill all running Alluxio worker Pods by deleting its DaemonSet.

```console
$ kubectl delete daemonset -l app=alluxio
```

Then kill all running Alluxio master Pods by killing each StatefulSet and each Service with label
`app=alluxio`.

```console
$ kubectl delete service -l app=alluxio
$ kubectl delete statefulset -l app=alluxio
```

Make sure all the Pods have been terminated before you move on to the next step.

**Step 3: Format journal and Alluxio storage if necessary**

Check the Alluxio upgrade guide page for whether the Alluxio master journal has to be formatted.
If no format is needed, you are ready to skip the rest of this section and move on to restart all
Alluxio master and worker Pods.

You can follow [formatting journal with kubectl]({{ '/en/deploy/Running-Alluxio-On-Kubernetes.html#format-journal-1' | relativize_url }})
to format the Alluxio journals.

If you are running Alluxio workers with [tiered storage]({{ '/en/core-services/Caching.html#multiple-tier-storage' | relativize_url }}),
and you have Persistent Volumes configured for Alluxio, the storage should be cleaned up too.
You should delete and recreate the Persistent Volumes.

Once all the journals and Alluxio storage have been formatted, you are ready to restart the Alluxio
master and worker Pods.

**Step 4: Restart Alluxio master and worker Pods**

Now that Alluxio masters and worker containers all use your desired version. Restart them to let it
take effect.

Now restart the Alluxio master and worker Pods from the YAML files.

```console
$ kubectl create -f ./master/
$ kubectl create -f ./worker/
```

**Step 5: Verify the Alluxio master and worker Pods are back up**

You should verify the Alluxio Pods are back up in Running status.

```console
# You should see all Alluxio master and worker Pods
$ kubectl get pods
```

You can do more comprehensive verification following [Verify Alluxio]({{ '/en/deploy/Running-Alluxio-Locally.html?q=verify#verify-alluxio-is-running' | relativize_url }}).
  {% endcollapsible %}
{% endaccordion %}

{% endnavtab %}
{% endnavtabs %}

### Access the Web UI

The Alluxio UI can be accessed from outside the kubernetes cluster using port forwarding.
```console
$ kubectl port-forward alluxio-master-$i <local-port>:19999
```
The command above allocates a port on the local node `<local-port>` and forwards traffic
on `<local-port>` to port 19999 of pod `alluxio-master-$i`.
The pod `alluxio-master-$i` does NOT have to be on the node you are running this command.

> Note: `i=0` for the the first master Pod. When running multiple masters, forward port for each
master. Only the primary master serves the Web UI.

For example, you are on a node with hostname `master-node-1` and you would like to serve
the Alluxio master web UI for `alluxio-master-0` on `master-node-1:8080`.
Here's the command you can run:
```console
[alice@master-node-1 ~]$ kubectl port-forward --address 0.0.0.0 pods/alluxio-master-0 8080:19999
``` 
This forwards the local port `master-node-1:8080` to the port on the Pod `alluxio-master-0:19999`.
The Pod `alluxio-master-0` does NOT need to be running on `master-node-1`.

You will see messages like below when there are incoming connections. 
```console
[alice@master-node-1 ~]$ kubectl port-forward --address 0.0.0.0 alluxio-master-0 8080:19999
Forwarding from 0.0.0.0:8080 -> 19999
Handling connection for 8080
Handling connection for 8080
Handling connection for 8080
Handling connection for 8080
```
You can terminate the process to stop the port forwarding,
with either `Ctrl + C` or `kill`.

For more information about K8s port-forward see the [K8s doc](https://kubernetes.io/docs/reference/generated/kubectl/kubectl-commands#port-forward).

### Verify

Once ready, access the Alluxio CLI from the master Pod and run basic I/O tests.
```console
$ kubectl exec -ti alluxio-master-0 /bin/bash
```

From the master Pod, execute the following:
```console
$ alluxio runTests
```

(Optional) If using persistent volumes for Alluxio master, the status of the volume(s) should change
to `CLAIMED`, and the status of the volume claims should be `BOUNDED`.
You can validate the status as below:
```console
$ kubectl get pv
$ kubectl get pvc
```

## Advanced Setup

### POSIX API

Once Alluxio is deployed on Kubernetes, there are multiple ways in which a client application can
connect to it. For applications using the [POSIX API]({{ '/en/api/POSIX-API.html' | relativize_url }}),
application containers can simply mount the Alluxio FileSystem.

In order to use the POSIX API, first deploy the Alluxio FUSE daemon.

{% navtabs posix %}
{% navtab helm %}

You can deploy the FUSE daemon by configuring the following properties:
```properties
fuse:
  enabled: true
  clientEnabled: true
```

By default, the mountPath is `/mnt/alluxio-fuse`. If you'd like to configure the mountPath of the fuse, please update the following properties:

```properties
fuse:
  enabled: true
  clientEnabled: true
  mountPath: /mnt/alluxio-fuse
```

Then follow the steps to install Alluxio with helm [here]({{ '/en/deploy/Running-Alluxio-On-Kubernetes.html#deploy-using-helm' | relativize_url }}).

If Alluxio has already been deployed with helm and now you want to enable FUSE, you use
`helm upgrade` to add the FUSE daemons.
```console
$ helm upgrade alluxio -f config.yaml \
  --set fuse.enabled=true \
  --set fuse.clientEnabled=true \
  alluxio-charts/alluxio
```

{% endnavtab %}
{% navtab kubectl %}

```console
$ cp alluxio-fuse.yaml.template alluxio-fuse.yaml
$ kubectl create -f alluxio-fuse.yaml
```
Note:
- The container running the Alluxio FUSE daemon must have the `securityContext.privileged=true` with
`SYS_ADMIN` capabilities.
Application containers that require Alluxio access do not need this privilege.
- A different Docker image
[alluxio/{{site.ALLUXIO_DOCKER_IMAGE}}-fuse](https://hub.docker.com/r/alluxio/{{site.ALLUXIO_DOCKER_IMAGE}}-fuse/)
based on `ubuntu` instead of `alpine` is needed to run the FUSE daemon.
Application containers can run on any Docker image.

Verify that a container can simply mount the Alluxio FileSystem without any custom binaries or
capabilities using a `hostPath` mount of location `/alluxio-fuse`:
```console
$ cp alluxio-fuse-client.yaml.template alluxio-fuse-client.yaml
$ kubectl create -f alluxio-fuse-client.yaml
```

If using the template, Alluxio is mounted at `/alluxio-fuse` and can be accessed via the POSIX-API
across multiple containers.

{% endnavtab %}
{% endnavtabs %}

### Enable Short-circuit Access

Short-circuit access enables clients to perform read and write operations directly against the
worker bypassing the networking interface.
For performance-critical applications it is recommended to enable short-circuit operations
against Alluxio because it can increase a client's read and write throughput when co-located with
an Alluxio worker.

This feature is enabled by default (see next section to disable this feature), however requires extra configuration to work properly in
Kubernetes environments.
<<<<<<< HEAD

There are two modes for using short-circuit.

#### Option1: Use local mode

=======

There are two modes for using short-circuit.

#### Option1: Use local mode

>>>>>>> e05128b5
In this mode, the Alluxio client and local Alluxio worker recognize each other if the client hostname
matches the worker hostname.
This is called *Hostname Introspection*.
In this mode, the Alluxio client and local Alluxio worker share the tiered storage of Alluxio worker.

{% navtabs modes %}
{% navtab helm %}

You can use `local` policy by setting the properties as below:

```properties
shortCircuit:
  enabled: true
  policy: local
```

{% endnavtab %}
{% navtab kubectl %}

In your `alluxio-configmap.yaml` you should add the following properties to `ALLUXIO_WORKER_JAVA_OPTS`:

```properties
-Dalluxio.user.short.circuit.enabled=true \
-Dalluxio.worker.data.server.domain.socket.as.uuid=false
```

Also you should remove the property `-Dalluxio.worker.data.server.domain.socket.address`.

{% endnavtab %}
{% endnavtabs %}

#### Option2: Use uuid (default)

This is the **default** policy used for short-circuit in Kubernetes.

If the client or worker container is using virtual networking, their hostnames may not match.
In such a scenario, set the following property to use filesystem inspection to enable short-circuit
operations and **make sure the client container mounts the directory specified as the domain socket
path**.
Short-circuit writes are then enabled if the worker UUID is located on the client filesystem.

***Domain Socket Path.***
The domain socket is a volume which should be mounted on:

- All Alluxio workers
- All application containers which intend to read/write through Alluxio

This domain socket volume can be either a `PersistentVolumeClaim` or a `hostPath Volume`.

***Use PersistentVolumeClaim.***
By default, this domain socket volume is a `PersistentVolumeClaim`.
You need to provision a `PersistentVolume` to this `PersistentVolumeClaim`.
And this `PersistentVolume` should be either `local` or `hostPath`.

{% navtabs domainSocketPVC %}
{% navtab helm %}

You can use `uuid` policy by setting the properties as below:

```properties
# These are the default configurations
shortCircuit:
  enabled: true
  policy: uuid
  size: 1Mi
  # volumeType controls the type of shortCircuit volume.
  # It can be "persistentVolumeClaim" or "hostPath"
  volumeType: persistentVolumeClaim
  # Attributes to use if the domain socket volume is PVC
  pvcName: alluxio-worker-domain-socket
  accessModes:
    - ReadWriteOnce
  storageClass: standard
```

The field `shortCircuit.pvcName` defines the name of the `PersistentVolumeClaim` for domain socket.
This PVC will be created as part of `helm install`.

{% endnavtab %}
{% navtab kubectl %}

You should verify the following properties in `ALLUXIO_WORKER_JAVA_OPTS`.
Actually they are set to these values by default:
```properties
-Dalluxio.worker.data.server.domain.socket.address=/opt/domain -Dalluxio.worker.data.server.domain.socket.as.uuid=true
```

Also you should make sure the worker Pods have domain socket defined in the `volumes`,
and all relevant containers have the domain socket volume mounted.
The domain socket volume is defined as below by default:
```properties
volumes:
  - name: alluxio-domain
    persistentVolumeClaim:
      claimName: "alluxio-worker-domain-socket"
```

> Note: Compute application containers **MUST** mount the domain socket volume to the same path
(`/opt/domain`) as configured for the Alluxio workers.

The `PersistenceVolumeClaim` is defined in `worker/alluxio-worker-pvc.yaml.template`.

{% endnavtab %}
{% endnavtabs %}

***Use hostPath Volume.***
You can also directly define the workers to use a `hostPath Volume` for domain socket.

{% navtabs domainSocketHostPath %}
{% navtab helm %}

You can switch to directly use a `hostPath` volume for the domain socket.
This is done by changing the `shortCircuit.volumeType` field to `hostPath`.
Note that you also need to define the path to use for the `hostPath` volume.

```properties
shortCircuit:
  enabled: true
  policy: uuid
  size: 1Mi
  # volumeType controls the type of shortCircuit volume.
  # It can be "persistentVolumeClaim" or "hostPath"
  volumeType: hostPath
  # Attributes to use if the domain socket volume is hostPath
  hostPath: "/tmp/alluxio-domain" # The hostPath directory to use
```
{% endnavtab %}
{% navtab kubectl %}

You should verify the properties in `ALLUXIO_WORKER_JAVA_OPTS` in the same way as using `PersistentVolumeClaim`.

Also you should make sure the worker Pods have domain socket defined in the `volumes`,
and all relevant containers have the domain socket volume mounted.
The domain socket volume is defined as below by default:
```properties
volumes:
  - name: alluxio-domain
    hostPath:
      path: /tmp/alluxio-domain
      type: DirectoryOrCreate
```

> Note: Compute application containers **MUST** mount the domain socket volume to the same path
(`/opt/domain`) as configured for the Alluxio workers.

{% endnavtab %}
{% endnavtabs %}

### Verify Short-circuit Operations

To verify short-circuit reads and writes monitor the metrics displayed under:
1. the metrics tab of the web UI as `Domain Socket Alluxio Read` and `Domain Socket Alluxio Write`
1. or, the [metrics json]({{ '/en/operation/Metrics-System.html' | relativize_url }}) as
`cluster.BytesReadDomain` and `cluster.BytesWrittenDomain`
1. or, the [fsadmin metrics CLI]({{ '/en/operation/Admin-CLI.html' | relativize_url }}) as
`Short-circuit Read (Domain Socket)` and `Alluxio Write (Domain Socket)`

### Disable Short-Circuit Operations
To disable short-circuit operations, the operation depends on how you deploy Alluxio.

> Note: As mentioned, disabling short-circuit access for Alluxio workers will result in
worse I/O throughput

{% navtabs shortCircuit %}
{% navtab helm %}

You can disable short circuit by setting the properties as below:

```properties
shortCircuit:
  enabled: false
```

{% endnavtab %}
{% navtab kubectl %}

You should set the property `alluxio.user.short.circuit.enabled` to `false` in your
`ALLUXIO_WORKER_JAVA_OPTS`.
```properties
-Dalluxio.user.short.circuit.enabled=false
```

You should also manually remove the volume `alluxio-domain` from `volumes` of the Pod definition
and `volumeMounts` of each container if existing.

{% endnavtab %}
{% endnavtabs %}

## Troubleshooting

{% accordion worker_host %}
  {% collapsible Worker Host Unreachable %}
Alluxio workers use host networking with the physical host IP as the hostname. Check the cluster
firewall if an error such as the following is encountered:
```
Caused by: io.netty.channel.AbstractChannel$AnnotatedConnectException: finishConnect(..) failed: Host is unreachable: <host>/<IP>:29999
```

- Check that `<host>` matches the physical host address and is not a virtual container hostname.
Ping from a remote client to check the address is resolvable.
```console
$ ping <host>
```
- Verify that a client can connect to the workers on the ports specified in the worker
deployment specification. The default ports are `[29998, 29999, 29996, 30001, 30002, 30003]`.
Check access to the given port from a remote client using a network utility such as `ncat`:
```console
$ nc -zv <IP> 29999
```
  {% endcollapsible %}

  {% collapsible Permission Denied %}
From Alluxio v2.1 on, Alluxio Docker containers except Fuse will run as non-root user `alluxio` with
UID 1000 and GID 1000 by default.
Kubernetes [`hostPath`](https://kubernetes.io/docs/concepts/storage/volumes/#hostpath) volumes
are only writable by root so you need to update the permission accordingly.
  {% endcollapsible %}

  {% collapsible Enable Debug Logging %}
To change the log level for Alluxio servers (master and workers), use the CLI command `logLevel` as
follows:

Access the Alluxio CLI from the master Pod.
```console
$ kubectl exec -ti alluxio-master-0 /bin/bash
```

From the master Pod, execute the following:
```console
$ alluxio logLevel --level DEBUG --logName alluxio
```
  {% endcollapsible %}

  {% collapsible Accessing Logs %}
The Alluxio master and job master run as separate containers of the master Pod. Similarly, the
Alluxio worker and job worker run as separate containers of a worker Pod. Logs can be accessed for
the individual containers as follows.

Master:
```console
$ kubectl logs -f alluxio-master-0 -c alluxio-master
```

Worker:
```console
$ kubectl logs -f alluxio-worker-<id> -c alluxio-worker
```

Job Master:
```console
$ kubectl logs -f alluxio-master-0 -c alluxio-job-master
```

Job Worker:
```console
$ kubectl logs -f alluxio-worker-<id> -c alluxio-job-worker
```
  {% endcollapsible %}

  {% collapsible POSIX API %}
In order for an application container to mount the `hostPath` volume, the node running the container
must have the Alluxio FUSE daemon running. The default spec `alluxio-fuse.yaml` runs as a DaemonSet,
launching an Alluxio FUSE daemon on each node of the cluster.

If there are issues accessing Alluxio using the POSIX API:
1. Identify the node the application container ran on using the command
`kubectl describe pods` or the dashboard.
1. Use the command `kubectl describe nodes <node>` to identify the `alluxio-fuse` Pod running on
that node.
1. Tail logs for the identified Pod to view any errors encountered:
`kubectl logs -f alluxio-fuse-<id>`.
  {% endcollapsible %}
  {% collapsible Filename too long %}
Alluxio workers create a domain socket used for short-circuit access by default.
On Mac OS X, Alluxio workers may fail to start if the location for this domain socket is a path
which is longer than what the filesystem accepts.
```
2020-07-27 21:39:06,030 ERROR GrpcDataServer - Alluxio worker gRPC server failed to start on /opt/domain/1d6d7c85-dee0-4ac5-bbd1-86eb496a2a50
java.io.IOException: Failed to bind
	at io.grpc.netty.NettyServer.start(NettyServer.java:252)
	at io.grpc.internal.ServerImpl.start(ServerImpl.java:184)
	at io.grpc.internal.ServerImpl.start(ServerImpl.java:90)
	at alluxio.grpc.GrpcServer.lambda$start$0(GrpcServer.java:77)
	at alluxio.retry.RetryUtils.retry(RetryUtils.java:39)
	at alluxio.grpc.GrpcServer.start(GrpcServer.java:77)
	at alluxio.worker.grpc.GrpcDataServer.<init>(GrpcDataServer.java:107)
	at sun.reflect.NativeConstructorAccessorImpl.newInstance0(Native Method)
	at sun.reflect.NativeConstructorAccessorImpl.newInstance(NativeConstructorAccessorImpl.java:62)
	at sun.reflect.DelegatingConstructorAccessorImpl.newInstance(DelegatingConstructorAccessorImpl.java:45)
	at java.lang.reflect.Constructor.newInstance(Constructor.java:423)
	at alluxio.util.CommonUtils.createNewClassInstance(CommonUtils.java:273)
	at alluxio.worker.DataServer$Factory.create(DataServer.java:47)
	at alluxio.worker.AlluxioWorkerProcess.<init>(AlluxioWorkerProcess.java:162)
	at alluxio.worker.WorkerProcess$Factory.create(WorkerProcess.java:46)
	at alluxio.worker.WorkerProcess$Factory.create(WorkerProcess.java:38)
	at alluxio.worker.AlluxioWorker.main(AlluxioWorker.java:72)
Caused by: io.netty.channel.unix.Errors$NativeIoException: bind(..) failed: Filename too long
```

If this is the case, set the following properties to limit the path length:
- `alluxio.worker.data.server.domain.socket.as.uuid=false`
- `alluxio.worker.data.server.domain.socket.address=/opt/domain/d`

> Note: You may see performance degradation due to lack of node locality.

  {% endcollapsible %}
{% endaccordion %}<|MERGE_RESOLUTION|>--- conflicted
+++ resolved
@@ -869,19 +869,11 @@
 
 This feature is enabled by default (see next section to disable this feature), however requires extra configuration to work properly in
 Kubernetes environments.
-<<<<<<< HEAD
 
 There are two modes for using short-circuit.
 
 #### Option1: Use local mode
 
-=======
-
-There are two modes for using short-circuit.
-
-#### Option1: Use local mode
-
->>>>>>> e05128b5
 In this mode, the Alluxio client and local Alluxio worker recognize each other if the client hostname
 matches the worker hostname.
 This is called *Hostname Introspection*.
