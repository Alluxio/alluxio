---
layout: global
title: Deploy Alluxio on a Cluster
nickname: Cluster
group: Deploying Alluxio
priority: 2
---

* Table of Contents
{:toc}

## Prerequisites

* To deploy a Alluxio cluster, first [download](https://alluxio.io/download) the pre-compiled Alluxio
  binary file, extract the tarball and copy the extracted directory to all nodes (including nodes
  running masters and workers).
* Enable SSH login without password to all nodes. You can add a public SSH key for the host into
`~/.ssh/authorized_keys`. See [this tutorial](http://www.linuxproblem.org/art_9.html) for more details.

## Basic Setup

The simplest way to deploy Alluxio on a cluster is to use one master. However, this single master becomes
the single point of failure (SPOF) in an Alluxio cluster: if that machine or process became unavailable,
the cluster as a whole would be unavailable. We highly recommend running Alluxio masters in
[High Availability](#alluxio-ha-cluster) mode in production.

<<<<<<< HEAD
This section describes the basic setup to run Alluxio with a single master in a cluster.
=======
### Prerequisites

* A single master node, and 1 or more worker nodes
* SSH login without password from master node to worker nodes. You can add a public SSH key for the host into
`~/.ssh/authorized_keys`. See [this tutorial](http://www.linuxproblem.org/art_9.html) for more details.
* TCP traffic across all nodes is allowed. For basic functionality make sure RPC port (default :19998) is open
on all nodes.
* A shared storage system to mount to Alluxio (accessible by all Alluxio nodes). For example, HDFS or Amazon S3.

### Setup

The following sections describe how to install and configure Alluxio with a single master in a cluster.

#### Alluxio download and installation

To deploy Alluxio in a cluster, first [download](https://alluxio.io/download) the Alluxio tar file,
and copy it to every node (master node, worker nodes). Extract the tarball to the same path on
every node. You can download Alluxio tar file alternatively from [FTP](https://downloads.alluxio.io).

#### Configuration

>>>>>>> 1cc1dce5
On the master node of the installation, create the `conf/alluxio-site.properties` configuration file from the template.

```bash
cp conf/alluxio-site.properties.template conf/alluxio-site.properties
```

This configuration file (`conf/alluxio-site.properties`) is read by all Alluxio masters and Alluxio
workers. The configuration parameters which must be set are:
- `alluxio.master.hostname=<MASTER_HOSTNAME>`
  - This is set to the hostname of the master node.
  - Examples: `alluxio.master.hostname=1.2.3.4`, `alluxio.master.hostname=node1.a.com`
- `alluxio.master.mount.table.root.ufs=<STORAGE_URI>`
  - This is set to the URI of the shared storage system to mount to the Alluxio root. This shared
  shared storage system must be accessible by the master node and all worker nodes.
  - Examples: `alluxio.master.mount.table.root.ufs=hdfs://1.2.3.4:9000/alluxio/root/`, `alluxio.master.mount.table.root.ufs=s3://bucket/dir/`

This is the minimal configuration to start Alluxio, but additional configuration may be added.

Since this same configuration file will be the same for the master and all the workers, this configuration
file must be copied to all the other Alluxio nodes. The simplest way to do this is
to use the `copyDir` shell command on the master node. In order to do so, add the IP addresses or
hostnames of all the worker nodes to the `conf/workers` file. Then run:

```bash
./bin/alluxio copyDir conf/
```

This will copy the `conf/` directory to all the workers specified in the `conf/workers` file. Once
this command succeeds, all the Alluxio nodes will be correctly configured.

## Run Alluxio Cluster

### Format Alluxio

Before Alluxio can be started for the first time, the journal must be formatted.

> Formatting the journal will delete all metadata from Alluxio. However, the data in under storage will be untouched.

On the master node, format Alluxio with the following command:

```bash
./bin/alluxio format
```

### Launch Alluxio

To start the Alluxio cluster, on the master node, make sure the `conf/workers` file is correct
with all the hostnames of the workers.

On the master node, start the Alluxio cluster with the following command:

```bash
./bin/alluxio-start.sh all SudoMount
```

This will start the master on the node you are running it on, and start all the workers on all the
nodes specified in the `conf/workers` file.

### Verify Alluxio Cluster

To verify that Alluxio is running, visit `http://<alluxio_master_hostname>:19999` to see the status
page of the Alluxio master.

Alluxio comes with a simple program that writes and reads sample files in Alluxio. Run the sample program with:

```bash
./bin/alluxio runTests
```

<<<<<<< HEAD
## Cluster Operations
=======
## Alluxio HA Cluster

High availability in Alluxio is based upon a multi-master approach, where multiple master processes
are running in the system. One of these processes is elected the leader and is used by all workers
and clients as the primary point of contact. The other masters act as standby, and use a shared
journal to ensure that they maintain the same file system metadata as the leader. The standby masters
do not serve any client or worker requests.

If the leader master fails, a standby master will automatically be chosen to take over and become the
new leader. Once the new leader starts serving, Alluxio clients and workers proceed as usual. Note
that during the failover to a standby master, clients may experience brief delays or transient errors.

Alluxio can either use an embedded journal or UFS-based journal for maintaining state across restarts. 
The embedded journal comes with its own leader election, while UFS journaling relies on Zookeeper for leader election.
See [journal management documentation]({{ '/en/operation/Journal.html' | relativize_url }}) for more information about choosing
and configuring Alluxio journal system. 

### Common Configurations

The common prerequisites of setting up HA cluster are:
* Multiple master nodes, and 1 or more worker nodes
* SSH login without password to all nodes. You can add a public SSH key for the host into
`~/.ssh/authorized_keys`. See [this tutorial](http://www.linuxproblem.org/art_9.html) for more details.
* A shared storage system to mount to Alluxio (accessible by all Alluxio nodes). For example, HDFS or Amazon S3. 

To deploy Alluxio in a cluster, first [download](https://alluxio.io/download) the Alluxio tar file,
and copy it to every node (master nodes, worker nodes). Extract the tarball to the same path on
every node.

Each Alluxio node (masters and workers) must be configured for HA. On each Alluxio node,
create the `conf/alluxio-site.properties` configuration file from the template.

```bash
cp conf/alluxio-site.properties.template conf/alluxio-site.properties
```

Add the following properties to the `conf/alluxio-site.properties` file:
- `alluxio.master.hostname=<MASTER_HOSTNAME>`
  - This must be set to the correct externally visible hostname for each master node.
  (Workers ignore this parameter when `alluxio.zookeeper.enabled` is enabled)
  - Examples: `alluxio.master.hostname=1.2.3.4`, `alluxio.master.hostname=node1.a.com`
- `alluxio.master.mount.table.root.ufs=<STORAGE_URI>`
  - This is set to the URI of the shared storage system to mount to the Alluxio root. This shared
  shared storage system must be accessible by all master nodes and all worker nodes.
  - Examples: `alluxio.master.mount.table.root.ufs=hdfs://1.2.3.4:9000/alluxio/root/`, `alluxio.master.mount.table.root.ufs=s3://bucket/dir/`
  
### Setting up HA cluster with internal leader election

The minimal configuration to set up a HA cluster is to give the embedded journal addresses to all nodes inside the cluster.
Alluxio's internal leader election will determine the leader master. The default embedded journal port is `19200`.

```
alluxio.master.embedded.journal.addresses=master_hostname_1:19200,master_hostname_2:19200,master_hostname_3:19200
```

Note that embedded journal feature relies on Copycat which has built-in leader election. 
The built-in leader election cannot work with Zookeeper since we cannot have two leaders which might not match. 
Enabling embedded journal enables Alluxio's internal leader election. 
See [embedded journal configuration documentation]({{ '/en/operation/Journal.html' | relativize_url }}#embedded-journal-configuration) 
for alternative ways to set up HA cluster with internal leader election.

### Setting up HA cluster with Zookeeper-based leader election

The additional prerequisites of setting up Zookeeper HA cluster are:
* A [ZooKeeper](http://zookeeper.apache.org/) cluster. Alluxio masters use ZooKeeper for leader election,
and Alluxio clients and workers use ZooKeeper to inquire about the identity of the current leader master.
* A shared storage system on which to place the journal (accessible by all Alluxio nodes). The leader
master writes to the journal on this shared storage system, while the standby masters continually
replay the journal entries to stay up-to-date. 
The journal storage system is recommended to be:
  - Highly available. All metadata modifications on the master requires writing to the journal, so any
  downtime of the journal storage system will directly impact the Alluxio master availability.
  - Filesystem, not an object store. The Alluxio master writes to journal files to this storage
  system, and utilizes filesystem operations such as rename and flush. Object stores do not support
  these operations, and/or perform them slowly, so when the journal is stored on an object store,
  the Alluxio master operation throughput is significantly reduced.

The configuration parameters which must be set are:
- `alluxio.zookeeper.enabled=true`
  - This enables the HA mode for the masters, and informs workers that HA mode is enabled.
- `alluxio.zookeeper.address=<ZOOKEEPER_ADDRESS>`
  - The ZooKeeper address must be specified when `alluxio.zookeeper.enabled` is enabled.
  - The HA masters use ZooKeeper for leader election, and the workers use ZooKeeper to discover the leader master.
  - Multiple ZooKeeper addresses can be specified by delimiting with commas
  - Examples: `alluxio.zookeeper.address=1.2.3.4:2181`, `alluxio.zookeeper.address=zk1:2181,zk2:2181,zk3:2181`
- `alluxio.master.journal.type=UFS`
  - This uses UFS as the journal place. Note that Zookeeper cannot work 
  with journal type `EMBEDDED` (use a journal embedded in the masters).
- `alluxio.master.journal.folder=<JOURNAL_URI>`
  - This is set to the URI of the shared journal location for the Alluxio leader master to write the journal to,
  and for standby masters to replay journal entries from. This shared shared storage system must be
  accessible by all master nodes.
  - Examples: `alluxio.master.journal.folder=hdfs://1.2.3.4:9000/alluxio/journal/`

For clusters with large namespaces, increased CPU overhead on leader could cause delays on Zookeeper client heartbeats. 
For this reason, we recommend setting Zookeeper client session timeout to at least 2 minutes on large clusters with namespace
size more than several hundred millions of files.
- `alluxio.zookeeper.session.timeout=120s`
  - Zookeeper server's tick time must also be configured as such to allow
    this timeout. The current implementation requires that the timeout be a minimum of 2 times the tickTime (as set in the server configuration) 
    and a maximum of 20 times the tickTime.

Make sure all master nodes and all worker nodes have configured their respective
`conf/alluxio-site.properties` configuration file appropriately.

Once all the Alluxio masters and workers are configured in this way, Alluxio is ready to
be formatted started.

### Format Alluxio

Before Alluxio can be started for the first time, the journal must be formatted.

> Formatting the journal will delete all metadata from Alluxio. However, the data in under storage will be untouched.

On any master node, format Alluxio with the following command:

```bash
./bin/alluxio format
```

### Launch Alluxio

To start the Alluxio cluster with the provided scripts, on any master node, list all the
worker hostnames in the `conf/workers` file, and list all the masters in the `conf/masters` file. This
will allow the start scripts to start the appropriate processes on the appropriate nodes.

On the master node, start the Alluxio cluster with the following command:

```bash
./bin/alluxio-start.sh all SudoMount
```

This will start Alluxio masters on all the nodes specified in `conf/masters`, and start the workers on all the
nodes specified in `conf/workers`.

### Verify Alluxio Cluster

To verify that Alluxio is running, you can visit the web UI of the leader master. To determine the
leader master, run:

```bash
./bin/alluxio fs leader
```

Then, visit `http://<LEADER_HOSTNAME>:19999` to see the status page of the Alluxio leader master.

Alluxio comes with a simple program that writes and reads sample files in Alluxio. Run the sample program with:

```bash
./bin/alluxio runTests
```

### Configure Alluxio Clients for HA

When an Alluxio client interacts with Alluxio in HA mode, the client must know about the Alluxio HA 
cluster, so that the client knows how to discover the Alluxio leader master. There are 2 ways to configure the client for Alluxio HA.

#### HA Configuration Parameters

When connecting to Alluxio HA cluster using internal leader election,
Alluxio clients need the `alluxio.master.rpc.addresses` information to decide the node addresses
to query to find out the Alluxio leader master which is serving rpc requests.
- `alluxio.master.rpc.addresses=master_hostname_1:19998,master_hostname_2:19998,master_hostname_3:19998`

When connecting to Alluxio HA cluster using Zookeeper-based leader election,
the following properties are needed to connect to Zookeeper to get the leader master information.

- `alluxio.zookeeper.enabled=true`
- `alluxio.zookeeper.address=<ZOOKEEPER_ADDRESS>`
  - The ZooKeeper address must be specified when `alluxio.zookeeper.enabled` is enabled.
  - Multiple ZooKeeper addresses can be specified by delimiting with commas

When the application is configured with these parameters, the Alluxio URI can be simplified to
`alluxio:///path`, since the HA cluster information is already configured.

For example, if using Hadoop, you can configure the properties in `core-site.xml`, and then use the
Hadoop CLI with an Alluxio URI.

```bash
hadoop fs -ls alluxio:///directory
```

#### HA Authority

Users can fully specify the HA cluster information in the URI to connect to an Alluxio HA cluster.
Configuration derived from the HA authority takes precedence over all other forms of configuration, e.g. site properties or environment variables.

When using internal leader election, use `alluxio://master_hostname_1:19998,master_hostname_2:19998,master_hostname_3:19998`
When using Zookeeper leader election, use `alluxio://zk@<ZOOKEEPER_ADDRESS>`.

For many applications (e.g., Hadoop, HBase, Hive and Flink), you can use a comma as the
delimiter for multiple addresses in the URI, like `alluxio://master_hostname_1:19998,master_hostname_2:19998,master_hostname_3:19998` 
and `alluxio://zk@zkHost1:2181,zkHost2:2181,zkHost3:2181/path`.

For some other applications (e.g., Spark), you need to use semicolons as the delimiter for multiple
addresses, like `alluxio://master_hostname_1:19998;master_hostname_2:19998;master_hostname_3:19998` 
and `alluxio://zk@zkHost1:2181;zkHost2:2181;zkHost3:2181/path`. 

## Operations
>>>>>>> 1cc1dce5

Below are common operations to perform on an Alluxio cluster.

### Modify Server Configuration

In order to update the server configuration for a node, you have to update the `conf/alluxio-site.properties`
file on that node, stop the server, and then start the server. The configuration file is read on startup.

### Stop or Restart Alluxio

To stop an Alluxio cluster, the simplest way is to use the provided tools. To use the tools, list all the
worker hostnames in the `conf/workers` file, and list all the masters in the `conf/masters` file.
Then, you can stop Alluxio with:

```bash
./bin/alluxio-stop.sh all
```

This will stop all the processes on all nodes listed in `conf/workers` and `conf/masters`.

You can stop just the masters and just the workers with the following commands:

```bash
./bin/alluxio-stop.sh masters # stops all masters in conf/masters
./bin/alluxio-stop.sh workers # stops all workers in conf/workers
```

If you do not want to use `ssh` to login to all the nodes and stop all the processes, you can run
commands on each node individually to stop each component. For any node, you can stop a master or worker with:

```bash
./bin/alluxio-stop.sh master # stops the local master
./bin/alluxio-stop.sh worker # stops the local worker
```

Starting Alluxio is similar. If `conf/workers` and `conf/masters` are both populated, you can start
the cluster with:

```bash
./bin/alluxio-start.sh all SudoMount
```

You can start just the masters and just the workers with the following commands:

```bash
./bin/alluxio-start.sh masters           # starts all masters in conf/masters
./bin/alluxio-start.sh workers SudoMount # starts all workers in conf/workers
```

If you do not want to use `ssh` to login to all the nodes and start all the processes, you can run
commands on each node individually to start each component. For any node, you can start a master or worker with:

```bash
./bin/alluxio-start.sh master           # starts the local master
./bin/alluxio-start.sh worker SudoMount # starts the local worker
```

### Format the Journal

On any master node, format the Alluxio journal with the following command:

```bash
./bin/alluxio format
```

> Formatting the journal will delete all metadata from Alluxio. However, the data in under storage will be untouched.

### Add/Remove Workers

Adding a worker to an Alluxio cluster is as simple as starting a new Alluxio worker process, with the
appropriate configuration. In most cases, the new worker's configuration should be the same as all
the other workers' configuration. Once the worker is started, it will register itself with the Alluxio
master, and become part of the Alluxio cluster.

Removing a worker is as simple as stopping the worker process. Once the worker is stopped, and after
a timeout on the master (configured by master parameter `alluxio.master.worker.timeout`), the master
will consider the worker as "lost", and no longer consider it as part of the cluster.<|MERGE_RESOLUTION|>--- conflicted
+++ resolved
@@ -14,8 +14,10 @@
 * To deploy a Alluxio cluster, first [download](https://alluxio.io/download) the pre-compiled Alluxio
   binary file, extract the tarball and copy the extracted directory to all nodes (including nodes
   running masters and workers).
-* Enable SSH login without password to all nodes. You can add a public SSH key for the host into
-`~/.ssh/authorized_keys`. See [this tutorial](http://www.linuxproblem.org/art_9.html) for more details.
+* Enable SSH login without password from master node to worker nodes. You can add a public SSH key for 
+  the host into `~/.ssh/authorized_keys`. See [this tutorial](http://www.linuxproblem.org/art_9.html) for more details.
+* TCP traffic across all nodes is allowed. For basic functionality make sure RPC port (default :19998) is open
+  on all nodes.
 
 ## Basic Setup
 
@@ -24,31 +26,7 @@
 the cluster as a whole would be unavailable. We highly recommend running Alluxio masters in
 [High Availability](#alluxio-ha-cluster) mode in production.
 
-<<<<<<< HEAD
 This section describes the basic setup to run Alluxio with a single master in a cluster.
-=======
-### Prerequisites
-
-* A single master node, and 1 or more worker nodes
-* SSH login without password from master node to worker nodes. You can add a public SSH key for the host into
-`~/.ssh/authorized_keys`. See [this tutorial](http://www.linuxproblem.org/art_9.html) for more details.
-* TCP traffic across all nodes is allowed. For basic functionality make sure RPC port (default :19998) is open
-on all nodes.
-* A shared storage system to mount to Alluxio (accessible by all Alluxio nodes). For example, HDFS or Amazon S3.
-
-### Setup
-
-The following sections describe how to install and configure Alluxio with a single master in a cluster.
-
-#### Alluxio download and installation
-
-To deploy Alluxio in a cluster, first [download](https://alluxio.io/download) the Alluxio tar file,
-and copy it to every node (master node, worker nodes). Extract the tarball to the same path on
-every node. You can download Alluxio tar file alternatively from [FTP](https://downloads.alluxio.io).
-
-#### Configuration
-
->>>>>>> 1cc1dce5
 On the master node of the installation, create the `conf/alluxio-site.properties` configuration file from the template.
 
 ```bash
@@ -118,209 +96,7 @@
 ./bin/alluxio runTests
 ```
 
-<<<<<<< HEAD
 ## Cluster Operations
-=======
-## Alluxio HA Cluster
-
-High availability in Alluxio is based upon a multi-master approach, where multiple master processes
-are running in the system. One of these processes is elected the leader and is used by all workers
-and clients as the primary point of contact. The other masters act as standby, and use a shared
-journal to ensure that they maintain the same file system metadata as the leader. The standby masters
-do not serve any client or worker requests.
-
-If the leader master fails, a standby master will automatically be chosen to take over and become the
-new leader. Once the new leader starts serving, Alluxio clients and workers proceed as usual. Note
-that during the failover to a standby master, clients may experience brief delays or transient errors.
-
-Alluxio can either use an embedded journal or UFS-based journal for maintaining state across restarts. 
-The embedded journal comes with its own leader election, while UFS journaling relies on Zookeeper for leader election.
-See [journal management documentation]({{ '/en/operation/Journal.html' | relativize_url }}) for more information about choosing
-and configuring Alluxio journal system. 
-
-### Common Configurations
-
-The common prerequisites of setting up HA cluster are:
-* Multiple master nodes, and 1 or more worker nodes
-* SSH login without password to all nodes. You can add a public SSH key for the host into
-`~/.ssh/authorized_keys`. See [this tutorial](http://www.linuxproblem.org/art_9.html) for more details.
-* A shared storage system to mount to Alluxio (accessible by all Alluxio nodes). For example, HDFS or Amazon S3. 
-
-To deploy Alluxio in a cluster, first [download](https://alluxio.io/download) the Alluxio tar file,
-and copy it to every node (master nodes, worker nodes). Extract the tarball to the same path on
-every node.
-
-Each Alluxio node (masters and workers) must be configured for HA. On each Alluxio node,
-create the `conf/alluxio-site.properties` configuration file from the template.
-
-```bash
-cp conf/alluxio-site.properties.template conf/alluxio-site.properties
-```
-
-Add the following properties to the `conf/alluxio-site.properties` file:
-- `alluxio.master.hostname=<MASTER_HOSTNAME>`
-  - This must be set to the correct externally visible hostname for each master node.
-  (Workers ignore this parameter when `alluxio.zookeeper.enabled` is enabled)
-  - Examples: `alluxio.master.hostname=1.2.3.4`, `alluxio.master.hostname=node1.a.com`
-- `alluxio.master.mount.table.root.ufs=<STORAGE_URI>`
-  - This is set to the URI of the shared storage system to mount to the Alluxio root. This shared
-  shared storage system must be accessible by all master nodes and all worker nodes.
-  - Examples: `alluxio.master.mount.table.root.ufs=hdfs://1.2.3.4:9000/alluxio/root/`, `alluxio.master.mount.table.root.ufs=s3://bucket/dir/`
-  
-### Setting up HA cluster with internal leader election
-
-The minimal configuration to set up a HA cluster is to give the embedded journal addresses to all nodes inside the cluster.
-Alluxio's internal leader election will determine the leader master. The default embedded journal port is `19200`.
-
-```
-alluxio.master.embedded.journal.addresses=master_hostname_1:19200,master_hostname_2:19200,master_hostname_3:19200
-```
-
-Note that embedded journal feature relies on Copycat which has built-in leader election. 
-The built-in leader election cannot work with Zookeeper since we cannot have two leaders which might not match. 
-Enabling embedded journal enables Alluxio's internal leader election. 
-See [embedded journal configuration documentation]({{ '/en/operation/Journal.html' | relativize_url }}#embedded-journal-configuration) 
-for alternative ways to set up HA cluster with internal leader election.
-
-### Setting up HA cluster with Zookeeper-based leader election
-
-The additional prerequisites of setting up Zookeeper HA cluster are:
-* A [ZooKeeper](http://zookeeper.apache.org/) cluster. Alluxio masters use ZooKeeper for leader election,
-and Alluxio clients and workers use ZooKeeper to inquire about the identity of the current leader master.
-* A shared storage system on which to place the journal (accessible by all Alluxio nodes). The leader
-master writes to the journal on this shared storage system, while the standby masters continually
-replay the journal entries to stay up-to-date. 
-The journal storage system is recommended to be:
-  - Highly available. All metadata modifications on the master requires writing to the journal, so any
-  downtime of the journal storage system will directly impact the Alluxio master availability.
-  - Filesystem, not an object store. The Alluxio master writes to journal files to this storage
-  system, and utilizes filesystem operations such as rename and flush. Object stores do not support
-  these operations, and/or perform them slowly, so when the journal is stored on an object store,
-  the Alluxio master operation throughput is significantly reduced.
-
-The configuration parameters which must be set are:
-- `alluxio.zookeeper.enabled=true`
-  - This enables the HA mode for the masters, and informs workers that HA mode is enabled.
-- `alluxio.zookeeper.address=<ZOOKEEPER_ADDRESS>`
-  - The ZooKeeper address must be specified when `alluxio.zookeeper.enabled` is enabled.
-  - The HA masters use ZooKeeper for leader election, and the workers use ZooKeeper to discover the leader master.
-  - Multiple ZooKeeper addresses can be specified by delimiting with commas
-  - Examples: `alluxio.zookeeper.address=1.2.3.4:2181`, `alluxio.zookeeper.address=zk1:2181,zk2:2181,zk3:2181`
-- `alluxio.master.journal.type=UFS`
-  - This uses UFS as the journal place. Note that Zookeeper cannot work 
-  with journal type `EMBEDDED` (use a journal embedded in the masters).
-- `alluxio.master.journal.folder=<JOURNAL_URI>`
-  - This is set to the URI of the shared journal location for the Alluxio leader master to write the journal to,
-  and for standby masters to replay journal entries from. This shared shared storage system must be
-  accessible by all master nodes.
-  - Examples: `alluxio.master.journal.folder=hdfs://1.2.3.4:9000/alluxio/journal/`
-
-For clusters with large namespaces, increased CPU overhead on leader could cause delays on Zookeeper client heartbeats. 
-For this reason, we recommend setting Zookeeper client session timeout to at least 2 minutes on large clusters with namespace
-size more than several hundred millions of files.
-- `alluxio.zookeeper.session.timeout=120s`
-  - Zookeeper server's tick time must also be configured as such to allow
-    this timeout. The current implementation requires that the timeout be a minimum of 2 times the tickTime (as set in the server configuration) 
-    and a maximum of 20 times the tickTime.
-
-Make sure all master nodes and all worker nodes have configured their respective
-`conf/alluxio-site.properties` configuration file appropriately.
-
-Once all the Alluxio masters and workers are configured in this way, Alluxio is ready to
-be formatted started.
-
-### Format Alluxio
-
-Before Alluxio can be started for the first time, the journal must be formatted.
-
-> Formatting the journal will delete all metadata from Alluxio. However, the data in under storage will be untouched.
-
-On any master node, format Alluxio with the following command:
-
-```bash
-./bin/alluxio format
-```
-
-### Launch Alluxio
-
-To start the Alluxio cluster with the provided scripts, on any master node, list all the
-worker hostnames in the `conf/workers` file, and list all the masters in the `conf/masters` file. This
-will allow the start scripts to start the appropriate processes on the appropriate nodes.
-
-On the master node, start the Alluxio cluster with the following command:
-
-```bash
-./bin/alluxio-start.sh all SudoMount
-```
-
-This will start Alluxio masters on all the nodes specified in `conf/masters`, and start the workers on all the
-nodes specified in `conf/workers`.
-
-### Verify Alluxio Cluster
-
-To verify that Alluxio is running, you can visit the web UI of the leader master. To determine the
-leader master, run:
-
-```bash
-./bin/alluxio fs leader
-```
-
-Then, visit `http://<LEADER_HOSTNAME>:19999` to see the status page of the Alluxio leader master.
-
-Alluxio comes with a simple program that writes and reads sample files in Alluxio. Run the sample program with:
-
-```bash
-./bin/alluxio runTests
-```
-
-### Configure Alluxio Clients for HA
-
-When an Alluxio client interacts with Alluxio in HA mode, the client must know about the Alluxio HA 
-cluster, so that the client knows how to discover the Alluxio leader master. There are 2 ways to configure the client for Alluxio HA.
-
-#### HA Configuration Parameters
-
-When connecting to Alluxio HA cluster using internal leader election,
-Alluxio clients need the `alluxio.master.rpc.addresses` information to decide the node addresses
-to query to find out the Alluxio leader master which is serving rpc requests.
-- `alluxio.master.rpc.addresses=master_hostname_1:19998,master_hostname_2:19998,master_hostname_3:19998`
-
-When connecting to Alluxio HA cluster using Zookeeper-based leader election,
-the following properties are needed to connect to Zookeeper to get the leader master information.
-
-- `alluxio.zookeeper.enabled=true`
-- `alluxio.zookeeper.address=<ZOOKEEPER_ADDRESS>`
-  - The ZooKeeper address must be specified when `alluxio.zookeeper.enabled` is enabled.
-  - Multiple ZooKeeper addresses can be specified by delimiting with commas
-
-When the application is configured with these parameters, the Alluxio URI can be simplified to
-`alluxio:///path`, since the HA cluster information is already configured.
-
-For example, if using Hadoop, you can configure the properties in `core-site.xml`, and then use the
-Hadoop CLI with an Alluxio URI.
-
-```bash
-hadoop fs -ls alluxio:///directory
-```
-
-#### HA Authority
-
-Users can fully specify the HA cluster information in the URI to connect to an Alluxio HA cluster.
-Configuration derived from the HA authority takes precedence over all other forms of configuration, e.g. site properties or environment variables.
-
-When using internal leader election, use `alluxio://master_hostname_1:19998,master_hostname_2:19998,master_hostname_3:19998`
-When using Zookeeper leader election, use `alluxio://zk@<ZOOKEEPER_ADDRESS>`.
-
-For many applications (e.g., Hadoop, HBase, Hive and Flink), you can use a comma as the
-delimiter for multiple addresses in the URI, like `alluxio://master_hostname_1:19998,master_hostname_2:19998,master_hostname_3:19998` 
-and `alluxio://zk@zkHost1:2181,zkHost2:2181,zkHost3:2181/path`.
-
-For some other applications (e.g., Spark), you need to use semicolons as the delimiter for multiple
-addresses, like `alluxio://master_hostname_1:19998;master_hostname_2:19998;master_hostname_3:19998` 
-and `alluxio://zk@zkHost1:2181;zkHost2:2181;zkHost3:2181/path`. 
-
-## Operations
->>>>>>> 1cc1dce5
 
 Below are common operations to perform on an Alluxio cluster.
 
