--- conflicted
+++ resolved
@@ -216,23 +216,14 @@
 
 ## Using Alluxio Structured Data with Presto
 
-<<<<<<< HEAD
-PrestoSQL version 332 or above and PrestoDB version 0.232 or above has built-in support for the Alluxio Catalog Service in their hive-hadoop2 connector.
-=======
 PrestoSQL version 332 or above and PrestoDB version 0.232 or above has built-in support for the
 Alluxio Catalog Service in their hive-hadoop2 connector.
->>>>>>> e05128b5
 For instructions to setup Alluxio Catalog Service with those versions of PrestoSQL or PrestoDB,
 please consult PrestoSQL's [documentation](https://prestosql.io/docs/current/connector/hive.html#alluxio-configuration) 
 or PrestoDB's [documentation](https://prestodb.io/docs/current/connector/hive.html#alluxio-configuration).
 
-<<<<<<< HEAD
-If you are using PrestoSQL or PrestoDB's earlier versions, you can use the hive-alluxio connector included in
-the alluxio distribution.
-=======
 If you are using PrestoSQL or PrestoDB's earlier versions, you can use the `hive-alluxio` connector
 included in the Alluxio distribution.
->>>>>>> e05128b5
 The latest Alluxio distribution contains a presto connector jar which can be dropped into the
 `${PRESTO_HOME}/plugins` directory to enable connectivity to the catalog service via Presto.
 
@@ -269,11 +260,7 @@
 Setting `connector.name=hive-alluxio` sets the connector type to the name of the
 new Alluxio connector for Presto, which is `hive-alluxio`.
 If you are using PrestoSQL version 332 or above and PrestoDB version 0.232 or above, support for Alluxio Catalog Service is built into
-<<<<<<< HEAD
-the hive-hadoop2 connector, so you should set `connector.name=hive-hadoop2` here.
-=======
 the `hive-hadoop2` connector, so you should set `connector.name=hive-hadoop2` here.
->>>>>>> e05128b5
 The `hive.metastore=alluxio` means Hive metastore connection will use the `alluxio` type, in order
 to communicate with the Alluxio Catalog service.
 The setting `hive.metastore.alluxio.master.address=HOSTNAME:PORT` defines the host and port of the
