--- conflicted
+++ resolved
@@ -196,7 +196,6 @@
 `alluxio.worker.tieredstore.level{x}.dirs.path`.
 
 ### Block Annotation Policies
-<<<<<<< HEAD
 
 Alluxio uses block annotation policies, starting v2.3, to maintain strict ordering of blocks in storage. 
 Annotation policy defines an order for blocks across tiers and is consulted during:
@@ -208,19 +207,6 @@
 
 Out-of-the-box annotation implementations include:
 
-=======
-
-Alluxio uses block annotation policies, starting v2.3, to maintain strict ordering of blocks in storage. 
-Annotation policy defines an order for blocks across tiers and is consulted during:
-- Eviction
-- [Dynamic Block Placement](#block-aligning-dynamic-block-placement).
-
-The eviction, that happens in-line with writes, will attempt to remove blocks based on the order enforced by the block annotation policy.
-The last block in annotated order is the first candidate for eviction regardless of which tier it's sitting on.
-
-Out-of-the-box annotation implementations include:
-
->>>>>>> 35e622c7
 - **LRUAnnotator**: Annotates the blocks based on least-recently-used order.
 **This is Alluxio's default annotator**.
 - **LRFUAnnotator**: Annotates the blocks based on least-recently-used and least-frequently-used orders with a
