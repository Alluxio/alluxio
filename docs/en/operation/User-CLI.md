---
layout: global
title: User Command Line Interface
nickname: User CLI
group: Operations
priority: 1
---

* Table of Contents
{:toc}

Alluxio's command line interface provides users with basic file system operations. You can invoke
the following command line utility to get all the subcommands:

```console
$ ./bin/alluxio
Usage: alluxio [COMMAND]
       [format [-s]]
       [getConf [key]]
       [logLevel]
       [runTests]
       ...
```

## General operations

This section lists usages and examples of general Alluxio operations with the exception of file
system commands which are covered in the [Admin CLI doc]({{ '/en/operation/Admin-CLI.html' | relativize_url }}).

### extensions

The `extensions` command is for managing UFS extensions to Alluxio. For additional information, refer
to the [main page]({{ '/en/ufs/Ufs-Extensions.html' | relativize_url }}).

### format

The `format` command formats the Alluxio master and all its workers.

If `-s` specified, only format if under storage is local and does not already exist

Running this command on an existing Alluxio cluster deletes everything persisted in Alluxio,
including cached data and any metadata information.
Data in under storage will not be changed.

Warning: `format` is required when you run Alluxio for the first time.
`format` should only be called while the cluster is not running.

```console
$ ./bin/alluxio format
$ ./bin/alluxio format -s
```

### formatMaster

The `formatMaster` command formats the Alluxio master.

The Alluxio master stores various forms of metadata, including:
- file system operations
- where files are located on workers
- journal transactions
- under storage file metadata

All this information is deleted if `formatMaster` is run.,

Warning: `formatMaster` should only be called while the cluster is not running.


```console
$ ./bin/alluxio formatMaster
```

### formatWorker

The `formatWorker` command formats the Alluxio worker.

An Alluxio worker caches files and objects.

`formatWorker` deletes all the cached data stored in this worker node.
Data in under storage will not be changed.

Warning: `formatWorker` should only be called while the cluster is not running.

```console
$ ./bin/alluxio formatWorker
```

### bootstrapConf

The `bootstrapConf` command generates the bootstrap configuration file
`${ALLUXIO_HOME}/conf/alluxio-env.sh` with the specified `ALLUXIO_MASTER_HOSTNAME`,
if the configuration file does not exist.

In addition, worker memory size and the ramdisk folder will be set in the configuration file
in accordance to the state of the machine:
* type: Mac or Linux
* total memory size

```console
$ ./bin/alluxio bootstrapConf <ALLUXIO_MASTER_HOSTNAME>
```

### fs

See [File System Operations](#file-system-operations).

### fsadmin

The `fsadmin` command is meant for administrators of the Alluxio cluster.
It provides added tools for diagnostics and troubleshooting.
For more information see the [main page]({{ '/en/operation/Admin-CLI.html' | relativize_url }}).

### getConf

The `getConf` command prints the configured value for the given key.
If the key is invalid, it returns a nonzero exit code.
If the key is valid but isn't set,  an empty string is printed.
If no key is specified, the full configuration is printed.

Options:

* `--master` option prints any configuration properties used by the master.
* `--source` option prints the source of the configuration properties.
* `--unit <arg>` option displays the configuration value in the given unit.
For example, with `--unit KB`, a configuration value of `4096B` returns as `4`,
and with `--unit S`, a configuration value of `5000ms` returns as `5`.
Possible unit options include B, KB, MB, GB, TP, PB as units of byte size and
MS, S, M, H, D as units of time.

```console
# Displays all the current node configuration
$ ./bin/alluxio getConf

# Displays the value of a property key
$ ./bin/alluxio getConf alluxio.master.hostname

# Displays the configuration of the current running Alluxio leading master
$ ./bin/alluxio getConf --master

# Also display the source of the configuration
$ ./bin/alluxio getConf --source

# Displays the values in a given unit
$ ./bin/alluxio getConf --unit KB alluxio.user.block.size.bytes.default
$ ./bin/alluxio getConf --unit S alluxio.master.journal.flush.timeout
```

### job

The `job` command is a tool for interacting with the job service.

The usage is `job [generic options]`
where `[generic options]` can be one of the following values:
* `leader`: Prints the hostname of the job master service leader.
* `ls`: Prints the IDs of the most recent jobs, running and finished, in the history up to the capacity set in `alluxio.job.master.job.capacity`.
* `stat [-v] <id>`:Displays the status info for the specific job. Use -v flag to display the status of every task.

```console
# Prints the hostname of the job master service leader.
$ ./bin/alluxio job leader

# Prints the IDs, job names, and completion status of the most recently created jobs.
$ ./bin/alluxio job ls
1576539334518 Load COMPLETED
1576539334519 Load CREATED
1576539334520 Load CREATED
1576539334521 Load CREATED
1576539334522 Load CREATED
1576539334523 Load CREATED
1576539334524 Load CREATED
1576539334525 Load CREATED
1576539334526 Load CREATED

# Displays the status info for the specific job.
$ bin/alluxio job stat -v 1579102592778
ID: 1579102592778
Name: Migrate
Description: MigrateConfig{source=/test, destination=/test2, writeType=ASYNC_THROUGH, overwrite=true, delet...
Status: CANCELED
Task 0
Worker: localhost
Status: CANCELED
Task 1
Worker: localhost
Status: CANCELED
Task 2
Worker: localhost
Status: CANCELED
...
...

# Cancels the job asynchronously based on a specific job.
$ bin/alluxio job cancel 1579102592778

$ bin/alluxio job stat 1579102592778 | grep "Status"
Status: CANCELED
```

### logLevel

The `logLevel` command returns the current value of or updates the log level of a particular class
on specific instances. Users are able to change Alluxio server-side log levels at runtime.

The command follows the format `alluxio logLevel --logName=NAME [--target=<master|worker|host:port>] [--level=LEVEL]`,
where:
* `--logName <arg>` indicates the logger's class (e.g. `alluxio.master.file.DefaultFileSystemMaster`)
* `--target <arg>` lists the Alluxio master or workers to set.
The target could be of the form `<master|workers|host:webPort>` and multiple targets can be listed as comma-separated entries.
The `host:webPort` format can only be used when referencing a worker.
The default target value is all masters and workers.
* `--level <arg>` If provided, the command changes to the given logger level,
otherwise it returns the current logger level.

For example, the following command sets the logger level of the class `alluxio.heartbeat.HeartbeatContext` to
`DEBUG` on master as well as a worker at `192.168.100.100:30000`:

```console
$ ./bin/alluxio logLevel --logName=alluxio.heartbeat.HeartbeatContext \
  --target=master,192.168.100.100:30000 --level=DEBUG
```

And the following command returns the log level of the class `alluxio.heartbeat.HeartbeatContext` among all the workers:
```console
$ ./bin/alluxio logLevel --logName=alluxio.heartbeat.HeartbeatContext \
  --target=workers
```

### runClass

The `runClass` command runs the main method of an Alluxio class.

For example, to run the multi-mount demo:
```console
$ ./bin/alluxio runClass alluxio.examples.MultiMount <HDFS_URL>
```

### runTests

The `runTests` command runs end-to-end tests on an Alluxio cluster to provide a comprehensive sanity check.

```console
$ ./bin/alluxio runTests
```

### runJournalCrashTest

The `runJournalCrashTest` simulates a failover to test recovery from the journal.
Note that this command will stop any Alluxio services running on the machine.

### runHmsTests

The `runHmsTests` aims to validate the configuration, connectivity, and permissions of an existing hive metastore 
which is an important component in compute workflows with Alluxio.

* `-h` provides detailed guidance.
* `-m <hive_metastore_uris>` (required) the full hive metastore uris to connect to an existing hive metastore.
* `-d <databse_name>` the database to run tests against. Use `default` database if not provided.
* `-t` tables to run tests against. Run tests against five out of all tables in the given database if not provided.
* `-st` socket timeout of hive metastore client in minutes.

```
$ ./bin/alluxio runHmsTests -m thrift://<hms_host>:<hms_port> -d tpcds -t store_sales,web_sales 
```

This tool is suggested to run from compute application environments and checks
* if the given hive metastore uris are valid
* if the hive metastore client connection can be established with the target server
* if hive metastore client operations can be run against the given database and tables

### runHdfsMountTests
<<<<<<< HEAD

The `runHdfsMountTests` command aims to validate the configuration, connectivity and permissions of an HDFS path.
It validates various aspects for connecting to HDFS with the given Alluxio configurations and identifies issues 
before the path is mounted to Alluxio.
This tool will validate a few criteria and return the feedback.
If a test failed, advice will be given correspondingly on how the user can rectify the setup.

Options:

* `--help` provides detailed guidance.
* `--readonly` specifies the mount point should be readonly in Alluxio.
* `--shared` specifies the mount point should be accessible for all Alluxio users.
* `--option <key>=<val>` passes an property to this mount point.
* `<hdfs-path>` specifies the HDFS path you want to validate (then mount to Alluxio)

The arguments to this command should be consistent to what you give to the 
[Mount command](#mount), in order to validate the setup for the mount.

```console
# If this is your mount command
$ bin/alluxio fs mount --readonly --option alluxio.underfs.version=2.7 \
  --option alluxio.underfs.hdfs.configuration=/etc/hadoop/core-site.xml:/etc/hadoop/hdfs-site.xml \
  <alluxio-path> hdfs://<hdfs-path>

# Pass the same options to runHdfsMountTests
$ bin/alluxio runHdfsMountTests --readonly --option alluxio.underfs.version=2.7 \
  --option alluxio.underfs.hdfs.configuration=/etc/hadoop/core-site.xml:/etc/hadoop/hdfs-site.xml \
  hdfs://<hdfs-path>
```

> Note: This command DOES NOT mount the HDFS path to Alluxio.

### runUfsIOTest

The `runUfsIOTest` command measures the read/write IO throughput from Alluxio cluster to the target HDFS.

Options:

* `-h, --help` provides detailed guidance.
* `--path <hdfs-path>` specifies the path to write/read temporary data in. This is a compulsory field.
* `--io-size <io-size>` specifies the amount of data each thread writes/reads. It defaults to "4G".
* `--threads <thread-num>` specifies the number of threads to concurrently use on each worker. It defaults to 4.
* `--cluster` specifies the benchmark is run in the Alluxio cluster. If not specified, this benchmark will run locally.
* `--cluster-limit <worker-num>` specifies how many Alluxio workers to run the benchmark concurrently.
       If `>0`, it will only run on that number of workers. 
       If `0`, it will run on all available cluster workers. 
       If `<0`, will run on the workers from the end of the worker list. 
       This flag is only used if `--cluster` is enabled.
       This default to 0.
* `--java-opt <java-opt>` The java options to add to the command line to for the task. 
       This can be repeated. The options must be quoted and prefixed with a space. 
       For example: `--java-opt " -Xmx4g" --java-opt " -Xms2g"`.

Examples:
```console
# This runs the I/O benchmark to HDFS in your process locally
$ bin/alluxio runUfsIOTest --path hdfs://<hdfs-address>

# This invokes the I/O benchmark to HDFS in the Alluxio cluster
# 1 worker will be used. 4 threads will be created, each writing then reading 4G of data 
$ bin/alluxio runUfsIOTest --path hdfs://<hdfs-address> --cluster --cluster-limit 1

# This invokes the I/O benchmark to HDFS in the Alluxio cluster
# 2 workers will be used
# 2 threads will be created on each worker
# Each thread is writing then reading 512m of data
$ bin/alluxio runUfsIOTest --path hdfs://<hdfs-address> --cluster --cluster-limit 2 \
  --io-size 512m --threads 2
```

### runMesosTest
=======
>>>>>>> 35e622c7

The `runHdfsMountTests` command aims to validate the configuration, connectivity and permissions of an HDFS path.
It validates various aspects for connecting to HDFS with the given Alluxio configurations and identifies issues 
before the path is mounted to Alluxio.
This tool will validate a few criteria and return the feedback.
If a test failed, advice will be given correspondingly on how the user can rectify the setup.

Options:

* `--help` provides detailed guidance.
* `--readonly` specifies the mount point should be readonly in Alluxio.
* `--shared` specifies the mount point should be accessible for all Alluxio users.
* `--option <key>=<val>` passes an property to this mount point.
* `<hdfs-path>` specifies the HDFS path you want to validate (then mount to Alluxio)

The arguments to this command should be consistent to what you give to the 
[Mount command](#mount), in order to validate the setup for the mount.

```console
# If this is your mount command
$ bin/alluxio fs mount --readonly --option alluxio.underfs.version=2.7 \
  --option alluxio.underfs.hdfs.configuration=/etc/hadoop/core-site.xml:/etc/hadoop/hdfs-site.xml \
  <alluxio-path> hdfs://<hdfs-path>

# Pass the same options to runHdfsMountTests
$ bin/alluxio runHdfsMountTests --readonly --option alluxio.underfs.version=2.7 \
  --option alluxio.underfs.hdfs.configuration=/etc/hadoop/core-site.xml:/etc/hadoop/hdfs-site.xml \
  hdfs://<hdfs-path>
```

> Note: This command DOES NOT mount the HDFS path to Alluxio.

### runUfsIOTest

The `runUfsIOTest` command measures the read/write IO throughput from Alluxio cluster to the target HDFS.

Options:

* `-h, --help` provides detailed guidance.
* `--path <hdfs-path>` specifies the path to write/read temporary data in. This is a compulsory field.
* `--io-size <io-size>` specifies the amount of data each thread writes/reads. It defaults to "4G".
* `--threads <thread-num>` specifies the number of threads to concurrently use on each worker. It defaults to 4.
* `--cluster` specifies the benchmark is run in the Alluxio cluster. If not specified, this benchmark will run locally.
* `--cluster-limit <worker-num>` specifies how many Alluxio workers to run the benchmark concurrently.
       If `>0`, it will only run on that number of workers. 
       If `0`, it will run on all available cluster workers. 
       If `<0`, will run on the workers from the end of the worker list. 
       This flag is only used if `--cluster` is enabled.
       This default to 0.
* `--java-opt <java-opt>` The java options to add to the command line to for the task. 
       This can be repeated. The options must be quoted and prefixed with a space. 
       For example: `--java-opt " -Xmx4g" --java-opt " -Xms2g"`.

Examples:
```console
# This runs the I/O benchmark to HDFS in your process locally
$ bin/alluxio runUfsIOTest --path hdfs://<hdfs-address>

# This invokes the I/O benchmark to HDFS in the Alluxio cluster
# 1 worker will be used. 4 threads will be created, each writing then reading 4G of data 
$ bin/alluxio runUfsIOTest --path hdfs://<hdfs-address> --cluster --cluster-limit 1

# This invokes the I/O benchmark to HDFS in the Alluxio cluster
# 2 workers will be used
# 2 threads will be created on each worker
# Each thread is writing then reading 512m of data
$ bin/alluxio runUfsIOTest --path hdfs://<hdfs-address> --cluster --cluster-limit 2 \
  --io-size 512m --threads 2
```

### runUfsTests

The `runUfsTests` aims to test the integration between Alluxio and the given UFS. UFS tests
validate the semantics Alluxio expects of the UFS.

`--help` provides detailed guidance.
`--path <ufs_path>` (required) the full UFS path to run tests against.

The usage of this command includes:
* Test if the given UFS credentials are valid before mounting the UFS to an Alluxio cluster.
* If the given UFS is S3, this test can also be used as a S3 compatibility test to test if the target under filesystem can
  fulfill the minimum S3 compatibility requirements in order to work well with Alluxio.
* Validate the contract between Alluxio and the given UFS. This is primarily intended for Alluxio developers.
  Developers are required to add test coverage for changes to an Alluxio UFS module and run those tests to validate.

```console
# Run tests against local UFS
$ ./bin/alluxio runUfsTests --path /local/underfs/path

# Run tests against S3
$ ./bin/alluxio runUfsTests --path s3://<s3_bucket_name> \
  -Daws.accessKeyId=<access_key> -Daws.secretKey=<secret_key> \
  -Dalluxio.underfs.s3.endpoint=<endpoint_url> -Dalluxio.underfs.s3.disable.dns.buckets=true
```

### readJournal

The `readJournal` command parses the current journal and outputs a human readable version to the local folder.
Note this command may take a while depending on the size of the journal.

### upgradeJournal

The `upgradeJournal` command upgrades an Alluxio journal version 0 (Alluxio version < 1.5.0)
to an Alluxio journal version 1 (Alluxio version >= 1.5.0).

`-journalDirectoryV0 <arg>` will provide the v0 journal persisted location.\
It is assumed to be the same as the v1 journal directory if not set.

```console
$ ./bin/alluxio upgradeJournal
```

### killAll

The `killAll` command kills all processes containing the specified word.
Note this kills non-Alluxio processes as well.

### copyDir

The `copyDir` command copies the directory at `PATH` to all worker nodes listed in `conf/workers`.

```console
$ ./bin/alluxio copyDir conf/alluxio-site.properties
```

### clearCache

The `clearCache` command drops the OS buffer cache.

### docGen

The `docGen` command autogenerates documentation based on the current source code.

### table

See [Table Operations](#table-operations).

### version

The `version` command prints Alluxio version.

```console
$ ./bin/alluxio version
```

### validateConf

The `validateConf` command validates the local Alluxio configuration files, checking for common misconfigurations.

```console
$ ./bin/alluxio validateConf
```

### validateEnv

Before starting Alluxio, it is recommended to ensure that the system environment is compatible with
running Alluxio services. The `validateEnv` command runs checks against the system and reports
any potential problems that may prevent Alluxio from starting properly.

The usage is `validateEnv COMMAND [NAME] [OPTIONS]`
where `COMMAND` can be one of the following values:
* `local`: run all validation tasks on the local machine
* `master`: run master validation tasks on the local machine
* `worker`: run worker validation tasks on the local machine
* `all`: run corresponding validation tasks on all master and worker nodes
* `masters`: run master validation tasks on all master nodes
* `workers`: run worker validation tasks on all worker nodes
* `list`: list all validation tasks

```console
# Runs all validation tasks on the local machine
$ ./bin/alluxio validateEnv local

# Runs corresponding validation tasks on all master and worker nodes
$ ./bin/alluxio validateEnv all

# Lists all validation tasks
$ ./bin/alluxio validateEnv list
```

For all commands except `list`, `NAME` specifies the leading prefix of any number of tasks.
If `NAME` is not given, all tasks for the given `COMMAND` will run.

```console
# Only run validation tasks that check your local system resource limits
$ ./bin/alluxio validateEnv ulimit
# Only run the tasks start with "ma", like "master.rpc.port.available" and "master.web.port.available"
$ ./bin/alluxio validateEnv local ma
```

`OPTIONS` can be a list of command line options. Each option has the format
`-<optionName> [optionValue]` For example, `[-hadoopConfDir <arg>]` could set the path to
server-side hadoop configuration directory when running validating tasks.

### collectInfo

The `collectInfo` command collects information to troubleshoot an Alluxio cluster.
For more information see the [collectInfo command page]({{ '/en/operation/Troubleshooting.html#alluxio-collectinfo-command' | relativize_url }}).

## File System Operations

```
./bin/alluxio fs
Usage: alluxio fs [generic options]
       [cat <path>]
       [checkConsistency [-r] <Alluxio path>]
       ...
```

For `fs` subcommands that take Alluxio URIs as argument (e.g. `ls`, `mkdir`), the argument should
be either a complete Alluxio URI, such as `alluxio://<master-hostname>:<master-port>/<path>`,
or a path without its header, such as `/<path>`, to use the default hostname and port set in the
`conf/allluxio-site.properties`.

>**Wildcard input**
>
>Most of the commands which require path components allow wildcard arguments for ease of use. For
>example:
>
>```console
>$ ./bin/alluxio fs rm '/data/2014*'
>```
>
>The example command deletes anything in the `data` directory with a prefix of `2014`.
>
>Note that some shells will attempt to glob the input paths, causing strange errors (Note: the
>number 21 could be different and comes from the number of matching files in your local
>filesystem):
>
>```
>rm takes 1 arguments,  not 21
>```
>
>As a workaround, you can disable globbing (depending on the shell type; for example, `set -f`) or by
>escaping wildcards, for example:
>
>```console
>$ ./bin/alluxio fs cat /\\*
>```
>
>Note the double escape; this is because the shell script will eventually call a java program
>which should have the final escaped parameters (`cat /\\*`).

### cat

The `cat` command prints the contents of a file in Alluxio to the console.
If you wish to copy the file to your local file system, `copyToLocal` should be used.

For example, when testing a new computation job, `cat` can be used as a quick way to check the output:

```console
$ ./bin/alluxio fs cat /output/part-00000
```

### checkConsistency

The `checkConsistency` command compares Alluxio and under storage metadata for a given path.
If the path is a directory, the entire subtree will be compared.
The command returns a message listing each inconsistent file or directory.
The system administrator should reconcile the differences of these files at their discretion.
To avoid metadata inconsistencies between Alluxio and under storages,
design your systems to modify files and directories through Alluxio
and avoid directly modifying the under storage.

If the `-r` option is used, the `checkConsistency` command will repair all inconsistent files and
directories under the given path.
If an inconsistent file or directory exists only in under storage, its metadata will be added to Alluxio.
If an inconsistent file exists in Alluxio and its data is fully present in Alluxio,
its metadata will be loaded to Alluxio again.

NOTE: This command requires a read lock on the subtree being checked, meaning writes and updates
to files or directories in the subtree cannot be completed until this command completes.

For example, `checkConsistency` can be used to periodically validate the integrity of the namespace.

```console
# List each inconsistent file or directory
$ ./bin/alluxio fs checkConsistency /

# Repair the inconsistent files or directories
$ ./bin/alluxio fs checkConsistency -r /
```

### checksum

The `checksum` command outputs the md5 value of a file in Alluxio.

For example, `checksum` can be used to verify the contents of a file stored in Alluxio.

```console
$ ./bin/alluxio fs checksum /LICENSE
md5sum: bf0513403ff54711966f39b058e059a3
md5 LICENSE
MD5 (LICENSE) = bf0513403ff54711966f39b058e059a3
```

### chgrp

The `chgrp` command changes the group of the file or directory in Alluxio.
Alluxio supports file authorization with Posix file permission.
Group is an authorizable entity in Posix file permissions model.
The file owner or super user can execute this command to change the group of the file or directory.

Adding `-R` option also changes the group of child file and child directory recursively.

For example, `chgrp` can be used as a quick way to change the group of file:

```console
$ ./bin/alluxio fs chgrp alluxio-group-new /input/file1
```

### chmod

The `chmod` command changes the permission of file or directory in Alluxio.
Currently, octal mode is supported: the numerical format accepts three octal digits
which refer to permissions for the file owner, the group and other users.
Here is number-permission mapping table:

<table class="table table-striped">
  <tr><th>Number</th><th>Permission</th><th>rwx</th></tr>
  {% for item in site.data.table.chmod-permission %}
    <tr>
      <td>{{ item.number }}</td>
      <td>{{ item.permission }}</td>
      <td>{{ item.rwx }}</td>
    </tr>
  {% endfor %}
</table>

Adding `-R` option also changes the permission of child file and child directory recursively.

For example, `chmod` can be used as a quick way to change the permission of file:

```console
$ ./bin/alluxio fs chmod 755 /input/file1
```

### chown

The `chown` command changes the owner of the file or directory in Alluxio.
For security reasons, the ownership of a file can only be altered by a super user.

For example, `chown` can be used as a quick way to change the owner of file:

```console
$ ./bin/alluxio fs chown alluxio-user /input/file1
$ ./bin/alluxio fs chown alluxio-user:alluxio-group /input/file2
```

Adding `-R` option also changes the owner of child file and child directory recursively.

### copyFromLocal

The `copyFromLocal` command copies the contents of a file in the local file system into Alluxio.
If the node you run the command from has an Alluxio worker, the data will be available on that worker.
Otherwise, the data will be copied to a random remote node running an Alluxio worker.
If a directory is specified, the directory and all its contents will be copied recursively.

For example, `copyFromLocal` can be used as a quick way to inject data into the system for processing:

```console
$ ./bin/alluxio fs copyFromLocal /local/data /input
```

### copyToLocal

The `copyToLocal` command copies a file in Alluxio to the local file system.
If a directory is specified, the directory and all its contents will be copied recursively.

For example, `copyToLocal` can be used as a quick way to download output data
for additional investigation or debugging.

```console
$ ./bin/alluxio fs copyToLocal /output/part-00000 part-00000
$ wc -l part-00000
```

### count

The `count` command outputs the number of files and folders matching a prefix as well as the total
size of the files.
`count` works recursively and accounts for any nested directories and files.
`count` is best utilized when the user has some predefined naming conventions for their files.

For example, if data files are stored by their date, `count` can be used to determine the number of
data files and their total size for any date, month, or year.

```console
$ ./bin/alluxio fs count /data/2014
```

### cp

The `cp` command copies a file or directory in the Alluxio file system
or between the local file system and Alluxio file system.

Scheme `file` indicates the local file system
whereas scheme `alluxio` or no scheme indicates the Alluxio file system.

If the `-R` option is used and the source designates a directory,
`cp` copies the entire subtree at source to the destination.

For example, `cp` can be used to copy files between under storage systems.

```console
$ ./bin/alluxio fs cp /hdfs/file1 /s3/
```

### distributedCp

The `distributedCp` command copies a file or directory in the Alluxio file system distributed across workers
using the job service.

If the source designates a directory, `distributedCp` copies the entire subtree at source to the destination.

```console
$ ./bin/alluxio fs distributedCp /data/1023 /data/1024
```

### distributedLoad

The `distributedLoad` command loads a file or directory from the under storage system into Alluxio storage distributed 
across workers using the job service. The job is a no-op if the file is already loaded into Alluxio.

If `distributedLoad` is run on a directory, files in the directory will be recursively loaded and each file will be loaded
on a random worker.
The `--replication` flag can be used to load the data into multiple workers.

```console
$ ./bin/alluxio fs distributedLoad --replication 2 /data/today
```

### distributedMv

The `distributedMv` command moves a file or directory in the Alluxio file system distributed across workers
using the job service.

If the source designates a directory, `distributedMv` moves the entire subtree at source to the destination.

```console
$ ./bin/alluxio fs distributedMv /data/1023 /data/1024
```

### du

The `du` command outputs the total size and in Alluxio size of files and folders.

If a directory is specified, it will display the total size and in Alluxio size of all files in this directory.
If the `-s` option is used, it will display the aggregate summary of file lengths being displayed.

By default, `du` prints the size in bytes. If the `-h` option is used, it will print sizes in human readable format (e.g., 1KB 234MB 2GB).

The `--memory` option will print the in memory size as well.

```console
# Shows the size information of all the files in root directory
$ ./bin/alluxio fs du /
File Size     In Alluxio       Path
1337          0 (0%)           /alluxio-site.properties
4352          4352 (100%)      /testFolder/NOTICE
26847         0 (0%)           /testDir/LICENSE
2970          2970 (100%)      /testDir/README.md

# Shows the in memory size information
$ ./bin/alluxio fs du --memory /
File Size     In Alluxio       In Memory        Path
1337          0 (0%)           0 (0%)           /alluxio-site.properties
4352          4352 (100%)      4352 (100%)      /testFolder/NOTICE
26847         0 (0%)           0 (0%)           /testDir/LICENSE
2970          2970 (100%)      2970 (100%)      /testDir/README.md

# Shows the aggregate size information in human-readable format
./bin/alluxio fs du -h -s /
File Size     In Alluxio       In Memory        Path
34.67KB       7.15KB (20%)     7.15KB (20%)     /

# Can be used to detect which folders are taking up the most space
./bin/alluxio fs du -h -s /\\*
File Size     In Alluxio       Path
1337B         0B (0%)          /alluxio-site.properties
29.12KB       2970B (9%)       /testDir
4352B         4352B (100%)     /testFolder
```

### free

The `free` command sends a request to the master to evict all blocks of a file from the Alluxio workers.
If the argument to `free` is a directory, it will recursively `free` all files.
This request is not guaranteed to take effect immediately,
as readers may be currently using the blocks of the file.
`free` will return immediately after the request is acknowledged by the master.
Note that files must be already persisted in under storage before being freed or the `free` command will fail.
Any pinned files cannot be freed unless `-f` option is specified.
The `free` command does not delete any data from the under storage system,
only removing the blocks of those files in Alluxio space to reclaim space.
Metadata is not affected by this operation; a freed file will still show up if an `ls` command is run.

For example, `free` can be used to manually manage Alluxio's data caching.

```console
$ ./bin/alluxio fs free /unused/data
```

### getCapacityBytes

The `getCapacityBytes` command returns the maximum number of bytes Alluxio is configured to store.

For example, `getCapacityBytes` can be used to verify if your cluster is set up as expected.

```console
$ ./bin/alluxio fs getCapacityBytes
```

### getfacl

The `getfacl` command returns the ACL entries for a specified file or directory.

For example, `getfacl` can be used to verify that an ACL is changed successfully after a call to `setfacl`.

```console
$ ./bin/alluxio fs getfacl /testdir/testfile
```

### getUsedBytes

The `getUsedBytes` command returns the number of used bytes in Alluxio.

For example, `getUsedBytes` can be used to monitor the health of the cluster.

```console
$ ./bin/alluxio fs getUsedBytes
```

### head

The `head` command prints the first 1 KB of data in a file to the console.

Using the `-c [bytes]` option will print the first `n` bytes of data to the console.

```console
$ ./bin/alluxio fs head -c 2048 /output/part-00000
```

### help

The `help` command prints the help message for a given `fs` subcommand.
If the given command does not exist, it prints help messages for all supported subcommands.

Examples:

```console
# Print all subcommands
$ ./bin/alluxio fs help

# Print help message for ls
$ ./bin/alluxio fs help ls
```

### leader

The `leader` command prints the current Alluxio leading master hostname.

```console
$ ./bin/alluxio fs leader
```

### load

The `load` command moves data from the under storage system into Alluxio storage.
If there is a Alluxio worker on the machine this command is run from, the data will be loaded to that worker.
Otherwise, a random worker will be selected to serve the data.

If the data is already loaded into Alluxio, load is a no-op unless the `--local flag` is used.
The `--local` flag forces the data to be loaded to a local worker
even if the data is already available on a remote worker.
If `load` is run on a directory, files in the directory will be recursively loaded.

For example, `load` can be used to prefetch data for analytics jobs.

```console
$ ./bin/alluxio fs load /data/today
```

### location

The `location` command returns the addresses of all the Alluxio workers which contain blocks
belonging to the given file.

For example, `location` can be used to debug data locality when running jobs using a compute framework.

```console
$ ./bin/alluxio fs location /data/2015/logs-1.txt
```

### ls

The `ls` command lists all the immediate children in a directory and displays the file size, last
modification time, and in memory status of the files.
Using `ls` on a file will only display the information for that specific file.

The `ls` command will also load the metadata for any file or immediate children of a directory
from the under storage system to Alluxio namespace if it does not exist in Alluxio.
`ls` queries the under storage system for any file or directory matching the given path
and creates a mirror of the file in Alluxio backed by that file.
Only the metadata, such as the file name and size, are loaded this way and no data transfer occurs.

Options:

* `-d` option lists the directories as plain files. For example, `ls -d /` shows the attributes of root directory.
* `-f` option forces loading metadata for immediate children in a directory.
By default, it loads metadata only at the first time at which a directory is listed.
* `-h` option displays file sizes in human-readable formats.
* `-p` option lists all pinned files.
* `-R` option also recursively lists child directories, displaying the entire subtree starting from the input path.
* `--sort` sorts the result by the given option. Possible values are size, creationTime, inMemoryPercentage, lastModificationTime, lastAccessTime and path.
* `--timestamp` display the timestamp of the given option. Possible values are creationTime, lastModificationTime, and lastAccessTime.
The default option is lastModificationTime.
* `-r` reverses the sorting order.

For example, `ls` can be used to browse the file system.

```console
$ ./bin/alluxio fs mount /s3/data s3://data-bucket/
# Loads metadata for all immediate children of /s3/data and lists them.
$ ./bin/alluxio fs ls /s3/data/

# Forces loading metadata.
$ aws s3 cp /tmp/somedata s3://data-bucket/somedata
$ ./bin/alluxio fs ls -f /s3/data

# Files are not removed from Alluxio if they are removed from the UFS (s3 here) only.
$ aws s3 rm s3://data-bucket/somedata
$ ./bin/alluxio fs ls -f /s3/data
```

### masterInfo

The `masterInfo` command prints information regarding master fault tolerance such as leader address,
list of master addresses, and the configured Zookeeper address.
If Alluxio is running in single master mode, `masterInfo` prints the master address.
If Alluxio is running in fault tolerance mode, the leader address, list of master addresses
and the configured Zookeeper address is printed.

For example, `masterInfo` can be used to print information regarding master fault tolerance.

```console
$ ./bin/alluxio fs masterInfo
```

### mkdir

The `mkdir` command creates a new directory in Alluxio space.
It is recursive and will create any nonexistent parent directories.
Note that the created directory will not be created in the under storage system
until a file in the directory is persisted to the underlying storage.
Using `mkdir` on an invalid or existing path will fail.

For example, `mkdir` can be used by an admin to set up the basic folder structures.

```console
$ ./bin/alluxio fs mkdir /users
$ ./bin/alluxio fs mkdir /users/Alice
$ ./bin/alluxio fs mkdir /users/Bob
```

### mount

The `mount` command links an under storage path to an Alluxio path,
where files and folders created in Alluxio space under the path will be backed
by a corresponding file or folder in the under storage path.
For more details, see [Unified Namespace]({{ '/en/core-services/Unified-Namespace.html' | relativize_url }}).

Options:

* `--option <key>=<val>` option passes an property to this mount point, such as S3 credentials
* `--readonly` option sets the mount point to be readonly in Alluxio
* `--shared` option sets the permission bits of the mount point to be accessible for all Alluxio users

Note that `--readonly` mounts are useful to prevent accidental write operations.
If multiple Alluxio satellite clusters mount a remote storage cluster which serves as the central source of truth,
`--readonly` option could help prevent any write operations on the satellite cluster from wiping out the remote storage.

For example, `mount` can be used to make data in another storage system available in Alluxio.

```console
$ ./bin/alluxio fs mount /mnt/hdfs hdfs://host1:9000/data/
$ ./bin/alluxio fs mount --shared --readonly /mnt/hdfs2 hdfs://host2:9000/data/
$ ./bin/alluxio fs mount \
  --option aws.accessKeyId=<accessKeyId> \
  --option aws.secretKey=<secretKey> \
  /mnt/s3 s3://data-bucket/
```

### mv

The `mv` command moves a file or directory to another path in Alluxio.
The destination path must not exist or be a directory.
If it is a directory, the file or directory will be placed as a child of the directory.
`mv` is purely a metadata operation and does not affect the data blocks of the file.
`mv` cannot be done between mount points of different under storage systems.

For example, `mv` can be used to re-organize your files.

```console
$ ./bin/alluxio fs mv /data/2014 /data/archives/2014
```

### persist

The `persist` command persists data in Alluxio storage into the under storage system.
This is a server side data operation and will take time depending on how large the file is.
After persist is complete, the file in Alluxio will be backed by the file in the under storage,
and will still be available if the Alluxio blocks are evicted or otherwise lost.

If you are persisting multiple files, you can use the `--parallelism <#>` option to submit `#` of
persist commands in parallel. For example, if your folder has 10,000 files, persisting with a
parallelism factor of 10 will persist 10 files at a time until all 10,000 files are persisted.

For example, `persist` can be used after filtering a series of temporary files for the ones containing useful data.

```console
$ ./bin/alluxio fs persist /tmp/experimental-logs-2.txt
```

### pin

The `pin` command marks a file or folder as pinned in Alluxio.
This is a metadata operation and will not cause any data to be loaded into Alluxio.
If a file is pinned, any blocks belonging to the file will never be evicted from an Alluxio worker.
If there are too many pinned files, Alluxio workers may run low on storage space,
preventing other files from being cached.

For example, `pin` can be used to manually ensure performance
if the administrator understands the workloads well.

```console
$ ./bin/alluxio fs pin /data/today
```

### rm

The `rm` command removes a file from Alluxio space and the under storage system.
The file will be unavailable immediately after this command returns,
but the actual data may be deleted a while later.

* Adding `-R` option deletes all contents of the directory and the directory itself.
* Adding `-U` option skips the check for whether the UFS contents being deleted are in-sync with Alluxio
before attempting to delete persisted directories.
* Adding `--alluxioOnly` option removes data and metadata from Alluxio space only.
The under storage system will not be affected.

```console
# Remove a file from Alluxio space and the under storage system
$ ./bin/alluxio fs rm /tmp/unused-file
# Remove a file from Alluxio space only
$ ./bin/alluxio fs rm --alluxioOnly /tmp/unused-file2
```

### setfacl

The `setfacl` command modifies the access control list associated with a specified file or directory.

The`-R` option applies operations to all files and directories recursively.
The `-m` option modifies the ACL by adding/overwriting new entries.
The `-x` option removes specific ACL entries.
The `-b` option removes all ACL entries, except for the base entries.
The `-k` option removes all the default ACL entries.

For example, `setfacl` can be used to give read and execute permissions to a user named `testuser`.

```console
$ ./bin/alluxio fs setfacl -m "user:testuser:r-x" /testdir/testfile
```

### setReplication

The `setReplication` command sets the max and/or min replication level of a file or all files under
a directory recursively. This is a metadata operation and will not cause any replication to be
created or removed immediately. The replication level of the target file or directory will be
changed automatically in background. This command takes an argument of `--min` to specify the
minimal replication level and `--max` for the maximal replication. Specify -1 as the argument of
`--max` option to indicate no limit of the maximum number of replicas. If the specified path is a
directory and `-R` is specified, it will recursively set all files in this directory.

For example, `setReplication` can be used to ensure the replication level of a file has at least
one copy and at most three copies in Alluxio:

```console
$ ./bin/alluxio fs setReplication --max 3 --min 1 /foo
```

### setTtl

The `setTtl` command sets the time-to-live of a file or a directory, in milliseconds.
If set TTL is run on a directory, the same TTL attributes is set on all its children.
If a directory's TTL expires, all its children will also expire.

Action parameter `--action` will indicate the action to perform once the file or directory expires.
The default action, `delete`, deletes the file or directory from both Alluxio and the under storage system,
whereas the action `free` frees the file from Alluxio even if pinned.

For example, `setTtl` with action `delete` cleans up files the administrator knows are unnecessary after a period of time,
or with action `free` just remove the contents from Alluxio to make room for more space in Alluxio.

```console
# After 1 day, delete the file in Alluxio and UFS
$ ./bin/alluxio fs setTtl /data/good-for-one-day 86400000
# After 1 day, free the file from Alluxio
$ ./bin/alluxio fs setTtl --action free /data/good-for-one-day 86400000
```

### stat

The `stat` command dumps the FileInfo representation of a file or a directory to the console.
It is primarily intended to assist power users in debugging their system.
Generally viewing the file info in the UI will be easier to understand.

One can specify `-f <arg>` to display info in given format:
* `%N`: name of the file
* `%z`: size of file in bytes
* `%u`: owner
* `%g`: group name of owner
* `%y` or `%Y`: modification time, where `%y` shows the UTC date in the form `yyyy-MM-dd HH:mm:ss`
 and `%Y` shows the number of milliseconds since January 1, 1970 UTC
* `%b`: Number of blocks allocated for file

For example, `stat` can be used to debug the block locations of a file.
This is useful when trying to achieve locality for compute workloads.

```console
# Displays file's stat
$ ./bin/alluxio fs stat /data/2015/logs-1.txt

# Displays directory's stat
$ ./bin/alluxio fs stat /data/2015

# Displays the size of file
$ ./bin/alluxio fs stat -f %z /data/2015/logs-1.txt
```

### tail

The `tail` command outputs the last 1 KB of data in a file to the console.
Using the `-c [bytes]` option will print the last `n` bytes of data to the console.

For example, `tail` can be used to verify the output of a job is in the expected format
or contains expected values.

```console
$ ./bin/alluxio fs tail /output/part-00000
```

### test

The `test` command tests a property of a path,
returning `0` if the property is true or `1` otherwise.

Options:

 * `-d` option tests whether path is a directory.
 * `-e` option tests whether path exists.
 * `-f` option tests whether path is a file.
 * `-s` option tests whether path is not empty.
 * `-z` option tests whether file is zero length.

Examples:

```console
$ ./bin/alluxio fs test -d /someDir
$ echo $?
```

### touch

The `touch` command creates a 0-byte file.
Files created with `touch` cannot be overwritten and are mostly useful as flags.

For example, `touch` can be used to create a file signifying the completion of analysis on a directory.

```console
$ ./bin/alluxio fs touch /data/yesterday/_DONE_
```

### unmount

The `unmount` command disassociates an Alluxio path with an under storage directory.
Alluxio metadata for the mount point is removed along with any data blocks,
but the under storage system will retain all metadata and data.
See [Unified Namespace]({{ '/en/core-services/Unified-Namespace.html' | relativize_url }}) for more details.

For example, `unmount` can be used to remove an under storage system when the users no longer need
data from that system.

```console
$ ./bin/alluxio fs unmount /s3/data
```

### unpin

The `unpin` command unmarks a file or directory in Alluxio as pinned.
This is a metadata operation and will not evict or delete any data blocks.
Once a file is unpinned, its data blocks can be evicted
from the various Alluxio workers containing the block.

For example, `unpin` can be used when the administrator knows there is a change in the data access pattern.

```console
$ ./bin/alluxio fs unpin /data/yesterday/join-table
```

### unsetTtl

The `unsetTtl` command will remove the TTL attributes of a file or directory in Alluxio.
This is a metadata operation and will not evict or store blocks in Alluxio.
The TTL of a file can later be reset with `setTtl`.

For example, `unsetTtl` can be used if a regularly managed file requires manual management.

```console
$ ./bin/alluxio fs unsetTtl /data/yesterday/data-not-yet-analyzed
```

## Table Operations

```console
$ ./bin/alluxio table
Usage: alluxio table [generic options]
	 [attachdb [-o|--option <key=value>] [--db <alluxio db name>] [--ignore-sync-errors] <udb type> <udb connection uri> <udb db name>]
	 [detachdb <db name>]
	 [ls [<db name> [<table name>]]]
	 [sync <db name>]
	 [transform <db name> <table name>]
	 [transformStatus [<job ID>]]
```

The table subcommand manages the structured data service of Alluxio.

### attachdb

Syntax:
```
attachdb [-o|--option <key=value>] [--db <alluxio db name>] [--ignore-sync-errors] <udb type> <udb connection uri> <udb db name>
```

The `attachdb` command attaches an existing "under database" to the Alluxio catalog. This is
analogous to mounting a under filesystem to the Alluxio filesystem namespace. Once a database is
attached, it will be exposed through the Alluxio catalog.
Here is an example of the usage:

```console
$ ./bin/alluxio table attachdb hive thrift://HOSTNAME:9083 hive_db_name
```

This command will attach the database `hive_db_name` (of type `hive`) from the URI
`thrift://HOSTNAME:9083` to the Alluxio catalog, using the same database name `hive_db_name`.

Here are the attach command options:
  * `--db <alluxio db name>`: specify a different Alluxio database name
  * `--ignore-sync-errors`: ignore sync errors, and keeps the database attached
  * `-o|--option <key=value>`: (multiple) additional properties associated with the attached db and UDB

Here are the additional properties possible for the `-o` options:
  * `udb-<UDB_TYPE>.mount-option.{<UFS_PREFIX>}.<MOUNT_PROPERTY>`: specify a mount option for a
  particular UFS path
    * `<UDB_TYPE>`: the UDB type
    * `<UFS_PREFIX>`: the UFS path prefix that the mount properties are for
    * `<MOUNT_PROPERTY>`: an Alluxio mount property
  * `catalog.db.ignore.udb.tables`: comma-separated list of table names to ignore from the UDB
  * `catalog.db.sync.threads`: number of parallel threads to use to sync with the UDB. If too large,
  the sync may overload the UDB, and if set too low, syncing a database with many tables make take
  a long time. The default is `4`.


### Hive UDB
For the `hive` udb type, during the attach process, the Alluxio catalog will auto-mount all the
table/partition locations in the specified database, to Alluxio. You can supply the mount options
for the possible table locations with the
option `-o udb-hive.mount-option.{scheme/authority}.key=value`.

```console
$ ./bin/alluxio table attachdb hive thrift://HOSTNAME:9083 hive_db_name --db=alluxio_db_name  \
  -o udb-hive.mount-option.{s3a://bucket1}.aws.accessKeyId=abc \
  -o udb-hive.mount-option.{s3a://bucket2}.aws.accessKeyId=123
```

This command will attach the database `hive_db_name` (of type `hive`) from the URI
`thrift://HOSTNAME:9083` to the Alluxio catalog, using the same database name `alluxio_db_name`.
When paths are mounted for `s3a://bucket1`, the mount option `aws.accessKeyId=abc` will be used,
and when paths are mounted for `s3a://bucket2`, the mount option `aws.accessKeyId=123` will be used.

### Glue UDB
For `glue` udb type, there are some additional properties with the `-o` options:
  * `udb-glue.<UDB_PROPERTY>`: specify the UDB options for the Glue UDB. The options
  are as follows:
    * `aws.region`: the glue aws region
    * `aws.catalog.id`: the aws catalog id
    * `aws.accesskey`: the aws access key id
    * `aws.secretkey`: the aws secret key
    * `aws.proxy.protocol`: The protocol(HTTP/HTTPS) to use for connecting to the proxy server
    * `aws.proxy.host`: The proxy host the client will connect through
    * `aws.proxy.port`: The proxy port the client will connect through
    * `aws.proxy.username`: The proxy user name
    * `aws.proxy.password`: The proxy password
    * `table.column.statistics`: Enable table column statistics(true/false)
    * `partition.column.statistics`: Enable partition column statistics(true/false)
    
You can supply the mount options for the `glue` as follows:

```console
$ ./bin/alluxio table attachdb --db alluxio_db_name glue null glue_db_name \
    -o udb-glue.aws.region=<AWS_GLUE_REGION> \
    -o udb-glue.aws.catalog.id=<AWS_CATALOGID> \
    -o udb-glue.aws.accesskey=<AWS_ACCESSKEY_ID> \
    -o udb-glue.aws.secretkey=<AWS_SERCRETKEY_ID>
```

This command will attach the database `glue_db_name` (of type `glue`) to the Alluxio catalog,
using the same database name `alluxio_db_name`. Please notice that `glue` udb does not need the
URI as `hive` udb. When `glue` udb access to AWS glue, the aws region `udb-glue.aws.region`, AWS 
catalog id `udb-glue.aws.catalog.id` and AWS credentials, `udb-glue.aws.accesskey` and 
`udb-glue.aws.secretkey` , need to be provided.

### detachdb

The `detachdb` command is the opposite of the `attachdb` command. Detaching a database will remove
the connection to the under database, and remove it from the Alluxio catalog. Example usage:

```console
$ ./bin/alluxio table detachdb alluxio_db_name
```

This command will detach the database name `alluxio_db_name` from the Alluxio catalog.

### ls

The `ls` command shows information about the Alluxio catalog. Here are some examples:

```console
$ ./bin/alluxio table ls
```

This command without any arguments will show all the databases attached in the system.

```console
$ ./bin/alluxio table ls db_name
```

This command with 1 argument will show all the tables in the `db_name` database.

```console
$ ./bin/alluxio table ls db_name table_name
```

This command with 2 arguments will show the table information of the `table_name` table in
the `db_name` database.

### sync

The `sync` command syncs the metadata of specified database name with the under database.
Here is an example:

```console
$ ./bin/alluxio table sync db_name
```

This will sync the metadata of `db_name` database name with its under database.
The sync will update, add, remove catalog metadata according to the changes found in the underlying
database and tables.
For example, if the under database is `hive`, and the metadata of its tables is updated
in the Hive Metastore (like `MSCK REPAIR` or other commands), then this `sync` command will
update the Alluxio metadata with the updated Hive metadata. 
If an existing Alluxio partition or table is updated and previously had a transformation, then the
transformation is invalidated, and must be re-triggered via the `transform` command.

> If the metadata is NOT updated in the under database, then this sync command will not update
> the Alluxio catalog metadata, even if the data of the table has been updated. For example,
> if files are added to a Hive table but the Hive Metastore is not updated, the sync will not
> detect changes to the metadata.

### transform

The `transform` command will transform a table for improved efficiency when reading the table.
Here is an example usage:

```console
$ ./bin/alluxio table transform db_name table_name
```

This command will invoke a transformation on the table. The transformation is performed
asynchronously, and will coalesce to a fewer number of files, and convert into the parquet file
format.

> In 2.1.0, the supported file formats which can be transformed are: parquet and csv
> file formats. The resulting transformations are in the parquet file format. Additional formats
> for input and output will be implemented in future versions.
> For the coalesce feature, by default it will coalesce into a maximum of 100 files, 
> with each file no smaller than 2GB. 

### transformStatus

The `transformStatus` command will display information about a table transformation.
Here is an example usage:

```console
$ ./bin/alluxio table transformStatus transform_id
```

This command will display status details on the transformation identified by `transform_id`.<|MERGE_RESOLUTION|>--- conflicted
+++ resolved
@@ -267,80 +267,6 @@
 * if hive metastore client operations can be run against the given database and tables
 
 ### runHdfsMountTests
-<<<<<<< HEAD
-
-The `runHdfsMountTests` command aims to validate the configuration, connectivity and permissions of an HDFS path.
-It validates various aspects for connecting to HDFS with the given Alluxio configurations and identifies issues 
-before the path is mounted to Alluxio.
-This tool will validate a few criteria and return the feedback.
-If a test failed, advice will be given correspondingly on how the user can rectify the setup.
-
-Options:
-
-* `--help` provides detailed guidance.
-* `--readonly` specifies the mount point should be readonly in Alluxio.
-* `--shared` specifies the mount point should be accessible for all Alluxio users.
-* `--option <key>=<val>` passes an property to this mount point.
-* `<hdfs-path>` specifies the HDFS path you want to validate (then mount to Alluxio)
-
-The arguments to this command should be consistent to what you give to the 
-[Mount command](#mount), in order to validate the setup for the mount.
-
-```console
-# If this is your mount command
-$ bin/alluxio fs mount --readonly --option alluxio.underfs.version=2.7 \
-  --option alluxio.underfs.hdfs.configuration=/etc/hadoop/core-site.xml:/etc/hadoop/hdfs-site.xml \
-  <alluxio-path> hdfs://<hdfs-path>
-
-# Pass the same options to runHdfsMountTests
-$ bin/alluxio runHdfsMountTests --readonly --option alluxio.underfs.version=2.7 \
-  --option alluxio.underfs.hdfs.configuration=/etc/hadoop/core-site.xml:/etc/hadoop/hdfs-site.xml \
-  hdfs://<hdfs-path>
-```
-
-> Note: This command DOES NOT mount the HDFS path to Alluxio.
-
-### runUfsIOTest
-
-The `runUfsIOTest` command measures the read/write IO throughput from Alluxio cluster to the target HDFS.
-
-Options:
-
-* `-h, --help` provides detailed guidance.
-* `--path <hdfs-path>` specifies the path to write/read temporary data in. This is a compulsory field.
-* `--io-size <io-size>` specifies the amount of data each thread writes/reads. It defaults to "4G".
-* `--threads <thread-num>` specifies the number of threads to concurrently use on each worker. It defaults to 4.
-* `--cluster` specifies the benchmark is run in the Alluxio cluster. If not specified, this benchmark will run locally.
-* `--cluster-limit <worker-num>` specifies how many Alluxio workers to run the benchmark concurrently.
-       If `>0`, it will only run on that number of workers. 
-       If `0`, it will run on all available cluster workers. 
-       If `<0`, will run on the workers from the end of the worker list. 
-       This flag is only used if `--cluster` is enabled.
-       This default to 0.
-* `--java-opt <java-opt>` The java options to add to the command line to for the task. 
-       This can be repeated. The options must be quoted and prefixed with a space. 
-       For example: `--java-opt " -Xmx4g" --java-opt " -Xms2g"`.
-
-Examples:
-```console
-# This runs the I/O benchmark to HDFS in your process locally
-$ bin/alluxio runUfsIOTest --path hdfs://<hdfs-address>
-
-# This invokes the I/O benchmark to HDFS in the Alluxio cluster
-# 1 worker will be used. 4 threads will be created, each writing then reading 4G of data 
-$ bin/alluxio runUfsIOTest --path hdfs://<hdfs-address> --cluster --cluster-limit 1
-
-# This invokes the I/O benchmark to HDFS in the Alluxio cluster
-# 2 workers will be used
-# 2 threads will be created on each worker
-# Each thread is writing then reading 512m of data
-$ bin/alluxio runUfsIOTest --path hdfs://<hdfs-address> --cluster --cluster-limit 2 \
-  --io-size 512m --threads 2
-```
-
-### runMesosTest
-=======
->>>>>>> 35e622c7
 
 The `runHdfsMountTests` command aims to validate the configuration, connectivity and permissions of an HDFS path.
 It validates various aspects for connecting to HDFS with the given Alluxio configurations and identifies issues 
