--- conflicted
+++ resolved
@@ -17,11 +17,7 @@
 Usage: alluxio fsadmin [generic options]
        [backup]
        [checkpoint]
-<<<<<<< HEAD
        [doctor [category]]
-=======
-       [doctor]
->>>>>>> f3fa880e
        [report]
        [ufs --mode <noAccess/readOnly/readWrite> <ufsPath>]
        ...
