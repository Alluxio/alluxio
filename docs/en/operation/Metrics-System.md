--- conflicted
+++ resolved
@@ -69,25 +69,7 @@
 $ curl 127.0.0.1:30000/metrics/json/
 ``` 
 
-<<<<<<< HEAD
-Send an HTTP request to `/metrics/json/` to fuse port to get fuse metrics.
-
-```console
-# Get the metrics in JSON format from an active Alluxio FUSE process.
-$ curl <FUSE_HOSTNAME>:<FUSE_WEB_PORT>/metrics/json
-
-# For example, get the metrics from fuse process running locally with default web port
-$ curl 127.0.0.1:49999/metrics/json/
-``` 
-
-### CSV Sink Setup
-
-This section gives an example of writing collected metrics to CSV files.
-
-First, create the polling directory for `CsvSink` (if it does not already exist):
-=======
 Send an HTTP request to `/metrics/json/` to fuse web port to get fuse metrics. Check out the [Fuse metrics doc]({{ '/en/api/POSIX-API.html' | relativize_url }}#fuse-metrics) for how to enable fuse metrics.
->>>>>>> 636d061a
 
 ```console
 # Get the metrics in JSON format from an active Alluxio FUSE process.
