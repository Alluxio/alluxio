---
layout: global
title: Metrics System
nickname: Metrics
group: Operations
priority: 7
---

* Table of Contents
{:toc}

Metrics provide insight into what is going on in the cluster. 
They are an invaluable resource for monitoring and debugging. 
Alluxio has a configurable metrics system based on the [Coda Hale Metrics Library](https://github.com/dropwizard/metrics). 
In the metrics system, sources generate metrics, and sinks consume these metrics. 
The metrics system polls sources periodically and passes metric records to sinks.

Alluxio's metrics are partitioned into different instances corresponding to Alluxio components.
Within each instance, users can configure a set of sinks to which metrics are reported. 
The following instances are currently supported:

* Master: The Alluxio master process.
* Worker: The Alluxio worker process.
* Client: Any process with the Alluxio client library.

## Metrics Sink Configuration

A **sink** specifies where metrics are delivered to. 
Each instance can report to zero or more sinks.

* `ConsoleSink`: Outputs metrics values to the console.
* `CsvSink`: Exports metrics data to CSV files at regular intervals.
* `JmxSink`: Registers metrics for viewing in a JMX console.
* `GraphiteSink`: Sends metrics to a Graphite server.
* `MetricsServlet`: Adds a servlet in Web UI to serve metrics data as JSON data.
* `PrometheusMetricsServlet`: Adds a servlet in Web UI to serve metrics data in prometheus format

The metrics system is configured via a configuration file that Alluxio expects to be present at `$ALLUXIO_HOME/conf/metrics.properties`. 
A custom file location can be specified via the `alluxio.metrics.conf.file` configuration property. 
Alluxio provides a `metrics.properties.template` under the `conf` directory which includes all configurable properties 
and guidance of how to specify each property. 

### Default HTTP JSON Sink

By default, `MetricsServlet` is enabled in Alluxio leading master and workers. 

You can send an HTTP request to `/metrics/json/` of the Alluxio leading master to get a snapshot of all metrics in JSON format. 
Metrics on the Alluxio leading master contains its own instance metrics and a summary of the cluster-wide aggregated metrics.

```console
# Get the metrics in JSON format from Alluxio leading master
$ curl <LEADING_MASTER_HOSTNAME>:<MASTER_WEB_PORT>/metrics/json

# For example, get the metrics from master process running locally with default web port
$ curl 127.0.0.1:19999/metrics/json/
```

Send an HTTP request to `/metrics/json/` of the active Alluxio workers to get per-worker metrics.

```console
# Get the metrics in JSON format from an active Alluxio worker
$ curl <WORKER_HOSTNAME>:<WORKER_WEB_PORT>/metrics/json

# For example, get the metrics from worker process running locally with default web port
$ curl 127.0.0.1:30000/metrics/json/
``` 

### CSV Sink Setup

This section gives an example of writing collected metrics to CSV files.

First, create the polling directory for `CsvSink` (if it does not already exist):

```console
$ mkdir /tmp/alluxio-metrics
```

In the metrics property file, `$ALLUXIO_HOME/conf/metrics.properties` by default, add the following properties:

```
# Enable CsvSink
sink.csv.class=alluxio.metrics.sink.CsvSink

# Polling period for CsvSink
sink.csv.period=1
sink.csv.unit=seconds

# Polling directory for CsvSink, ensure this directory exists!
sink.csv.directory=/tmp/alluxio-metrics
```

If Alluxio is deployed in a cluster, this file needs to be distributed to all the nodes.
Restart the Alluxio servers to activate the new configuration changes.

After starting Alluxio, the CSV files containing metrics will be found in the `sink.csv.directory`. 
The filename will correspond with the metric name.

Refer to `metrics.properties.template` for all possible sink specific configurations. 

### Prometheus Sink Setup

[Prometheus](https://prometheus.io/) is a monitoring tool that can help monitoring Alluxio metrics changes.

In the metrics property file, `$ALLUXIO_HOME/conf/metrics.properties` by default, add the following properties:

```
# Enable PrometheusMetricsServlet
sink.prometheus.class=alluxio.metrics.sink.PrometheusMetricsServlet
```

If Alluxio is deployed in a cluster, this file needs to be distributed to all the nodes.
Restart the Alluxio servers to activate new configuration changes.

You can send an HTTP request to `/metrics/prometheus/` of the Alluxio leading master or workers to get a snapshot of metrics in Prometheus format. 

```console
# Get the metrics in JSON format from Alluxio leading master or workers
$ curl <LEADING_MASTER_HOSTNAME>:<MASTER_WEB_PORT>/metrics/prometheus/
$ curl <WORKER_HOSTNAME>:<WORKER_WEB_PORT>/metrics/prometheus/

# For example, get the metrics from alluxio processes running locally with default web port
$ curl 127.0.0.1:19999/metrics/prometheus/
$ curl 127.0.0.1:30000/metrics/prometheus/
```

Then configure `prometheus.yml` pointing to those endpoints to get Alluxio metrics.

```
scrape_configs:
  - job_name: "alluxio master"
      metrics_path: '/metrics/prometheus/'
      static_configs:
      - targets: ['<LEADING_MASTER_HOSTNAME>:<MASTER_WEB_PORT>' ]
  - job_name: "alluxio worker"
      metrics_path: '/metrics/prometheus/'
      static_configs:
      - targets: ['<WORKER_HOSTNAME>:<WORKER_WEB_PORT>' ]
```

## Metric Types

Each metric falls into one of the following metric types:

* Gauge: Records a value
* Meter: Measures the rate of events over time (e.g., "requests per minute")
* Counter: Measures the number of times an event occurs
* Timer: Measures both the rate that a particular event is called and the distribution of its duration

For more details about the metric types, please refer to [the metrics library documentation](https://metrics.dropwizard.io/3.1.0/getting-started/)

## Master Web UI Metrics

Besides the raw metrics shown via metrics servlet or custom metrics configuration,
users can track key cluster performance metrics in a more human-readable way in the web interface of 
Alluxio leading master (`http://<leading_master_host>:19999/metrics`).

![Master Metrics]({{ '/img/screenshot_generalMetrics.png' | relativize_url }})

<<<<<<< HEAD
=======
The web page includes the following information:
* Timeseries for Alluxio space and root UFS space percentage usage information
* Timeseries for aggregated cluster throughput which is essential for determining the effectiveness of the Alluxio cache
* Cumulative RPC invocations and operations performed by the Alluxio cluster
* Cumulative API calls served per mount point that can served as a strong metric for quantifying the latency 
 and potential cost savings provided by Alluxio's namespace virtualization

>>>>>>> e05128b5
The nickname and original metric name corresponding are shown:

| Nick Name | Original Metric Name |
|-----------------------------------|------------------------------|
| Local Alluxio (Domain Socket) Read | cluster.BytesReadDomain |
| Local Alluxio (Domain Socket) Write | cluster.BytesWrittenDomain |
| Local Alluxio (Short-circuit) Read | cluster.BytesReadLocal |
| Local Alluxio (Short-circuit) Write | cluster.BytesWrittenLocal |
| Remote Alluxio Read | cluster.BytesReadAlluxio |
| Remote Alluxio Write | cluster.BytesWrittenAlluxio |
| Under Filesystem Read | cluster.BytesReadUfsAll | 
| Under Filesystem Write | cluster.BytesWrittenUfsAll |

Detailed descriptions of those metrics are in [cluster metrics]({{ '/en/reference/Metrics-List.html' | relativize_url }}#cluster-metrics).

`Mounted Under FileSystem Read` shows the `cluster.BytesReadPerUfs.UFS:<UFS_ADDRESS>` of each Alluxio UFS.
`Mounted Under FileSystem Write` shows the `cluster.BytesWrittenPerUfs.UFS:<UFS_ADDRESS>` of each Alluxio UFS.

`Logical Operations` and `RPC Invocations` present parts of the [master metrics]({{ '/en/reference/Metrics-List.html' | relativize_url }}#master-metrics).

`Saved Under FileSystem Operations` shows the operations fulfilled by Alluxio's namespace directly
without accessing UFSes. Performance improvement can be significant if the target UFS is remote or slow in response.
Costs can be saved if the underlying storage charges based on requests.

## Grafana Web UI with Prometheus

Grafana is a metics analytics and visualization software used for visualizing time series data. You can use Grafana to better visualize the various metrics that Alluxio collects. The software allows users to more easily see changes in memory, storage, and completed operations in Alluxio.

Since Grafana has a well support to Prometheus, following steps can help you to build your Alluxio monitoring based on Grafana and Prometheus easily.

 1. Install Grafana using the instructions [here](https://grafana.com/docs/grafana/latest/installation/#install-grafana/).
 2. [Download](https://grafana.com/grafana/dashboards/13467) the Grafana template json file for Alluxio.
 3. Import the template json file to create a dashboard. Helps [here](https://grafana.com/docs/grafana/latest/dashboards/export-import/#importing-a-dashboard).
 4. Add the Prometheus datasource to Grafana with a custom name, for example *prometheus-alluxio*. Refer to the [toturial](https://grafana.com/docs/grafana/latest/datasources/add-a-data-source/#add-a-data-source) for help on importing a dashboard.
 5. Modify the variables in the dashboard/settings with instructions [here](https://grafana.com/docs/grafana/latest/variables/) and **save** your dashboard.

	| Variable | Value |
 	|------------------|------------------------------------------------------------|
 	| alluxio_datasource | Your prometheus datasource name (eg. *prometheus-alluxio* used in step 4) |
 	| masters            | Master 'job_name' configured in `prometheus.yml` (eg. *alluxio master*) |
 	| workers            | Worker 'job_name' configured in `prometheus.yml` (eg. *alluxio worker*) |
 	| alluxio_user       | The user used to start up Alluxio (eg. *alluxio*) |

If your Grafana dashboard appears like the screenshot below, you have built your monitoring successfully. Of course you can modify the json file or just operate on the dashboard to design your own monitoring.

![Grafana Web UI]({{ '/img/screenshot_grafana_webui.png' | relativize_url }})

## References

Detailed Alluxio metrics are listed in the [metrics list doc]({{ '/en/reference/Metrics-List.html' | relativize_url }}).
Metrics stored in leading master is exposed via [fsadmin report metrics]({{ '/en/operation/Admin-CLI.html' | relativize_url }}#report).<|MERGE_RESOLUTION|>--- conflicted
+++ resolved
@@ -156,8 +156,6 @@
 
 ![Master Metrics]({{ '/img/screenshot_generalMetrics.png' | relativize_url }})
 
-<<<<<<< HEAD
-=======
 The web page includes the following information:
 * Timeseries for Alluxio space and root UFS space percentage usage information
 * Timeseries for aggregated cluster throughput which is essential for determining the effectiveness of the Alluxio cache
@@ -165,7 +163,6 @@
 * Cumulative API calls served per mount point that can served as a strong metric for quantifying the latency 
  and potential cost savings provided by Alluxio's namespace virtualization
 
->>>>>>> e05128b5
 The nickname and original metric name corresponding are shown:
 
 | Nick Name | Original Metric Name |
