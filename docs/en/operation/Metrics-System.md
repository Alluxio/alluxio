---
layout: global
title: Metrics System
nickname: Metrics
group: Operations
priority: 7
---

* Table of Contents
{:toc}

Metrics provide insight into what is going on in the cluster. 
They are an invaluable resource for monitoring and debugging. 
Alluxio has a configurable metrics system based on the [Coda Hale Metrics Library](https://github.com/dropwizard/metrics). 
In the metrics system, sources generate metrics, and sinks consume these metrics. 
The metrics system polls sources periodically and passes metric records to sinks.

Alluxio's metrics are partitioned into different instances corresponding to Alluxio components.
Within each instance, users can configure a set of sinks to which metrics are reported. 
The following instances are currently supported:

* Master: The Alluxio master process.
* Worker: The Alluxio worker process.
* Client: Any process with the Alluxio client library.

## Metric Types

Each metric falls into one of the following metric types:

* Gauge: Records a value
* Meter: Measures the rate of events over time (e.g., "requests per minute")
* Counter: Measures the number of times an event occurs
* Timer: Measures both the rate that a particular event is called and the distribution of its duration

For more details about the metric types, please refer to [the metrics library documentation](https://metrics.dropwizard.io/3.1.0/getting-started/).

## Metrics Sink Configuration

A <b>sink</b> specifies where metrics are delivered to.
Each instance can report to zero or more sinks.

* `PrometheusMetricsServlet`: Adds a servlet in Web UI to serve metrics data in Prometheus format.
* `ConsoleSink`: Outputs metrics values to the console.
* `CsvSink`: Exports metrics data to CSV files at regular intervals.
* `JmxSink`: Registers metrics for viewing in a JMX console.
* `GraphiteSink`: Sends metrics to a Graphite server.
* `MetricsServlet`: Adds a servlet in Web UI to serve metrics data as JSON data.

The metrics system is configured via a configuration file that Alluxio expects to be present at `${ALLUXIO_HOME}/conf/metrics.properties`.
A custom file location can be specified via the `alluxio.metrics.conf.file` configuration property.
Refer to `${ALLUXIO_HOME}/conf/metrics.properties.template` for all possible sink specific configurations.

The Alluxio leading master emits both its instance metrics and a summary of the cluster-wide aggregated metrics.

### Default HTTP JSON Sink

By default, `MetricsServlet` is enabled in Alluxio leading master and workers.

You can send an HTTP request to `/metrics/json/` of the Alluxio leading master or workers to get a snapshot of all metrics in JSON format.

```console
# Get the metrics in JSON format from Alluxio leading master or workers
$ curl <LEADING_MASTER_HOSTNAME>:<MASTER_WEB_PORT>/metrics/json/
$ curl <WORKER_HOSTNAME>:<WORKER_WEB_PORT>/metrics/json/

# For example, get the local master metrics with its default web port 19999
$ curl 127.0.0.1:19999/metrics/json/
# Get the local worker metrics with its default web port 30000
$ curl 127.0.0.1:30000/metrics/json/
<<<<<<< HEAD
``` 

Send an HTTP request to `/metrics/json/` to fuse web port to get fuse metrics.

```console
# Get the metrics in JSON format from an active Alluxio FUSE process.
$ curl <FUSE_HOSTNAME>:<FUSE_WEB_PORT>/metrics/json

# For example, get the metrics from fuse process running locally with default web port
$ curl 127.0.0.1:49999/metrics/json/
``` 

### CSV Sink Setup

This section gives an example of writing collected metrics to CSV files.

First, create the polling directory for `CsvSink` (if it does not already exist):

```console
$ mkdir /tmp/alluxio-metrics
=======
>>>>>>> bc9683f7
```

### Prometheus Sink Setup

[Prometheus](https://prometheus.io/) is a monitoring tool that can help to monitor Alluxio metrics changes.

In the metrics property file, `$ALLUXIO_HOME/conf/metrics.properties` by default, add the following properties:

```properties
# Enable PrometheusMetricsServlet
sink.prometheus.class=alluxio.metrics.sink.PrometheusMetricsServlet
```

If Alluxio is deployed in a cluster, this file needs to be distributed to all the nodes.
Restart the Alluxio servers to activate new configuration changes.

You can send an HTTP request to `/metrics/prometheus/` of the Alluxio leading master or workers to get a snapshot of metrics in Prometheus format. 

```console
# Get the metrics in Prometheus format from Alluxio leading master or workers
$ curl <LEADING_MASTER_HOSTNAME>:<MASTER_WEB_PORT>/metrics/prometheus/
$ curl <WORKER_HOSTNAME>:<WORKER_WEB_PORT>/metrics/prometheus/

# For example, get the local master metrics with its default web port 19999
$ curl 127.0.0.1:19999/metrics/prometheus/
# Get the local worker metrics with its default web port 30000
$ curl 127.0.0.1:30000/metrics/prometheus/
```

You can now direct platforms like Grafana or Datadog to these HTTP endpoints and read the metrics in Prometheus format.

Alternatively, you can configure the Prometheus client using this sample `prometheus.yml` to read the endpoints. This is
recommended for interfacing with Grafana.

```yaml
scrape_configs:
  - job_name: "alluxio master"
      metrics_path: '/metrics/prometheus/'
      static_configs:
      - targets: [ '<LEADING_MASTER_HOSTNAME>:<MASTER_WEB_PORT>' ]
  - job_name: "alluxio worker"
      metrics_path: '/metrics/prometheus/'
      static_configs:
      - targets: [ '<WORKER_HOSTNAME>:<WORKER_WEB_PORT>' ]
```

<b>Be wary when specifying which metrics you want to poll.</b> Prometheus modifies metrics names in order to process them.
It usually replaces `.` with `_`, and sometimes appends text. It is good practice to use the `curl` commands
listed above to see how the names are transformed by Prometheus.

### CSV Sink Setup

This section gives an example of writing collected metrics to CSV files.

First, create the polling directory for `CsvSink` (if it does not already exist):

```console
$ mkdir /tmp/alluxio-metrics
```

In the metrics property file, `$ALLUXIO_HOME/conf/metrics.properties` by default, add the following properties:

```properties
# Enable CsvSink
sink.csv.class=alluxio.metrics.sink.CsvSink

# Polling period for CsvSink
sink.csv.period=1
sink.csv.unit=seconds

# Polling directory for CsvSink, ensure this directory exists!
sink.csv.directory=/tmp/alluxio-metrics
```

If Alluxio is deployed in a cluster, this file needs to be distributed to all the nodes.
Restart the Alluxio servers to activate the new configuration changes.

After starting Alluxio, the CSV files containing metrics will be found in the `sink.csv.directory`.
The filename will correspond with the metric name.

## Web UI

### Master Web UI Metrics

Besides the raw metrics shown via metrics servlet or custom metrics configuration,
users can track key cluster performance metrics in a more human-readable way in the web interface of
Alluxio leading master (`http://<leading_master_host>:19999/metrics`).

![Master Metrics]({{ '/img/screenshot_generalMetrics.png' | relativize_url }})

The web page includes the following information:
* Timeseries for Alluxio space and root UFS space percentage usage information
* Timeseries for aggregated cluster throughput which is essential for determining the effectiveness of the Alluxio cache
* Cumulative RPC invocations and operations performed by the Alluxio cluster
* Cumulative API calls served per mount point that can serve as a strong metric for quantifying the latency
  and potential cost savings provided by Alluxio's namespace virtualization

The nickname and original metric name corresponding are shown:

| Nick Name | Original Metric Name |
|-----------------------------------|------------------------------|
| Local Alluxio (Domain Socket) Read | `cluster.BytesReadDomain` |
| Local Alluxio (Domain Socket) Write | `cluster.BytesWrittenDomain` |
| Local Alluxio (Short-circuit) Read | `cluster.BytesReadLocal` |
| Local Alluxio (Short-circuit) Write | `cluster.BytesWrittenLocal` |
| Remote Alluxio Read | `cluster.BytesReadRemote` |
| Remote Alluxio Write | `cluster.BytesWrittenRemote` |
| Under Filesystem Read | `cluster.BytesReadUfsAll `| 
| Under Filesystem Write | `cluster.BytesWrittenUfsAll` |

Detailed descriptions of those metrics are in [cluster metrics]({{ '/en/reference/Metrics-List.html' | relativize_url }}#cluster-metrics).

`Mounted Under FileSystem Read` shows the `cluster.BytesReadPerUfs.UFS:<UFS_ADDRESS>` of each Alluxio UFS.
`Mounted Under FileSystem Write` shows the `cluster.BytesWrittenPerUfs.UFS:<UFS_ADDRESS>` of each Alluxio UFS.

`Logical Operations` and `RPC Invocations` present parts of the [master metrics]({{ '/en/reference/Metrics-List.html' | relativize_url }}#master-metrics).

`Saved Under FileSystem Operations` shows the operations fulfilled by Alluxio's namespace directly
without accessing UFSes. Performance improvement can be significant if the target UFS is remote or slow in response.
Costs can be saved if the underlying storage charges are based on requests.

### Grafana Web UI with Prometheus

Grafana is a metrics analytics and visualization software used for visualizing time series data. You can use Grafana to better visualize the various metrics that Alluxio collects. The software allows users to more easily see changes in memory, storage, and completed operations in Alluxio.

Grafana supports visualizing data from Prometheus. The following steps can help you to build your Alluxio monitoring based on Grafana and Prometheus easily.

1. Install Grafana using the instructions [here](https://grafana.com/docs/grafana/latest/installation/#install-grafana/).
2. [Download](https://grafana.com/grafana/dashboards/13467) the Grafana template JSON file for Alluxio.
3. Import the template JSON file to create a dashboard. See this [example](https://grafana.com/docs/grafana/latest/dashboards/export-import/#importing-a-dashboard) for importing a dashboard.
4. Add the Prometheus data source to Grafana with a custom name, for example, *prometheus-alluxio*. Refer to the [toturial](https://grafana.com/docs/grafana/latest/datasources/add-a-data-source/#add-a-data-source) for help on importing a dashboard.
5. Modify the variables in the dashboard/settings with instructions [here](https://grafana.com/docs/grafana/latest/variables/) and **save** your dashboard.

   | Variable | Value |
    	|------------------|------------------------------------------------------------|
   | alluxio_datasource | Your prometheus datasource name (eg. *prometheus-alluxio* used in step 4) |
   | masters            | Master 'job_name' configured in `prometheus.yml` (eg. *alluxio master*) |
   | workers            | Worker 'job_name' configured in `prometheus.yml` (eg. *alluxio worker*) |
   | alluxio_user       | The user used to start up Alluxio (eg. *alluxio*) |

If your Grafana dashboard appears like the screenshot below, you have built your monitoring successfully. Of course, you can modify the JSON file or just operate on the dashboard to design your monitoring.

![Grafana Web UI]({{ '/img/screenshot_grafana_webui.png' | relativize_url }})

### Datadog Web UI with Prometheus

Datadog is a metrics analytics and visualization software, much like Grafana above. It supports visualizing data from Prometheus.
The following steps can help you to build your Alluxio monitoring based on Datadog and Prometheus easily.

1. Install and run the Datadog agent using the instructions [here](https://docs.datadoghq.com/getting_started/agent/).
2. Modify the `conf.d/openmetrics.d/conf.yaml` file (which you can locate using
   [this resource](https://docs.datadoghq.com/agent/guide/agent-configuration-files/?tab=agentv6v7#agent-configuration-directory)).
   Here is a sample `conf.yaml` file:
```yaml
init_config:

instances:
  - prometheus_url: 'http://<LEADING_MASTER_HOSTNAME>:<MASTER_WEB_PORT>/metrics/prometheus/'
    namespace: 'alluxioMaster'
    metrics: [ "<Master metric 1>", "<Master metric 2>" ]
  - prometheus_url: 'http://<WORKER_HOSTNAME>:<WORKER_WEB_PORT>/metrics/prometheus/'
    namespace: 'alluxioWorker'
    metrics: [ "<Worker metric 1>", "<Worker metric 2>" ]
```
3. Restart the Datadog agent (instructions [here](https://docs.datadoghq.com/agent/guide/agent-commands/?tab=agentv6v7#restart-the-agent)).

The metrics emitted by Alluxio should now display on the Datadog web interface.

## JVM metrics

You can get JVM related metrics via `jvm_exporter` as a Java agent.

Download [jmx_prometheus_javaagent-0.16.0.jar](https://repo1.maven.org/maven2/io/prometheus/jmx/jmx_prometheus_javaagent/0.16.0/jmx_prometheus_javaagent-0.16.0.jar) and run:

```bash
java -javaagent:./jmx_prometheus_javaagent-0.16.0.jar=8080:config.yaml -jar yourJar.jar
```

Metrics will now be accessible at http://localhost:8080/metrics.

`config.yaml` file provides the configuration for jmx_exporter. Empty file can be used for a quick start. For more information, please refer to [jmx_exporter documentation](https://github.com/prometheus/jmx_exporter).

## References

Detailed Alluxio metrics are listed in the [metrics list doc]({{ '/en/reference/Metrics-List.html' | relativize_url }}).
Metrics stored in leading master is exposed via [`fsadmin report metrics`]({{ '/en/operation/Admin-CLI.html' | relativize_url }}#report).<|MERGE_RESOLUTION|>--- conflicted
+++ resolved
@@ -67,7 +67,6 @@
 $ curl 127.0.0.1:19999/metrics/json/
 # Get the local worker metrics with its default web port 30000
 $ curl 127.0.0.1:30000/metrics/json/
-<<<<<<< HEAD
 ``` 
 
 Send an HTTP request to `/metrics/json/` to fuse web port to get fuse metrics.
@@ -88,8 +87,6 @@
 
 ```console
 $ mkdir /tmp/alluxio-metrics
-=======
->>>>>>> bc9683f7
 ```
 
 ### Prometheus Sink Setup
