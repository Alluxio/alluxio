---
layout: global
title: Basic Logging
nickname: Basic Logging
group: Operations
priority: 11
---

* Table of Contents
{:toc}

## Introduction

This page describes the basic logging function provided by Alluxio server processes (e.g., masters, workers and etc)
and application processes utilizing Alluxio clients (e.g., Spark or MapReduce jobs running on Alluxio).
Note that there is an experimental feature that streams server-side and client-side logs to separate Alluxio logservers
(see [remote logging]({{ '/en/operation/Remote-Logging.html' | relativize_url }}) for more details).

Alluxio logging is implemented using [`log4j`](https://logging.apache.org/log4j/) and thus
most of the configuration is done through modifying `log4j.properties`.

## Log Location

### Server Logs

Log files for each individual Alluxio server process (e.g., master, worker, FUSE, proxy) can be found under `${ALLUXIO_HOME}/logs/`.
Files suffixed with `.log` like `master.log` or `worker.log` are generated by `log4j`,
logging the events that Alluxio system is recording through JVM.
These files are typically the main target for users to investigate logs.
Files suffixed with `.out` like `master.out` or `worker.out` are the redirection of
`stdout` and `stderr` of the corresponding process. 
Fatal error messages (e.g., killed by the OS), will most likely go to these files.  

The log location can be customized by setting environment variable `ALLUXIO_LOGS_DIR`.
See the
[configuration settings page]({{ '/en/operation/Configuration.html' | relativize_url }}#environment-variables)
for more information.

By default, the `*.log` files rotate. For example this is the default log4j configuration for master.log:
```properties
# Appender for Master
log4j.appender.MASTER_LOGGER=org.apache.log4j.RollingFileAppender
log4j.appender.MASTER_LOGGER.File=${alluxio.logs.dir}/master.log
log4j.appender.MASTER_LOGGER.MaxFileSize=10MB
log4j.appender.MASTER_LOGGER.MaxBackupIndex=100
log4j.appender.MASTER_LOGGER.layout=org.apache.log4j.PatternLayout
log4j.appender.MASTER_LOGGER.layout.ConversionPattern=%d{ISO8601} %-5p %c{1} - %m%n
```

However, the `*.out` files do not rotate. So it makes sense to regularly check the size of these files,
and clean them up if necessary.

### Application Logs

Log files for the Alluxio client utilized by different applications are located with their respective application logs.
Please check out particular compute frameworks on where their logs may be found.

Here are the documentation to configure individual application logs including
[Apache Hadoop]({{ '/en/compute/Hadoop-MapReduce.html' | relativize_url }}#logging-configuration),
[Apache HBase]({{ '/en/compute/HBase.html' | relativize_url }}#logging-configuration),
[Apache Hive]({{ '/en/compute/Hive.html' | relativize_url }}#logging-configuration),
[Apache Spark]({{ '/en/compute/Spark.html' | relativize_url }}#logging-configuration).

For the [Alluxio command line interface]({{ '/en/operation/User-CLI.html' | relativize_url }}),
the user log is located at `${ALLUXIO_HOME}/logs/user/user_${user_name}.log`.

## Configuring Log Levels

Alluxio uses the following five logging levels:
- `TRACE`: verbose information, only useful for debugging a certain method or class
- `DEBUG`: fine-grained information, most useful for debugging purposes
- `INFO`: messages that highlight the status or progress
- `WARN`: potentially harmful events that users may need to know about, but the process will still continue running
- `ERROR`: system errors that users should pay attention to

By default, Alluxio server processes write logs at `INFO` level, which includes all events at `INFO`, `WARN` and `ERROR` levels.

### Modifying Logging with `log4j.properties`

You can modify `${ALLUXIO_HOME}/conf/log4j.properties` to customize logging levels and restart
corresponding server processes to apply new changes. This is the recommended way to modify logging configurations.

For example, to modify the level for all logs to `DEBUG`, change the
`rootLogger` level by modifying the first line of `log4j.properties` as the following:

```properties
log4j.rootLogger=DEBUG, ${alluxio.logger.type}, ${alluxio.remote.logger.type}
```

To modify the logging level for a particular Java class (e.g., set `alluxio.client.file.AlluxioFileInStream` to `DEBUG`),
add a new line at the end of this file:

```properties
log4j.logger.alluxio.client.file.AlluxioFileInStream=DEBUG
```

To modify the logging level for a package (e.g., set all classes under `alluxio` to `DEBUG`), 
add a new line in the end of this file as below. 
This can be helpful when you do not know what the target classes are, or many classes are relevant. 
```properties
log4j.logger.alluxio=DEBUG
```

### Modifying Server Logging at Runtime

An alternative way to modify logging configurations is use the `logLevel` command.
This allows someone to modify the configuration at runtime without needing to restart processes.
This is not the recommended way as any modifications will not be persisted across restart,
and causes a configuration mismatch between the running process and its `log4j.properties` file.
See the [logLevel command documentation]({{ '/en/operation/User-CLI.html#loglevel' | relativize_url }})
for the command options.

For example, the following command sets the logger level of the class `alluxio.underfs.hdfs.HdfsUnderFileSystem` to
`DEBUG` on master as well as a worker at `192.168.100.100:30000`:

```console
$ ./bin/alluxio logLevel --logName=alluxio.underfs.hdfs.HdfsUnderFileSystem \
  --target=master,192.168.100.100:30000 --level=DEBUG
```

And the following command returns the log level of the class `alluxio.underfs.hdfs.HdfsUnderFileSystem` among all the workers:
```console
$ ./bin/alluxio logLevel --logName=alluxio.underfs.hdfs.HdfsUnderFileSystem --target=workers
```

You can also update the log level at a package level.
For example, you can update the log level of all classes in `alluxio.underfs` package with the following command:
```console
$ ./bin/alluxio logLevel --logName=alluxio.underfs --target=workers --level=DEBUG
```
This works because log4j loggers will inherit the log level from their ancestors.
In this case `alluxio.underfs.hdfs.HdfsUnderFileSystem` inherits the log level if it is set on `alluxio.underfs`
 or `alluxio.underfs.hdfs`.

Furthermore, you can turn on Alluxio debug logging when you are troubleshooting a certain issue
in a running cluster, and turn it off when you are done.
```console
# Turn on Alluxio debug logging and start debugging
$ ./bin/alluxio logLevel --logName=alluxio --level=DEBUG

# Turn off Alluxio debug logging when you are done
$ ./bin/alluxio logLevel --logName=alluxio --level=INFO
```

## Enabling Advanced Logging

### Logging JVM GC (Garbage Collection) events

Add the following line to `conf/allulxio-env.sh` to enable logging GC events for server processes
in log files with `.out` suffix like `master.out` and `worker.out`:

```bash
ALLUXIO_JAVA_OPTS+=" -XX:+PrintGCDetails -XX:+PrintTenuringDistribution -XX:+PrintGCTimeStamps"
```

`ALLUXIO_JAVA_OPTS` is included in Java VM options for all Alluxio server processes.
Alternatively, modify `ALLUXIO_MASTER_JAVA_OPTS`, `ALLUXIO_WORKER_JAVA_OPTS`
to turn on GC for each individual process.

### Logging all FUSE API calls

Set in `conf/log4j.properties`:

```properties
log4j.logger.alluxio.fuse.AlluxioJniFuseFileSystem=DEBUG
```

You will see debug logs at both the start and end of each FUSE API call with its arguments and result
in `logs/fuse.log`:

```
2020-03-03 14:33:35,129 DEBUG AlluxioJniFuseFileSystem - Enter: chmod(path=/aaa,mode=100644)
2020-03-03 14:33:35,131 DEBUG AlluxioJniFuseFileSystem - Exit (0): chmod(path=/aaa,mode=100644) in 2 ms
2020-03-03 14:33:35,132 DEBUG AlluxioJniFuseFileSystem - Enter: getattr(path=/aaa)
2020-03-03 14:33:35,135 DEBUG AlluxioJniFuseFileSystem - Exit (0): getattr(path=/aaa) in 3 ms
2020-03-03 14:33:35,138 DEBUG AlluxioJniFuseFileSystem - Enter: getattr(path=/._aaa)
2020-03-03 14:33:35,140 DEBUG AlluxioJniFuseFileSystem - Failed to get info of /._aaa, path does not exist or is invalid
2020-03-03 14:33:35,140 DEBUG AlluxioJniFuseFileSystem - Exit (-2): getattr(path=/._aaa) in 2 ms
```

### Logging RPCs Calls Sent by Client

Add the following to your application-side `log4j.properties` to capture RPCs between the Alluxio client
and FileSystem Master:

```properties
log4j.logger.alluxio.client.file.FileSystemMasterClient=DEBUG
```

Similarly, capture lower-level RPCs between Alluxio client and Block Master:

```properties
log4j.logger.alluxio.client.block.BlockMasterClient=DEBUG
```

You will see debug logs at the beginning and end of each RPC with its arguments and result
in the client logs like the following:

```
2020-03-03 15:56:40,115 DEBUG FileSystemMasterClient - Enter: GetStatus(path=/.DS_Store,options=loadMetadataType: ONCE
commonOptions {
  syncIntervalMs: -1
  ttl: -1
  ttlAction: DELETE
}
)
2020-03-03 15:56:40,117 DEBUG FileSystemMasterClient - Exit (ERROR): GetStatus(path=/.DS_Store,options=loadMetadataType: ONCE
commonOptions {
  syncIntervalMs: -1
  ttl: -1
  ttlAction: DELETE
}
) in 2 ms: alluxio.exception.status.NotFoundException: Path "/.DS_Store" does not exist.
```

### Logging RPC Calls Received by Masters

On the master, debug-level logging for incoming File System level RPC calls can be turned on (e.g.,
creating/reading/writing/removing files, updating file attributions) using the `logLevel` command:

```console
$ ./bin/alluxio logLevel \
--logName=alluxio.master.file.FileSystemMasterClientServiceHandler \
--target master --level=DEBUG
```

Similarly, turn on the debug-level logging for block related RPC calls (e.g., adding/removing
blocks):

```console
$ ./bin/alluxio logLevel \
--logName=alluxio.master.block.BlockMasterClientServiceHandler \
--target master --level=DEBUG
```

Similarly, you can update the log level for these classes in the `conf/log4j.properties` file.
You need to restart the relevant processes for the log4j properties to take effect.

### Logging UnderFileSystem Operations

Sometimes it can be useful to log all operations on under storage.
On the master, debug-level logging for UnderFileSystem operations can be turned on (e.g.,
creating/reading/writing/removing files on UFS) using the `logLevel` command:

```console
$ ./bin/alluxio logLevel \
--logName=alluxio.underfs.UnderFileSystemWithLogging \
--target master --level=DEBUG
```

One can similarly turn on UFS operations on workers by passing `--target workers`.
You can see operations in corresponding master or worker logs like below:

```
2020-06-02 11:28:21,824 DEBUG UnderFileSystemWithLogging - Enter: GetSpace: path=/opt/alluxio/underFSStorage, type=SPACE_USED
2020-06-02 11:28:21,824 DEBUG UnderFileSystemWithLogging - Exit (OK): GetSpace: path=/opt/alluxio/underFSStorage, type=SPACE_USED
```

Similarly, you can update the log level for these classes in the `conf/log4j.properties` file.
You need to restart the relevant processes for the log4j properties to take effect.

### Identifying Expensive Calls

When debugging the performance, it is often useful to understand which RPCs take most of the time
but without recording all the communication (e.g., enabling all debug logging).
Alluxio can record slow calls or RPCs in logs with WARN level by setting the following properties:

1. Set `alluxio.user.logging.threshold` to record slow client-side RPCs in application logs.
1. Set `alluxio.fuse.logging.threshold` to record slow FUSE API calls in fuse logs (`logs/fuse.log`).
1. Set `alluxio.underfs.logging.threshold` to record slow under storage RPCs (`logs/master.log` or `logs/worker.log`).

For example, the following setting in `conf/alluxio-site.properties` will log each FUSE API call slower than 1s,
each UFS call slower than 10s, and each client-side RPC slower than 200ms:

```properties
alluxio.fuse.logging.threshold=1s
alluxio.underfs.logging.threshold=10s
alluxio.user.logging.threshold=200ms
```

Example results are:

```
2020-03-08 23:40:44,374 WARN  BlockMasterClient - GetBlockMasterInfo(fields=[USED_BYTES,
FREE_BYTES, CAPACITY_BYTES]) returned BlockMasterInfo{capacityBytes=11453246122,
capacityBytesOnTiers={}, freeBytes=11453237930, liveWorkerNum=0, lostWorkerNum=0, usedBytes=8192, usedBytesOnTiers={}} in 600 ms
2020-03-08 23:40:44,374 WARN  AlluxioFuseFileSystem - statfs(path=/) returned 0 in 1200 ms
```

### Redirecting debug log for certain classes

Sometimes it is useful to separate the log for certain classes into a separate log.
This can be useful for reasons including but not limited to:
1. Clearly separate the wanted logs for further analysis.
1. Avoid `master.log` or `worker.log` being too big or having too many files created by log rotation.
1. Use a separate logger to send logs to a remote endpoint like a socket.

This can be achieved by adding a separate logger in the `conf/log4j.properties`.
For example, the below example redirects debug logs of `alluxio.master.StateLockManager` to a separate set of files,
so the `master.log` will not be full of DEBUG logs created by `alluxio.master.StateLockManager`.

```properties
log4j.category.alluxio.master.StateLockManager=DEBUG, State_LOCK_LOGGER
log4j.additivity.alluxio.master.StateLockManager=false
log4j.appender.State_LOCK_LOGGER=org.apache.log4j.RollingFileAppender
log4j.appender.State_LOCK_LOGGER.File=<ALLUXIO_HOME>/logs/statelock.log
log4j.appender.State_LOCK_LOGGER.MaxFileSize=10MB
log4j.appender.State_LOCK_LOGGER.MaxBackupIndex=100
log4j.appender.State_LOCK_LOGGER.layout=org.apache.log4j.PatternLayout
log4j.appender.State_LOCK_LOGGER.layout.ConversionPattern=%d{ISO8601} %-5p %c{1} - %m%n
```

### Disable certain log files

Sometimes it makes sense to disable certain logs files.

<<<<<<< HEAD
One example of use case is, Alluxio is running in a containerized environment,
=======
One example use cases is when Alluxio is running in a containerized environment,
>>>>>>> 618079a6
where logs are written to the writable layer. This has performance penalties
and the writable layer may grow indefinitely, causing disk pressure on the host.
In that case you can either mount a volume to the log directory so logs are written to the volume,
or rely on the [Remote Logging]({{ '/en/operation/Remote-Logging.html' | relativize_url }})
and disable local logs.

To disable local log output, you can set the corresponding logger(s) as below:
```properties
# Appender for Master
log4j.appender.MASTER_LOGGER=org.apache.log4j.varia.NullAppender
```<|MERGE_RESOLUTION|>--- conflicted
+++ resolved
@@ -314,11 +314,7 @@
 
 Sometimes it makes sense to disable certain logs files.
 
-<<<<<<< HEAD
-One example of use case is, Alluxio is running in a containerized environment,
-=======
-One example use cases is when Alluxio is running in a containerized environment,
->>>>>>> 618079a6
+One example of use cases is when Alluxio is running in a containerized environment,
 where logs are written to the writable layer. This has performance penalties
 and the writable layer may grow indefinitely, causing disk pressure on the host.
 In that case you can either mount a volume to the log directory so logs are written to the volume,
