--- conflicted
+++ resolved
@@ -145,13 +145,8 @@
 #### Configuring Tiered Storage
 
 Tiered storage can be enabled in Alluxio using
-<<<<<<< HEAD
-[configuration parameters]({{site.baseurl}}{% link en/basic/Configuration-Settings.md %}).
+[configuration parameters]({{ '/en/basic/Configuration-Settings.html' | relativize_url }}).
 To specify additional tiers for Alluxio, use the following configuration parameters:
-=======
-[configuration parameters]({{ '/en/basic/Configuration-Settings.html' | relativize_url }}). To
-specify additional tiers for Alluxio, use the following configuration parameters:
->>>>>>> 0317ed9c
 
 ```
 alluxio.worker.tieredstore.levels
@@ -243,17 +238,10 @@
     - If the weight is completely biased toward least-recently-used, the behavior will be the same
     as the LRUEvictor.
     - The applicable configuration properties are `alluxio.worker.evictor.lrfu.step.factor` and
-<<<<<<< HEAD
     `alluxio.worker.evictor.lrfu.attenuation.factor` which can be found in
-    [configuration properties]({{site.baseurl}}{% link en/reference/Properties-List.md %}#alluxio.worker.evictor.lrfu.step.factor)
+    [configuration properties]({{ '/en/reference/Properties-List.html' | relativize_url }}#alluxio.worker.evictor.lrfu.step.factor)
 - **PartialLRUEvictor** : Evicts based on a least-recently-used policy but will choose one configured
 storage directory on the local worker with maximum free space and only evict from that directory.
-=======
-    `alluxio.worker.evictor.lrfu.attenuation.factor.` which can be found in
-    [configuration properties]({{ '/en/reference/Properties-List.html' | relativize_url }}#alluxio.worker.evictor.lrfu.step.factor)
-- **PartialLRUEvictor** : Evicts based on least-recently-used but will choose StorageDir with
-maximum free space and only evict from that StorageDir.
->>>>>>> 0317ed9c
 
 The evictor utilized by workers is determined by the Alluxio property
 [`alluxio.worker.evictor.class`]({{site.basurl}}{% link en/reference/Properties-List.md %}#alluxio.worker.evictor.class).
@@ -301,50 +289,28 @@
 $ ./bin/alluxio fs free ${PATH_TO_UNUSED_DATA}
 ```
 
-<<<<<<< HEAD
 This will remove the data at the given path from Alluxio storage. The data is still accessible if
 it is persisted to a UFS. For more information refer to the
-[command line interface documentation]({{site.baseurl}}{% link en/basic/Command-Line-Interface.md %}#free)
-=======
-This will remove data from Alluxio storage. but if the data is persisted to a UFS, it will still be
-accessible. For more information refer to the
 [command line interface documentation]({{ '/en/basic/Command-Line-Interface.html' | relativize_url }}#free)
->>>>>>> 0317ed9c
 
 Note that a user typically should not need to manually free data from Alluxio as the
 configured [eviction policy](#eviction-policies) will take care of removing unused or old data.
 
 ### Loading Data into Alluxio Storage
 
-<<<<<<< HEAD
 If the data is already in a UFS, use
-[`alluxio fs load`]({{site.baseurl}}{% link en/basic/Command-Line-Interface.md %}#load)
-=======
-There are a couple ways that a user may move data into Alluxio storage. If the data is already in a
-UFS, then the user may use
 [`alluxio fs load`]({{ '/en/basic/Command-Line-Interface.html' | relativize_url }}#load)
->>>>>>> 0317ed9c
 
 ```bash
 $ ./bin/alluxio fs load ${PATH_TO_FILE}
 ```
 
-<<<<<<< HEAD
 To load data from the local file system, use the
-[command `copyFromLocal`]({{site.baseurl}}{% link en/basic/Command-Line-Interface.md %}#copyfromlocal).
+[command `copyFromLocal`]({{ '/en/basic/Command-Line-Interface.html' | relativize_url }}#copyfromlocal).
 This will only load the file into Alluxio storage, but may not persist the data to a UFS.
 Setting the write type to `MUST_CACHE` write type will _not_ persist data to a UFS,
 whereas `CACHE` and `CACHE_THROUGH` will. Manually loading data is not recommended as Alluxio 
 will automatically load data into the Alluxio cache when a file is used for the first time.
-=======
-If there is data within the local filesystem, the
-[command `copyFromLocal`]({{ '/en/basic/Command-Line-Interface.html' | relativize_url }}#copyfromlocal)
-which can be used to load data into Alluxio storage, but will not persist the data to a UFS.
-However, setting the write type will also control whether or not data will be written to the UFS or
-not. The `MUST_CACHE` write type will _not_ persist data to a UFS while `CACHE` and `CACHE_THROUGH`
-will. Manually loading data is not recommended as Alluxio will automatically load data into the
-Alluxio cache when a file is used even once.
->>>>>>> 0317ed9c
 
 ### Persisting Data in Alluxio
 
@@ -408,13 +374,8 @@
 #### Command Line Usage
 
 See the detailed
-<<<<<<< HEAD
-[command line documentation]({{site.baseurl}}{% link en/basic/Command-Line-Interface.md %}#setttl)
+[command line documentation]({{ '/en/basic/Command-Line-Interface.html' | relativize_url }}#setttl)
 to see how to use the `setTtl` command within the Alluxio shell to modify TTL attribute.
-=======
-[command line documentation]({{ '/en/basic/Command-Line-Interface.html' | relativize_url }}#setttl)
-to see how to use the `setTtl` command within the Alluxio shell to modify files' TTL.
->>>>>>> 0317ed9c
 
 #### Passively on load metadata or create file
 
@@ -492,11 +453,6 @@
 ```
 
 The Alluxio master web interface gives the user a visual overview of the cluster and how much
-<<<<<<< HEAD
 storage space is used. It can be found at `http:/{MASTER_IP}:${alluxio.master.web.port}/`.
 More detailed information about the Alluxio web interface can be
-[found in our documentation]({{site.baseurl}}{% link en/basic/Web-Interface.md %})
-=======
-storage space is used. More detailed information about the Alluxio web interface can be
-[found in our documentation]({{ '/en/basic/Web-Interface.html' | relativize_url }})
->>>>>>> 0317ed9c
+[found in our documentation]({{ '/en/basic/Web-Interface.html' | relativize_url }}).