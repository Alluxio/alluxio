--- conflicted
+++ resolved
@@ -105,13 +105,8 @@
 alluxio.locality.rack=rack_name
 ```
 
-<<<<<<< HEAD
-See the [Configuration-Settings]({{ site.baseurl }}{% link en/basic/Configuration-Settings.md %})
+See the [Configuration-Settings]({{ '/en/basic/Configuration-Settings.html' | relativize_url }}) page for the different
 for the different ways to set configuration properties.
-=======
-See the [Configuration-Settings]({{ '/en/basic/Configuration-Settings.html' | relativize_url }}) page for the different
-ways to set configuration properties.
->>>>>>> 0317ed9c
 
 ### Custom locality script name
 
