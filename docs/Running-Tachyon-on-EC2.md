---
layout: global
title: Running Tachyon on EC2
nickname: Tachyon on EC2
group: User Guide
priority: 3
---

Tachyon can be deployed on EC2 using the [Vagrant scripts](https://github.com/amplab/tachyon/tree/master/deploy/vagrant) that come with Tachyon. The scripts let you create, configure and destroy clusters that come automatically configured with HDFS.

# Prerequisites

**Install Vagrant and the AWS plugins**

Download [Vagrant](https://www.vagrantup.com/downloads.html)

Install AWS Vagrant plugin:

    vagrant plugin install vagrant-aws
    vagrant box add dummy https://github.com/mitchellh/vagrant-aws/raw/master/dummy.box

**Install Tachyon**

Download Tachyon to your local machine, and unzip it:

    $ wget http://tachyon-project.org/downloads/files/{{site.TACHYON_RELEASED_VERSION}}/tachyon-{{site.TACHYON_RELEASED_VERSION}}-bin.tar.gz
    $ tar xvfz tachyon-{{site.TACHYON_RELEASED_VERSION}}-bin.tar.gz

**Install python library dependencies**

Install [python>=2.7](https://www.python.org/), not python3.

Under `deploy/vagrant` directory in your home directory, run:

    $ sudo bash bin/install.sh

Alternatively, you can manually install [pip](https://pip.pypa.io/en/latest/installing/), and then in `deploy/vagrant` run:

    $ sudo pip install -r pip-req.txt

# Launch a Cluster

To run a Tachyon cluster on EC2, first sign up for an Amazon EC2 account
on the [Amazon Web Services site](http://aws.amazon.com/).

Then create [access keys](http://docs.aws.amazon.com/AWSSimpleQueueService/latest/SQSGettingStartedGuide/AWSCredentials.html)
and set shell environment variables `AWS_ACCESS_KEY_ID` and `AWS_SECRET_ACCESS_KEY` by:

    $ export AWS_ACCESS_KEY_ID=<your access key>
    $ export AWS_SECRET_ACCESS_KEY=<your secret access key>

Next generate your EC2 [Key Pairs](http://docs.aws.amazon.com/AWSEC2/latest/UserGuide/ec2-key-pairs.html). Make sure to set the permissions of your private key file that only you can read it:

    $ chmod 400 <your key pair>.pem

In the configuration file `deploy/vagrant/conf/ec2.yml`, set the value of `Keypair` to your keypair name and `Key_Path` to the path to the pem key.

By default, the Vagrant script creates a [Security Group](http://docs.aws.amazon.com/AWSEC2/latest/UserGuide/using-network-security.html) named *tachyon-vagrant-test* at [Region(**us-east-1**) and Availability Zone(**us-east-1a**)](http://docs.aws.amazon.com/AWSEC2/latest/UserGuide/using-regions-availability-zones.html). The security group will be set up automatically in the region with all inbound/outbound network traffic opened. You can change the security group, region and availability zone in `ec2.yml`.

Now you can launch the Tachyon cluster with Hadoop2.4.1 as under filesystem in us-east-1a by running the script under `deploy/vagrant`:

    ./create <number of machines> aws

Each node of the cluster has a Tachyon worker, `TachyonMaster` has a Tachyon master.

# Access the cluster

**Access through Web UI**

After command `./create <number of machines> aws` succeeds, you can see two green lines like below shown at the end of the shell output:

    >>> TachyonMaster public IP is xxx <<<
    >>> visit default port of the web UI of what you deployed <<<

Default port for Tachyon Web UI is **19999**.

Default port for Hadoop Web UI is **50070**.

Visit `http://{MASTER_IP}:{PORT}` in the browser to access the Web UIs.

You can also monitor the instances state through [AWS web console](https://console.aws.amazon.com/console/home?region=us-east-1).

**Access with ssh**

The nodes set up are named to `TachyonMaster`, `TachyonWorker1`, `TachyonWorker2` and so on.

To ssh into a node, run

    $ vagrant ssh <node name>

For example, you can ssh into `TachyonMaster` with

    $ vagrant ssh TachyonMaster

All software are installed under root directory, e.g. Tachyon is installed in /tachyon, Hadoop is installed in /hadoop.

On `TachyonMaster` node, you can run some tests against Tachyon to check its health:

    $ /tachyon/bin/tachyon runTests

After the tests all pass, visit Tachyon web UI at `http://{MASTER_IP}:19999` again. Click `Browse File System` in the navigation bar, and you should see the files written to Tachyon by the above tests.

<<<<<<< HEAD
From a node in the cluster, you can ssh to other nodes in the cluster without password like

    $ ssh TachyonWorker1

=======
>>>>>>> 8b860da3
# Destroy the cluster

Under `deploy/vagrant` directory, you can run

    $ ./destroy

to destroy the cluster that you created. Only one cluster can be created at a time. After the command succeeds, the EC2 instances are terminated.<|MERGE_RESOLUTION|>--- conflicted
+++ resolved
@@ -100,13 +100,10 @@
 
 After the tests all pass, visit Tachyon web UI at `http://{MASTER_IP}:19999` again. Click `Browse File System` in the navigation bar, and you should see the files written to Tachyon by the above tests.
 
-<<<<<<< HEAD
 From a node in the cluster, you can ssh to other nodes in the cluster without password like
 
     $ ssh TachyonWorker1
 
-=======
->>>>>>> 8b860da3
 # Destroy the cluster
 
 Under `deploy/vagrant` directory, you can run
