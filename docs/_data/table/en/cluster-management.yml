<<<<<<< HEAD
tachyon.integration.master.resource.cpu:
  CPU resource in terms of number of cores required to run a Tachyon master.
tachyon.integration.master.resource.mem:
  Memory resource required to run a Tachyon master.
tachyon.integration.mesos.constraints:
  The expression used by Tachyon framework to filter offers with user specified rules,
  support AND(&), OR(|) and NOT(!) operators, e.g. (rack:r1 & zone:west) | level:10
tachyon.integration.mesos.executor.dependency.path:
  The URL from which Mesos executor can download Tachyon dependencies.
tachyon.integration.mesos.jre.path:
=======
alluxio.integration.master.resource.cpu:
  CPU resource in terms of number of cores required to run an Alluxio master.
alluxio.integration.master.resource.mem:
  Memory resource required to run an Alluxio master.
alluxio.integration.mesos.executor.dependency.path:
  The URL from which Mesos executor can download Alluxio dependencies.
alluxio.integration.mesos.jre.path:
>>>>>>> 391f74e4
  The relative path to the JRE directory included in the tarball available at the JRE URL.
alluxio.integration.mesos.jre.url:
  The URL from which Mesos executor can download the JRE to use.
alluxio.integration.mesos.master.name:
  The Mesos task name for the Alluxio master task.
alluxio.integration.mesos.master.node.count:
  The number of Alluxio master processes to start.
alluxio.integration.mesos.principal:
  Alluxio framework’s identity.
alluxio.integration.mesos.role:
  Role that Alluxio framework in Mesos cluster may belong to.
alluxio.integration.mesos.secret:
  Alluxio framework’s secret.
alluxio.integration.mesos.user:
  Account used by the Mesos executor to run Alluxio workers.
alluxio.integration.mesos.worker.name:
  The Mesos task name for the Alluxio worker task.
alluxio.integration.yarn.max.workers.per.host:
  The maximum number of Alluxio workers which may be allocated to a single host.
alluxio.integration.worker.resource.cpu:
  CPU resource in terms of number of cores required to run an Alluxio worker.
alluxio.integration.worker.resource.mem:
  Memory resource required to run an Alluxio worker. This memory does not include the memory
  configured for tiered storage.<|MERGE_RESOLUTION|>--- conflicted
+++ resolved
@@ -1,23 +1,13 @@
-<<<<<<< HEAD
-tachyon.integration.master.resource.cpu:
-  CPU resource in terms of number of cores required to run a Tachyon master.
-tachyon.integration.master.resource.mem:
-  Memory resource required to run a Tachyon master.
-tachyon.integration.mesos.constraints:
-  The expression used by Tachyon framework to filter offers with user specified rules,
-  support AND(&), OR(|) and NOT(!) operators, e.g. (rack:r1 & zone:west) | level:10
-tachyon.integration.mesos.executor.dependency.path:
-  The URL from which Mesos executor can download Tachyon dependencies.
-tachyon.integration.mesos.jre.path:
-=======
 alluxio.integration.master.resource.cpu:
   CPU resource in terms of number of cores required to run an Alluxio master.
 alluxio.integration.master.resource.mem:
   Memory resource required to run an Alluxio master.
+alluxio.integration.mesos.constraints:
+  The expression used by Alluxio framework to filter offers with user specified rules,
+  support AND(&), OR(|) and NOT(!) operators, e.g. (rack:r1 & zone:west) | level:10
 alluxio.integration.mesos.executor.dependency.path:
   The URL from which Mesos executor can download Alluxio dependencies.
 alluxio.integration.mesos.jre.path:
->>>>>>> 391f74e4
   The relative path to the JRE directory included in the tarball available at the JRE URL.
 alluxio.integration.mesos.jre.url:
   The URL from which Mesos executor can download the JRE to use.
