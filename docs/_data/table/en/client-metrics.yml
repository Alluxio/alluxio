--- conflicted
+++ resolved
@@ -18,13 +18,10 @@
   'Total number of bytes the user requested to read which resulted in a cache miss. This number may be smaller than Client.CacheBytesReadExternal due to chunk reads.'
 Client.CacheBytesWrittenCache:
   'Total number of bytes written to the client cache.'
-<<<<<<< HEAD
-=======
 Client.CacheCleanupGetErrors:
   'Number of failures when cleaning up a failed cache read.'
 Client.CacheCleanupPutErrors:
   'Number of failures when cleaning up a failed cache write.'
->>>>>>> e05128b5
 Client.CacheCreateErrors:
   'Number of failures when creating a cache in the client cache.'
 Client.CacheDeleteErrors:
@@ -37,15 +34,10 @@
   'Number of failures when deleting pages due to failed delete in page stores.'
 Client.CacheGetErrors:
   'Number of failures when getting cached data in the client cache.'
-<<<<<<< HEAD
-Client.CacheGetFailedReadErrors:
-  'Number of failures when getting cached data in the client cache due to read failures from local storage.'
-=======
 Client.CacheGetNotReadyErrors:
   'Number of failures when cache is not ready to get pages.'
 Client.CacheGetStoreReadErrors:
   'Number of failures when getting cached data in the client cache due to failed read from page stores.'
->>>>>>> e05128b5
 Client.CacheHitRate:
   'Cache hit rate: (# bytes read from cache) / (# bytes requested).'
 Client.CachePages:
@@ -58,10 +50,6 @@
   'Number of failures when adding pages due to racing eviction. This error is benign.'
 Client.CachePutErrors:
   'Number of failures when putting cached data in the client cache.'
-<<<<<<< HEAD
-Client.CachePutFailedWriteErrors:
-  'Number of failures when putting cached data in the client cache due to write failures to local storage.'
-=======
 Client.CachePutEvictionErrors:
   'Number of failures when putting cached data in the client cache due to failed eviction.'
 Client.CachePutNotReadyErrors:
@@ -70,7 +58,6 @@
   'Number of failures when putting cached data in the client cache due to failed deletes in page store.'
 Client.CachePutStoreWriteErrors:
   'Number of failures when putting cached data in the client cache due to failed writes to page store.'
->>>>>>> e05128b5
 Client.CacheSpaceAvailable:
   'Amount of bytes available in the client cache.'
 Client.CacheSpaceUsed:
