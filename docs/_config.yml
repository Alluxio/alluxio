markdown: kramdown
kramdown:
  input: GFM
  hard_wrap: false
  syntax_highlighter: rouge

# The full version string
# Used to match the version string portion of file paths, URLs, and dependency versions
# e.g. client jar path,
<<<<<<< HEAD
ALLUXIO_VERSION_STRING: 2.6.1
# We must inline the version string (e.g., "1.4.0-SNAPSHOT") rather than using the macro of Alluxio version.
# Otherwise the macro name remains in the output.
ALLUXIO_CLIENT_JAR_PATH: /<PATH_TO_ALLUXIO>/client/alluxio-2.6.1-client.jar
# For release branches, this should be the Alluxio version in the form of <major>.<minor>, e.g. both 1.5.0 and 1.5.0-RC1 should use "1.5"
# For master branch, this should be "edge"
# This should be used to reference versioned pages that are not relative to the docs/ directory
# e.g. Javadoc:      https://docs.alluxio.io/os/javadoc/{{site.ALLUXIO_MAJOR_VERSION: 2.6
# e.g. REST API doc: https://docs.alluxio.io/os/restdoc/{{site.ALLUXIO_MAJOR_VERSION: 2.6
ALLUXIO_MAJOR_VERSION: 2.6
=======
ALLUXIO_VERSION_STRING: 2.8.0-SNAPSHOT
# We must inline the version string (e.g., "1.4.0-SNAPSHOT") rather than using the macro of Alluxio version.
# Otherwise the macro name remains in the output.
ALLUXIO_CLIENT_JAR_PATH: /<PATH_TO_ALLUXIO>/client/alluxio-2.8.0-SNAPSHOT-client.jar
# For release branches, this should be the Alluxio version in the form of <major>.<minor>, e.g. both 1.5.0 and 1.5.0-RC1 should use "1.5"
# For master branch, this should be "edge"
# This should be used to reference versioned pages that are not relative to the docs/ directory
# e.g. Javadoc: https://docs.alluxio.io/os/javadoc/{{site.ALLUXIO_MAJOR_VERSION}}/master/index.html
# e.g. REST API doc: https://docs.alluxio.io/os/restdoc/{{site.ALLUXIO_MAJOR_VERSION}}/master/index.html
ALLUXIO_MAJOR_VERSION: edge
>>>>>>> 20c31b59
# The Alluxio docker image name.
ALLUXIO_DOCKER_IMAGE: alluxio

# These attach the pages of different languages with different 'lang' attributes
defaults:
  -
    scope:
      path: en
    values:
      lang: en
      languageName: English
      languagePriority: 0
  -
    scope:
      path: cn
    values:
      lang: cn
      languageName: 中文
      languagePriority: 1

# These are the ordered category names
categoryList:
  - Overview
  - Core Services
  - Install Alluxio
  - Cloud Native
  - Compute Integrations
  - Storage Integrations
  - Operations
  - Client APIs
  - Contributor Resources
  - Reference

# Each language has a particular version of category names
# When supporting a new language version, do not change the 'group' attribute in .md page files
# Instead, just add the group name of that language below
categoryInfo:
  Overview:
    en: Overview
    cn: 用户指南
  Core Services:
    en: Core Services
    cn: 核心功能
  Install Alluxio:
    en: Install Alluxio
    cn: 部署 Alluxio
  Cloud Native:
    en: Cloud Native
    cn: 云原生
  Compute Integrations:
    en: Compute Integrations
    cn: 计算应用
  Storage Integrations:
    en: Storage Integrations
    cn: 底层存储系统
  Operations:
    en: Operations
    cn: 运维指南
  Client APIs:
    en: Client APIs
    cn: APIs
  Contributor Resources:
    en: Contributor Resources
    cn: 开发者资源
  Reference:
    en: Reference
    cn: 参考

# For no baseurl, leave blank
# Anything other than blank: this should always START with a '/' and NEVER end with a '/' character
baseurl:<|MERGE_RESOLUTION|>--- conflicted
+++ resolved
@@ -7,18 +7,6 @@
 # The full version string
 # Used to match the version string portion of file paths, URLs, and dependency versions
 # e.g. client jar path,
-<<<<<<< HEAD
-ALLUXIO_VERSION_STRING: 2.6.1
-# We must inline the version string (e.g., "1.4.0-SNAPSHOT") rather than using the macro of Alluxio version.
-# Otherwise the macro name remains in the output.
-ALLUXIO_CLIENT_JAR_PATH: /<PATH_TO_ALLUXIO>/client/alluxio-2.6.1-client.jar
-# For release branches, this should be the Alluxio version in the form of <major>.<minor>, e.g. both 1.5.0 and 1.5.0-RC1 should use "1.5"
-# For master branch, this should be "edge"
-# This should be used to reference versioned pages that are not relative to the docs/ directory
-# e.g. Javadoc:      https://docs.alluxio.io/os/javadoc/{{site.ALLUXIO_MAJOR_VERSION: 2.6
-# e.g. REST API doc: https://docs.alluxio.io/os/restdoc/{{site.ALLUXIO_MAJOR_VERSION: 2.6
-ALLUXIO_MAJOR_VERSION: 2.6
-=======
 ALLUXIO_VERSION_STRING: 2.8.0-SNAPSHOT
 # We must inline the version string (e.g., "1.4.0-SNAPSHOT") rather than using the macro of Alluxio version.
 # Otherwise the macro name remains in the output.
@@ -29,7 +17,6 @@
 # e.g. Javadoc: https://docs.alluxio.io/os/javadoc/{{site.ALLUXIO_MAJOR_VERSION}}/master/index.html
 # e.g. REST API doc: https://docs.alluxio.io/os/restdoc/{{site.ALLUXIO_MAJOR_VERSION}}/master/index.html
 ALLUXIO_MAJOR_VERSION: edge
->>>>>>> 20c31b59
 # The Alluxio docker image name.
 ALLUXIO_DOCKER_IMAGE: alluxio
 
