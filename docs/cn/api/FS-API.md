--- conflicted
+++ resolved
@@ -1,10 +1,6 @@
 ---
 layout: global
-<<<<<<< HEAD
-title: 本地Java客户端
-=======
 title: 原生文件系统Java客户端
->>>>>>> ac78d6b0
 nickname: Filesystem API
 group: Client APIs
 priority: 0
