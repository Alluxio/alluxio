--- conflicted
+++ resolved
@@ -65,30 +65,18 @@
 	defer fs.Close(id)
 	r, err := fs.Read(id)
 	if err != nil {
-<<<<<<< HEAD
 		return "", err
-=======
-	        return "", err
->>>>>>> 35433792
 	}
 	defer r.Close()
 	content, err := ioutil.ReadAll(r)
 	if err != nil {
-<<<<<<< HEAD
 		return "", err
-=======
-	        return "", err
->>>>>>> 35433792
 	}
 	return string(content), err
 }
 
 func main() {
-<<<<<<< HEAD
 	fs := alluxio.NewClient("localhost", 39999, 10*time.Second)
-=======
-	fs := alluxio.NewClient(<proxy host>, <proxy port - default is 39999>, 10*time.Second)
->>>>>>> 35433792
 	path := "/test_path"
 	exists, err := fs.Exists(path, &option.Exists{})
 	if err != nil {
@@ -97,17 +85,10 @@
 	if exists {
 		if err := fs.Delete(path, &option.Delete{}); err != nil {
 			log.Fatal(err)
-<<<<<<< HEAD
 		}
 	}
 	if err := write(fs, path, "Success"); err != nil {
 		log.Fatal(err)
-=======
-	        }
-	}
-	if err := write(fs, path, "Success"); err != nil {
-	        log.Fatal(err)
->>>>>>> 35433792
 	}
 	content, err := read(fs, path)
 	if err != nil {
