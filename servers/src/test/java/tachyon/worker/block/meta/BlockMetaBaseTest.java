/*
 * Licensed to the University of California, Berkeley under one or more contributor license
 * agreements. See the NOTICE file distributed with this work for additional information regarding
 * copyright ownership. The ASF licenses this file to You under the Apache License, Version 2.0 (the
 * "License"); you may not use this file except in compliance with the License. You may obtain a
 * copy of the License at
 *
 * http://www.apache.org/licenses/LICENSE-2.0
 *
 * Unless required by applicable law or agreed to in writing, software distributed under the License
 * is distributed on an "AS IS" BASIS, WITHOUT WARRANTIES OR CONDITIONS OF ANY KIND, either express
 * or implied. See the License for the specific language governing permissions and limitations under
 * the License.
 */

package tachyon.worker.block.meta;

import java.io.IOException;

import org.junit.Assert;
import org.junit.Before;
import org.junit.Test;

import tachyon.conf.TachyonConf;
import tachyon.worker.BlockStoreLocation;

public class BlockMetaBaseTest {
  // This class extending BlockMetaBase is only for test purpose
  private class BlockMetaBaseForTest extends BlockMetaBase {
    public BlockMetaBaseForTest(long blockId, StorageDir dir) {
      super(blockId, dir);
    }

    @Override
    public long getBlockSize() {
      return 0;
    }

    @Override
    public String getPath() {
      return "";
    }
  }

  private static final long TEST_BLOCK_ID = 9;
  private static final String TEST_DIR_PATH = "/mnt/ramdisk/0/";
  private StorageTier mTier;
  private StorageDir mDir;
  private BlockMetaBaseForTest mBlockMeta;

  @Before
  public void before() throws IOException {
    TachyonConf tachyonConf = new TachyonConf();
<<<<<<< HEAD
    mTier = StorageTier.newStorageTier(tachyonConf, 0 /* level */, 1 /* alias */);
    mDir = StorageDir.newStorageDir(mTier, 0 /* index */, 100 /* capacity */, TEST_DIR_PATH);
=======
    mTier = new StorageTier(tachyonConf, 0 /* level */);
    mDir = new StorageDir(mTier, 0 /* index */, 100 /* capacity */, TEST_DIR_PATH);
>>>>>>> 29bbf486
    mBlockMeta = new BlockMetaBaseForTest(TEST_BLOCK_ID, mDir);
  }

  @Test
  public void getBlockIdTest() {
    Assert.assertEquals(TEST_BLOCK_ID, mBlockMeta.getBlockId());
  }

  @Test
  public void getBlockLocationTest() {
    BlockStoreLocation expectedLocation =
        new BlockStoreLocation(mTier.getTierAlias(), mDir.getDirIndex());
    Assert.assertEquals(expectedLocation, mBlockMeta.getBlockLocation());
  }

  @Test
  public void getParentDirTest() {
    Assert.assertEquals(mDir, mBlockMeta.getParentDir());
  }
}<|MERGE_RESOLUTION|>--- conflicted
+++ resolved
@@ -4,9 +4,9 @@
  * copyright ownership. The ASF licenses this file to You under the Apache License, Version 2.0 (the
  * "License"); you may not use this file except in compliance with the License. You may obtain a
  * copy of the License at
- *
+ * 
  * http://www.apache.org/licenses/LICENSE-2.0
- *
+ * 
  * Unless required by applicable law or agreed to in writing, software distributed under the License
  * is distributed on an "AS IS" BASIS, WITHOUT WARRANTIES OR CONDITIONS OF ANY KIND, either express
  * or implied. See the License for the specific language governing permissions and limitations under
@@ -51,13 +51,8 @@
   @Before
   public void before() throws IOException {
     TachyonConf tachyonConf = new TachyonConf();
-<<<<<<< HEAD
-    mTier = StorageTier.newStorageTier(tachyonConf, 0 /* level */, 1 /* alias */);
+    mTier = StorageTier.newStorageTier(tachyonConf, 0 /* level */);
     mDir = StorageDir.newStorageDir(mTier, 0 /* index */, 100 /* capacity */, TEST_DIR_PATH);
-=======
-    mTier = new StorageTier(tachyonConf, 0 /* level */);
-    mDir = new StorageDir(mTier, 0 /* index */, 100 /* capacity */, TEST_DIR_PATH);
->>>>>>> 29bbf486
     mBlockMeta = new BlockMetaBaseForTest(TEST_BLOCK_ID, mDir);
   }
 
