--- conflicted
+++ resolved
@@ -205,15 +205,9 @@
    * TierView as <code>new StorageTierView(mMetadataManager.getTier(tierAlias), this)</code>.
    */
   @Test
-<<<<<<< HEAD
-  public void sameTierViewTest() throws Exception {
+  public void sameTierViewTest() {
     int tierLevel = mMetaManager.getTiers().get(TEST_TIER_LEVEL).getTierLevel();
     StorageTierView tierView1 = mMetaManagerView.getTierView(tierLevel);
-=======
-  public void sameTierViewTest() {
-    int tierAlias = mMetaManager.getTiers().get(TEST_TIER_LEVEL).getTierAlias();
-    StorageTierView tierView1 = mMetaManagerView.getTierView(tierAlias);
->>>>>>> f7ba2f6d
 
     // Do some operations on metadata
     StorageDir dir = mMetaManager.getTiers().get(TEST_TIER_LEVEL).getDir(TEST_DIR);
@@ -233,31 +227,19 @@
    * TierViews as constructing by <code>BlockMetadataManager.getTiersBelow(tierAlias)</code>.
    */
   @Test
-<<<<<<< HEAD
-  public void sameTierViewsBelowTest() throws Exception {
+  public void sameTierViewsBelowTest() {
     int tierLevel = mMetaManager.getTiers().get(TEST_TIER_LEVEL).getTierLevel();
     List<StorageTierView> tierViews1 = mMetaManagerView.getTierViewsBelow(tierLevel);
-=======
-  public void sameTierViewsBelowTest() {
-    int tierAlias = mMetaManager.getTiers().get(TEST_TIER_LEVEL).getTierAlias();
-    List<StorageTierView> tierViews1 = mMetaManagerView.getTierViewsBelow(tierAlias);
->>>>>>> f7ba2f6d
 
     // Do some operations on metadata
     StorageDir dir = mMetaManager.getTiers().get(TEST_TIER_LEVEL + 1).getDir(TEST_DIR);
     BlockMeta blockMeta = new BlockMeta(TEST_BLOCK_ID, TEST_BLOCK_SIZE, dir);
-<<<<<<< HEAD
-    dir.addBlockMeta(blockMeta);
-
-    List<StorageTier> tiers2 = mMetaManager.getTiersBelow(tierLevel);
-=======
     try {
       dir.addBlockMeta(blockMeta);
     } catch (Exception e) {
       e.printStackTrace();
     }
-    List<StorageTier> tiers2 = mMetaManager.getTiersBelow(tierAlias);
->>>>>>> f7ba2f6d
+    List<StorageTier> tiers2 = mMetaManager.getTiersBelow(tierLevel);
     Assert.assertEquals(tierViews1.size(), tiers2.size());
     for (int i = 0; i < tierViews1.size(); i ++) {
       assertSameTierView(tierViews1.get(i), new StorageTierView(tiers2.get(i), mMetaManagerView));
