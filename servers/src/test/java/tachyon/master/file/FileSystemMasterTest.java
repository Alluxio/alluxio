--- conflicted
+++ resolved
@@ -63,14 +63,8 @@
     Journal blockJournal = new Journal(mTestFolder.newFolder().getAbsolutePath());
     Journal fsJournal = new Journal(mTestFolder.newFolder().getAbsolutePath());
 
-<<<<<<< HEAD
-    mBlockMaster = new BlockMaster(mTachyonConf, blockJournal);
-    mFileSystemMaster =
-        new FileSystemMaster(mTachyonConf, mBlockMaster, fsJournal);
-=======
     mBlockMaster = new BlockMaster(blockJournal);
     mFileSystemMaster = new FileSystemMaster(mBlockMaster, fsJournal);
->>>>>>> 1a4950c2
 
     mBlockMaster.start(true);
     mFileSystemMaster.start(true);
