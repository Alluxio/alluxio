/*
 * Licensed to the University of California, Berkeley under one or more contributor license
 * agreements. See the NOTICE file distributed with this work for additional information regarding
 * copyright ownership. The ASF licenses this file to You under the Apache License, Version 2.0 (the
 * "License"); you may not use this file except in compliance with the License. You may obtain a
 * copy of the License at
 *
 * http://www.apache.org/licenses/LICENSE-2.0
 *
 * Unless required by applicable law or agreed to in writing, software distributed under the License
 * is distributed on an "AS IS" BASIS, WITHOUT WARRANTIES OR CONDITIONS OF ANY KIND, either express
 * or implied. See the License for the specific language governing permissions and limitations under
 * the License.
 */

package tachyon.master;

import java.io.IOException;
import java.net.InetSocketAddress;

import org.apache.thrift.TMultiplexedProcessor;
import org.apache.thrift.protocol.TBinaryProtocol;
import org.apache.thrift.server.TServer;
import org.apache.thrift.server.TThreadPoolServer;
import org.apache.thrift.transport.TServerSocket;
import org.apache.thrift.transport.TTransportException;
import org.apache.thrift.transport.TTransportFactory;
import org.slf4j.Logger;
import org.slf4j.LoggerFactory;

import com.google.common.base.Preconditions;
import com.google.common.base.Throwables;

import tachyon.Constants;
import tachyon.TachyonURI;
import tachyon.Version;
import tachyon.conf.TachyonConf;
import tachyon.security.authentication.AuthenticationFactory;
import tachyon.master.block.BlockMaster;
import tachyon.master.file.FileSystemMaster;
import tachyon.master.journal.ReadWriteJournal;
import tachyon.master.rawtable.RawTableMaster;
import tachyon.metrics.MetricsSystem;
import tachyon.underfs.UnderFileSystem;
import tachyon.util.network.NetworkAddressUtils;
import tachyon.util.network.NetworkAddressUtils.ServiceType;
import tachyon.web.MasterUIWebServer;
import tachyon.web.UIWebServer;

/**
 * Entry point for the Master program.
 */
public class TachyonMaster {
  private static final Logger LOG = LoggerFactory.getLogger(Constants.LOGGER_TYPE);

  public static void main(String[] args) {
    if (args.length != 0) {
      LOG.info("java -cp target/tachyon-" + Version.VERSION + "-jar-with-dependencies.jar "
          + "tachyon.Master");
      System.exit(-1);
    }

    try {
      Factory.createMaster().start();
    } catch (Exception e) {
      LOG.error("Uncaught exception terminating Master", e);
      System.exit(-1);
    }
  }

  /** Maximum number of threads to serve the rpc server */
  private final int mMaxWorkerThreads;
  /** Minimum number of threads to serve the rpc server */
  private final int mMinWorkerThreads;
  /** The port for the RPC server */
  private final int mPort;
  /** The socket for thrift rpc server */
  private final TServerSocket mTServerSocket;
  /** The address for the rpc server */
  private final InetSocketAddress mMasterAddress;
  /** The master metrics system */
  private final MetricsSystem mMasterMetricsSystem;

  // The masters
  /** The master managing all block metadata */
  protected BlockMaster mBlockMaster;
  /** The master managing all file system related metadata */
  protected FileSystemMaster mFileSystemMaster;
  /** The master managing all raw table related metadata */
  protected RawTableMaster mRawTableMaster;

  // The read-write journals for the masters
  /** The journal for the block master */
  protected final ReadWriteJournal mBlockMasterJournal;
  /** The journal for the file system master */
  protected final ReadWriteJournal mFileSystemMasterJournal;
  /** The journal for the raw table master */
  protected final ReadWriteJournal mRawTableMasterJournal;

  /** The web ui server */
  private UIWebServer mWebServer = null;
  /** The RPC server */
  private TServer mMasterServiceServer = null;

  /** is true if the master is serving the RPC server */
  private boolean mIsServing = false;
  /** The start time for when the master started serving the RPC server */
  private long mStartTimeMs = -1;

  /**
   * Factory for creating {@link TachyonMaster} or {@link TachyonMasterFaultTolerant} based on
   * {@link TachyonConf}.
   */
  public static class Factory {
    /**
     * @return {@link TachyonMasterFaultTolerant} if tachyonConf is set to use zookeeper, otherwise,
     *         return {@link TachyonMaster}.
     */
    public static TachyonMaster createMaster() {
      if (MasterContext.getConf().getBoolean(Constants.USE_ZOOKEEPER)) {
        return new TachyonMasterFaultTolerant();
      }
      return new TachyonMaster();
    }
  }

  protected TachyonMaster() {
    TachyonConf conf = MasterContext.getConf();

    mMinWorkerThreads = conf.getInt(Constants.MASTER_MIN_WORKER_THREADS);
    mMaxWorkerThreads = conf.getInt(Constants.MASTER_MAX_WORKER_THREADS);

    Preconditions.checkArgument(mMaxWorkerThreads >= mMinWorkerThreads,
        Constants.MASTER_MAX_WORKER_THREADS + " can not be less than "
            + Constants.MASTER_MIN_WORKER_THREADS);

    try {
      // Extract the port from the generated socket.
      // When running tests, it is fine to use port '0' so the system will figure out what port to
      // use (any random free port).
      // In a production or any real deployment setup, port '0' should not be used as it will make
      // deployment more complicated.
      mTServerSocket = new TServerSocket(
          NetworkAddressUtils.getBindAddress(ServiceType.MASTER_RPC, conf));
      mPort = NetworkAddressUtils.getThriftPort(mTServerSocket);
      // reset master port
      conf.set(Constants.MASTER_PORT, Integer.toString(mPort));
      mMasterAddress = NetworkAddressUtils.getConnectAddress(ServiceType.MASTER_RPC, conf);

      // Check the journal directory
      String journalDirectory = conf.get(Constants.MASTER_JOURNAL_FOLDER);
      if (!journalDirectory.endsWith(TachyonURI.SEPARATOR)) {
        journalDirectory += TachyonURI.SEPARATOR;
      }
      Preconditions.checkState(isJournalFormatted(journalDirectory),
          "Tachyon was not formatted! The journal folder is " + journalDirectory);

      // Create the journals.
      mBlockMasterJournal = new ReadWriteJournal(BlockMaster.getJournalDirectory(journalDirectory));
      mFileSystemMasterJournal =
          new ReadWriteJournal(FileSystemMaster.getJournalDirectory(journalDirectory));
      mRawTableMasterJournal =
          new ReadWriteJournal(RawTableMaster.getJournalDirectory(journalDirectory));

      mBlockMaster = new BlockMaster(mBlockMasterJournal);
      mFileSystemMaster = new FileSystemMaster(mBlockMaster, mFileSystemMasterJournal);
      mRawTableMaster = new RawTableMaster(mFileSystemMaster, mRawTableMasterJournal);

      MasterContext.getMasterSource().registerGauges(this);
      mMasterMetricsSystem = new MetricsSystem("master", MasterContext.getConf());
      mMasterMetricsSystem.registerSource(MasterContext.getMasterSource());
    } catch (Exception e) {
      LOG.error(e.getMessage(), e);
      throw Throwables.propagate(e);
    }
  }

  /**
   * @return the externally resolvable address of this master.
   */
  public InetSocketAddress getMasterAddress() {
    return mMasterAddress;
  }

  /**
   * @return the actual bind hostname on RPC service (used by unit test only).
   */
  public String getRPCBindHost() {
    return NetworkAddressUtils.getThriftSocket(mTServerSocket).getLocalSocketAddress().toString();
  }

  /**
   * @return the actual port that the RPC service is listening on (used by unit test only)
   */
  public int getRPCLocalPort() {
    return mPort;
  }

  /**
   * @return the actual bind hostname on web service (used by unit test only).
   */
  public String getWebBindHost() {
    return mWebServer.getBindHost();
  }

  /**
   * @return the actual port that the web service is listening on (used by unit test only)
   */
  public int getWebLocalPort() {
    return mWebServer.getLocalPort();
  }

  /**
   * @return internal {@link FileSystemMaster}, for unit test only.
   */
  public FileSystemMaster getFileSystemMaster() {
    return mFileSystemMaster;
  }

  /**
   * @return internal {@link RawTableMaster}, for unit test only.
   */
  public RawTableMaster getRawTableMaster() {
    return mRawTableMaster;
  }

  /**
   * @return internal {@link BlockMaster}, for unit test only.
   */
  public BlockMaster getBlockMaster() {
    return mBlockMaster;
  }

  /**
   * @return the millisecond when Tachyon Master starts serving, return -1 when not started.
   */
  public long getStarttimeMs() {
    return mStartTimeMs;
  }

  /**
   * @return true if the system is the leader (serving the rpc server), false otherwise.
   */
  boolean isServing() {
    return mIsServing;
  }

  /**
   * Starts the Tachyon master server.
   */
  public void start() throws Exception {
    startMasters(true);
    startServing();
  }

  /**
   * Stops the Tachyon master server. Should only be called by tests.
   */
  public void stop() throws Exception {
    if (mIsServing) {
      LOG.info("Stopping Tachyon Master @ " + mMasterAddress);
      stopServing();
      stopMasters();
      mTServerSocket.close();
      mIsServing = false;
    }
  }

  protected void startMasters(boolean isLeader) {
    try {
      connectToUFS();

      mBlockMaster.start(isLeader);
      mFileSystemMaster.start(isLeader);
      mRawTableMaster.start(isLeader);
    } catch (IOException e) {
      LOG.error(e.getMessage(), e);
      throw Throwables.propagate(e);
    }
  }

  protected void stopMasters() {
    try {
      mBlockMaster.stop();
      mFileSystemMaster.stop();
      mRawTableMaster.stop();
    } catch (IOException e) {
      LOG.error(e.getMessage(), e);
      throw Throwables.propagate(e);
    }
  }

<<<<<<< HEAD
  private void startServing() throws IOException {
=======
  private void startServing() {
    startServing("", "");
  }

  protected void startServing(String startMessage, String stopMessage) {
    mMasterMetricsSystem.start();
>>>>>>> 86250e2d
    startServingWebServer();
    LOG.info("Tachyon Master version " + Version.VERSION + " started @ " + mMasterAddress + " "
        + startMessage);
    startServingRPCServer();
    LOG.info("Tachyon Master version " + Version.VERSION + " ended @ " + mMasterAddress + " "
        + stopMessage);
  }

  protected void startServingWebServer() {
    // start web ui
    TachyonConf conf = MasterContext.getConf();
    mWebServer = new MasterUIWebServer(ServiceType.MASTER_WEB, NetworkAddressUtils.getBindAddress(
        ServiceType.MASTER_WEB, conf), this, conf);
    // Add the metrics servlet to the web server, this must be done after the metrics system starts
    mWebServer.addHandler(mMasterMetricsSystem.getServletHandler());
    mWebServer.startWebServer();
  }

  protected void startServingRPCServer() throws IOException {
    // set up multiplexed thrift processors
    TMultiplexedProcessor processor = new TMultiplexedProcessor();
    processor.registerProcessor(mBlockMaster.getServiceName(), mBlockMaster.getProcessor());
    processor.registerProcessor(mFileSystemMaster.getServiceName(),
        mFileSystemMaster.getProcessor());
    processor.registerProcessor(mRawTableMaster.getServiceName(), mRawTableMaster.getProcessor());

    // Return a TTransportFactory based on the authentication type
    TTransportFactory transportFactory =
        new AuthenticationFactory(mTachyonConf).getServerTransportFactory();

    // create master thrift service with the multiplexed processor.
    mMasterServiceServer = new TThreadPoolServer(new TThreadPoolServer.Args(mTServerSocket)
        .maxWorkerThreads(mMaxWorkerThreads).minWorkerThreads(mMinWorkerThreads)
        .processor(processor).transportFactory(transportFactory)
        .protocolFactory(new TBinaryProtocol.Factory(true, true)));

    // start thrift rpc server
    mIsServing = true;
    mStartTimeMs = System.currentTimeMillis();
    mMasterServiceServer.serve();
  }

  protected void stopServing() throws Exception {
    if (mMasterServiceServer != null) {
      mMasterServiceServer.stop();
      mMasterServiceServer = null;
    }
    if (mWebServer != null) {
      mWebServer.shutdownWebServer();
      mWebServer = null;
    }
    mMasterMetricsSystem.stop();
    mIsServing = false;
  }

  /**
   * Checks to see if the journal directory is formatted.
   *
   * @param journalDirectory The journal directory to check
   * @return true if the journal directory was formatted previously, false otherwise
   * @throws IOException
   */
  private boolean isJournalFormatted(String journalDirectory) throws IOException {
    TachyonConf conf = MasterContext.getConf();
    UnderFileSystem ufs = UnderFileSystem.get(journalDirectory, conf);
    if (!ufs.providesStorage()) {
      // TODO(gene): Should the journal really be allowed on a ufs without storage?
      // This ufs doesn't provide storage. Allow the master to use this ufs for the journal.
      LOG.info("Journal directory doesn't provide storage: " + journalDirectory);
      return true;
    }
    String[] files = ufs.list(journalDirectory);
    if (files == null) {
      return false;
    }
    // Search for the format file.
    String formatFilePrefix = conf.get(Constants.MASTER_FORMAT_FILE_PREFIX);
    for (String file : files) {
      if (file.startsWith(formatFilePrefix)) {
        return true;
      }
    }
    return false;
  }

  private void connectToUFS() throws IOException {
    TachyonConf conf = MasterContext.getConf();
    String ufsAddress = conf.get(Constants.UNDERFS_ADDRESS);
    UnderFileSystem ufs = UnderFileSystem.get(ufsAddress, conf);
    ufs.connectFromMaster(conf, NetworkAddressUtils.getConnectHost(ServiceType.MASTER_RPC, conf));
  }
}<|MERGE_RESOLUTION|>--- conflicted
+++ resolved
@@ -290,16 +290,12 @@
     }
   }
 
-<<<<<<< HEAD
   private void startServing() throws IOException {
-=======
-  private void startServing() {
     startServing("", "");
   }
 
-  protected void startServing(String startMessage, String stopMessage) {
+  protected void startServing(String startMessage, String stopMessage) throws IOException {
     mMasterMetricsSystem.start();
->>>>>>> 86250e2d
     startServingWebServer();
     LOG.info("Tachyon Master version " + Version.VERSION + " started @ " + mMasterAddress + " "
         + startMessage);
