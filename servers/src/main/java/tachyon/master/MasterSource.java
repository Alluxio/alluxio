--- conflicted
+++ resolved
@@ -89,10 +89,8 @@
       public Long getValue() {
         long ret = 0L;
         try {
-          TachyonConf tachyonConf = tachyonMaster.getTachyonConf();
-          String ufsDataFolder =
-              tachyonConf.get(Constants.UNDERFS_DATA_FOLDER, Constants.DEFAULT_DATA_FOLDER);
-          UnderFileSystem ufs = UnderFileSystem.get(ufsDataFolder, tachyonConf);
+          String ufsDataFolder = MasterContext.getConf().get(Constants.UNDERFS_DATA_FOLDER);
+          UnderFileSystem ufs = UnderFileSystem.get(ufsDataFolder, MasterContext.getConf());
           ret = ufs.getSpace(ufsDataFolder, UnderFileSystem.SpaceType.SPACE_TOTAL);
         } catch (IOException e) {
           LOG.error(e.getMessage(), e);
@@ -106,10 +104,8 @@
       public Long getValue() {
         long ret = 0L;
         try {
-          TachyonConf tachyonConf = tachyonMaster.getTachyonConf();
-          String ufsDataFolder =
-              tachyonConf.get(Constants.UNDERFS_DATA_FOLDER, Constants.DEFAULT_DATA_FOLDER);
-          UnderFileSystem ufs = UnderFileSystem.get(ufsDataFolder, tachyonConf);
+          String ufsDataFolder = MasterContext.getConf().get(Constants.UNDERFS_DATA_FOLDER);
+          UnderFileSystem ufs = UnderFileSystem.get(ufsDataFolder, MasterContext.getConf());
           ret = ufs.getSpace(ufsDataFolder, UnderFileSystem.SpaceType.SPACE_USED);
         } catch (IOException e) {
           LOG.error(e.getMessage(), e);
@@ -123,10 +119,8 @@
       public Long getValue() {
         long ret = 0L;
         try {
-          TachyonConf tachyonConf = tachyonMaster.getTachyonConf();
-          String ufsDataFolder =
-              tachyonConf.get(Constants.UNDERFS_DATA_FOLDER, Constants.DEFAULT_DATA_FOLDER);
-          UnderFileSystem ufs = UnderFileSystem.get(ufsDataFolder, tachyonConf);
+          String ufsDataFolder = MasterContext.getConf().get(Constants.UNDERFS_DATA_FOLDER);
+          UnderFileSystem ufs = UnderFileSystem.get(ufsDataFolder, MasterContext.getConf());
           ret = ufs.getSpace(ufsDataFolder, UnderFileSystem.SpaceType.SPACE_FREE);
         } catch (IOException e) {
           LOG.error(e.getMessage(), e);
@@ -142,11 +136,6 @@
       }
     });
 
-<<<<<<< HEAD
-=======
-    // TODO(gene): Re-enable when metrics is fully implemented on the master.
-    /*
->>>>>>> 1a4950c2
     mMetricRegistry.register(MetricRegistry.name("FilesTotal"), new Gauge<Integer>() {
       @Override
       public Integer getValue() {
