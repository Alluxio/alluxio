/*
 * Licensed to the University of California, Berkeley under one or more contributor license
 * agreements. See the NOTICE file distributed with this work for additional information regarding
 * copyright ownership. The ASF licenses this file to You under the Apache License, Version 2.0 (the
 * "License"); you may not use this file except in compliance with the License. You may obtain a
 * copy of the License at
 *
 * http://www.apache.org/licenses/LICENSE-2.0
 *
 * Unless required by applicable law or agreed to in writing, software distributed under the License
 * is distributed on an "AS IS" BASIS, WITHOUT WARRANTIES OR CONDITIONS OF ANY KIND, either express
 * or implied. See the License for the specific language governing permissions and limitations under
 * the License.
 */

package tachyon.master.file;

import java.io.IOException;
import java.util.ArrayList;
import java.util.HashMap;
import java.util.LinkedList;
import java.util.List;
import java.util.Map;
import java.util.Queue;
import java.util.Set;
import java.util.concurrent.Future;

import org.apache.commons.lang.exception.ExceptionUtils;
import org.apache.thrift.TProcessor;
import org.slf4j.Logger;
import org.slf4j.LoggerFactory;

import com.google.common.base.Preconditions;
import com.google.common.base.Throwables;
import com.google.common.collect.Lists;
import com.google.common.collect.Maps;
import com.google.common.collect.Sets;
import com.google.protobuf.Message;

import tachyon.Constants;
import tachyon.TachyonURI;
import tachyon.client.file.options.SetStateOptions;
import tachyon.collections.Pair;
import tachyon.collections.PrefixList;
import tachyon.conf.TachyonConf;
import tachyon.exception.BlockInfoException;
import tachyon.exception.DirectoryNotEmptyException;
import tachyon.exception.ExceptionMessage;
import tachyon.exception.FileAlreadyCompletedException;
import tachyon.exception.FileAlreadyExistsException;
import tachyon.exception.FileDoesNotExistException;
import tachyon.exception.InvalidFileSizeException;
import tachyon.exception.InvalidPathException;
import tachyon.exception.PreconditionMessage;
import tachyon.heartbeat.HeartbeatContext;
import tachyon.heartbeat.HeartbeatExecutor;
import tachyon.heartbeat.HeartbeatThread;
import tachyon.master.MasterBase;
import tachyon.master.MasterContext;
import tachyon.master.block.BlockId;
import tachyon.master.block.BlockMaster;
import tachyon.master.file.meta.FileSystemMasterView;
import tachyon.master.file.meta.Inode;
import tachyon.master.file.meta.InodeDirectory;
import tachyon.master.file.meta.InodeDirectoryIdGenerator;
import tachyon.master.file.meta.InodeFile;
import tachyon.master.file.meta.InodeTree;
import tachyon.master.file.meta.MountTable;
import tachyon.master.file.meta.PersistenceState;
import tachyon.master.file.meta.TTLBucket;
import tachyon.master.file.meta.TTLBucketList;
import tachyon.master.file.meta.options.CreatePathOptions;
import tachyon.master.file.options.CompleteFileOptions;
import tachyon.master.file.options.CreateOptions;
import tachyon.master.file.options.MkdirOptions;
import tachyon.master.journal.Journal;
import tachyon.master.journal.JournalOutputStream;
import tachyon.master.journal.JournalProtoUtils;
import tachyon.proto.journal.File.AddMountPointEntry;
import tachyon.proto.journal.File.CompleteFileEntry;
import tachyon.proto.journal.File.DeleteFileEntry;
import tachyon.proto.journal.File.DeleteMountPointEntry;
import tachyon.proto.journal.File.InodeDirectoryEntry;
import tachyon.proto.journal.File.InodeDirectoryIdGeneratorEntry;
import tachyon.proto.journal.File.InodeFileEntry;
import tachyon.proto.journal.File.InodeLastModificationTimeEntry;
import tachyon.proto.journal.File.PersistDirectoryEntry;
import tachyon.proto.journal.File.ReinitializeFileEntry;
import tachyon.proto.journal.File.RenameEntry;
import tachyon.proto.journal.File.SetStateEntry;
import tachyon.proto.journal.Journal.JournalEntry;
import tachyon.proto.journal.Lineage.PersistFilesRequestEntry;
import tachyon.security.authorization.PermissionStatus;
import tachyon.thrift.BlockInfo;
import tachyon.thrift.BlockLocation;
import tachyon.thrift.CommandType;
import tachyon.thrift.FileBlockInfo;
import tachyon.thrift.FileInfo;
import tachyon.thrift.FileSystemCommand;
import tachyon.thrift.FileSystemCommandOptions;
import tachyon.thrift.FileSystemMasterClientService;
import tachyon.thrift.FileSystemMasterWorkerService;
import tachyon.thrift.NetAddress;
import tachyon.thrift.PersistCommandOptions;
import tachyon.thrift.PersistFile;
import tachyon.underfs.UnderFileSystem;
import tachyon.util.IdUtils;
import tachyon.util.io.PathUtils;

import edu.umd.cs.findbugs.annotations.SuppressFBWarnings;

/**
 * The master that handles all file system metadata management.
 */
public final class FileSystemMaster extends MasterBase {
  private static final Logger LOG = LoggerFactory.getLogger(Constants.LOGGER_TYPE);

  private final BlockMaster mBlockMaster;
  /** This manages the file system inode structure. This must be journaled. */
  private final InodeTree mInodeTree;
  /** This generates unique directory ids. This must be journaled. */
  private final InodeDirectoryIdGenerator mDirectoryIdGenerator;
  /** This manages the file system mount points. */
  private final MountTable mMountTable;
  /** Map from worker to the files to persist on that worker. Used by async persistence service. */
  private final Map<Long, Set<Long>> mWorkerToAsyncPersistFiles;

  private final PrefixList mWhitelist;

  /**
   * The service that tries to check inodefiles with ttl set.
   * We store it here so that it can be accessed from tests.
   */
  @SuppressFBWarnings("URF_UNREAD_FIELD")
  private Future<?> mTTLCheckerService;

  private final TTLBucketList mTTLBuckets = new TTLBucketList();

  /**
   * @param baseDirectory the base journal directory
   * @return the journal directory for this master
   */
  public static String getJournalDirectory(String baseDirectory) {
    return PathUtils.concatPath(baseDirectory, Constants.FILE_SYSTEM_MASTER_NAME);
  }

  public FileSystemMaster(BlockMaster blockMaster, Journal journal) {
    super(journal, 2);
    mBlockMaster = blockMaster;

    mDirectoryIdGenerator = new InodeDirectoryIdGenerator(mBlockMaster);
    mMountTable = new MountTable();
    mInodeTree = new InodeTree(mBlockMaster, mDirectoryIdGenerator, mMountTable);

    // TODO(gene): Handle default config value for whitelist.
    TachyonConf conf = MasterContext.getConf();
    mWhitelist = new PrefixList(conf.getList(Constants.MASTER_WHITELIST, ","));

    mWorkerToAsyncPersistFiles = Maps.newHashMap();
  }

  @Override
  public Map<String, TProcessor> getServices() {
    Map<String, TProcessor> services = new HashMap<String, TProcessor>();
    services.put(
        Constants.FILE_SYSTEM_MASTER_CLIENT_SERVICE_NAME,
        new FileSystemMasterClientService.Processor<FileSystemMasterClientServiceHandler>(
            new FileSystemMasterClientServiceHandler(this)));
    services.put(
        Constants.FILE_SYSTEM_MASTER_WORKER_SERVICE_NAME,
        new FileSystemMasterWorkerService.Processor<FileSystemMasterWorkerServiceHandler>(
            new FileSystemMasterWorkerServiceHandler(this)));
    return services;
  }

  @Override
  public String getName() {
    return Constants.FILE_SYSTEM_MASTER_NAME;
  }

  @Override
  public void processJournalEntry(JournalEntry entry) throws IOException {
    Message innerEntry = JournalProtoUtils.unwrap(entry);
    if (innerEntry instanceof InodeFileEntry || innerEntry instanceof InodeDirectoryEntry) {
      mInodeTree.addInodeFromJournal(entry);
    } else if (innerEntry instanceof InodeLastModificationTimeEntry) {
      InodeLastModificationTimeEntry modTimeEntry = (InodeLastModificationTimeEntry) innerEntry;
      try {
        Inode inode = mInodeTree.getInodeById(modTimeEntry.getId());
        inode.setLastModificationTimeMs(modTimeEntry.getLastModificationTimeMs());
      } catch (FileDoesNotExistException e) {
        throw new RuntimeException(e);
      }
    } else if (innerEntry instanceof PersistDirectoryEntry) {
      PersistDirectoryEntry typedEntry = (PersistDirectoryEntry) innerEntry;
      try {
        Inode inode = mInodeTree.getInodeById(typedEntry.getId());
        inode.setPersistenceState(PersistenceState.PERSISTED);
      } catch (FileDoesNotExistException e) {
        throw new RuntimeException(e);
      }
    } else if (innerEntry instanceof CompleteFileEntry) {
      try {
        completeFileFromEntry((CompleteFileEntry) innerEntry);
      } catch (InvalidPathException e) {
        throw new RuntimeException(e);
      } catch (InvalidFileSizeException e) {
        throw new RuntimeException(e);
      } catch (FileAlreadyCompletedException e) {
        throw new RuntimeException(e);
      }
    } else if (innerEntry instanceof SetStateEntry) {
      try {
        setStateFromEntry((SetStateEntry) innerEntry);
      } catch (FileDoesNotExistException e) {
        throw new RuntimeException(e);
      }
    } else if (innerEntry instanceof DeleteFileEntry) {
      deleteFileFromEntry((DeleteFileEntry) innerEntry);
    } else if (innerEntry instanceof RenameEntry) {
      renameFromEntry((RenameEntry) innerEntry);
    } else if (innerEntry instanceof InodeDirectoryIdGeneratorEntry) {
      mDirectoryIdGenerator.initFromJournalEntry((InodeDirectoryIdGeneratorEntry) innerEntry);
    } else if (innerEntry instanceof ReinitializeFileEntry) {
      resetBlockFileFromEntry((ReinitializeFileEntry) innerEntry);
    } else if (innerEntry instanceof AddMountPointEntry) {
      try {
        mountFromEntry((AddMountPointEntry) innerEntry);
      } catch (InvalidPathException e) {
        throw new RuntimeException(e);
      }
    } else if (innerEntry instanceof DeleteMountPointEntry) {
      try {
        unmountFromEntry((DeleteMountPointEntry) innerEntry);
      } catch (InvalidPathException e) {
        throw new RuntimeException(e);
      }
    } else if (innerEntry instanceof PersistFilesRequestEntry) {
      try {
        setPersistingState(((PersistFilesRequestEntry) innerEntry).getFileIdsList());
      } catch (FileDoesNotExistException e) {
        throw new RuntimeException(e);
      }
    } else {
      throw new IOException(ExceptionMessage.UNEXPECTED_JOURNAL_ENTRY.getMessage(innerEntry));
    }
  }

  @Override
  public void streamToJournalCheckpoint(JournalOutputStream outputStream) throws IOException {
    mInodeTree.streamToJournalCheckpoint(outputStream);
    outputStream.writeEntry(mDirectoryIdGenerator.toJournalEntry());
  }

  @Override
  public void start(boolean isLeader) throws IOException {
    if (isLeader) {
      // Only initialize root when isLeader because when initializing root, BlockMaster needs to
      // write journal entry, if it is not leader, BlockMaster won't have a writable journal.
      // If it is standby, it should be able to load the inode tree from leader's checkpoint.
      mInodeTree.initializeRoot(PermissionStatus.get(MasterContext.getConf(), false));
      String defaultUFS = MasterContext.getConf().get(Constants.UNDERFS_ADDRESS);
      try {
        mMountTable.add(new TachyonURI(MountTable.ROOT), new TachyonURI(defaultUFS));
      } catch (InvalidPathException e) {
        throw new IOException("Failed to mount the default UFS " + defaultUFS);
      }
    }
    // Call super.start after mInodeTree is initialized because mInodeTree is needed to write
    // a journal entry during super.start. Call super.start before calling
    // getExecutorService() because the super.start initializes the executor service.
    super.start(isLeader);
    if (isLeader) {
      mTTLCheckerService = getExecutorService().submit(
          new HeartbeatThread(HeartbeatContext.MASTER_TTL_CHECK, new MasterInodeTTLCheckExecutor(),
              MasterContext.getConf().getInt(Constants.MASTER_TTLCHECKER_INTERVAL_MS)));
    }
  }

  /**
   * Whether the filesystem contains a directory with the id. Called by internal masters.
   *
   * @param id id of the directory
   * @return true if there is a directory with the id, false otherwise
   */
  public boolean isDirectory(long id) {
    synchronized (mInodeTree) {
      Inode inode;
      try {
        inode = mInodeTree.getInodeById(id);
      } catch (FileDoesNotExistException fne) {
        return false;
      }
      return inode.isDirectory();
    }
  }

  /**
   * Returns the file id for a given path. Called via RPC, as well as internal masters. If the given
   * path does not exist in Tachyon, the method attempts to load it from UFS.
   *
   * @param path the path to get the file id for
   * @return the file id for a given path, or -1 if there is no file at that path
   */
  public long getFileId(TachyonURI path) {
    synchronized (mInodeTree) {
      Inode inode;
      try {
        inode = mInodeTree.getInodeByPath(path);
      } catch (InvalidPathException e) {
        try {
          return loadMetadata(path, true);
        } catch (Exception e2) {
          return IdUtils.INVALID_FILE_ID;
        }
      }
      return inode.getId();
    }
  }

  /**
   * Returns the {@link FileInfo} for a given path. Called via RPC, as well as internal masters.
   *
   * @param fileId the file id to get the {@link FileInfo} for
   * @return the {@link FileInfo} for the given file id
   * @throws FileDoesNotExistException if the file does not exist
   */
  public FileInfo getFileInfo(long fileId) throws FileDoesNotExistException {
    MasterContext.getMasterSource().incGetFileInfoOps(1);
    synchronized (mInodeTree) {
      Inode inode = mInodeTree.getInodeById(fileId);
      return getFileInfoInternal(inode);
    }
  }

  /**
   * Returns the persistence state of a given file.
   *
   * @param fileId the file id
   * @return the persistence state
   * @throws FileDoesNotExistException if the file does not exist
   */
  public PersistenceState getPersistenceState(long fileId)
      throws FileDoesNotExistException {
    synchronized (mInodeTree) {
      Inode inode = mInodeTree.getInodeById(fileId);
      return inode.getPersistenceState();
    }
  }

  private FileInfo getFileInfoInternal(Inode inode) throws FileDoesNotExistException {
    // This function should only be called from within synchronized (mInodeTree) blocks.
    FileInfo fileInfo = inode.generateClientFileInfo(mInodeTree.getPath(inode).toString());
    fileInfo.inMemoryPercentage = getInMemoryPercentage(inode);
    TachyonURI path = mInodeTree.getPath(inode);
    TachyonURI resolvedPath;
    try {
      resolvedPath = mMountTable.resolve(path);
    } catch (InvalidPathException e) {
      throw new FileDoesNotExistException(e.getMessage(), e);
    }
    // Only set the UFS path if the path is nested under a mount point.
    if (!path.equals(resolvedPath)) {
      fileInfo.setUfsPath(resolvedPath.toString());
    }
    MasterContext.getMasterSource().incFileInfosGot(1);
    return fileInfo;
  }

  /**
   * Returns a list {@link FileInfo} for a given file id. If the given file id is a file, the list
   * only contains a single object. If it is a directory, the resulting list contains all direct
   * children of the directory. Called via RPC, as well as internal masters.
   *
   * @param fileId the file id to get the {@link FileInfo} for
   * @return the list of {@link FileInfo}s
   * @throws FileDoesNotExistException if the file does not exist
   */
  public List<FileInfo> getFileInfoList(long fileId) throws FileDoesNotExistException {
    MasterContext.getMasterSource().incGetFileInfoOps(1);
    synchronized (mInodeTree) {
      Inode inode = mInodeTree.getInodeById(fileId);

      List<FileInfo> ret = new ArrayList<FileInfo>();
      if (inode.isDirectory()) {
        for (Inode child : ((InodeDirectory) inode).getChildren()) {
          ret.add(getFileInfoInternal(child));
        }
      } else {
        ret.add(getFileInfoInternal(inode));
      }
      MasterContext.getMasterSource().incFileInfosGot(ret.size());
      return ret;
    }
  }

  /**
   * @return a read-only view of the file system master
   */
  public FileSystemMasterView getFileSystemMasterView() {
    return new FileSystemMasterView(this);
  }

  /**
   * Completes a file. After a file is completed, it cannot be written to. Called via RPC.
   *
   * @param fileId the file id to complete
   * @param options the method options
   * @throws BlockInfoException if a block information exception is encountered
   * @throws FileDoesNotExistException if the file does not exist
   * @throws InvalidPathException if an invalid path is encountered
   * @throws InvalidFileSizeException if an invalid file size is encountered
   * @throws FileAlreadyCompletedException if the file is already completed
   */
  public void completeFile(long fileId, CompleteFileOptions options)
      throws BlockInfoException, FileDoesNotExistException, InvalidPathException,
      InvalidFileSizeException, FileAlreadyCompletedException {
    MasterContext.getMasterSource().incCompleteFileOps(1);
    synchronized (mInodeTree) {
      long opTimeMs = System.currentTimeMillis();
      Inode inode = mInodeTree.getInodeById(fileId);
      if (!inode.isFile()) {
        throw new FileDoesNotExistException(
            ExceptionMessage.FILEID_MUST_BE_FILE.getMessage(fileId));
      }

      InodeFile fileInode = (InodeFile) inode;
      List<Long> blockIdList = fileInode.getBlockIds();
      List<BlockInfo> blockInfoList = mBlockMaster.getBlockInfoList(blockIdList);
      if (!fileInode.isPersisted() && blockInfoList.size() != blockIdList.size()) {
        throw new BlockInfoException("Cannot complete a file without all the blocks committed");
      }

      // Iterate over all file blocks committed to Tachyon, computing the length and verify that all
      // the blocks (except the last one) is the same size as the file block size.
      long inMemoryLength = 0;
      long fileBlockSize = fileInode.getBlockSizeBytes();
      for (int i = 0; i < blockInfoList.size(); i ++) {
        BlockInfo blockInfo = blockInfoList.get(i);
        inMemoryLength += blockInfo.getLength();
        if (i < blockInfoList.size() - 1 && blockInfo.getLength() != fileBlockSize) {
          throw new BlockInfoException(
              "Block index " + i + " has a block size smaller than the file block size ("
                  + fileInode.getBlockSizeBytes() + ")");
        }
      }

      // If the file is persisted, its length is determined by UFS. Otherwise, its length is
      // determined by its memory footprint.
      long length = fileInode.isPersisted() ? options.getUfsLength() : inMemoryLength;

      completeFileInternal(fileInode.getBlockIds(), fileId, length, opTimeMs);
      CompleteFileEntry completeFileEntry = CompleteFileEntry.newBuilder()
          .addAllBlockIds(fileInode.getBlockIds())
          .setId(fileId)
          .setLength(length)
          .setOpTimeMs(opTimeMs)
          .build();
      writeJournalEntry(JournalEntry.newBuilder().setCompleteFile(completeFileEntry).build());
      flushJournal();
    }
  }

  void completeFileInternal(List<Long> blockIds, long fileId, long length, long opTimeMs)
      throws FileDoesNotExistException, InvalidPathException, InvalidFileSizeException,
      FileAlreadyCompletedException {
    // This function should only be called from within synchronized (mInodeTree) blocks.
    InodeFile inode = (InodeFile) mInodeTree.getInodeById(fileId);
    inode.setBlockIds(blockIds);
    inode.setLastModificationTimeMs(opTimeMs);
    inode.complete(length);

    if (inode.isPersisted()) {
      // Commit all the file blocks (without locations) so the metadata for the block exists.
      long currLength = length;
      for (long blockId : inode.getBlockIds()) {
        long blockSize = Math.min(currLength, inode.getBlockSizeBytes());
        mBlockMaster.commitBlockInUFS(blockId, blockSize);
        currLength -= blockSize;
      }
    }
    MasterContext.getMasterSource().incFilesCompleted(1);
  }

  private void completeFileFromEntry(CompleteFileEntry entry)
      throws InvalidPathException, InvalidFileSizeException, FileAlreadyCompletedException {
    try {
      completeFileInternal(entry.getBlockIdsList(), entry.getId(), entry.getLength(),
          entry.getOpTimeMs());
    } catch (FileDoesNotExistException fdnee) {
      throw new RuntimeException(fdnee);
    }
  }

  /**
   * Creates a file (not a directory) for a given path. Called via RPC.
   *
   * @param path the file to create
   * @param options method options
   * @return the file id of the create file
   * @throws InvalidPathException
   * @throws FileAlreadyExistsException
   * @throws BlockInfoException
   */
  public long create(TachyonURI path, CreateOptions options)
      throws InvalidPathException, FileAlreadyExistsException, BlockInfoException, IOException {
    MasterContext.getMasterSource().incCreateFileOps(1);
    synchronized (mInodeTree) {
      InodeTree.CreatePathResult createResult = createInternal(path, options);
      List<Inode> created = createResult.getCreated();

      writeJournalEntry(mDirectoryIdGenerator.toJournalEntry());
      journalCreatePathResult(createResult);
      flushJournal();
      return created.get(created.size() - 1).getId();
    }
  }

  InodeTree.CreatePathResult createInternal(TachyonURI path, CreateOptions options)
      throws InvalidPathException, FileAlreadyExistsException, BlockInfoException, IOException {
    // This function should only be called from within synchronized (mInodeTree) blocks.
    CreatePathOptions createPathOptions = new CreatePathOptions.Builder(MasterContext.getConf())
        .setBlockSizeBytes(options.getBlockSizeBytes()).setDirectory(false)
        .setOperationTimeMs(options.getOperationTimeMs()).setPersisted(options.isPersisted())
        .setRecursive(options.isRecursive()).setTTL(options.getTTL())
        .setPermissionStatus(PermissionStatus.get(MasterContext.getConf(), true)).build();
    InodeTree.CreatePathResult createResult = mInodeTree.createPath(path, createPathOptions);
    // If the create succeeded, the list of created inodes will not be empty.
    List<Inode> created = createResult.getCreated();
    InodeFile inode = (InodeFile) created.get(created.size() - 1);
    if (mWhitelist.inList(path.toString())) {
      inode.setCacheable(true);
    }

    mTTLBuckets.insert(inode);

    MasterContext.getMasterSource().incFilesCreated(1);
    MasterContext.getMasterSource().incDirectoriesCreated(created.size() - 1);
    return createResult;
  }

  /**
   * Reinitializes the blocks of an existing open file.
   *
   * @param path the path to the file
   * @param blockSizeBytes the new block size
   * @param ttl the ttl
   * @return the file id
   * @throws InvalidPathException if the path is invalid
   */
  public long reinitializeFile(TachyonURI path, long blockSizeBytes, long ttl)
      throws InvalidPathException {
    synchronized (mInodeTree) {
      long id = mInodeTree.reinitializeFile(path, blockSizeBytes, ttl);
      ReinitializeFileEntry reinitializeFile = ReinitializeFileEntry.newBuilder()
          .setPath(path.getPath())
          .setBlockSizeBytes(blockSizeBytes)
          .setTtl(ttl)
          .build();
      writeJournalEntry(JournalEntry.newBuilder().setReinitializeFile(reinitializeFile).build());
      flushJournal();
      return id;
    }
  }

  private void resetBlockFileFromEntry(ReinitializeFileEntry entry) {
    try {
      mInodeTree.reinitializeFile(new TachyonURI(entry.getPath()), entry.getBlockSizeBytes(),
          entry.getTtl());
    } catch (InvalidPathException e) {
      throw new RuntimeException(e);
    }
  }

  /**
   * Returns the next block id for a given file id. Called via RPC.
   *
   * @param fileId the file id to get the next block id for
   * @return the next block id for the file
   * @throws FileDoesNotExistException if the file does not exist
   */
  public long getNewBlockIdForFile(long fileId) throws FileDoesNotExistException {
    MasterContext.getMasterSource().incGetNewBlockOps(1);
    Inode inode;
    synchronized (mInodeTree) {
      inode = mInodeTree.getInodeById(fileId);
    }
    if (!inode.isFile()) {
      throw new FileDoesNotExistException(ExceptionMessage.FILEID_MUST_BE_FILE.getMessage(fileId));
    }
    MasterContext.getMasterSource().incNewBlocksGot(1);
    return ((InodeFile) inode).getNewBlockId();
  }

  /**
   * Get the total number of files and directories.
   *
   * @return the number of files and directories
   */
  public int getNumberOfPaths() {
    synchronized (mInodeTree) {
      return mInodeTree.getSize();
    }
  }

  /**
   * Get the number of pinned files and directories.
   *
   * @return the number of pinned files and directories
   */
  public int getNumberOfPinnedFiles() {
    synchronized (mInodeTree) {
      return mInodeTree.getPinnedSize();
    }
  }

  /**
   * Deletes a given file id. Called via RPC.
   *
   * @param fileId the file id to delete
   * @param recursive if true, will delete all its children
   * @return true if the file was deleted, false otherwise
   * @throws FileDoesNotExistException if the file does not exist
   * @throws IOException if an I/O error occurs
   * @throws DirectoryNotEmptyException if recursive is false and the file is a nonempty directory
   */
  public boolean deleteFile(long fileId, boolean recursive)
      throws IOException, FileDoesNotExistException, DirectoryNotEmptyException {
    MasterContext.getMasterSource().incDeletePathOps(1);
    synchronized (mInodeTree) {
      long opTimeMs = System.currentTimeMillis();
      boolean ret = deleteFileInternal(fileId, recursive, false, opTimeMs);
      DeleteFileEntry deleteFile = DeleteFileEntry.newBuilder()
          .setId(fileId)
          .setRecursive(recursive)
          .setOpTimeMs(opTimeMs)
          .build();
      writeJournalEntry(JournalEntry.newBuilder().setDeleteFile(deleteFile).build());
      flushJournal();
      return ret;
    }
  }

  private void deleteFileFromEntry(DeleteFileEntry entry) {
    MasterContext.getMasterSource().incDeletePathOps(1);
    try {
      deleteFileInternal(entry.getId(), entry.getRecursive(), true, entry.getOpTimeMs());
    } catch (Exception e) {
      throw new RuntimeException(e);
    }
  }

  /**
   * Convenience method for avoiding {@link DirectoryNotEmptyException} when calling
   * {@link #deleteFileInternal(long, boolean, boolean, long)}.
   */
  boolean deleteFileRecursiveInternal(long fileId, boolean replayed, long opTimeMs)
      throws FileDoesNotExistException, IOException {
    try {
      return deleteFileInternal(fileId, true, replayed, opTimeMs);
    } catch (DirectoryNotEmptyException e) {
      throw new IllegalStateException(
          "deleteFileInternal should never throw DirectoryNotEmptyException when recursive is true",
          e);
    }
  }

  /**
   * Implements file deletion.
   *
   * @param fileId the file id
   * @param recursive if the file id identifies a directory, this flag specifies whether the
   *        directory content should be deleted recursively
   * @param replayed whether the operation is a result of replaying the journal
   * @param opTimeMs the time of the operation
   * @return true if the file is successfully deleted
   * @throws FileDoesNotExistException if a non-existent file is encountered
   * @throws IOException if an I/O error is encountered
   * @throws DirectoryNotEmptyException if recursive is false and the file is a nonempty directory
   */
  boolean deleteFileInternal(long fileId, boolean recursive, boolean replayed, long opTimeMs)
      throws FileDoesNotExistException, IOException, DirectoryNotEmptyException {
    // This function should only be called from within synchronized (mInodeTree) blocks.
    //
    // TODO(jiri): A crash after any UFS object is deleted and before the delete operation is
    // journaled will result in an inconsistency between Tachyon and UFS.
    Inode inode = mInodeTree.getInodeById(fileId);
    if (inode == null) {
      return true;
    }
    if (inode.isDirectory() && !recursive && ((InodeDirectory) inode).getNumberOfChildren() > 0) {
      // inode is nonempty, and we don't want to delete a nonempty directory unless recursive is
      // true
      throw new DirectoryNotEmptyException(ExceptionMessage.DELETE_NONEMPTY_DIRECTORY_NONRECURSIVE,
          inode.getName());
    }
    if (mInodeTree.isRootId(inode.getId())) {
      // The root cannot be deleted.
      return false;
    }

    List<Inode> delInodes = new ArrayList<Inode>();
    delInodes.add(inode);
    if (inode.isDirectory()) {
      delInodes.addAll(mInodeTree.getInodeChildrenRecursive((InodeDirectory) inode));
    }

    // We go through each inode, removing it from it's parent set and from mDelInodes. If it's a
    // file, we deal with the checkpoints and blocks as well.
    for (int i = delInodes.size() - 1; i >= 0; i --) {
      Inode delInode = delInodes.get(i);

      // TODO(jiri): What should the Tachyon behavior be when a UFS delete operation fails?
      // Currently, it will result in an inconsistency between Tachyon and UFS.
      if (!replayed && delInode.isPersisted()) {
        // Delete the file in the under file system.
        try {
          String ufsPath = mMountTable.resolve(mInodeTree.getPath(delInode)).toString();
          UnderFileSystem ufs = UnderFileSystem.get(ufsPath, MasterContext.getConf());
          if (!ufs.exists(ufsPath)) {
            LOG.warn("File does not exist the underfs: {}", ufsPath);
          } else if (!ufs.delete(ufsPath, true)) {
            LOG.error("Failed to delete {}", ufsPath);
            return false;
          }
        } catch (InvalidPathException e) {
          LOG.warn(e.getMessage());
        }
      }

      if (delInode.isFile()) {
        // Remove corresponding blocks from workers.
        mBlockMaster.removeBlocks(((InodeFile) delInode).getBlockIds());
      }

      mInodeTree.deleteInode(delInode, opTimeMs);
    }
    MasterContext.getMasterSource().incPathsDeleted(delInodes.size());
    return true;
  }

  /**
   * Returns the {@link FileBlockInfo} for given file and block index. Called via RPC.
   *
   * @param fileId the file id to get the info for
   * @param fileBlockIndex the block index of the file to get the block info for
   * @return the {@link FileBlockInfo} for the file and block index
   * @throws FileDoesNotExistException if the file does not exist
   * @throws BlockInfoException if the block size is invalid
   */
  public FileBlockInfo getFileBlockInfo(long fileId, int fileBlockIndex)
      throws BlockInfoException, FileDoesNotExistException, InvalidPathException {
    MasterContext.getMasterSource().incGetFileBlockInfoOps(1);
    synchronized (mInodeTree) {
      Inode inode = mInodeTree.getInodeById(fileId);
      if (inode.isDirectory()) {
        throw new FileDoesNotExistException(
            ExceptionMessage.FILEID_MUST_BE_FILE.getMessage(fileId));
      }
      InodeFile file = (InodeFile) inode;
      List<Long> blockIdList = new ArrayList<Long>(1);
      blockIdList.add(file.getBlockIdByIndex(fileBlockIndex));
      List<BlockInfo> blockInfoList = mBlockMaster.getBlockInfoList(blockIdList);
      if (blockInfoList.size() != 1) {
        throw new BlockInfoException(
            "FileId " + fileId + " BlockIndex " + fileBlockIndex + " is not a valid block.");
      }
      FileBlockInfo blockInfo = generateFileBlockInfo(file, blockInfoList.get(0));
      MasterContext.getMasterSource().incFileBlockInfosGot(1);
      return blockInfo;
    }
  }

  /**
   * Returns all the {@link FileBlockInfo} of the given file. Called via RPC, and internal masters.
   *
   * @param fileId the file id to get the info for
   * @return a list of {@link FileBlockInfo} for all the blocks of the file
   * @throws FileDoesNotExistException if the file does not exist
   */
  public List<FileBlockInfo> getFileBlockInfoList(long fileId)
      throws FileDoesNotExistException, InvalidPathException {
    MasterContext.getMasterSource().incGetFileBlockInfoOps(1);
    synchronized (mInodeTree) {
      Inode inode = mInodeTree.getInodeById(fileId);
      if (inode.isDirectory()) {
        throw new FileDoesNotExistException(
            ExceptionMessage.FILEID_MUST_BE_FILE.getMessage(fileId));
      }
      InodeFile file = (InodeFile) inode;
      List<BlockInfo> blockInfoList = mBlockMaster.getBlockInfoList(file.getBlockIds());

      List<FileBlockInfo> ret = new ArrayList<FileBlockInfo>();
      for (BlockInfo blockInfo : blockInfoList) {
        ret.add(generateFileBlockInfo(file, blockInfo));
      }
      MasterContext.getMasterSource().incFileBlockInfosGot(ret.size());
      return ret;
    }
  }

  /**
   * Returns all the {@link FileBlockInfo} of the given file. Called by web UI.
   *
   * @param path the path to the file
   * @return a list of {@link FileBlockInfo} for all the blocks of the file
   * @throws FileDoesNotExistException if the file does not exist
   * @throws InvalidPathException if the path is invalid
   */
  public List<FileBlockInfo> getFileBlockInfoList(TachyonURI path)
      throws FileDoesNotExistException, InvalidPathException {
    long fileId = getFileId(path);
    return getFileBlockInfoList(fileId);
  }

  /**
   * Generates a {@link FileBlockInfo} object from internal metadata. This adds file information to
   * the block, such as the file offset, and additional UFS locations for the block.
   *
   * @param file the file the block is a part of
   * @param blockInfo the {@link BlockInfo} to generate the {@link FileBlockInfo} from
   * @return a new {@link FileBlockInfo} for the block
   */
  private FileBlockInfo generateFileBlockInfo(InodeFile file, BlockInfo blockInfo)
      throws InvalidPathException {
    // This function should only be called from within synchronized (mInodeTree) blocks.
    FileBlockInfo fileBlockInfo = new FileBlockInfo();
    fileBlockInfo.blockInfo = blockInfo;
    fileBlockInfo.ufsLocations = new ArrayList<NetAddress>();

    // The sequence number part of the block id is the block index.
    fileBlockInfo.offset = file.getBlockSizeBytes() * BlockId.getSequenceNumber(blockInfo.blockId);

    if (fileBlockInfo.blockInfo.locations.isEmpty() && file.isPersisted()) {
      // No tachyon locations, but there is a checkpoint in the under storage system. Add the
      // locations from the under storage system.
      String ufsPath = mMountTable.resolve(mInodeTree.getPath(file)).toString();
      UnderFileSystem ufs = UnderFileSystem.get(ufsPath, MasterContext.getConf());
      List<String> locs;
      try {
        locs = ufs.getFileLocations(ufsPath, fileBlockInfo.offset);
      } catch (IOException e) {
        return fileBlockInfo;
      }
      if (locs != null) {
        for (String loc : locs) {
          String resolvedHost = loc;
          int resolvedPort = -1;
          try {
            String[] ipport = loc.split(":");
            if (ipport.length == 2) {
              resolvedHost = ipport[0];
              resolvedPort = Integer.parseInt(ipport[1]);
            }
          } catch (NumberFormatException nfe) {
            continue;
          }
          // The resolved port is the data transfer port not the rpc port
          fileBlockInfo.ufsLocations.add(new NetAddress(resolvedHost, -1, resolvedPort, -1));
        }
      }
    }
    return fileBlockInfo;
  }

  /**
   * Returns whether the inodeFile is fully in memory or not. The file is fully in memory only if
   * all the blocks of the file are in memory, in other words, the in memory percentage is 100.
   *
   * @return true if the file is fully in memory, false otherwise
   */
  private boolean isFullyInMemory(InodeFile inode) {
    return getInMemoryPercentage(inode) == 100;
  }

  /**
   * Gets absolute paths of all in memory files. Called by the web ui.
   *
   * @return absolute paths of all in memory files
   */
  public List<TachyonURI> getInMemoryFiles() {
    List<TachyonURI> ret = new ArrayList<TachyonURI>();
    Queue<Pair<InodeDirectory, TachyonURI>> nodesQueue =
        new LinkedList<Pair<InodeDirectory, TachyonURI>>();
    synchronized (mInodeTree) {
      // TODO(yupeng): Verify we want to use absolute path.
      nodesQueue.add(new Pair<InodeDirectory, TachyonURI>(mInodeTree.getRoot(),
          new TachyonURI(TachyonURI.SEPARATOR)));
      while (!nodesQueue.isEmpty()) {
        Pair<InodeDirectory, TachyonURI> pair = nodesQueue.poll();
        InodeDirectory directory = pair.getFirst();
        TachyonURI curUri = pair.getSecond();

        Set<Inode> children = directory.getChildren();
        for (Inode inode : children) {
          TachyonURI newUri = curUri.join(inode.getName());
          if (inode.isDirectory()) {
            nodesQueue.add(new Pair<InodeDirectory, TachyonURI>((InodeDirectory) inode, newUri));
          } else if (isFullyInMemory((InodeFile) inode)) {
            ret.add(newUri);
          }
        }
      }
    }
    return ret;
  }

  /**
   * Get the in-memory percentage of an Inode. For a file that has all blocks in memory, it returns
   * 100; for a file that has no block in memory, it returns 0. Returns 0 for a directory.
   *
   * @param inode the inode
   * @return the in memory percentage
   */
  private int getInMemoryPercentage(Inode inode) {
    if (!inode.isFile()) {
      return 0;
    }
    InodeFile inodeFile = (InodeFile) inode;

    long length = inodeFile.getLength();
    if (length == 0) {
      return 100;
    }

    long inMemoryLength = 0;
    for (BlockInfo info : mBlockMaster.getBlockInfoList(inodeFile.getBlockIds())) {
      if (isInTopStorageTier(info)) {
        inMemoryLength += info.getLength();
      }
    }
    return (int) (inMemoryLength * 100 / length);
  }

  /**
   * @return true if the given block is in the top storage level in some worker, false otherwise
   */
  private boolean isInTopStorageTier(BlockInfo blockInfo) {
    for (BlockLocation location : blockInfo.getLocations()) {
      if (mBlockMaster.getGlobalStorageTierAssoc().getOrdinal(location.getTierAlias()) == 0) {
        return true;
      }
    }
    return false;
  }

  /**
   * Creates a directory for a given path. Called via RPC, and internal masters.
   *
   * @param path the path of the directory
   * @param options method options
   * @return an {@link tachyon.master.file.meta.InodeTree.CreatePathResult} representing the
   *         modified inodes and created inodes during path creation
   * @throws InvalidPathException when the path is invalid, please see documentation on
   *         {@link InodeTree#createPath(TachyonURI, CreatePathOptions)} for more details
   * @throws FileAlreadyExistsException when there is already a file at path
   * @throws IOException
   */
  public InodeTree.CreatePathResult mkdir(TachyonURI path, MkdirOptions options)
      throws InvalidPathException, FileAlreadyExistsException, IOException {
    LOG.debug("mkdir {} ", path);
    MasterContext.getMasterSource().incCreateDirectoriesOps(1);
    synchronized (mInodeTree) {
      try {
        CreatePathOptions createPathOptions = new CreatePathOptions.Builder(MasterContext.getConf())
            .setAllowExists(options.isAllowExists())
            .setDirectory(true)
            .setPersisted(options.isPersisted())
            .setRecursive(options.isRecursive())
            .setOperationTimeMs(options.getOperationTimeMs())
            .setPermissionStatus(PermissionStatus.get(MasterContext.getConf(), true))
            .build();
        InodeTree.CreatePathResult createResult = mInodeTree.createPath(path, createPathOptions);

        LOG.debug("writing journal entry for mkdir {}", path);
        writeJournalEntry(mDirectoryIdGenerator.toJournalEntry());
        journalCreatePathResult(createResult);
        flushJournal();
        LOG.debug("flushed journal for mkdir {}", path);
        MasterContext.getMasterSource().incDirectoriesCreated(1);
        return createResult;
      } catch (BlockInfoException bie) {
        // Since we are creating a directory, the block size is ignored, no such exception should
        // happen.
        Throwables.propagate(bie);
      }
    }
    return null;
  }

  /**
   * Journals the {@link InodeTree.CreatePathResult}. This does not flush the journal.
   * Synchronization is required outside of this method.
   *
   * @param createResult the {@link InodeTree.CreatePathResult} to journal
   */
  private void journalCreatePathResult(InodeTree.CreatePathResult createResult) {
    for (Inode inode : createResult.getModified()) {
      InodeLastModificationTimeEntry inodeLastModificationTime =
          InodeLastModificationTimeEntry.newBuilder()
          .setId(inode.getId())
          .setLastModificationTimeMs(inode.getLastModificationTimeMs())
          .build();
      writeJournalEntry(JournalEntry.newBuilder()
          .setInodeLastModificationTime(inodeLastModificationTime).build());
    }
    for (Inode inode : createResult.getCreated()) {
      writeJournalEntry(inode.toJournalEntry());
    }
    for (Inode inode : createResult.getPersisted()) {
      PersistDirectoryEntry persistDirectory = PersistDirectoryEntry.newBuilder()
          .setId(inode.getId())
          .build();
      writeJournalEntry(JournalEntry.newBuilder().setPersistDirectory(persistDirectory).build());
    }
  }

  /**
   * Renames a file to a destination. Called via RPC.
   *
   * @param fileId the source file to rename
   * @param dstPath the destination path to rename the file to
   * @return true if the operation was successful and false otherwise
   * @throws FileDoesNotExistException if a non-existent file is encountered
   * @throws InvalidPathException if an invalid path is encountered
   * @throws IOException if an I/O error occurs
   */
  public boolean rename(long fileId, TachyonURI dstPath)
      throws FileDoesNotExistException, InvalidPathException, IOException {
    MasterContext.getMasterSource().incRenamePathOps(1);
    synchronized (mInodeTree) {
      Inode srcInode = mInodeTree.getInodeById(fileId);
      TachyonURI srcPath = mInodeTree.getPath(srcInode);
      // Renaming path to itself is a no-op.
      if (srcPath.equals(dstPath)) {
        return true;
      }
      // Renaming the root is not allowed.
      if (srcPath.isRoot() || dstPath.isRoot()) {
        return false;
      }
      // Renaming across mount points is not allowed.
      String srcMount = mMountTable.getMountPoint(srcPath);
      String dstMount = mMountTable.getMountPoint(dstPath);
      if ((srcMount == null && dstMount != null) || (srcMount != null && dstMount == null)
          || (srcMount != null && dstMount != null && !srcMount.equals(dstMount))) {
        LOG.warn("Renaming {} to {} spans mount points.", srcPath, dstPath);
        return false;
      }
      // Renaming onto a mount point is not allowed.
      if (mMountTable.isMountPoint(dstPath)) {
        return false;
      }
      // Renaming a path to one of its subpaths is not allowed. Check for that, by making sure
      // srcComponents isn't a prefix of dstComponents.
      if (PathUtils.hasPrefix(dstPath.getPath(), srcPath.getPath())) {
        throw new InvalidPathException(
            "Failed to rename: " + srcPath + " is a prefix of " + dstPath);
      }

      TachyonURI dstParentURI = dstPath.getParent();

      // Get the inodes of the src and dst parents.
      Inode srcParentInode = mInodeTree.getInodeById(srcInode.getParentId());
      if (!srcParentInode.isDirectory()) {
        return false;
      }
      Inode dstParentInode = mInodeTree.getInodeByPath(dstParentURI);
      if (!dstParentInode.isDirectory()) {
        return false;
      }

      // Make sure destination path does not exist
      InodeDirectory dstParentDirectory = (InodeDirectory) dstParentInode;
      String[] dstComponents = PathUtils.getPathComponents(dstPath.getPath());
      if (dstParentDirectory.getChild(dstComponents[dstComponents.length - 1]) != null) {
        return false;
      }

      // Now we remove srcInode from it's parent and insert it into dstPath's parent
      long opTimeMs = System.currentTimeMillis();
      if (!renameInternal(fileId, dstPath, false, opTimeMs)) {
        return false;
      }

      RenameEntry rename = RenameEntry.newBuilder()
          .setId(fileId)
          .setDstPath(dstPath.getPath())
          .setOpTimeMs(opTimeMs)
          .build();
      writeJournalEntry(JournalEntry.newBuilder().setRename(rename).build());
      flushJournal();

      LOG.debug("Renamed {} to {}", srcPath, dstPath);
      return true;
    }
  }

  /**
   * Implements renaming.
   *
   * @param fileId the file id of the rename source
   * @param dstPath the path to the rename destionation
   * @param replayed whether the operation is a result of replaying the journal
   * @param opTimeMs the time of the operation
   * @return true if the operation was successful and false otherwise
   * @throws FileDoesNotExistException if a non-existent file is encountered
   * @throws InvalidPathException if an invalid path is encountered
   * @throws IOException if an I/O error is encountered
   */
  boolean renameInternal(long fileId, TachyonURI dstPath, boolean replayed, long opTimeMs)
      throws FileDoesNotExistException, InvalidPathException, IOException {
    // This function should only be called from within synchronized (mInodeTree) blocks.
    Inode srcInode = mInodeTree.getInodeById(fileId);
    TachyonURI srcPath = mInodeTree.getPath(srcInode);
    LOG.debug("Renaming {} to {}", srcPath, dstPath);

    // If the source file is persisted, rename it in the UFS.
    FileInfo fileInfo = getFileInfoInternal(srcInode);
    if (!replayed && fileInfo.isPersisted) {
      String ufsSrcPath = mMountTable.resolve(srcPath).toString();
      String ufsDstPath = mMountTable.resolve(dstPath).toString();
      UnderFileSystem ufs = UnderFileSystem.get(ufsSrcPath, MasterContext.getConf());
      String parentPath = new TachyonURI(ufsDstPath).getParent().toString();
      if (!ufs.exists(parentPath) && !ufs.mkdirs(parentPath, true)) {
        LOG.error("Failed to create {}", parentPath);
        return false;
      }
      if (!ufs.rename(ufsSrcPath, ufsDstPath)) {
        LOG.error("Failed to rename {} to {}", ufsSrcPath, ufsDstPath);
        return false;
      }
    }

    // TODO(jiri): A crash between now and the time the rename operation is journaled will result in
    // an inconsistency between Tachyon and UFS.
    Inode srcParentInode = mInodeTree.getInodeById(srcInode.getParentId());
    TachyonURI dstParentURI = dstPath.getParent();
    Inode dstParentInode = mInodeTree.getInodeByPath(dstParentURI);
    ((InodeDirectory) srcParentInode).removeChild(srcInode);
    srcParentInode.setLastModificationTimeMs(opTimeMs);
    srcInode.setParentId(dstParentInode.getId());
    srcInode.setName(dstPath.getName());
    ((InodeDirectory) dstParentInode).addChild(srcInode);
    dstParentInode.setLastModificationTimeMs(opTimeMs);
    MasterContext.getMasterSource().incPathsRenamed(1);
    propagatePersisted(srcInode, replayed);

    return true;
  }

  private void renameFromEntry(RenameEntry entry) {
    MasterContext.getMasterSource().incRenamePathOps(1);
    try {
      renameInternal(entry.getId(), new TachyonURI(entry.getDstPath()), true,
          entry.getOpTimeMs());
    } catch (Exception e) {
      throw new RuntimeException(e);
    }
  }

  /**
   * Propagates the persisted status to all parents of the given inode in the same mount partition.
   *
   * @param inode the inode to start the propagation at
   * @param replayed whether the invocation is a result of replaying the journal
   * @throws FileDoesNotExistException if a non-existent file is encountered
   */
  private void propagatePersisted(Inode inode, boolean replayed)
      throws FileDoesNotExistException {
    if (!inode.isPersisted()) {
      return;
    }
    Inode handle = inode;
    while (handle.getParentId() != InodeTree.NO_PARENT) {
      handle = mInodeTree.getInodeById(handle.getParentId());
      TachyonURI path = mInodeTree.getPath(handle);
      if (mMountTable.isMountPoint(path)) {
        // Stop propagating the persisted status at mount points.
        break;
      }
      if (handle.isPersisted()) {
        // Stop if a persisted directory is encountered.
        break;
      }
      handle.setPersistenceState(PersistenceState.PERSISTED);
      if (!replayed) {
        PersistDirectoryEntry persistDirectory = PersistDirectoryEntry.newBuilder()
            .setId(inode.getId())
            .build();
        writeJournalEntry(JournalEntry.newBuilder().setPersistDirectory(persistDirectory).build());
      }
    }
  }

  /**
   * Frees or evicts all of the blocks of the file from tachyon storage. If the given file is a
   * directory, and the 'recursive' flag is enabled, all descendant files will also be freed. Called
   * via RPC.
   *
   * @param fileId the file to free
   * @param recursive if true, and the file is a directory, all descendants will be freed
   * @return true if the file was freed
   * @throws FileDoesNotExistException if the file does not exist
   */
  public boolean free(long fileId, boolean recursive) throws FileDoesNotExistException {
    MasterContext.getMasterSource().incFreeFileOps(1);
    synchronized (mInodeTree) {
      Inode inode = mInodeTree.getInodeById(fileId);

      if (inode.isDirectory() && !recursive && ((InodeDirectory) inode).getNumberOfChildren() > 0) {
        // inode is nonempty, and we don't want to free a nonempty directory unless recursive is
        // true
        return false;
      }

      List<Inode> freeInodes = new ArrayList<Inode>();
      freeInodes.add(inode);
      if (inode.isDirectory()) {
        freeInodes.addAll(mInodeTree.getInodeChildrenRecursive((InodeDirectory) inode));
      }

      // We go through each inode.
      for (int i = freeInodes.size() - 1; i >= 0; i --) {
        Inode freeInode = freeInodes.get(i);

        if (freeInode.isFile()) {
          // Remove corresponding blocks from workers.
          mBlockMaster.removeBlocks(((InodeFile) freeInode).getBlockIds());
        }
      }
      MasterContext.getMasterSource().incFilesFreed(freeInodes.size());
    }
    return true;
  }

  /**
   * Gets the path of a file with the given id. Called by the internal web ui.
   *
   * @param fileId The id of the file to look up
   * @return the path of the file
   * @throws FileDoesNotExistException raise if the file does not exist
   */
  public TachyonURI getPath(long fileId) throws FileDoesNotExistException {
    synchronized (mInodeTree) {
      return mInodeTree.getPath(mInodeTree.getInodeById(fileId));
    }
  }

  /**
   *
   * @return the set of inode ids which are pinned. Called via RPC
   */
  public Set<Long> getPinIdList() {
    synchronized (mInodeTree) {
      return mInodeTree.getPinIdSet();
    }
  }

  /**
   * @return the ufs address for this master
   */
  public String getUfsAddress() {
    return MasterContext.getConf().get(Constants.UNDERFS_ADDRESS);
  }

  /**
   * @return the white list. Called by the internal web ui
   */
  public List<String> getWhiteList() {
    return mWhitelist.getList();
  }

  /**
   * @return all the files lost on the workers
   */
  public List<Long> getLostFiles() {
    Set<Long> lostFiles = Sets.newHashSet();
    for (long blockId : mBlockMaster.getLostBlocks()) {
      // the file id is the container id of the block id
      long containerId = BlockId.getContainerId(blockId);
      long fileId = IdUtils.createFileId(containerId);
      lostFiles.add(fileId);
    }
    return new ArrayList<Long>(lostFiles);
  }

  public void reportLostFile(long fileId) throws FileDoesNotExistException {
    synchronized (mInodeTree) {
      Inode inode = mInodeTree.getInodeById(fileId);
      if (inode.isDirectory()) {
        LOG.warn("Reported file is a directory {}", inode);
        return;
      }

      List<Long> blockIds = Lists.newArrayList();
      try {
        for (FileBlockInfo fileBlockInfo : getFileBlockInfoList(fileId)) {
          blockIds.add(fileBlockInfo.blockInfo.blockId);
        }
      } catch (InvalidPathException e) {
        LOG.info("Failed to get file info {}", fileId, e);
      }
      mBlockMaster.reportLostBlocks(blockIds);
      LOG.info("Reported file loss of blocks {}. Tachyon will recompute it: {}", blockIds, fileId);
    }
  }

  /**
   * Loads metadata for the object identified by the given path from UFS into Tachyon.
   *
   * @param path the path for which metadata should be loaded
   * @param recursive whether parent directories should be created if they do not already exist
   * @return the file id of the loaded path
   * @throws BlockInfoException if an invalid block size is encountered
   * @throws FileAlreadyExistsException if the object to be loaded already exists
   * @throws FileDoesNotExistException if there is no UFS path
   * @throws InvalidPathException if invalid path is encountered
   * @throws InvalidFileSizeException if invalid file size is encountered
   * @throws FileAlreadyCompletedException if the file is already completed
   * @throws IOException if an I/O error occurs
   */
  // TODO(jiri): Make it possible to load UFS objects recursively.
  public long loadMetadata(TachyonURI path, boolean recursive)
      throws BlockInfoException, FileAlreadyExistsException, FileDoesNotExistException,
      InvalidPathException, InvalidFileSizeException, FileAlreadyCompletedException, IOException {
    TachyonURI ufsPath;
    synchronized (mInodeTree) {
      ufsPath = mMountTable.resolve(path);
    }
    UnderFileSystem ufs = UnderFileSystem.get(ufsPath.toString(), MasterContext.getConf());
    try {
      if (!ufs.exists(ufsPath.getPath())) {
        throw new FileDoesNotExistException(
            ExceptionMessage.PATH_DOES_NOT_EXIST.getMessage(path.getPath()));
      }
      if (ufs.isFile(ufsPath.getPath())) {
        long ufsBlockSizeByte = ufs.getBlockSizeByte(ufsPath.toString());
        long ufsLength = ufs.getFileSize(ufsPath.toString());
        // Metadata loaded from UFS has no TTL set.
        CreateOptions createOptions = new CreateOptions.Builder(MasterContext.getConf())
            .setBlockSizeBytes(ufsBlockSizeByte)
            .setRecursive(recursive)
            .setPersisted(true)
            .build();
        long fileId = create(path, createOptions);
        CompleteFileOptions completeOptions =
            new CompleteFileOptions.Builder(MasterContext.getConf()).setUfsLength(ufsLength)
                .build();
        completeFile(fileId, completeOptions);
        return fileId;
      } else {
        return loadMetadataDirectory(path, recursive);
      }
    } catch (IOException e) {
      LOG.error(ExceptionUtils.getStackTrace(e));
      throw e;
    }
  }

  /**
   * Loads metadata for the directory identified by the given path from UFS into Tachyon. This does
   * not actually require looking at the UFS path.
   *
   * @param path the path for which metadata should be loaded
   * @param recursive whether parent directories should be created if they do not already exist
   * @return the file id of the loaded directory
   * @throws FileAlreadyExistsException if the object to be loaded already exists
   * @throws InvalidPathException if invalid path is encountered
   * @throws IOException if an I/O error occurs
   */
  private long loadMetadataDirectory(TachyonURI path, boolean recursive)
      throws IOException, FileAlreadyExistsException, InvalidPathException {
    MkdirOptions options =
        new MkdirOptions.Builder(MasterContext.getConf()).setRecursive(recursive)
            .setPersisted(true).build();
    InodeTree.CreatePathResult result = mkdir(path, options);
    List<Inode> inodes = null;
    if (result.getCreated().size() > 0) {
      inodes = result.getCreated();
    } else if (result.getPersisted().size() > 0) {
      inodes = result.getPersisted();
    } else if (result.getModified().size() > 0) {
      inodes = result.getModified();
    }
    if (inodes == null) {
      throw new FileAlreadyExistsException(ExceptionMessage.FILE_ALREADY_EXISTS.getMessage(path));
    }
    return inodes.get(inodes.size() - 1).getId();
  }

  public boolean mount(TachyonURI tachyonPath, TachyonURI ufsPath)
      throws FileAlreadyExistsException, InvalidPathException, IOException {
    MasterContext.getMasterSource().incMountOps(1);
    synchronized (mInodeTree) {
      if (mountInternal(tachyonPath, ufsPath)) {
        boolean loadMetadataSuceeded = false;
        try {
          // This will create the directory at tachyonPath
          loadMetadataDirectory(tachyonPath, false);
          loadMetadataSuceeded = true;
        } finally {
          if (!loadMetadataSuceeded) {
            // We should be throwing an exception in this scenario
            unmountInternal(tachyonPath);
          }
        }
        AddMountPointEntry addMountPoint =
            AddMountPointEntry.newBuilder().setTachyonPath(tachyonPath.toString())
                .setUfsPath(ufsPath.toString()).build();
        writeJournalEntry(JournalEntry.newBuilder().setAddMountPoint(addMountPoint).build());
        flushJournal();
        MasterContext.getMasterSource().incPathsMounted(1);
        return true;
      }
    }
    return false;
  }

  void mountFromEntry(AddMountPointEntry entry) throws InvalidPathException, IOException {
    TachyonURI tachyonURI = new TachyonURI(entry.getTachyonPath());
    TachyonURI ufsURI = new TachyonURI(entry.getUfsPath());
    mountInternal(tachyonURI, ufsURI);
  }

  boolean mountInternal(TachyonURI tachyonPath, TachyonURI ufsPath) throws InvalidPathException,
      IOException {
    // Check that the ufsPath exists and is a directory
    UnderFileSystem ufs = UnderFileSystem.get(ufsPath.toString(), MasterContext.getConf());
    if (!ufs.exists(ufsPath.getPath())) {
      LOG.warn(ExceptionMessage.UFS_PATH_DOES_NOT_EXIST.getMessage(ufsPath.getPath()));
      return false;
    }
    if (ufs.isFile(ufsPath.getPath())) {
      LOG.warn(ExceptionMessage.PATH_MUST_BE_DIRECTORY.getMessage(ufsPath.getPath()));
      return false;
    }
    // Check that the tachyonPath we're creating doesn't shadow a path in the default UFS
    String defaultUfsPath = MasterContext.getConf().get(Constants.UNDERFS_ADDRESS);
    UnderFileSystem defaultUfs = UnderFileSystem.get(defaultUfsPath, MasterContext.getConf());
    if (defaultUfs.exists(PathUtils.concatPath(defaultUfsPath, tachyonPath.getPath()))) {
      LOG.warn(ExceptionMessage.MOUNT_PATH_SHADOWS_DEFAULT_UFS.getMessage(tachyonPath));
      return false;
    }
    // This should check that we are not mounting a prefix of an existing mount, and that no
    // existing mount is a prefix of this mount.
    return mMountTable.add(tachyonPath, ufsPath);
  }

  public boolean unmount(TachyonURI tachyonPath)
      throws FileDoesNotExistException, InvalidPathException, IOException {
    MasterContext.getMasterSource().incUnmountOps(1);
    synchronized (mInodeTree) {
      if (unmountInternal(tachyonPath)) {
        Inode inode = mInodeTree.getInodeByPath(tachyonPath);
        // Use the internal delete API, setting {@code replayed} to false to prevent the delete
        // operations from being persisted in the UFS.
        long fileId = inode.getId();
        long opTimeMs = System.currentTimeMillis();
        deleteFileRecursiveInternal(fileId, true /* replayed */, opTimeMs);
        DeleteFileEntry deleteFile = DeleteFileEntry.newBuilder()
            .setId(fileId)
            .setRecursive(true)
            .setOpTimeMs(opTimeMs)
            .build();
        writeJournalEntry(JournalEntry.newBuilder().setDeleteFile(deleteFile).build());
        DeleteMountPointEntry deleteMountPoint = DeleteMountPointEntry.newBuilder()
            .setTachyonPath(tachyonPath.toString())
            .build();
        writeJournalEntry(JournalEntry.newBuilder().setDeleteMountPoint(deleteMountPoint).build());
        flushJournal();
        MasterContext.getMasterSource().incPathsUnmounted(1);
        return true;
      }
    }
    return false;
  }

  void unmountFromEntry(DeleteMountPointEntry entry) throws InvalidPathException {
    TachyonURI tachyonURI = new TachyonURI(entry.getTachyonPath());
    if (!unmountInternal(tachyonURI)) {
      LOG.error("Failed to unmount {}", tachyonURI);
    }
  }

  boolean unmountInternal(TachyonURI tachyonPath) throws InvalidPathException {
    return mMountTable.delete(tachyonPath);
  }

  /**
   * Resets a file. It first free the whole file, and then reinitializes it.
   *
   * @param fileId the id of the file
   * @throws FileDoesNotExistException if the file doesn't exist
   */
  public void resetFile(long fileId) throws FileDoesNotExistException {
    // TODO(yupeng) check the file is not persisted
    synchronized (mInodeTree) {
      // free the file first
      free(fileId, false);
      InodeFile inodeFile = (InodeFile) mInodeTree.getInodeById(fileId);
      inodeFile.reset();
    }
  }

  /**
   * Sets the file state.
   *
   * @param fileId the id of the file
   * @param options state options to be set, see {@link SetStateOptions}
   * @throws FileDoesNotExistException if the file doesn't exist
   */
  public void setState(long fileId, SetStateOptions options)
<<<<<<< HEAD
      throws FileDoesNotExistException {
    // TODO(gene) Metrics
=======
      throws FileDoesNotExistException, InvalidPathException {
    MasterContext.getMasterSource().incSetStateOps(1);
>>>>>>> dc7d35cf
    synchronized (mInodeTree) {
      long opTimeMs = System.currentTimeMillis();
      setStateInternal(fileId, opTimeMs, options);
      SetStateEntry.Builder setState = SetStateEntry.newBuilder()
          .setId(fileId)
          .setOpTimeMs(opTimeMs);
      if (options.hasPinned()) {
        setState.setPinned(options.getPinned());
      }
      if (options.hasTTL()) {
        setState.setTtl(options.getTTL());
      }
      if (options.hasPersisted()) {
        setState.setPersisted(options.getPersisted());
      }
      writeJournalEntry(JournalEntry.newBuilder().setSetState(setState).build());
      flushJournal();
    }
  }

  /**
   * Schedules a file for async persistence.
   *
   * @param fileId the id of the file for persistence
   * @return the id of the worker that persistence is scheduled on
   * @throws FileDoesNotExistException when the file does not exist
   */
  public long scheduleAsyncPersistence(long fileId) throws FileDoesNotExistException {
    // find the worker
    long workerId = getWorkerStoringFile(fileId);

    if (workerId == IdUtils.INVALID_WORKER_ID) {
      LOG.warn("No worker found to schedule async persistence for file {}", fileId);
      // no worker found, do nothing
      return workerId;
    }

    // update the state
    synchronized (mInodeTree) {
      Inode inode = mInodeTree.getInodeById(fileId);
      inode.setPersistenceState(PersistenceState.IN_PROGRESS);
    }

    synchronized (mWorkerToAsyncPersistFiles) {
      if (!mWorkerToAsyncPersistFiles.containsKey(workerId)) {
        mWorkerToAsyncPersistFiles.put(workerId, Sets.<Long>newHashSet());
      }
      mWorkerToAsyncPersistFiles.get(workerId).add(fileId);
    }

    // TODO(yupeng) TACHYON-1456 add fault tolerance and flush journal

    return workerId;
  }

  /**
   * Gets a worker where the given file is stored.
   *
   * @param fileId the file id, -1 if no worker can be found
   * @return the storing worker
   * @throws FileDoesNotExistException when the file does not exist on any worker
   */
  private long getWorkerStoringFile(long fileId) throws FileDoesNotExistException {
    Map<Long, Integer> workerBlockCounts = Maps.newHashMap();
    List<FileBlockInfo> blockInfoList;
    try {
      blockInfoList = getFileBlockInfoList(fileId);

      for (FileBlockInfo fileBlockInfo : blockInfoList) {
        for (BlockLocation blockLocation : fileBlockInfo.blockInfo.locations) {
          if (workerBlockCounts.containsKey(blockLocation.workerId)) {
            workerBlockCounts.put(blockLocation.workerId,
                workerBlockCounts.get(blockLocation.workerId) + 1);
          } else {
            workerBlockCounts.put(blockLocation.workerId, 1);
          }

          // TODO(yupeng) remove the requirement that all the blocks of a file must be stored on the
          // same worker, for now it returns the first worker that has all the blocks
          if (workerBlockCounts.get(blockLocation.workerId) == blockInfoList.size()) {
            return blockLocation.workerId;
          }
        }
      }
    } catch (FileDoesNotExistException e) {
      LOG.error("The file {} to persist does not exist", fileId);
      return IdUtils.INVALID_WORKER_ID;
    } catch (InvalidPathException e) {
      LOG.error("The file {} to persist does not exist", fileId);
      return IdUtils.INVALID_WORKER_ID;
    }

    if (workerBlockCounts.size() == 0) {
      LOG.error("The file " + fileId + " does not exist on any worker");
      return IdUtils.INVALID_WORKER_ID;
    }

    LOG.error("Not all the blocks of file {} stored on the same worker", fileId);
    return IdUtils.INVALID_WORKER_ID;
  }

  /**
   * Polls the files to send to the given worker for persistence. It also removes files from the
   * worker entry in {@link #mWorkerToAsyncPersistFiles}.
   *
   * @param workerId the worker id
   * @return the list of files
   * @throws FileDoesNotExistException if the file does not exist
   * @throws InvalidPathException if the path is invalid
   */
  private List<PersistFile> pollFilesToCheckpoint(long workerId)
      throws FileDoesNotExistException, InvalidPathException {
    List<PersistFile> filesToPersist = Lists.newArrayList();
    List<Long> fileIdsToPersist = Lists.newArrayList();

    synchronized (mWorkerToAsyncPersistFiles) {
      synchronized (mInodeTree) {
        if (!mWorkerToAsyncPersistFiles.containsKey(workerId)) {
          return filesToPersist;
        }

        Set<Long> scheduledFiles = mWorkerToAsyncPersistFiles.get(workerId);
        for (long fileId : scheduledFiles) {
          InodeFile inode = (InodeFile) mInodeTree.getInodeById(fileId);
          if (inode.isCompleted()) {
            fileIdsToPersist.add(fileId);
            List<Long> blockIds = Lists.newArrayList();
            for (FileBlockInfo fileBlockInfo : getFileBlockInfoList(fileId)) {
              blockIds.add(fileBlockInfo.blockInfo.blockId);
            }

            filesToPersist.add(new PersistFile(fileId, blockIds));
            // update the inode file persisence state
            inode.setPersistenceState(PersistenceState.IN_PROGRESS);
          }
        }

      }
    }
    mWorkerToAsyncPersistFiles.get(workerId).removeAll(fileIdsToPersist);

    // write to journal
    PersistFilesRequestEntry persistFilesRequest =
        PersistFilesRequestEntry.newBuilder().addAllFileIds(fileIdsToPersist).build();
    writeJournalEntry(
        JournalEntry.newBuilder().setPersistFilesRequest(persistFilesRequest).build());
    flushJournal();
    return filesToPersist;
  }

  /**
   * Updates a list of files as being persisted.
   *
   * @param fileIds the id of the files
   * @throws FileDoesNotExistException when a file does not exist
   */
  private void setPersistingState(List<Long> fileIds) throws FileDoesNotExistException {
    for (long fileId : fileIds) {
      InodeFile inode = (InodeFile) mInodeTree.getInodeById(fileId);
      inode.setPersistenceState(PersistenceState.IN_PROGRESS);
    }
  }

  /**
   * Instructs a worker to persist the files.
   *
   * @param workerId the id of the worker that heartbeats
   * @param persistedFiles the files that persisted on the worker
   * @return the command for persisting the blocks of a file
   * @throws FileDoesNotExistException if the file does not exist
   * @throws InvalidPathException if the file path corresponding to the file id is invalid
   */
  public synchronized FileSystemCommand workerHeartbeat(long workerId, List<Long> persistedFiles)
      throws FileDoesNotExistException, InvalidPathException {
    for (long fileId : persistedFiles) {
      SetStateOptions.Builder builder = new SetStateOptions.Builder().setPersisted(true);
      setState(fileId, builder.build());
    }

    // get the files for the given worker to checkpoint
    List<PersistFile> filesToCheckpoint = pollFilesToCheckpoint(workerId);
    if (!filesToCheckpoint.isEmpty()) {
      LOG.debug("Sent files {} to worker {} to persist", filesToCheckpoint, workerId);
    }
    FileSystemCommandOptions options = new FileSystemCommandOptions();
    options.setPersistOptions(new PersistCommandOptions(filesToCheckpoint));
    return new FileSystemCommand(CommandType.Persist, options);
  }

  private void setStateInternal(long fileId, long opTimeMs, SetStateOptions options)
      throws FileDoesNotExistException {
    Inode inode = mInodeTree.getInodeById(fileId);
    if (options.hasPinned()) {
      mInodeTree.setPinned(inode, options.getPinned(), opTimeMs);
      inode.setLastModificationTimeMs(opTimeMs);
    }
    if (options.hasTTL()) {
      Preconditions.checkArgument(inode.isFile(), PreconditionMessage.TTL_ONLY_FOR_FILE);
      long ttl = options.getTTL();
      InodeFile file = (InodeFile) inode;
      if (file.getTTL() != ttl) {
        mTTLBuckets.remove(file);
        file.setTTL(ttl);
        mTTLBuckets.insert(file);
        file.setLastModificationTimeMs(opTimeMs);
      }
    }
    if (options.hasPersisted()) {
      Preconditions.checkArgument(inode.isFile(), PreconditionMessage.PERSIST_ONLY_FOR_FILE);
      Preconditions.checkArgument(((InodeFile) inode).isCompleted(),
          PreconditionMessage.FILE_TO_PERSIST_MUST_BE_COMPLETE);
      InodeFile file = (InodeFile) inode;
      // TODO(manugoyal) figure out valid behavior in the un-persist case
      Preconditions.checkArgument(options.getPersisted(),
          PreconditionMessage.ERR_SET_STATE_UNPERSIST);
      if (!file.isPersisted()) {
        file.setPersistenceState(PersistenceState.PERSISTED);
        propagatePersisted(file, false);
        file.setLastModificationTimeMs(opTimeMs);
        MasterContext.getMasterSource().incFilesPersisted(1);
      }
    }
  }

  private void setStateFromEntry(SetStateEntry entry) throws FileDoesNotExistException {
    SetStateOptions.Builder builder = new SetStateOptions.Builder();
    if (entry.hasPinned()) {
      builder.setPinned(entry.getPinned());
    }
    if (entry.hasTtl()) {
      builder.setTTL(entry.getTtl());
    }
    if (entry.hasPersisted()) {
      builder.setPersisted(entry.getPersisted());
    }
    setStateInternal(entry.getId(), entry.getOpTimeMs(), builder.build());
  }

  /**
   * This class represents the executor for periodic inode TTL check.
   */
  private final class MasterInodeTTLCheckExecutor implements HeartbeatExecutor {
    @Override
    public void heartbeat() {
      synchronized (mInodeTree) {
        Set<TTLBucket> expiredBuckets = mTTLBuckets.getExpiredBuckets(System.currentTimeMillis());
        for (TTLBucket bucket : expiredBuckets) {
          for (InodeFile file : bucket.getFiles()) {
            if (!file.isDeleted()) {
              // file.isPinned() is deliberately not checked because ttl will have effect no matter
              // whether the file is pinned.
              try {
                deleteFile(file.getId(), false);
              } catch (Exception e) {
                LOG.error("Exception trying to clean up {} for ttl check: {}", file.toString(),
                    e.toString());
              }
            }
          }
        }

        mTTLBuckets.removeBuckets(expiredBuckets);
      }
    }
  }
}<|MERGE_RESOLUTION|>--- conflicted
+++ resolved
@@ -1510,20 +1510,13 @@
    * @param options state options to be set, see {@link SetStateOptions}
    * @throws FileDoesNotExistException if the file doesn't exist
    */
-  public void setState(long fileId, SetStateOptions options)
-<<<<<<< HEAD
-      throws FileDoesNotExistException {
-    // TODO(gene) Metrics
-=======
-      throws FileDoesNotExistException, InvalidPathException {
+  public void setState(long fileId, SetStateOptions options) throws FileDoesNotExistException {
     MasterContext.getMasterSource().incSetStateOps(1);
->>>>>>> dc7d35cf
     synchronized (mInodeTree) {
       long opTimeMs = System.currentTimeMillis();
       setStateInternal(fileId, opTimeMs, options);
-      SetStateEntry.Builder setState = SetStateEntry.newBuilder()
-          .setId(fileId)
-          .setOpTimeMs(opTimeMs);
+      SetStateEntry.Builder setState =
+          SetStateEntry.newBuilder().setId(fileId).setOpTimeMs(opTimeMs);
       if (options.hasPinned()) {
         setState.setPinned(options.getPinned());
       }
