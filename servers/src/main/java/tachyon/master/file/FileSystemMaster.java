/*
 * Licensed to the University of California, Berkeley under one or more contributor license
 * agreements. See the NOTICE file distributed with this work for additional information regarding
 * copyright ownership. The ASF licenses this file to You under the Apache License, Version 2.0 (the
 * "License"); you may not use this file except in compliance with the License. You may obtain a
 * copy of the License at
 *
 * http://www.apache.org/licenses/LICENSE-2.0
 *
 * Unless required by applicable law or agreed to in writing, software distributed under the License
 * is distributed on an "AS IS" BASIS, WITHOUT WARRANTIES OR CONDITIONS OF ANY KIND, either express
 * or implied. See the License for the specific language governing permissions and limitations under
 * the License.
 */

package tachyon.master.file;

import java.io.IOException;
import java.util.ArrayList;
import java.util.HashMap;
import java.util.LinkedList;
import java.util.List;
import java.util.Map;
import java.util.Queue;
import java.util.Set;
import java.util.concurrent.Future;

import org.apache.commons.lang.exception.ExceptionUtils;
import org.apache.thrift.TProcessor;
import org.slf4j.Logger;
import org.slf4j.LoggerFactory;

import com.google.common.base.Preconditions;
import com.google.common.base.Throwables;
import com.google.common.collect.Lists;
import com.google.common.collect.Maps;
import com.google.common.collect.Sets;
import com.google.protobuf.Message;

import tachyon.Constants;
import tachyon.TachyonURI;
import tachyon.client.file.options.SetStateOptions;
import tachyon.collections.Pair;
import tachyon.collections.PrefixList;
import tachyon.conf.TachyonConf;
import tachyon.exception.BlockInfoException;
import tachyon.exception.DirectoryNotEmptyException;
import tachyon.exception.ExceptionMessage;
import tachyon.exception.FileAlreadyCompletedException;
import tachyon.exception.FileAlreadyExistsException;
import tachyon.exception.FileDoesNotExistException;
import tachyon.exception.InvalidFileSizeException;
import tachyon.exception.InvalidPathException;
import tachyon.exception.PreconditionMessage;
import tachyon.heartbeat.HeartbeatContext;
import tachyon.heartbeat.HeartbeatExecutor;
import tachyon.heartbeat.HeartbeatThread;
import tachyon.master.MasterBase;
import tachyon.master.MasterContext;
import tachyon.master.block.BlockId;
import tachyon.master.block.BlockMaster;
import tachyon.master.file.meta.FileSystemMasterView;
import tachyon.master.file.meta.Inode;
import tachyon.master.file.meta.InodeDirectory;
import tachyon.master.file.meta.InodeDirectoryIdGenerator;
import tachyon.master.file.meta.InodeFile;
import tachyon.master.file.meta.InodeTree;
import tachyon.master.file.meta.MountTable;
import tachyon.master.file.meta.PersistenceState;
import tachyon.master.file.meta.TtlBucket;
import tachyon.master.file.meta.TtlBucketList;
import tachyon.master.file.meta.options.CreatePathOptions;
import tachyon.master.file.options.CompleteFileOptions;
import tachyon.master.file.options.CreateOptions;
import tachyon.master.file.options.MkdirOptions;
import tachyon.master.journal.Journal;
import tachyon.master.journal.JournalOutputStream;
import tachyon.master.journal.JournalProtoUtils;
import tachyon.proto.journal.File.AddMountPointEntry;
import tachyon.proto.journal.File.AsyncPersistRequestEntry;
import tachyon.proto.journal.File.CompleteFileEntry;
import tachyon.proto.journal.File.DeleteFileEntry;
import tachyon.proto.journal.File.DeleteMountPointEntry;
import tachyon.proto.journal.File.InodeDirectoryEntry;
import tachyon.proto.journal.File.InodeDirectoryIdGeneratorEntry;
import tachyon.proto.journal.File.InodeFileEntry;
import tachyon.proto.journal.File.InodeLastModificationTimeEntry;
import tachyon.proto.journal.File.PersistDirectoryEntry;
import tachyon.proto.journal.File.ReinitializeFileEntry;
import tachyon.proto.journal.File.RenameEntry;
import tachyon.proto.journal.File.SetStateEntry;
import tachyon.proto.journal.Journal.JournalEntry;
import tachyon.security.authorization.PermissionStatus;
import tachyon.thrift.BlockInfo;
import tachyon.thrift.BlockLocation;
import tachyon.thrift.CommandType;
import tachyon.thrift.FileBlockInfo;
import tachyon.thrift.FileInfo;
import tachyon.thrift.FileSystemCommand;
import tachyon.thrift.FileSystemCommandOptions;
import tachyon.thrift.FileSystemMasterClientService;
import tachyon.thrift.FileSystemMasterWorkerService;
import tachyon.thrift.PersistCommandOptions;
import tachyon.thrift.PersistFile;
import tachyon.thrift.WorkerNetAddress;
import tachyon.underfs.UnderFileSystem;
import tachyon.util.IdUtils;
import tachyon.util.io.PathUtils;

import edu.umd.cs.findbugs.annotations.SuppressFBWarnings;

/**
 * The master that handles all file system metadata management.
 */
public final class FileSystemMaster extends MasterBase {
  private static final Logger LOG = LoggerFactory.getLogger(Constants.LOGGER_TYPE);

  private final BlockMaster mBlockMaster;
  /** This manages the file system inode structure. This must be journaled. */
  private final InodeTree mInodeTree;
  /** This generates unique directory ids. This must be journaled. */
  private final InodeDirectoryIdGenerator mDirectoryIdGenerator;
  /** This manages the file system mount points. */
  private final MountTable mMountTable;
  /** Map from worker to the files to persist on that worker. Used by async persistence service. */
  private final Map<Long, Set<Long>> mWorkerToAsyncPersistFiles;

  private final PrefixList mWhitelist;

  /**
   * The service that tries to check inodefiles with ttl set. We store it here so that it can be
   * accessed from tests.
   */
  @SuppressFBWarnings("URF_UNREAD_FIELD")
  private Future<?> mTtlCheckerService;

  /**
<<<<<<< HEAD
   * This records innodesfiles with ttl set in the corresponding ttlbucket,for the
   * mTtlCheckerService to use
   */
=======
   * The service that detects lost files. We store it here so that it can be accessed from tests.
   */
  @SuppressFBWarnings("URF_UNREAD_FIELD")
  private Future<?> mLostFilesDetectionService;

>>>>>>> 5b16ef07
  private final TtlBucketList mTtlBuckets = new TtlBucketList();

  /**
   * @param baseDirectory the base journal directory
   * @return the journal directory for this master
   */
  public static String getJournalDirectory(String baseDirectory) {
    return PathUtils.concatPath(baseDirectory, Constants.FILE_SYSTEM_MASTER_NAME);
  }

  /**
   * Creates a new instance of {@link FileSystemMaster}.
   *
   * @param blockMaster the {@link BlockMaster} to use
   * @param journal the journal to use for tracking master operations
   */
  public FileSystemMaster(BlockMaster blockMaster, Journal journal) {
    super(journal, 2);
    mBlockMaster = blockMaster;

    mDirectoryIdGenerator = new InodeDirectoryIdGenerator(mBlockMaster);
    mMountTable = new MountTable();
    mInodeTree = new InodeTree(mBlockMaster, mDirectoryIdGenerator, mMountTable);

    // TODO(gene): Handle default config value for whitelist.
    TachyonConf conf = MasterContext.getConf();
    mWhitelist = new PrefixList(conf.getList(Constants.MASTER_WHITELIST, ","));

    mWorkerToAsyncPersistFiles = Maps.newHashMap();
  }

  @Override
  public Map<String, TProcessor> getServices() {
    Map<String, TProcessor> services = new HashMap<String, TProcessor>();
    services.put(
        Constants.FILE_SYSTEM_MASTER_CLIENT_SERVICE_NAME,
        new FileSystemMasterClientService.Processor<FileSystemMasterClientServiceHandler>(
            new FileSystemMasterClientServiceHandler(this)));
    services.put(
        Constants.FILE_SYSTEM_MASTER_WORKER_SERVICE_NAME,
        new FileSystemMasterWorkerService.Processor<FileSystemMasterWorkerServiceHandler>(
            new FileSystemMasterWorkerServiceHandler(this)));
    return services;
  }

  @Override
  public String getName() {
    return Constants.FILE_SYSTEM_MASTER_NAME;
  }

  @Override
  public void processJournalEntry(JournalEntry entry) throws IOException {
    Message innerEntry = JournalProtoUtils.unwrap(entry);
    if (innerEntry instanceof InodeFileEntry || innerEntry instanceof InodeDirectoryEntry) {
      mInodeTree.addInodeFromJournal(entry);
    } else if (innerEntry instanceof InodeLastModificationTimeEntry) {
      InodeLastModificationTimeEntry modTimeEntry = (InodeLastModificationTimeEntry) innerEntry;
      try {
        Inode inode = mInodeTree.getInodeById(modTimeEntry.getId());
        inode.setLastModificationTimeMs(modTimeEntry.getLastModificationTimeMs());
      } catch (FileDoesNotExistException e) {
        throw new RuntimeException(e);
      }
    } else if (innerEntry instanceof PersistDirectoryEntry) {
      PersistDirectoryEntry typedEntry = (PersistDirectoryEntry) innerEntry;
      try {
        Inode inode = mInodeTree.getInodeById(typedEntry.getId());
        inode.setPersistenceState(PersistenceState.PERSISTED);
      } catch (FileDoesNotExistException e) {
        throw new RuntimeException(e);
      }
    } else if (innerEntry instanceof CompleteFileEntry) {
      try {
        completeFileFromEntry((CompleteFileEntry) innerEntry);
      } catch (InvalidPathException e) {
        throw new RuntimeException(e);
      } catch (InvalidFileSizeException e) {
        throw new RuntimeException(e);
      } catch (FileAlreadyCompletedException e) {
        throw new RuntimeException(e);
      }
    } else if (innerEntry instanceof SetStateEntry) {
      try {
        setStateFromEntry((SetStateEntry) innerEntry);
      } catch (FileDoesNotExistException e) {
        throw new RuntimeException(e);
      }
    } else if (innerEntry instanceof DeleteFileEntry) {
      deleteFileFromEntry((DeleteFileEntry) innerEntry);
    } else if (innerEntry instanceof RenameEntry) {
      renameFromEntry((RenameEntry) innerEntry);
    } else if (innerEntry instanceof InodeDirectoryIdGeneratorEntry) {
      mDirectoryIdGenerator.initFromJournalEntry((InodeDirectoryIdGeneratorEntry) innerEntry);
    } else if (innerEntry instanceof ReinitializeFileEntry) {
      resetBlockFileFromEntry((ReinitializeFileEntry) innerEntry);
    } else if (innerEntry instanceof AddMountPointEntry) {
      try {
        mountFromEntry((AddMountPointEntry) innerEntry);
      } catch (InvalidPathException e) {
        throw new RuntimeException(e);
      }
    } else if (innerEntry instanceof DeleteMountPointEntry) {
      try {
        unmountFromEntry((DeleteMountPointEntry) innerEntry);
      } catch (InvalidPathException e) {
        throw new RuntimeException(e);
      }
    } else if (innerEntry instanceof AsyncPersistRequestEntry) {
      try {
        scheduleAsyncPersistenceInternal(((AsyncPersistRequestEntry) innerEntry).getFileId());
      } catch (FileDoesNotExistException e) {
        throw new RuntimeException(e);
      }
    } else {
      throw new IOException(ExceptionMessage.UNEXPECTED_JOURNAL_ENTRY.getMessage(innerEntry));
    }
  }

  @Override
  public void streamToJournalCheckpoint(JournalOutputStream outputStream) throws IOException {
    mInodeTree.streamToJournalCheckpoint(outputStream);
    outputStream.writeEntry(mDirectoryIdGenerator.toJournalEntry());
  }

  @Override
  public void start(boolean isLeader) throws IOException {
    if (isLeader) {
      // Only initialize root when isLeader because when initializing root, BlockMaster needs to
      // write journal entry, if it is not leader, BlockMaster won't have a writable journal.
      // If it is standby, it should be able to load the inode tree from leader's checkpoint.
      mInodeTree.initializeRoot(PermissionStatus.get(MasterContext.getConf(), false));
      String defaultUFS = MasterContext.getConf().get(Constants.UNDERFS_ADDRESS);
      try {
        mMountTable.add(new TachyonURI(MountTable.ROOT), new TachyonURI(defaultUFS));
      } catch (InvalidPathException e) {
        throw new IOException("Failed to mount the default UFS " + defaultUFS);
      }
    }
    // Call super.start after mInodeTree is initialized because mInodeTree is needed to write
    // a journal entry during super.start. Call super.start before calling
    // getExecutorService() because the super.start initializes the executor service.
    super.start(isLeader);
    if (isLeader) {
      mTtlCheckerService = getExecutorService().submit(
          new HeartbeatThread(HeartbeatContext.MASTER_TTL_CHECK, new MasterInodeTtlCheckExecutor(),
              MasterContext.getConf().getInt(Constants.MASTER_TTLCHECKER_INTERVAL_MS)));
      mLostFilesDetectionService = getExecutorService().submit(new HeartbeatThread(
          HeartbeatContext.MASTER_LOST_FILES_DETECTION, new LostFilesDetectionHeartbeatExecutor(),
          MasterContext.getConf().getInt(Constants.MASTER_HEARTBEAT_INTERVAL_MS)));
    }
  }

  /**
   * Whether the filesystem contains a directory with the id.
   *
   * @param id id of the directory
   * @return true if there is a directory with the id, false otherwise
   */
  public boolean isDirectory(long id) {
    synchronized (mInodeTree) {
      Inode inode;
      try {
        inode = mInodeTree.getInodeById(id);
      } catch (FileDoesNotExistException fne) {
        return false;
      }
      return inode.isDirectory();
    }
  }

  /**
   * Returns the file id for a given path. If the given path does not exist in Tachyon, the method
   * attempts to load it from UFS.
   *
   * @param path the path to get the file id for
   * @return the file id for a given path, or -1 if there is no file at that path
   */
  public long getFileId(TachyonURI path) {
    synchronized (mInodeTree) {
      Inode inode;
      try {
        inode = mInodeTree.getInodeByPath(path);
      } catch (InvalidPathException e) {
        try {
          return loadMetadata(path, true);
        } catch (Exception e2) {
          return IdUtils.INVALID_FILE_ID;
        }
      }
      return inode.getId();
    }
  }

  /**
   * @param fileId the file id to get the {@link FileInfo} for
   * @return the {@link FileInfo} for the given file
   * @throws FileDoesNotExistException if the file does not exist
   */
  public FileInfo getFileInfo(long fileId) throws FileDoesNotExistException {
    MasterContext.getMasterSource().incGetFileInfoOps(1);
    synchronized (mInodeTree) {
      Inode inode = mInodeTree.getInodeById(fileId);
      return getFileInfoInternal(inode);
    }
  }

  /**
   * @param fileId the file id
   * @return the persistence state for the given file
   * @throws FileDoesNotExistException if the file does not exist
   */
  public PersistenceState getPersistenceState(long fileId)
      throws FileDoesNotExistException {
    synchronized (mInodeTree) {
      Inode inode = mInodeTree.getInodeById(fileId);
      return inode.getPersistenceState();
    }
  }

  private FileInfo getFileInfoInternal(Inode inode) throws FileDoesNotExistException {
    // This function should only be called from within synchronized (mInodeTree) blocks.
    FileInfo fileInfo = inode.generateClientFileInfo(mInodeTree.getPath(inode).toString());
    fileInfo.inMemoryPercentage = getInMemoryPercentage(inode);
    TachyonURI path = mInodeTree.getPath(inode);
    TachyonURI resolvedPath;
    try {
      resolvedPath = mMountTable.resolve(path);
    } catch (InvalidPathException e) {
      throw new FileDoesNotExistException(e.getMessage(), e);
    }
    // Only set the UFS path if the path is nested under a mount point.
    if (!path.equals(resolvedPath)) {
      fileInfo.setUfsPath(resolvedPath.toString());
    }
    MasterContext.getMasterSource().incFileInfosGot(1);
    return fileInfo;
  }

  /**
   * Returns a list {@link FileInfo} for a given file id. If the given file id is a file, the list
   * only contains a single object. If it is a directory, the resulting list contains all direct
   * children of the directory.
   *
   * @param fileId the file id to get the {@link FileInfo} for
   * @return the list of {@link FileInfo}s
   * @throws FileDoesNotExistException if the file does not exist
   */
  public List<FileInfo> getFileInfoList(long fileId) throws FileDoesNotExistException {
    MasterContext.getMasterSource().incGetFileInfoOps(1);
    synchronized (mInodeTree) {
      Inode inode = mInodeTree.getInodeById(fileId);

      List<FileInfo> ret = new ArrayList<FileInfo>();
      if (inode.isDirectory()) {
        for (Inode child : ((InodeDirectory) inode).getChildren()) {
          ret.add(getFileInfoInternal(child));
        }
      } else {
        ret.add(getFileInfoInternal(inode));
      }
      MasterContext.getMasterSource().incFileInfosGot(ret.size());
      return ret;
    }
  }

  /**
   * @return a read-only view of the file system master
   */
  public FileSystemMasterView getFileSystemMasterView() {
    return new FileSystemMasterView(this);
  }

  /**
   * Completes a file. After a file is completed, it cannot be written to.
   *
   * @param fileId the file id to complete
   * @param options the method options
   * @throws BlockInfoException if a block information exception is encountered
   * @throws FileDoesNotExistException if the file does not exist
   * @throws InvalidPathException if an invalid path is encountered
   * @throws InvalidFileSizeException if an invalid file size is encountered
   * @throws FileAlreadyCompletedException if the file is already completed
   */
  public void completeFile(long fileId, CompleteFileOptions options)
      throws BlockInfoException, FileDoesNotExistException, InvalidPathException,
      InvalidFileSizeException, FileAlreadyCompletedException {
    MasterContext.getMasterSource().incCompleteFileOps(1);
    synchronized (mInodeTree) {
      long opTimeMs = System.currentTimeMillis();
      Inode inode = mInodeTree.getInodeById(fileId);
      if (!inode.isFile()) {
        throw new FileDoesNotExistException(
            ExceptionMessage.FILEID_MUST_BE_FILE.getMessage(fileId));
      }

      InodeFile fileInode = (InodeFile) inode;
      List<Long> blockIdList = fileInode.getBlockIds();
      List<BlockInfo> blockInfoList = mBlockMaster.getBlockInfoList(blockIdList);
      if (!fileInode.isPersisted() && blockInfoList.size() != blockIdList.size()) {
        throw new BlockInfoException("Cannot complete a file without all the blocks committed");
      }

      // Iterate over all file blocks committed to Tachyon, computing the length and verify that all
      // the blocks (except the last one) is the same size as the file block size.
      long inMemoryLength = 0;
      long fileBlockSize = fileInode.getBlockSizeBytes();
      for (int i = 0; i < blockInfoList.size(); i ++) {
        BlockInfo blockInfo = blockInfoList.get(i);
        inMemoryLength += blockInfo.getLength();
        if (i < blockInfoList.size() - 1 && blockInfo.getLength() != fileBlockSize) {
          throw new BlockInfoException(
              "Block index " + i + " has a block size smaller than the file block size ("
                  + fileInode.getBlockSizeBytes() + ")");
        }
      }

      // If the file is persisted, its length is determined by UFS. Otherwise, its length is
      // determined by its memory footprint.
      long length = fileInode.isPersisted() ? options.getUfsLength() : inMemoryLength;

      completeFileInternal(fileInode.getBlockIds(), fileId, length, opTimeMs);
      CompleteFileEntry completeFileEntry = CompleteFileEntry.newBuilder()
          .addAllBlockIds(fileInode.getBlockIds())
          .setId(fileId)
          .setLength(length)
          .setOpTimeMs(opTimeMs)
          .build();
      writeJournalEntry(JournalEntry.newBuilder().setCompleteFile(completeFileEntry).build());
      flushJournal();
    }
  }

  void completeFileInternal(List<Long> blockIds, long fileId, long length, long opTimeMs)
      throws FileDoesNotExistException, InvalidPathException, InvalidFileSizeException,
      FileAlreadyCompletedException {
    // This function should only be called from within synchronized (mInodeTree) blocks.
    InodeFile inode = (InodeFile) mInodeTree.getInodeById(fileId);
    inode.setBlockIds(blockIds);
    inode.setLastModificationTimeMs(opTimeMs);
    inode.complete(length);

    if (inode.isPersisted()) {
      // Commit all the file blocks (without locations) so the metadata for the block exists.
      long currLength = length;
      for (long blockId : inode.getBlockIds()) {
        long blockSize = Math.min(currLength, inode.getBlockSizeBytes());
        mBlockMaster.commitBlockInUFS(blockId, blockSize);
        currLength -= blockSize;
      }
    }
    MasterContext.getMasterSource().incFilesCompleted(1);
  }

  private void completeFileFromEntry(CompleteFileEntry entry)
      throws InvalidPathException, InvalidFileSizeException, FileAlreadyCompletedException {
    try {
      completeFileInternal(entry.getBlockIdsList(), entry.getId(), entry.getLength(),
          entry.getOpTimeMs());
    } catch (FileDoesNotExistException fdnee) {
      throw new RuntimeException(fdnee);
    }
  }

  /**
   * Creates a file (not a directory) for a given path.
   *
   * @param path the file to create
   * @param options method options
   * @return the file id of the create file
   * @throws InvalidPathException if an invalid path is encountered
   * @throws FileAlreadyExistsException if the file already exists
   * @throws BlockInfoException if an invalid block information in encountered
   * @throws IOException if the creation fails
   */
  public long create(TachyonURI path, CreateOptions options)
      throws InvalidPathException, FileAlreadyExistsException, BlockInfoException, IOException {
    MasterContext.getMasterSource().incCreateFileOps(1);
    synchronized (mInodeTree) {
      InodeTree.CreatePathResult createResult = createInternal(path, options);
      List<Inode> created = createResult.getCreated();

      writeJournalEntry(mDirectoryIdGenerator.toJournalEntry());
      journalCreatePathResult(createResult);
      flushJournal();
      return created.get(created.size() - 1).getId();
    }
  }

  InodeTree.CreatePathResult createInternal(TachyonURI path, CreateOptions options)
      throws InvalidPathException, FileAlreadyExistsException, BlockInfoException, IOException {
    // This function should only be called from within synchronized (mInodeTree) blocks.
    CreatePathOptions createPathOptions = new CreatePathOptions.Builder(MasterContext.getConf())
        .setBlockSizeBytes(options.getBlockSizeBytes()).setDirectory(false)
        .setOperationTimeMs(options.getOperationTimeMs()).setPersisted(options.isPersisted())
        .setRecursive(options.isRecursive()).setTtl(options.getTtl())
        .setPermissionStatus(PermissionStatus.get(MasterContext.getConf(), true)).build();
    InodeTree.CreatePathResult createResult = mInodeTree.createPath(path, createPathOptions);
    // If the create succeeded, the list of created inodes will not be empty.
    List<Inode> created = createResult.getCreated();
    InodeFile inode = (InodeFile) created.get(created.size() - 1);
    if (mWhitelist.inList(path.toString())) {
      inode.setCacheable(true);
    }

    mTtlBuckets.insert(inode);

    MasterContext.getMasterSource().incFilesCreated(1);
    MasterContext.getMasterSource().incDirectoriesCreated(created.size() - 1);
    return createResult;
  }

  /**
   * Reinitializes the blocks of an existing open file.
   *
   * @param path the path to the file
   * @param blockSizeBytes the new block size
   * @param ttl the ttl
   * @return the file id
   * @throws InvalidPathException if the path is invalid
   */
  public long reinitializeFile(TachyonURI path, long blockSizeBytes, long ttl)
      throws InvalidPathException {
    synchronized (mInodeTree) {
      long id = mInodeTree.reinitializeFile(path, blockSizeBytes, ttl);
      ReinitializeFileEntry reinitializeFile = ReinitializeFileEntry.newBuilder()
          .setPath(path.getPath())
          .setBlockSizeBytes(blockSizeBytes)
          .setTtl(ttl)
          .build();
      writeJournalEntry(JournalEntry.newBuilder().setReinitializeFile(reinitializeFile).build());
      flushJournal();
      return id;
    }
  }

  private void resetBlockFileFromEntry(ReinitializeFileEntry entry) {
    try {
      mInodeTree.reinitializeFile(new TachyonURI(entry.getPath()), entry.getBlockSizeBytes(),
          entry.getTtl());
    } catch (InvalidPathException e) {
      throw new RuntimeException(e);
    }
  }

  /**
   * @param fileId the file id to get the next block id for
   * @return the next block id for the given file
   * @throws FileDoesNotExistException if the file does not exist
   */
  public long getNewBlockIdForFile(long fileId) throws FileDoesNotExistException {
    MasterContext.getMasterSource().incGetNewBlockOps(1);
    Inode inode;
    synchronized (mInodeTree) {
      inode = mInodeTree.getInodeById(fileId);
    }
    if (!inode.isFile()) {
      throw new FileDoesNotExistException(ExceptionMessage.FILEID_MUST_BE_FILE.getMessage(fileId));
    }
    MasterContext.getMasterSource().incNewBlocksGot(1);
    return ((InodeFile) inode).getNewBlockId();
  }

  /**
   * @return the number of files and directories
   */
  public int getNumberOfPaths() {
    synchronized (mInodeTree) {
      return mInodeTree.getSize();
    }
  }

  /**
   * @return the number of pinned files and directories
   */
  public int getNumberOfPinnedFiles() {
    synchronized (mInodeTree) {
      return mInodeTree.getPinnedSize();
    }
  }

  /**
   * Deletes a given file id.
   *
   * @param fileId the file id to delete
   * @param recursive if true, will delete all its children
   * @return true if the file was deleted, false otherwise
   * @throws FileDoesNotExistException if the file does not exist
   * @throws IOException if an I/O error occurs
   * @throws DirectoryNotEmptyException if recursive is false and the file is a nonempty directory
   */
  public boolean deleteFile(long fileId, boolean recursive)
      throws IOException, FileDoesNotExistException, DirectoryNotEmptyException {
    MasterContext.getMasterSource().incDeletePathOps(1);
    synchronized (mInodeTree) {
      long opTimeMs = System.currentTimeMillis();
      boolean ret = deleteFileInternal(fileId, recursive, false, opTimeMs);
      DeleteFileEntry deleteFile = DeleteFileEntry.newBuilder()
          .setId(fileId)
          .setRecursive(recursive)
          .setOpTimeMs(opTimeMs)
          .build();
      writeJournalEntry(JournalEntry.newBuilder().setDeleteFile(deleteFile).build());
      flushJournal();
      return ret;
    }
  }

  private void deleteFileFromEntry(DeleteFileEntry entry) {
    MasterContext.getMasterSource().incDeletePathOps(1);
    try {
      deleteFileInternal(entry.getId(), entry.getRecursive(), true, entry.getOpTimeMs());
    } catch (Exception e) {
      throw new RuntimeException(e);
    }
  }

  /**
   * Convenience method for avoiding {@link DirectoryNotEmptyException} when calling
   * {@link #deleteFileInternal(long, boolean, boolean, long)}.
   *
   * @param fileId the file id
   * @param replayed whether the operation is a result of replaying the journal
   * @param opTimeMs the time of the operation
   * @return if the file is successfully deleted
   * @throws FileDoesNotExistException if a non-existent file is encountered
   * @throws IOException if an I/O error is encountered
   */
  boolean deleteFileRecursiveInternal(long fileId, boolean replayed, long opTimeMs)
      throws FileDoesNotExistException, IOException {
    try {
      return deleteFileInternal(fileId, true, replayed, opTimeMs);
    } catch (DirectoryNotEmptyException e) {
      throw new IllegalStateException(
          "deleteFileInternal should never throw DirectoryNotEmptyException when recursive is true",
          e);
    }
  }

  /**
   * Implements file deletion.
   *
   * @param fileId the file id
   * @param recursive if the file id identifies a directory, this flag specifies whether the
   *        directory content should be deleted recursively
   * @param replayed whether the operation is a result of replaying the journal
   * @param opTimeMs the time of the operation
   * @return true if the file is successfully deleted
   * @throws FileDoesNotExistException if a non-existent file is encountered
   * @throws IOException if an I/O error is encountered
   * @throws DirectoryNotEmptyException if recursive is false and the file is a nonempty directory
   */
  boolean deleteFileInternal(long fileId, boolean recursive, boolean replayed, long opTimeMs)
      throws FileDoesNotExistException, IOException, DirectoryNotEmptyException {
    // This function should only be called from within synchronized (mInodeTree) blocks.
    //
    // TODO(jiri): A crash after any UFS object is deleted and before the delete operation is
    // journaled will result in an inconsistency between Tachyon and UFS.
    Inode inode = mInodeTree.getInodeById(fileId);
    if (inode == null) {
      return true;
    }
    if (inode.isDirectory() && !recursive && ((InodeDirectory) inode).getNumberOfChildren() > 0) {
      // inode is nonempty, and we don't want to delete a nonempty directory unless recursive is
      // true
      throw new DirectoryNotEmptyException(ExceptionMessage.DELETE_NONEMPTY_DIRECTORY_NONRECURSIVE,
          inode.getName());
    }
    if (mInodeTree.isRootId(inode.getId())) {
      // The root cannot be deleted.
      return false;
    }

    List<Inode> delInodes = new ArrayList<Inode>();
    delInodes.add(inode);
    if (inode.isDirectory()) {
      delInodes.addAll(mInodeTree.getInodeChildrenRecursive((InodeDirectory) inode));
    }

    // We go through each inode, removing it from it's parent set and from mDelInodes. If it's a
    // file, we deal with the checkpoints and blocks as well.
    for (int i = delInodes.size() - 1; i >= 0; i --) {
      Inode delInode = delInodes.get(i);

      // TODO(jiri): What should the Tachyon behavior be when a UFS delete operation fails?
      // Currently, it will result in an inconsistency between Tachyon and UFS.
      if (!replayed && delInode.isPersisted()) {
        // Delete the file in the under file system.
        try {
          String ufsPath = mMountTable.resolve(mInodeTree.getPath(delInode)).toString();
          UnderFileSystem ufs = UnderFileSystem.get(ufsPath, MasterContext.getConf());
          if (!ufs.exists(ufsPath)) {
            LOG.warn("File does not exist the underfs: {}", ufsPath);
          } else if (!ufs.delete(ufsPath, true)) {
            LOG.error("Failed to delete {}", ufsPath);
            return false;
          }
        } catch (InvalidPathException e) {
          LOG.warn(e.getMessage());
        }
      }

      if (delInode.isFile()) {
        // Remove corresponding blocks from workers.
        mBlockMaster.removeBlocks(((InodeFile) delInode).getBlockIds());
      }

      mInodeTree.deleteInode(delInode, opTimeMs);
    }
    MasterContext.getMasterSource().incPathsDeleted(delInodes.size());
    return true;
  }

  /**
   * Returns the {@link FileBlockInfo} for given file and block index.
   *
   * @param fileId the file id to get the info for
   * @param fileBlockIndex the block index of the file to get the block info for
   * @return the {@link FileBlockInfo} for the file and block index
   * @throws FileDoesNotExistException if the file does not exist
   * @throws BlockInfoException if the block size is invalid
   * @throws InvalidPathException if the mount table is not able to resolve the file
   */
  public FileBlockInfo getFileBlockInfo(long fileId, int fileBlockIndex)
      throws BlockInfoException, FileDoesNotExistException, InvalidPathException {
    MasterContext.getMasterSource().incGetFileBlockInfoOps(1);
    synchronized (mInodeTree) {
      Inode inode = mInodeTree.getInodeById(fileId);
      if (inode.isDirectory()) {
        throw new FileDoesNotExistException(
            ExceptionMessage.FILEID_MUST_BE_FILE.getMessage(fileId));
      }
      InodeFile file = (InodeFile) inode;
      List<Long> blockIdList = new ArrayList<Long>(1);
      blockIdList.add(file.getBlockIdByIndex(fileBlockIndex));
      List<BlockInfo> blockInfoList = mBlockMaster.getBlockInfoList(blockIdList);
      if (blockInfoList.size() != 1) {
        throw new BlockInfoException(
            "FileId " + fileId + " BlockIndex " + fileBlockIndex + " is not a valid block.");
      }
      FileBlockInfo blockInfo = generateFileBlockInfo(file, blockInfoList.get(0));
      MasterContext.getMasterSource().incFileBlockInfosGot(1);
      return blockInfo;
    }
  }

  /**
   * @param fileId the file id to get the info for
   * @return a list of {@link FileBlockInfo} for all the blocks of the given file
   * @throws FileDoesNotExistException if the file does not exist
   * @throws InvalidPathException if the path of the given file is invalid
   */
  public List<FileBlockInfo> getFileBlockInfoList(long fileId)
      throws FileDoesNotExistException, InvalidPathException {
    MasterContext.getMasterSource().incGetFileBlockInfoOps(1);
    synchronized (mInodeTree) {
      Inode inode = mInodeTree.getInodeById(fileId);
      if (inode.isDirectory()) {
        throw new FileDoesNotExistException(
            ExceptionMessage.FILEID_MUST_BE_FILE.getMessage(fileId));
      }
      InodeFile file = (InodeFile) inode;
      List<BlockInfo> blockInfoList = mBlockMaster.getBlockInfoList(file.getBlockIds());

      List<FileBlockInfo> ret = new ArrayList<FileBlockInfo>();
      for (BlockInfo blockInfo : blockInfoList) {
        ret.add(generateFileBlockInfo(file, blockInfo));
      }
      MasterContext.getMasterSource().incFileBlockInfosGot(ret.size());
      return ret;
    }
  }

  /**
   * @param path the path to the file
   * @return a list of {@link FileBlockInfo} for all the blocks of the given file
   * @throws FileDoesNotExistException if the file does not exist
   * @throws InvalidPathException if the path is invalid
   */
  public List<FileBlockInfo> getFileBlockInfoList(TachyonURI path)
      throws FileDoesNotExistException, InvalidPathException {
    long fileId = getFileId(path);
    return getFileBlockInfoList(fileId);
  }

  /**
   * Generates a {@link FileBlockInfo} object from internal metadata. This adds file information to
   * the block, such as the file offset, and additional UFS locations for the block.
   *
   * @param file the file the block is a part of
   * @param blockInfo the {@link BlockInfo} to generate the {@link FileBlockInfo} from
   * @return a new {@link FileBlockInfo} for the block
   * @throws InvalidPathException if the mount table is not able to resolve the file
   */
  private FileBlockInfo generateFileBlockInfo(InodeFile file, BlockInfo blockInfo)
      throws InvalidPathException {
    // This function should only be called from within synchronized (mInodeTree) blocks.
    FileBlockInfo fileBlockInfo = new FileBlockInfo();
    fileBlockInfo.blockInfo = blockInfo;
    fileBlockInfo.ufsLocations = new ArrayList<WorkerNetAddress>();

    // The sequence number part of the block id is the block index.
    fileBlockInfo.offset = file.getBlockSizeBytes() * BlockId.getSequenceNumber(blockInfo.blockId);

    if (fileBlockInfo.blockInfo.locations.isEmpty() && file.isPersisted()) {
      // No tachyon locations, but there is a checkpoint in the under storage system. Add the
      // locations from the under storage system.
      String ufsPath = mMountTable.resolve(mInodeTree.getPath(file)).toString();
      UnderFileSystem ufs = UnderFileSystem.get(ufsPath, MasterContext.getConf());
      List<String> locs;
      try {
        locs = ufs.getFileLocations(ufsPath, fileBlockInfo.offset);
      } catch (IOException e) {
        return fileBlockInfo;
      }
      if (locs != null) {
        for (String loc : locs) {
          String resolvedHost = loc;
          int resolvedPort = -1;
          try {
            String[] ipport = loc.split(":");
            if (ipport.length == 2) {
              resolvedHost = ipport[0];
              resolvedPort = Integer.parseInt(ipport[1]);
            }
          } catch (NumberFormatException nfe) {
            continue;
          }
          // The resolved port is the data transfer port not the rpc port
          fileBlockInfo.ufsLocations.add(new WorkerNetAddress(resolvedHost, -1, resolvedPort, -1));
        }
      }
    }
    return fileBlockInfo;
  }

  /**
   * Returns whether the inodeFile is fully in memory or not. The file is fully in memory only if
   * all the blocks of the file are in memory, in other words, the in memory percentage is 100.
   *
   * @return true if the file is fully in memory, false otherwise
   */
  private boolean isFullyInMemory(InodeFile inode) {
    return getInMemoryPercentage(inode) == 100;
  }

  /**
   * @return absolute paths of all in memory files
   */
  public List<TachyonURI> getInMemoryFiles() {
    List<TachyonURI> ret = new ArrayList<TachyonURI>();
    Queue<Pair<InodeDirectory, TachyonURI>> nodesQueue =
        new LinkedList<Pair<InodeDirectory, TachyonURI>>();
    synchronized (mInodeTree) {
      // TODO(yupeng): Verify we want to use absolute path.
      nodesQueue.add(new Pair<InodeDirectory, TachyonURI>(mInodeTree.getRoot(),
          new TachyonURI(TachyonURI.SEPARATOR)));
      while (!nodesQueue.isEmpty()) {
        Pair<InodeDirectory, TachyonURI> pair = nodesQueue.poll();
        InodeDirectory directory = pair.getFirst();
        TachyonURI curUri = pair.getSecond();

        Set<Inode> children = directory.getChildren();
        for (Inode inode : children) {
          TachyonURI newUri = curUri.join(inode.getName());
          if (inode.isDirectory()) {
            nodesQueue.add(new Pair<InodeDirectory, TachyonURI>((InodeDirectory) inode, newUri));
          } else if (isFullyInMemory((InodeFile) inode)) {
            ret.add(newUri);
          }
        }
      }
    }
    return ret;
  }

  /**
   * Gets the in-memory percentage of an Inode. For a file that has all blocks in memory, it returns
   * 100; for a file that has no block in memory, it returns 0. Returns 0 for a directory.
   *
   * @param inode the inode
   * @return the in memory percentage
   */
  private int getInMemoryPercentage(Inode inode) {
    if (!inode.isFile()) {
      return 0;
    }
    InodeFile inodeFile = (InodeFile) inode;

    long length = inodeFile.getLength();
    if (length == 0) {
      return 100;
    }

    long inMemoryLength = 0;
    for (BlockInfo info : mBlockMaster.getBlockInfoList(inodeFile.getBlockIds())) {
      if (isInTopStorageTier(info)) {
        inMemoryLength += info.getLength();
      }
    }
    return (int) (inMemoryLength * 100 / length);
  }

  /**
   * @return true if the given block is in the top storage level in some worker, false otherwise
   */
  private boolean isInTopStorageTier(BlockInfo blockInfo) {
    for (BlockLocation location : blockInfo.getLocations()) {
      if (mBlockMaster.getGlobalStorageTierAssoc().getOrdinal(location.getTierAlias()) == 0) {
        return true;
      }
    }
    return false;
  }

  /**
   * Creates a directory for a given path.
   *
   * @param path the path of the directory
   * @param options method options
   * @return an {@link tachyon.master.file.meta.InodeTree.CreatePathResult} representing the
   *         modified inodes and created inodes during path creation
   * @throws InvalidPathException when the path is invalid, please see documentation on
   *         {@link InodeTree#createPath(TachyonURI, CreatePathOptions)} for more details
   * @throws FileAlreadyExistsException when there is already a file at path
   * @throws IOException if a non-Tachyon related exception occurs
   */
  public InodeTree.CreatePathResult mkdir(TachyonURI path, MkdirOptions options)
      throws InvalidPathException, FileAlreadyExistsException, IOException {
    LOG.debug("mkdir {} ", path);
    MasterContext.getMasterSource().incCreateDirectoriesOps(1);
    synchronized (mInodeTree) {
      try {
        CreatePathOptions createPathOptions = new CreatePathOptions.Builder(MasterContext.getConf())
            .setAllowExists(options.isAllowExists())
            .setDirectory(true)
            .setPersisted(options.isPersisted())
            .setRecursive(options.isRecursive())
            .setOperationTimeMs(options.getOperationTimeMs())
            .setPermissionStatus(PermissionStatus.get(MasterContext.getConf(), true))
            .build();
        InodeTree.CreatePathResult createResult = mInodeTree.createPath(path, createPathOptions);

        LOG.debug("writing journal entry for mkdir {}", path);
        writeJournalEntry(mDirectoryIdGenerator.toJournalEntry());
        journalCreatePathResult(createResult);
        flushJournal();
        LOG.debug("flushed journal for mkdir {}", path);
        MasterContext.getMasterSource().incDirectoriesCreated(1);
        return createResult;
      } catch (BlockInfoException bie) {
        // Since we are creating a directory, the block size is ignored, no such exception should
        // happen.
        Throwables.propagate(bie);
      }
    }
    return null;
  }

  /**
   * Journals the {@link InodeTree.CreatePathResult}. This does not flush the journal.
   * Synchronization is required outside of this method.
   *
   * @param createResult the {@link InodeTree.CreatePathResult} to journal
   */
  private void journalCreatePathResult(InodeTree.CreatePathResult createResult) {
    for (Inode inode : createResult.getModified()) {
      InodeLastModificationTimeEntry inodeLastModificationTime =
          InodeLastModificationTimeEntry.newBuilder()
          .setId(inode.getId())
          .setLastModificationTimeMs(inode.getLastModificationTimeMs())
          .build();
      writeJournalEntry(JournalEntry.newBuilder()
          .setInodeLastModificationTime(inodeLastModificationTime).build());
    }
    for (Inode inode : createResult.getCreated()) {
      writeJournalEntry(inode.toJournalEntry());
    }
    for (Inode inode : createResult.getPersisted()) {
      PersistDirectoryEntry persistDirectory = PersistDirectoryEntry.newBuilder()
          .setId(inode.getId())
          .build();
      writeJournalEntry(JournalEntry.newBuilder().setPersistDirectory(persistDirectory).build());
    }
  }

  /**
   * Renames a file to a destination.
   *
   * @param fileId the source file to rename
   * @param dstPath the destination path to rename the file to
   * @return true if the operation was successful and false otherwise
   * @throws FileDoesNotExistException if a non-existent file is encountered
   * @throws InvalidPathException if an invalid path is encountered
   * @throws IOException if an I/O error occurs
   */
  public boolean rename(long fileId, TachyonURI dstPath)
      throws FileDoesNotExistException, InvalidPathException, IOException {
    MasterContext.getMasterSource().incRenamePathOps(1);
    synchronized (mInodeTree) {
      Inode srcInode = mInodeTree.getInodeById(fileId);
      TachyonURI srcPath = mInodeTree.getPath(srcInode);
      // Renaming path to itself is a no-op.
      if (srcPath.equals(dstPath)) {
        return true;
      }
      // Renaming the root is not allowed.
      if (srcPath.isRoot() || dstPath.isRoot()) {
        return false;
      }
      // Renaming across mount points is not allowed.
      String srcMount = mMountTable.getMountPoint(srcPath);
      String dstMount = mMountTable.getMountPoint(dstPath);
      if ((srcMount == null && dstMount != null) || (srcMount != null && dstMount == null)
          || (srcMount != null && dstMount != null && !srcMount.equals(dstMount))) {
        LOG.warn("Renaming {} to {} spans mount points.", srcPath, dstPath);
        return false;
      }
      // Renaming onto a mount point is not allowed.
      if (mMountTable.isMountPoint(dstPath)) {
        return false;
      }
      // Renaming a path to one of its subpaths is not allowed. Check for that, by making sure
      // srcComponents isn't a prefix of dstComponents.
      if (PathUtils.hasPrefix(dstPath.getPath(), srcPath.getPath())) {
        throw new InvalidPathException(
            "Failed to rename: " + srcPath + " is a prefix of " + dstPath);
      }

      TachyonURI dstParentURI = dstPath.getParent();

      // Get the inodes of the src and dst parents.
      Inode srcParentInode = mInodeTree.getInodeById(srcInode.getParentId());
      if (!srcParentInode.isDirectory()) {
        return false;
      }
      Inode dstParentInode = mInodeTree.getInodeByPath(dstParentURI);
      if (!dstParentInode.isDirectory()) {
        return false;
      }

      // Make sure destination path does not exist
      InodeDirectory dstParentDirectory = (InodeDirectory) dstParentInode;
      String[] dstComponents = PathUtils.getPathComponents(dstPath.getPath());
      if (dstParentDirectory.getChild(dstComponents[dstComponents.length - 1]) != null) {
        return false;
      }

      // Now we remove srcInode from it's parent and insert it into dstPath's parent
      long opTimeMs = System.currentTimeMillis();
      if (!renameInternal(fileId, dstPath, false, opTimeMs)) {
        return false;
      }

      RenameEntry rename = RenameEntry.newBuilder()
          .setId(fileId)
          .setDstPath(dstPath.getPath())
          .setOpTimeMs(opTimeMs)
          .build();
      writeJournalEntry(JournalEntry.newBuilder().setRename(rename).build());
      flushJournal();

      LOG.debug("Renamed {} to {}", srcPath, dstPath);
      return true;
    }
  }

  /**
   * Implements renaming.
   *
   * @param fileId the file id of the rename source
   * @param dstPath the path to the rename destionation
   * @param replayed whether the operation is a result of replaying the journal
   * @param opTimeMs the time of the operation
   * @return true if the operation was successful and false otherwise
   * @throws FileDoesNotExistException if a non-existent file is encountered
   * @throws InvalidPathException if an invalid path is encountered
   * @throws IOException if an I/O error is encountered
   */
  boolean renameInternal(long fileId, TachyonURI dstPath, boolean replayed, long opTimeMs)
      throws FileDoesNotExistException, InvalidPathException, IOException {
    // This function should only be called from within synchronized (mInodeTree) blocks.
    Inode srcInode = mInodeTree.getInodeById(fileId);
    TachyonURI srcPath = mInodeTree.getPath(srcInode);
    LOG.debug("Renaming {} to {}", srcPath, dstPath);

    // If the source file is persisted, rename it in the UFS.
    FileInfo fileInfo = getFileInfoInternal(srcInode);
    if (!replayed && fileInfo.isPersisted) {
      String ufsSrcPath = mMountTable.resolve(srcPath).toString();
      String ufsDstPath = mMountTable.resolve(dstPath).toString();
      UnderFileSystem ufs = UnderFileSystem.get(ufsSrcPath, MasterContext.getConf());
      String parentPath = new TachyonURI(ufsDstPath).getParent().toString();
      if (!ufs.exists(parentPath) && !ufs.mkdirs(parentPath, true)) {
        LOG.error("Failed to create {}", parentPath);
        return false;
      }
      if (!ufs.rename(ufsSrcPath, ufsDstPath)) {
        LOG.error("Failed to rename {} to {}", ufsSrcPath, ufsDstPath);
        return false;
      }
    }

    // TODO(jiri): A crash between now and the time the rename operation is journaled will result in
    // an inconsistency between Tachyon and UFS.
    Inode srcParentInode = mInodeTree.getInodeById(srcInode.getParentId());
    TachyonURI dstParentURI = dstPath.getParent();
    Inode dstParentInode = mInodeTree.getInodeByPath(dstParentURI);
    ((InodeDirectory) srcParentInode).removeChild(srcInode);
    srcParentInode.setLastModificationTimeMs(opTimeMs);
    srcInode.setParentId(dstParentInode.getId());
    srcInode.setName(dstPath.getName());
    ((InodeDirectory) dstParentInode).addChild(srcInode);
    dstParentInode.setLastModificationTimeMs(opTimeMs);
    MasterContext.getMasterSource().incPathsRenamed(1);
    propagatePersisted(srcInode, replayed);

    return true;
  }

  private void renameFromEntry(RenameEntry entry) {
    MasterContext.getMasterSource().incRenamePathOps(1);
    try {
      renameInternal(entry.getId(), new TachyonURI(entry.getDstPath()), true,
          entry.getOpTimeMs());
    } catch (Exception e) {
      throw new RuntimeException(e);
    }
  }

  /**
   * Propagates the persisted status to all parents of the given inode in the same mount partition.
   *
   * @param inode the inode to start the propagation at
   * @param replayed whether the invocation is a result of replaying the journal
   * @throws FileDoesNotExistException if a non-existent file is encountered
   */
  private void propagatePersisted(Inode inode, boolean replayed)
      throws FileDoesNotExistException {
    if (!inode.isPersisted()) {
      return;
    }
    Inode handle = inode;
    while (handle.getParentId() != InodeTree.NO_PARENT) {
      handle = mInodeTree.getInodeById(handle.getParentId());
      TachyonURI path = mInodeTree.getPath(handle);
      if (mMountTable.isMountPoint(path)) {
        // Stop propagating the persisted status at mount points.
        break;
      }
      if (handle.isPersisted()) {
        // Stop if a persisted directory is encountered.
        break;
      }
      handle.setPersistenceState(PersistenceState.PERSISTED);
      if (!replayed) {
        PersistDirectoryEntry persistDirectory = PersistDirectoryEntry.newBuilder()
            .setId(inode.getId())
            .build();
        writeJournalEntry(JournalEntry.newBuilder().setPersistDirectory(persistDirectory).build());
      }
    }
  }

  /**
   * Frees or evicts all of the blocks of the file from tachyon storage. If the given file is a
   * directory, and the 'recursive' flag is enabled, all descendant files will also be freed.
   *
   * @param fileId the file to free
   * @param recursive if true, and the file is a directory, all descendants will be freed
   * @return true if the file was freed
   * @throws FileDoesNotExistException if the file does not exist
   */
  public boolean free(long fileId, boolean recursive) throws FileDoesNotExistException {
    MasterContext.getMasterSource().incFreeFileOps(1);
    synchronized (mInodeTree) {
      Inode inode = mInodeTree.getInodeById(fileId);

      if (inode.isDirectory() && !recursive && ((InodeDirectory) inode).getNumberOfChildren() > 0) {
        // inode is nonempty, and we don't want to free a nonempty directory unless recursive is
        // true
        return false;
      }

      List<Inode> freeInodes = new ArrayList<Inode>();
      freeInodes.add(inode);
      if (inode.isDirectory()) {
        freeInodes.addAll(mInodeTree.getInodeChildrenRecursive((InodeDirectory) inode));
      }

      // We go through each inode.
      for (int i = freeInodes.size() - 1; i >= 0; i --) {
        Inode freeInode = freeInodes.get(i);

        if (freeInode.isFile()) {
          // Remove corresponding blocks from workers.
          mBlockMaster.removeBlocks(((InodeFile) freeInode).getBlockIds());
        }
      }
      MasterContext.getMasterSource().incFilesFreed(freeInodes.size());
    }
    return true;
  }

  /**
   * Gets the path of a file with the given id.
   *
   * @param fileId the id of the file to look up
   * @return the path of the file
   * @throws FileDoesNotExistException raise if the file does not exist
   */
  public TachyonURI getPath(long fileId) throws FileDoesNotExistException {
    synchronized (mInodeTree) {
      return mInodeTree.getPath(mInodeTree.getInodeById(fileId));
    }
  }

  /**
   * @return the set of inode ids which are pinned
   */
  public Set<Long> getPinIdList() {
    synchronized (mInodeTree) {
      return mInodeTree.getPinIdSet();
    }
  }

  /**
   * @return the ufs address for this master
   */
  public String getUfsAddress() {
    return MasterContext.getConf().get(Constants.UNDERFS_ADDRESS);
  }

  /**
   * @return the white list
   */
  public List<String> getWhiteList() {
    return mWhitelist.getList();
  }

  /**
   * @return all the files lost on the workers
   */
  public List<Long> getLostFiles() {
    Set<Long> lostFiles = Sets.newHashSet();
    for (long blockId : mBlockMaster.getLostBlocks()) {
      // the file id is the container id of the block id
      long containerId = BlockId.getContainerId(blockId);
      long fileId = IdUtils.createFileId(containerId);
      lostFiles.add(fileId);
    }
    return new ArrayList<Long>(lostFiles);
  }

  /**
   * Reports a file as lost.
   *
   * @param fileId the id of the file
   * @throws FileDoesNotExistException if the file does not exist
   */
  public void reportLostFile(long fileId) throws FileDoesNotExistException {
    synchronized (mInodeTree) {
      Inode inode = mInodeTree.getInodeById(fileId);
      if (inode.isDirectory()) {
        LOG.warn("Reported file is a directory {}", inode);
        return;
      }

      List<Long> blockIds = Lists.newArrayList();
      try {
        for (FileBlockInfo fileBlockInfo : getFileBlockInfoList(fileId)) {
          blockIds.add(fileBlockInfo.blockInfo.blockId);
        }
      } catch (InvalidPathException e) {
        LOG.info("Failed to get file info {}", fileId, e);
      }
      mBlockMaster.reportLostBlocks(blockIds);
      LOG.info("Reported file loss of blocks {}. Tachyon will recompute it: {}", blockIds, fileId);
    }
  }

  /**
   * Loads metadata for the object identified by the given path from UFS into Tachyon.
   *
   * @param path the path for which metadata should be loaded
   * @param recursive whether parent directories should be created if they do not already exist
   * @return the file id of the loaded path
   * @throws BlockInfoException if an invalid block size is encountered
   * @throws FileAlreadyExistsException if the object to be loaded already exists
   * @throws FileDoesNotExistException if there is no UFS path
   * @throws InvalidPathException if invalid path is encountered
   * @throws InvalidFileSizeException if invalid file size is encountered
   * @throws FileAlreadyCompletedException if the file is already completed
   * @throws IOException if an I/O error occurs
   */
  // TODO(jiri): Make it possible to load UFS objects recursively.
  public long loadMetadata(TachyonURI path, boolean recursive)
      throws BlockInfoException, FileAlreadyExistsException, FileDoesNotExistException,
      InvalidPathException, InvalidFileSizeException, FileAlreadyCompletedException, IOException {
    TachyonURI ufsPath;
    synchronized (mInodeTree) {
      ufsPath = mMountTable.resolve(path);
    }
    UnderFileSystem ufs = UnderFileSystem.get(ufsPath.toString(), MasterContext.getConf());
    try {
      if (!ufs.exists(ufsPath.getPath())) {
        throw new FileDoesNotExistException(
            ExceptionMessage.PATH_DOES_NOT_EXIST.getMessage(path.getPath()));
      }
      if (ufs.isFile(ufsPath.getPath())) {
        long ufsBlockSizeByte = ufs.getBlockSizeByte(ufsPath.toString());
        long ufsLength = ufs.getFileSize(ufsPath.toString());
        // Metadata loaded from UFS has no TTL set.
        CreateOptions createOptions = new CreateOptions.Builder(MasterContext.getConf())
            .setBlockSizeBytes(ufsBlockSizeByte)
            .setRecursive(recursive)
            .setPersisted(true)
            .build();
        long fileId = create(path, createOptions);
        CompleteFileOptions completeOptions =
            new CompleteFileOptions.Builder(MasterContext.getConf()).setUfsLength(ufsLength)
                .build();
        completeFile(fileId, completeOptions);
        return fileId;
      } else {
        return loadMetadataDirectory(path, recursive);
      }
    } catch (IOException e) {
      LOG.error(ExceptionUtils.getStackTrace(e));
      throw e;
    }
  }

  /**
   * Loads metadata for the directory identified by the given path from UFS into Tachyon. This does
   * not actually require looking at the UFS path.
   *
   * @param path the path for which metadata should be loaded
   * @param recursive whether parent directories should be created if they do not already exist
   * @return the file id of the loaded directory
   * @throws FileAlreadyExistsException if the object to be loaded already exists
   * @throws InvalidPathException if invalid path is encountered
   * @throws IOException if an I/O error occurs
   */
  private long loadMetadataDirectory(TachyonURI path, boolean recursive)
      throws IOException, FileAlreadyExistsException, InvalidPathException {
    MkdirOptions options =
        new MkdirOptions.Builder(MasterContext.getConf()).setRecursive(recursive)
            .setPersisted(true).build();
    InodeTree.CreatePathResult result = mkdir(path, options);
    List<Inode> inodes = null;
    if (result.getCreated().size() > 0) {
      inodes = result.getCreated();
    } else if (result.getPersisted().size() > 0) {
      inodes = result.getPersisted();
    } else if (result.getModified().size() > 0) {
      inodes = result.getModified();
    }
    if (inodes == null) {
      throw new FileAlreadyExistsException(ExceptionMessage.FILE_ALREADY_EXISTS.getMessage(path));
    }
    return inodes.get(inodes.size() - 1).getId();
  }

  /**
   * Mounts a UFS path onto a Tachyon path.
   *
   * @param tachyonPath the URI of the Tachyon path
   * @param ufsPath the URI of the UFS path
   * @return true if the UFS path was successfully mounted, false otherwise
   * @throws FileAlreadyExistsException if the path to be mounted already exists
   * @throws InvalidPathException if an invalid path is encountered
   * @throws IOException if an I/O error occurs
   */
  public boolean mount(TachyonURI tachyonPath, TachyonURI ufsPath)
      throws FileAlreadyExistsException, InvalidPathException, IOException {
    MasterContext.getMasterSource().incMountOps(1);
    synchronized (mInodeTree) {
      if (mountInternal(tachyonPath, ufsPath)) {
        boolean loadMetadataSuceeded = false;
        try {
          // This will create the directory at tachyonPath
          loadMetadataDirectory(tachyonPath, false);
          loadMetadataSuceeded = true;
        } finally {
          if (!loadMetadataSuceeded) {
            // We should be throwing an exception in this scenario
            unmountInternal(tachyonPath);
          }
        }
        AddMountPointEntry addMountPoint =
            AddMountPointEntry.newBuilder().setTachyonPath(tachyonPath.toString())
                .setUfsPath(ufsPath.toString()).build();
        writeJournalEntry(JournalEntry.newBuilder().setAddMountPoint(addMountPoint).build());
        flushJournal();
        MasterContext.getMasterSource().incPathsMounted(1);
        return true;
      }
    }
    return false;
  }

  void mountFromEntry(AddMountPointEntry entry) throws InvalidPathException, IOException {
    TachyonURI tachyonURI = new TachyonURI(entry.getTachyonPath());
    TachyonURI ufsURI = new TachyonURI(entry.getUfsPath());
    mountInternal(tachyonURI, ufsURI);
  }

  boolean mountInternal(TachyonURI tachyonPath, TachyonURI ufsPath) throws InvalidPathException,
      IOException {
    // Check that the ufsPath exists and is a directory
    UnderFileSystem ufs = UnderFileSystem.get(ufsPath.toString(), MasterContext.getConf());
    if (!ufs.exists(ufsPath.getPath())) {
      LOG.warn(ExceptionMessage.UFS_PATH_DOES_NOT_EXIST.getMessage(ufsPath.getPath()));
      return false;
    }
    if (ufs.isFile(ufsPath.getPath())) {
      LOG.warn(ExceptionMessage.PATH_MUST_BE_DIRECTORY.getMessage(ufsPath.getPath()));
      return false;
    }
    // Check that the tachyonPath we're creating doesn't shadow a path in the default UFS
    String defaultUfsPath = MasterContext.getConf().get(Constants.UNDERFS_ADDRESS);
    UnderFileSystem defaultUfs = UnderFileSystem.get(defaultUfsPath, MasterContext.getConf());
    if (defaultUfs.exists(PathUtils.concatPath(defaultUfsPath, tachyonPath.getPath()))) {
      LOG.warn(ExceptionMessage.MOUNT_PATH_SHADOWS_DEFAULT_UFS.getMessage(tachyonPath));
      return false;
    }
    // This should check that we are not mounting a prefix of an existing mount, and that no
    // existing mount is a prefix of this mount.
    return mMountTable.add(tachyonPath, ufsPath);
  }

  /**
   * Unmounts a UFS path previously mounted path onto a Tachyon path.
   *
   * @param tachyonPath the URI of the Tachyon path
   * @return true if the UFS path was successfully unmounted, false otherwise
   * @throws FileDoesNotExistException if the path to be mounted does not exist
   * @throws InvalidPathException if an invalid path is encountered
   * @throws IOException if an I/O error occurs
   */
  public boolean unmount(TachyonURI tachyonPath)
      throws FileDoesNotExistException, InvalidPathException, IOException {
    MasterContext.getMasterSource().incUnmountOps(1);
    synchronized (mInodeTree) {
      if (unmountInternal(tachyonPath)) {
        Inode inode = mInodeTree.getInodeByPath(tachyonPath);
        // Use the internal delete API, setting {@code replayed} to false to prevent the delete
        // operations from being persisted in the UFS.
        long fileId = inode.getId();
        long opTimeMs = System.currentTimeMillis();
        deleteFileRecursiveInternal(fileId, true /* replayed */, opTimeMs);
        DeleteFileEntry deleteFile = DeleteFileEntry.newBuilder()
            .setId(fileId)
            .setRecursive(true)
            .setOpTimeMs(opTimeMs)
            .build();
        writeJournalEntry(JournalEntry.newBuilder().setDeleteFile(deleteFile).build());
        DeleteMountPointEntry deleteMountPoint = DeleteMountPointEntry.newBuilder()
            .setTachyonPath(tachyonPath.toString())
            .build();
        writeJournalEntry(JournalEntry.newBuilder().setDeleteMountPoint(deleteMountPoint).build());
        flushJournal();
        MasterContext.getMasterSource().incPathsUnmounted(1);
        return true;
      }
    }
    return false;
  }

  void unmountFromEntry(DeleteMountPointEntry entry) throws InvalidPathException {
    TachyonURI tachyonURI = new TachyonURI(entry.getTachyonPath());
    if (!unmountInternal(tachyonURI)) {
      LOG.error("Failed to unmount {}", tachyonURI);
    }
  }

  boolean unmountInternal(TachyonURI tachyonPath) throws InvalidPathException {
    return mMountTable.delete(tachyonPath);
  }

  /**
   * Resets a file. It first free the whole file, and then reinitializes it.
   *
   * @param fileId the id of the file
   * @throws FileDoesNotExistException if the file does not exist
   */
  public void resetFile(long fileId) throws FileDoesNotExistException {
    // TODO(yupeng) check the file is not persisted
    synchronized (mInodeTree) {
      // free the file first
      free(fileId, false);
      InodeFile inodeFile = (InodeFile) mInodeTree.getInodeById(fileId);
      inodeFile.reset();
    }
  }

  /**
   * Sets the file state.
   *
   * @param fileId the id of the file
   * @param options state options to be set, see {@link SetStateOptions}
   * @throws FileDoesNotExistException if the file does not exist
   */
  public void setState(long fileId, SetStateOptions options) throws FileDoesNotExistException {
    MasterContext.getMasterSource().incSetStateOps(1);
    synchronized (mInodeTree) {
      long opTimeMs = System.currentTimeMillis();
      setStateInternal(fileId, opTimeMs, options);
      SetStateEntry.Builder setState =
          SetStateEntry.newBuilder().setId(fileId).setOpTimeMs(opTimeMs);
      if (options.hasPinned()) {
        setState.setPinned(options.getPinned());
      }
      if (options.hasTtl()) {
        setState.setTtl(options.getTtl());
      }
      if (options.hasPersisted()) {
        setState.setPersisted(options.getPersisted());
      }
      writeJournalEntry(JournalEntry.newBuilder().setSetState(setState).build());
      flushJournal();
    }
  }

  /**
   * Schedules a file for async persistence.
   *
   * @param fileId the id of the file for persistence
   * @return the id of the worker that persistence is scheduled on
   * @throws FileDoesNotExistException when the file does not exist
   */
  public long scheduleAsyncPersistence(long fileId) throws FileDoesNotExistException {
    long workerId = scheduleAsyncPersistenceInternal(fileId);

    synchronized (mInodeTree) {
      // write to journal
      AsyncPersistRequestEntry asyncPersistRequestEntry =
          AsyncPersistRequestEntry.newBuilder().setFileId(fileId).build();
      writeJournalEntry(
          JournalEntry.newBuilder().setAsyncPersistRequest(asyncPersistRequestEntry).build());
      flushJournal();
      return workerId;
    }
  }

  private long scheduleAsyncPersistenceInternal(long fileId) throws FileDoesNotExistException {
    // find the worker
    long workerId = getWorkerStoringFile(fileId);

    if (workerId == IdUtils.INVALID_WORKER_ID) {
      LOG.warn("No worker found to schedule async persistence for file {}", fileId);
      // no worker found, do nothing
      return workerId;
    }

    // update the state
    synchronized (mInodeTree) {
      Inode inode = mInodeTree.getInodeById(fileId);
      inode.setPersistenceState(PersistenceState.IN_PROGRESS);
    }

    synchronized (mWorkerToAsyncPersistFiles) {
      if (!mWorkerToAsyncPersistFiles.containsKey(workerId)) {
        mWorkerToAsyncPersistFiles.put(workerId, Sets.<Long>newHashSet());
      }
      mWorkerToAsyncPersistFiles.get(workerId).add(fileId);
    }
    return workerId;
  }

  /**
   * Gets a worker where the given file is stored.
   *
   * @param fileId the file id, -1 if no worker can be found
   * @return the storing worker
   * @throws FileDoesNotExistException when the file does not exist on any worker
   */
  private long getWorkerStoringFile(long fileId) throws FileDoesNotExistException {
    Map<Long, Integer> workerBlockCounts = Maps.newHashMap();
    List<FileBlockInfo> blockInfoList;
    try {
      blockInfoList = getFileBlockInfoList(fileId);

      for (FileBlockInfo fileBlockInfo : blockInfoList) {
        for (BlockLocation blockLocation : fileBlockInfo.blockInfo.locations) {
          if (workerBlockCounts.containsKey(blockLocation.workerId)) {
            workerBlockCounts.put(blockLocation.workerId,
                workerBlockCounts.get(blockLocation.workerId) + 1);
          } else {
            workerBlockCounts.put(blockLocation.workerId, 1);
          }

          // TODO(yupeng) remove the requirement that all the blocks of a file must be stored on the
          // same worker, for now it returns the first worker that has all the blocks
          if (workerBlockCounts.get(blockLocation.workerId) == blockInfoList.size()) {
            return blockLocation.workerId;
          }
        }
      }
    } catch (FileDoesNotExistException e) {
      LOG.error("The file {} to persist does not exist", fileId);
      return IdUtils.INVALID_WORKER_ID;
    } catch (InvalidPathException e) {
      LOG.error("The file {} to persist does not exist", fileId);
      return IdUtils.INVALID_WORKER_ID;
    }

    if (workerBlockCounts.size() == 0) {
      LOG.error("The file " + fileId + " does not exist on any worker");
      return IdUtils.INVALID_WORKER_ID;
    }

    LOG.error("Not all the blocks of file {} stored on the same worker", fileId);
    return IdUtils.INVALID_WORKER_ID;
  }

  /**
   * Polls the files to send to the given worker for persistence. It also removes files from the
   * worker entry in {@link #mWorkerToAsyncPersistFiles}.
   *
   * @param workerId the worker id
   * @return the list of files
   * @throws FileDoesNotExistException if the file does not exist
   * @throws InvalidPathException if the path is invalid
   */
  private List<PersistFile> pollFilesToCheckpoint(long workerId)
      throws FileDoesNotExistException, InvalidPathException {
    List<PersistFile> filesToPersist = Lists.newArrayList();
    List<Long> fileIdsToPersist = Lists.newArrayList();

    synchronized (mWorkerToAsyncPersistFiles) {
      synchronized (mInodeTree) {
        if (!mWorkerToAsyncPersistFiles.containsKey(workerId)) {
          return filesToPersist;
        }

        Set<Long> scheduledFiles = mWorkerToAsyncPersistFiles.get(workerId);
        for (long fileId : scheduledFiles) {
          InodeFile inode = (InodeFile) mInodeTree.getInodeById(fileId);
          if (inode.isCompleted()) {
            fileIdsToPersist.add(fileId);
            List<Long> blockIds = Lists.newArrayList();
            for (FileBlockInfo fileBlockInfo : getFileBlockInfoList(fileId)) {
              blockIds.add(fileBlockInfo.blockInfo.blockId);
            }

            filesToPersist.add(new PersistFile(fileId, blockIds));
            // update the inode file persisence state
            inode.setPersistenceState(PersistenceState.IN_PROGRESS);
          }
        }

      }
    }
    mWorkerToAsyncPersistFiles.get(workerId).removeAll(fileIdsToPersist);
    return filesToPersist;
  }

  /**
   * Instructs a worker to persist the files.
   *
   * @param workerId the id of the worker that heartbeats
   * @param persistedFiles the files that persisted on the worker
   * @return the command for persisting the blocks of a file
   * @throws FileDoesNotExistException if the file does not exist
   * @throws InvalidPathException if the file path corresponding to the file id is invalid
   */
  public synchronized FileSystemCommand workerHeartbeat(long workerId, List<Long> persistedFiles)
      throws FileDoesNotExistException, InvalidPathException {
    for (long fileId : persistedFiles) {
      SetStateOptions.Builder builder = new SetStateOptions.Builder().setPersisted(true);
      setState(fileId, builder.build());
    }

    // get the files for the given worker to checkpoint
    List<PersistFile> filesToCheckpoint = pollFilesToCheckpoint(workerId);
    if (!filesToCheckpoint.isEmpty()) {
      LOG.debug("Sent files {} to worker {} to persist", filesToCheckpoint, workerId);
    }
    FileSystemCommandOptions options = new FileSystemCommandOptions();
    options.setPersistOptions(new PersistCommandOptions(filesToCheckpoint));
    return new FileSystemCommand(CommandType.Persist, options);
  }

  private void setStateInternal(long fileId, long opTimeMs, SetStateOptions options)
      throws FileDoesNotExistException {
    Inode inode = mInodeTree.getInodeById(fileId);
    if (options.hasPinned()) {
      mInodeTree.setPinned(inode, options.getPinned(), opTimeMs);
      inode.setLastModificationTimeMs(opTimeMs);
    }
    if (options.hasTtl()) {
      Preconditions.checkArgument(inode.isFile(), PreconditionMessage.TTL_ONLY_FOR_FILE);
      long ttl = options.getTtl();
      InodeFile file = (InodeFile) inode;
      if (file.getTtl() != ttl) {
        mTtlBuckets.remove(file);
        file.setTtl(ttl);
        mTtlBuckets.insert(file);
        file.setLastModificationTimeMs(opTimeMs);
      }
    }
    if (options.hasPersisted()) {
      Preconditions.checkArgument(inode.isFile(), PreconditionMessage.PERSIST_ONLY_FOR_FILE);
      Preconditions.checkArgument(((InodeFile) inode).isCompleted(),
          PreconditionMessage.FILE_TO_PERSIST_MUST_BE_COMPLETE);
      InodeFile file = (InodeFile) inode;
      // TODO(manugoyal) figure out valid behavior in the un-persist case
      Preconditions.checkArgument(options.getPersisted(),
          PreconditionMessage.ERR_SET_STATE_UNPERSIST);
      if (!file.isPersisted()) {
        file.setPersistenceState(PersistenceState.PERSISTED);
        propagatePersisted(file, false);
        file.setLastModificationTimeMs(opTimeMs);
        MasterContext.getMasterSource().incFilesPersisted(1);
      }
    }
  }

  private void setStateFromEntry(SetStateEntry entry) throws FileDoesNotExistException {
    SetStateOptions.Builder builder = new SetStateOptions.Builder();
    if (entry.hasPinned()) {
      builder.setPinned(entry.getPinned());
    }
    if (entry.hasTtl()) {
      builder.setTtl(entry.getTtl());
    }
    if (entry.hasPersisted()) {
      builder.setPersisted(entry.getPersisted());
    }
    setStateInternal(entry.getId(), entry.getOpTimeMs(), builder.build());
  }

  /**
   * This class represents the executor for periodic inode TTL check.
   */
  private final class MasterInodeTtlCheckExecutor implements HeartbeatExecutor {
    @Override
    public void heartbeat() {
      synchronized (mInodeTree) {
        Set<TtlBucket> expiredBuckets = mTtlBuckets.getExpiredBuckets(System.currentTimeMillis());
        for (TtlBucket bucket : expiredBuckets) {
          for (InodeFile file : bucket.getFiles()) {
            if (!file.isDeleted()) {
              // file.isPinned() is deliberately not checked because ttl will have effect no matter
              // whether the file is pinned.
              try {
                deleteFile(file.getId(), false);
              } catch (Exception e) {
                LOG.error("Exception trying to clean up {} for ttl check: {}", file.toString(),
                    e.toString());
              }
            }
          }
        }

        mTtlBuckets.removeBuckets(expiredBuckets);
      }
    }
  }

  /**
   * Lost files periodic check.
   */
  private final class LostFilesDetectionHeartbeatExecutor implements HeartbeatExecutor {
    @Override
    public void heartbeat() {
      for (long fileId : getLostFiles()) {
        // update the state
        synchronized (mInodeTree) {
          Inode inode;
          try {
            inode = mInodeTree.getInodeById(fileId);
            if (inode.getPersistenceState() != PersistenceState.PERSISTED) {
              inode.setPersistenceState(PersistenceState.LOST);
            }
          } catch (FileDoesNotExistException e) {
            LOG.error("Exception trying to get inode from inode tree: {}", e.toString());
          }
        }
      }
    }
  }
}<|MERGE_RESOLUTION|>--- conflicted
+++ resolved
@@ -135,17 +135,15 @@
   private Future<?> mTtlCheckerService;
 
   /**
-<<<<<<< HEAD
+   * The service that detects lost files. We store it here so that it can be accessed from tests.
+   */
+  @SuppressFBWarnings("URF_UNREAD_FIELD")
+  private Future<?> mLostFilesDetectionService;
+
+  /**
    * This records innodesfiles with ttl set in the corresponding ttlbucket,for the
    * mTtlCheckerService to use
    */
-=======
-   * The service that detects lost files. We store it here so that it can be accessed from tests.
-   */
-  @SuppressFBWarnings("URF_UNREAD_FIELD")
-  private Future<?> mLostFilesDetectionService;
-
->>>>>>> 5b16ef07
   private final TtlBucketList mTtlBuckets = new TtlBucketList();
 
   /**
