--- conflicted
+++ resolved
@@ -34,13 +34,8 @@
   protected final long mLastModificationTimeMs;
   protected final PermissionStatus mPs;
 
-<<<<<<< HEAD
-  public InodeEntry(long creationTimeMs, long id, String name, long parentId, boolean isPinned,
-      long lastModificationTimeMs, PermissionStatus ps) {
-=======
   public InodeEntry(long creationTimeMs, long id, String name, long parentId, boolean persisted,
-      boolean pinned, long lastModificationTimeMs) {
->>>>>>> 4a7c7a63
+      boolean pinned, long lastModificationTimeMs, PermissionStatus ps) {
     mId = id;
     mParentId = parentId;
     mName = name;
