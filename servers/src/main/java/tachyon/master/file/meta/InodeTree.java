--- conflicted
+++ resolved
@@ -281,27 +281,9 @@
           traversalResult.getNonPersisted().add(lastInode);
           toPersistDirectories.add(lastInode);
         }
-<<<<<<< HEAD
-        return new CreatePathResult(modifiedInodes, createdInodes, traversalResult.getPersisted());
-      }
-      LOG.info("FileAlreadyExistsException: {}", path);
-      throw new FileAlreadyExistsException(path.toString());
-    }
-    if (options.isDirectory()) {
-      lastInode =
-          new InodeDirectory.Builder().setName(name)
-              .setId(mDirectoryIdGenerator.getNewDirectoryId())
-              .setParentId(currentInodeDirectory.getId()).setPersisted(options.isPersisted())
-              .build();
-      if (options.isPersisted()) {
-        String ufsPath = mMountTable.resolve(getPath(lastInode)).toString();
-        UnderFileSystem ufs = UnderFileSystem.get(ufsPath, MasterContext.getConf());
-        ufs.mkdirs(ufsPath, false);
-=======
       } else {
-        LOG.info("FileAlreadyExistsException: " + path);
+        LOG.info("FileAlreadyExistsException: {}", path);
         throw new FileAlreadyExistsException(path.toString());
->>>>>>> a7d1e708
       }
     } else {
       if (options.isDirectory()) {
@@ -344,13 +326,8 @@
       }
     }
 
-<<<<<<< HEAD
-    LOG.debug("createFile: File Created: {} parent: {}", lastInode, currentInodeDirectory);
-    return new CreatePathResult(modifiedInodes, createdInodes, traversalResult.getPersisted());
-=======
     LOG.debug("createFile: File Created: {} parent: ", lastInode, currentInodeDirectory);
     return new CreatePathResult(modifiedInodes, createdInodes, traversalResult.getNonPersisted());
->>>>>>> a7d1e708
   }
 
   /**
