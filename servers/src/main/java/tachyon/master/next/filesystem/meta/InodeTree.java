/*
 * Licensed to the University of California, Berkeley under one or more contributor license
 * agreements. See the NOTICE file distributed with this work for additional information regarding
 * copyright ownership. The ASF licenses this file to You under the Apache License, Version 2.0 (the
 * "License"); you may not use this file except in compliance with the License. You may obtain a
 * copy of the License at
 *
 * http://www.apache.org/licenses/LICENSE-2.0
 *
 * Unless required by applicable law or agreed to in writing, software distributed under the License
 * is distributed on an "AS IS" BASIS, WITHOUT WARRANTIES OR CONDITIONS OF ANY KIND, either express
 * or implied. See the License for the specific language governing permissions and limitations under
 * the License.
 */

package tachyon.master.next.filesystem.meta;

import java.io.IOException;
import java.util.ArrayList;
import java.util.HashSet;
import java.util.List;
import java.util.Set;

import org.slf4j.Logger;
import org.slf4j.LoggerFactory;

import com.google.common.collect.Lists;
import com.google.common.collect.Sets;

import tachyon.Constants;
import tachyon.TachyonURI;
import tachyon.master.block.BlockId;
import tachyon.master.next.IndexedSet;
import tachyon.master.next.block.ContainerIdGenerator;
import tachyon.master.next.filesystem.journal.InodeDirectoryEntry;
import tachyon.master.next.filesystem.journal.InodeEntry;
import tachyon.master.next.filesystem.journal.InodeFileEntry;
import tachyon.master.next.journal.JournalOutputStream;
import tachyon.master.next.journal.JournalSerializable;
import tachyon.thrift.BlockInfoException;
import tachyon.thrift.FileAlreadyExistException;
import tachyon.thrift.FileDoesNotExistException;
import tachyon.thrift.InvalidPathException;
import tachyon.util.FormatUtils;
import tachyon.util.io.PathUtils;

public final class InodeTree implements JournalSerializable {
  private static final Logger LOG = LoggerFactory.getLogger(Constants.LOGGER_TYPE);
  // Only the root inode should have the empty string as its name.
  private static final String ROOT_INODE_NAME = "";

  private InodeDirectory mRoot;

  private final IndexedSet.FieldIndex<Inode> mIdIndex = new IndexedSet.FieldIndex<Inode>() {
    @Override
    public Object getFieldValue(Inode o) {
      return o.getId();
    }
  };
  @SuppressWarnings("unchecked")
  private final IndexedSet<Inode> mInodes = new IndexedSet<Inode>(mIdIndex);
  /** A set of inode ids representing pinned inode files */
  private final Set<Long> mPinnedInodeFileIds = new HashSet<Long>();

  /**
   * Inode id management. Inode ids are essentially block ids.
   *
   * inode files: Each file id will be composed of a unique block container id, with the maximum
   * sequence number.
   *
   * inode directories: Each directory id will be a unique block id, in order to avoid any collision
   * with file ids.
   */
  private final ContainerIdGenerator mContainerIdGenerator;

  // TODO: journal this state.
  private final InodeDirectoryIdGenerator mDirectoryIdGenerator;

  /**
   * This is only used for adding inodes from the journal, to prevent repeated lookups of the same
   * inode.
   */
  private InodeDirectory mCachedInode;

  public InodeTree(ContainerIdGenerator containerIdGenerator) {
    mContainerIdGenerator = containerIdGenerator;
    mDirectoryIdGenerator = new InodeDirectoryIdGenerator(containerIdGenerator);

    mRoot = new InodeDirectory(ROOT_INODE_NAME, mDirectoryIdGenerator.getNewDirectoryId(), -1,
        System.currentTimeMillis());
    mInodes.add(mRoot);

    mCachedInode = mRoot;
  }

  public Inode getInodeById(long id) throws FileDoesNotExistException {
    Inode inode = mInodes.getFirstByField(mIdIndex, id);
    if (inode == null) {
      throw new FileDoesNotExistException("Inode id " + id + " does not exist.");
    }
    return inode;
  }

  public Inode getInodeByPath(TachyonURI path) throws InvalidPathException {
    TraversalResult traversalResult = traverseToInode(PathUtils.getPathComponents(path.toString()));
    if (!traversalResult.isFound()) {
      throw new InvalidPathException("Could not find path: " + path);
    }
    return traversalResult.getInode();
  }

  public TachyonURI getPath(Inode inode) {
    if (isRootId(inode.getId())) {
      return new TachyonURI(TachyonURI.SEPARATOR);
    }
    if (isRootId(inode.getParentId())) {
      return new TachyonURI(TachyonURI.SEPARATOR + inode.getName());
    }
    return getPath(mInodes.getFirstByField(mIdIndex, inode.getParentId())).join(inode.getName());
  }

<<<<<<< HEAD
  public InodeDirectory getRoot() {
    return mRoot;
=======
  public List<Inode> createPath(TachyonURI path, long blockSizeBytes, boolean recursive,
      boolean directory)
          throws FileAlreadyExistException, BlockInfoException, InvalidPathException {
    return createPath(path, blockSizeBytes, recursive, directory, System.currentTimeMillis());
>>>>>>> 5277c820
  }

  /**
   * Create a file or directory at path.
   *
   * @param path the path
   * @param blockSizeBytes block size in bytes, if it is to create a file, the blockSizeBytes should
   *        not be fewer than 1, otherwise, it is ignored, can be set to 0
   * @param recursive if it is true, create any necessary but nonexistent parent directories of the
   *        path, otherwise, throw InvalidPathException if there some necessary parent directories
   *        is nonexistent
   * @param directory if it is true, create a directory, otherwise, create a file
   * @return a list of Inodes created in the order of creation time. If no Inodes are created, the
   *         list will be empty
   * @throws FileAlreadyExistException when there is already a file at path if we want to create a
   *         directory there
   * @throws BlockInfoException when blockSizeBytes is invalid
   * @throws InvalidPathException when path is invalid, for example, (1) when there is nonexistent
   *         necessary parent directories and recursive is false, (2) when one of the necessary
   *         parent directories is actually a file
   */
  public List<Inode> createPath(TachyonURI path, long blockSizeBytes, boolean recursive,
      boolean directory, long creationTimeMs)
          throws FileAlreadyExistException, BlockInfoException, InvalidPathException {

    if (path.isRoot()) {
      LOG.info("FileAlreadyExistException: " + path);
      throw new FileAlreadyExistException(path.toString());
    }

    if (!directory && blockSizeBytes < 1) {
      throw new BlockInfoException("Invalid block size " + blockSizeBytes);
    }

    LOG.debug("createPath {}", FormatUtils.parametersToString(path));

    String[] pathComponents = PathUtils.getPathComponents(path.toString());
    String name = path.getName();

    String[] parentPath = new String[pathComponents.length - 1];
    System.arraycopy(pathComponents, 0, parentPath, 0, parentPath.length);

    TraversalResult traversalResult = traverseToInode(parentPath);
    // pathIndex is the index into pathComponents where we start filling in the path from the inode.
    int pathIndex = parentPath.length;
    if (!traversalResult.isFound()) {
      // Then the path component at errorInd k doesn't exist. If it's not recursive, we throw an
      // exception here. Otherwise we add the remaining path components to the list of components
      // to create.
      if (!recursive) {
        final String msg = "File " + path + " creation failed. Component "
            + traversalResult.getNonexistentPathIndex() + "("
            + parentPath[traversalResult.getNonexistentPathIndex()] + ") does not exist";
        LOG.info("InvalidPathException: " + msg);
        throw new InvalidPathException(msg);
      } else {
        // We will start filling at the index of the non-existing step found by the traveral
        pathIndex = traversalResult.getNonexistentPathIndex();
      }
    }

    if (!traversalResult.getInode().isDirectory()) {
      throw new InvalidPathException("Could not traverse to parent directory of path " + path
          + ". Component " + pathComponents[pathIndex - 1] + " is not a directory.");
    }
    InodeDirectory currentInodeDirectory = (InodeDirectory) traversalResult.getInode();
    List<Inode> ret = Lists.newArrayList();
    // Fill in the directories that were missing.
    for (int k = pathIndex; k < parentPath.length; k ++) {
      Inode dir = new InodeDirectory(pathComponents[k], mDirectoryIdGenerator.getNewDirectoryId(),
          currentInodeDirectory.getId(), creationTimeMs);
      dir.setPinned(currentInodeDirectory.isPinned());
      currentInodeDirectory.addChild(dir);
      currentInodeDirectory.setLastModificationTimeMs(creationTimeMs);
      ret.add(dir);
      mInodes.add(dir);
      currentInodeDirectory = (InodeDirectory) dir;
    }

    // Create the final path component. First we need to make sure that there isn't already a file
    // here with that name. If there is an existing file that is a directory and we're creating a
    // directory, we just return the existing directory's id.
    Inode lastInode = currentInodeDirectory.getChild(name);
    if (lastInode != null) {
      if (lastInode.isDirectory() && directory) {
        return ret; // Should be an empty list
      }
      LOG.info("FileAlreadyExistException: " + path);
      throw new FileAlreadyExistException(path.toString());
    }
    if (directory) {
      lastInode = new InodeDirectory(name, mDirectoryIdGenerator.getNewDirectoryId(),
          currentInodeDirectory.getId(), creationTimeMs);
    } else {
      lastInode = new InodeFile(name, mContainerIdGenerator.getNewContainerId(),
          currentInodeDirectory.getId(), blockSizeBytes, creationTimeMs);
      if (currentInodeDirectory.isPinned()) {
        // Update set of pinned file ids.
        mPinnedInodeFileIds.add(lastInode.getId());
      }
    }
    lastInode.setPinned(currentInodeDirectory.isPinned());

    ret.add(lastInode);
    mInodes.add(lastInode);
    currentInodeDirectory.addChild(lastInode);
    currentInodeDirectory.setLastModificationTimeMs(creationTimeMs);

    LOG.debug("createFile: File Created: {} parent: ", lastInode, currentInodeDirectory);
    return ret;
  }

  /**
   * Returns a list of all descendants of a particular {@link InodeDirectory}. Any directory inode
   * precedes its descendants in the list.
   *
   * @param inodeDirectory The root {@link InodeDirectory} to retrieve all descendants from.
   * @return A list of all descendants.
   */
  public List<Inode> getInodeChildrenRecursive(InodeDirectory inodeDirectory) {
    List<Inode> ret = new ArrayList<Inode>();
    for (Inode i : inodeDirectory.getChildren()) {
      ret.add(i);
      if (i.isDirectory()) {
        ret.addAll(getInodeChildrenRecursive((InodeDirectory) i));
      }
    }
    return ret;
  }

  /**
   * Deletes a single inode from the inode tree by removing it from the parent inode.
   *
   * @param inode The {@link Inode} to delete
   * @param opTimeMs The operation time
   */
  public void deleteInode(Inode inode, long opTimeMs) throws FileDoesNotExistException {
    InodeDirectory parent = (InodeDirectory) getInodeById(inode.getParentId());
    parent.removeChild(inode);
    parent.setLastModificationTimeMs(opTimeMs);

    mInodes.remove(inode);
    mPinnedInodeFileIds.remove(inode.getId());
    inode.delete();
  }

  public void deleteInode(Inode inode) throws FileDoesNotExistException {
    deleteInode(inode, System.currentTimeMillis());
  }

  /**
   * Sets the pinned state of an inode. If the inode is a directory, the pinned state will be set
   * recursively.
   *
   * @param inode The {@link Inode} to set the pinned state for.
   * @param pinned The pinned state to set for the inode (and possible descendants).
   * @param opTimeMs The operation time
   */
  public void setPinned(Inode inode, boolean pinned, long opTimeMs) {
    inode.setPinned(pinned);
    inode.setLastModificationTimeMs(opTimeMs);

    if (inode.isFile()) {
      if (inode.isPinned()) {
        mPinnedInodeFileIds.add(inode.getId());
      } else {
        mPinnedInodeFileIds.remove(inode.getId());
      }
    } else {
      // inode is a directory. Set the pinned state for all children.
      for (Inode child : ((InodeDirectory) inode).getChildren()) {
        setPinned(child, pinned, opTimeMs);
      }
    }
  }

  public void setPinned(Inode inode, boolean pinned) {
    setPinned(inode, pinned, System.currentTimeMillis());
  }

  // TODO: this should return block container ids, not file ids.
  public Set<Long> getPinIdSet() {
    return Sets.newHashSet(mPinnedInodeFileIds);
  }

  public boolean isRootId(long id) {
    return id == mRoot.getId();
  }

  @Override
  public void writeToJournal(JournalOutputStream outputStream) throws IOException {
    mRoot.writeToJournal(outputStream);
  }

  /**
   * Adds the inode represented by the entry parameter into the inode tree. If the inode entry
   * represents the root inode, the tree is "reset", and all state is cleared.
   *
   * @param entry The journal entry representing an inode.
   */
  public void addInodeFromJournal(InodeEntry entry) {
    if (entry instanceof InodeFileEntry) {
      InodeFile file = ((InodeFileEntry) entry).toInodeFile();

      if (file.getParentId() == mCachedInode.getId()) {
        mCachedInode.addChild(file);
      } else {
        InodeDirectory parentDirectory =
            (InodeDirectory) mInodes.getFirstByField(mIdIndex, file.getParentId());
        parentDirectory.addChild(file);
      }
      // Update indexes.
      mInodes.add(file);
      if (file.isPinned()) {
        mPinnedInodeFileIds.add(file.getId());
      }
    } else if (entry instanceof InodeDirectoryEntry) {
      InodeDirectory directory = ((InodeDirectoryEntry) entry).toInodeDirectory();

      if (directory.getName() == ROOT_INODE_NAME) {
        // This is the root inode. Clear all the state, and set the root.
        mRoot = directory;
        mInodes.clear();
        mCachedInode = mRoot;
      } else {
        // Add this directory to its parent.
        if (directory.getParentId() == mCachedInode.getId()) {
          mCachedInode.addChild(directory);
        } else {
          InodeDirectory parentDirectory =
              (InodeDirectory) mInodes.getFirstByField(mIdIndex, directory.getParentId());
          parentDirectory.addChild(directory);
        }
      }
      // Update indexes.
      mInodes.add(directory);
      if (directory.isPinned()) {
        mPinnedInodeFileIds.add(directory.getId());
      }
    } else {
      LOG.error("Unexpected InodeEntry journal entry: " + entry);
    }
  }

  private TraversalResult traverseToInode(String[] pathComponents) throws InvalidPathException {
    if (pathComponents == null) {
      throw new InvalidPathException("passed-in pathComponents is null");
    } else if (pathComponents.length == 0) {
      throw new InvalidPathException("passed-in pathComponents is empty");
    } else if (pathComponents.length == 1) {
      if (pathComponents[0].equals("")) {
        return TraversalResult.createFoundResult(mRoot);
      } else {
        throw new InvalidPathException("File name starts with " + pathComponents[0]);
      }
    }

    Inode current = mRoot;

    // iterate from 1, because 0 is root and it's already added
    for (int i = 1; i < pathComponents.length; i ++) {
      Inode next = ((InodeDirectory) current).getChild(pathComponents[i]);
      if (next == null) {
        // The user might want to create the nonexistent directories, so return the traversal result
        // current inode with the last Inode taken, and the index of the first path component that
        // couldn't be found.
        return TraversalResult.createNotFoundResult(current, i);
      } else if (next.isFile()) {
        // The inode can't have any children. If this is the last path component, we're good.
        // Otherwise, we can't traverse further, so we clean up and throw an exception.
        if (i == pathComponents.length - 1) {
          return TraversalResult.createFoundResult(next);
        } else {
          throw new InvalidPathException(
              "Traversal failed. Component " + i + "(" + next.getName() + ") is a file");
        }
      } else {
        // next is a directory and keep navigating
        current = next;
      }
    }
    return TraversalResult.createFoundResult(current);
  }

  private static final class TraversalResult {
    private final boolean mFound;
    /**
     * when the path is not found in a traversal, the index of the first path component that
     * couldn't be found
     */
    private final int mNonexistentIndex;
    /**
     * the found inode when the traversal succeeds; otherwise the last path component navigated
     */
    private final Inode mInode;

    static TraversalResult createFoundResult(Inode inode) {
      return new TraversalResult(true, -1, inode);
    }

    static TraversalResult createNotFoundResult(Inode inode, int nonexistentIndex) {
      return new TraversalResult(false, nonexistentIndex, inode);
    }

    private TraversalResult(boolean found, int nonexistentIndex, Inode inode) {
      mFound = found;
      mNonexistentIndex = nonexistentIndex;
      mInode = inode;
    }

    boolean isFound() {
      return mFound;
    }

    int getNonexistentPathIndex() {
      if (mFound) {
        throw new UnsupportedOperationException("The traversal is successful");
      }
      return mNonexistentIndex;
    }

    Inode getInode() {
      return mInode;
    }
  }
  /**
   * Inode id management for directory inodes. Keep track of a block container id, along with a
   * block sequence number. If the block sequence number reaches the limit, a new block container id
   * is retrieved.
   */
  private static class InodeDirectoryIdGenerator {
    private final ContainerIdGenerator mContainerIdGenerator;

    // TODO: journal this state.
    private long mContainerId;
    // TODO: journal this state.
    private long mSequenceNumber;

    InodeDirectoryIdGenerator(ContainerIdGenerator containerIdGenerator) {
      mContainerIdGenerator = containerIdGenerator;
      mContainerId = mContainerIdGenerator.getNewContainerId();
      mSequenceNumber = 0;
    }

    long getNewDirectoryId() {
      long directoryId = BlockId.createBlockId(mContainerId, mSequenceNumber);
      if (mSequenceNumber == BlockId.getMaxSequenceNumber()) {
        // No more ids in this container. Get a new container for the next id.
        mContainerId = mContainerIdGenerator.getNewContainerId();
        mSequenceNumber = 0;
      } else {
        mSequenceNumber ++;
      }
      return directoryId;
    }
  }

}<|MERGE_RESOLUTION|>--- conflicted
+++ resolved
@@ -119,15 +119,14 @@
     return getPath(mInodes.getFirstByField(mIdIndex, inode.getParentId())).join(inode.getName());
   }
 
-<<<<<<< HEAD
   public InodeDirectory getRoot() {
     return mRoot;
-=======
+  }
+
   public List<Inode> createPath(TachyonURI path, long blockSizeBytes, boolean recursive,
       boolean directory)
           throws FileAlreadyExistException, BlockInfoException, InvalidPathException {
     return createPath(path, blockSizeBytes, recursive, directory, System.currentTimeMillis());
->>>>>>> 5277c820
   }
 
   /**
