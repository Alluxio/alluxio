--- conflicted
+++ resolved
@@ -102,11 +102,6 @@
   }
 
   @Override
-<<<<<<< HEAD
-  public List<PeriodicTask> getPeriodicTaskList() {
-    // TODO: return tasks for detecting lost workers
-    return Collections.emptyList();
-=======
   public void start(boolean asMaster) {
     // TODO
   }
@@ -114,7 +109,6 @@
   @Override
   public void stop() {
     // TODO
->>>>>>> 297e42bb
   }
 
   public List<WorkerInfo> getWorkerInfoList() {
