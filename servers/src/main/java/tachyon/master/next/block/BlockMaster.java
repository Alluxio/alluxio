/*
 * Licensed to the University of California, Berkeley under one or more contributor license
 * agreements. See the NOTICE file distributed with this work for additional information regarding
 * copyright ownership. The ASF licenses this file to You under the Apache License, Version 2.0 (the
 * "License"); you may not use this file except in compliance with the License. You may obtain a
 * copy of the License at
 *
 * http://www.apache.org/licenses/LICENSE-2.0
 *
 * Unless required by applicable law or agreed to in writing, software distributed under the License
 * is distributed on an "AS IS" BASIS, WITHOUT WARRANTIES OR CONDITIONS OF ANY KIND, either express
 * or implied. See the License for the specific language governing permissions and limitations under
 * the License.
 */

package tachyon.master.next.block;

import java.io.IOException;
import java.util.ArrayList;
import java.util.Collection;
import java.util.HashMap;
import java.util.HashSet;
import java.util.List;
import java.util.Map;
import java.util.Map.Entry;
import java.util.Set;
import java.util.concurrent.atomic.AtomicLong;

import org.apache.thrift.TProcessor;
import org.slf4j.Logger;
import org.slf4j.LoggerFactory;

import tachyon.Constants;
import tachyon.StorageDirId;
import tachyon.master.next.IndexedSet;
import tachyon.master.next.MasterBase;
import tachyon.master.next.block.journal.BlockIdGeneratorEntry;
import tachyon.master.next.block.journal.BlockInfoEntry;
import tachyon.master.next.block.journal.WorkerIdGeneratorEntry;
import tachyon.master.next.block.meta.MasterBlockInfo;
import tachyon.master.next.block.meta.MasterBlockLocation;
import tachyon.master.next.block.meta.MasterWorkerInfo;
import tachyon.master.next.journal.Journal;
import tachyon.master.next.journal.JournalEntry;
import tachyon.master.next.journal.JournalInputStream;
import tachyon.master.next.journal.JournalOutputStream;
import tachyon.thrift.BlockInfo;
import tachyon.thrift.BlockLocation;
import tachyon.thrift.BlockMasterService;
import tachyon.thrift.Command;
import tachyon.thrift.CommandType;
import tachyon.thrift.NetAddress;
import tachyon.thrift.WorkerInfo;
import tachyon.util.FormatUtils;

public class BlockMaster extends MasterBase implements ContainerIdGenerator {
  private static final Logger LOG = LoggerFactory.getLogger(Constants.LOGGER_TYPE);

  // Block metadata management.
  // This state much be journaled.
  private final Map<Long, MasterBlockInfo> mBlocks = new HashMap<Long, MasterBlockInfo>();
  // This state much be journaled.
  private final BlockIdGenerator mBlockIdGenerator = new BlockIdGenerator();
  private final Set<Long> mLostBlocks = new HashSet<Long>();

  // Worker metadata management.
  private final IndexedSet.FieldIndex mIdIndex = new IndexedSet.FieldIndex<MasterWorkerInfo>() {
    @Override
    public Object getFieldValue(MasterWorkerInfo o) {
      return o.getId();
    }
  };
  private final IndexedSet.FieldIndex mAddressIndex =
      new IndexedSet.FieldIndex<MasterWorkerInfo>() {
        @Override
        public Object getFieldValue(MasterWorkerInfo o) {
          return o.getAddress();
        }
      };
  private final IndexedSet<MasterWorkerInfo> mWorkers =
      new IndexedSet<MasterWorkerInfo>(mIdIndex, mAddressIndex);
  // This state much be journaled.
  private final AtomicLong mNextWorkerId = new AtomicLong(1);

  public BlockMaster(Journal journal) {
    super(journal);
  }

  @Override
  public TProcessor getProcessor() {
    return new BlockMasterService.Processor<BlockMasterServiceHandler>(
        new BlockMasterServiceHandler(this));
  }

  @Override
  public String getProcessorName() {
    return Constants.BLOCK_MASTER_SERVICE_NAME;
  }

  @Override
  public void processJournalCheckpoint(JournalInputStream inputStream) throws IOException {
    // clear state before processing checkpoint.
    mBlocks.clear();

    JournalEntry entry;
    while ((entry = inputStream.getNextEntry()) != null) {
      processJournalEntry(entry);
    }
    inputStream.close();
  }

  @Override
<<<<<<< HEAD
  public void processJournalEntry(JournalInputStream inputStream) throws IOException {
    JournalEntry entry;
    while ((entry = inputStream.getNextEntry()) != null) {
      if (inputStream instanceof BlockIdGeneratorEntry) {
        mBlockIdGenerator.setNextContainerId(
            ((BlockIdGeneratorEntry) inputStream).getNextContainerId());
      } else {
        throw new IOException("unexpected entry in checkpoint: " + inputStream);
      }
=======
  public void processJournalEntry(JournalEntry entry) throws IOException {
    if (entry instanceof BlockIdGeneratorEntry) {
      mBlockIdGenerator.setNextContainerId(((BlockIdGeneratorEntry) entry).getNextContainerId());
    } else if (entry instanceof WorkerIdGeneratorEntry) {
      mNextWorkerId.set(((WorkerIdGeneratorEntry) entry).getNextWorkerId());
    } else if (entry instanceof BlockInfoEntry) {
      BlockInfoEntry bie = (BlockInfoEntry) entry;
      mBlocks.put(bie.getBlockId(), new MasterBlockInfo(bie.getBlockId(), bie.getLength()));
    } else {
      throw new IOException("unexpected entry in journal: " + entry);
>>>>>>> 11a7440b
    }
    inputStream.close();
  }

  @Override
  public void writeToJournal(JournalOutputStream outputStream) throws IOException {
    mBlockIdGenerator.writeToJournal(outputStream);
    outputStream.writeEntry(new WorkerIdGeneratorEntry(mNextWorkerId.get()));
    for (MasterBlockInfo blockInfo : mBlocks.values()) {
      outputStream.writeEntry(new BlockInfoEntry(blockInfo.getBlockId(), blockInfo.getLength()));
    }
  }

  @Override
  public void start(boolean asMaster) throws IOException {
    startMaster(asMaster);
    if (isMasterMode()) {
      // TODO: start periodic heartbeat threads.
    }
  }

  @Override
  public void stop() throws IOException {
    stopMaster();
    if (isMasterMode()) {
      // TODO: stop heartbeat threads.
    }
  }

  public List<WorkerInfo> getWorkerInfoList() {
    List<WorkerInfo> workerInfoList = new ArrayList<WorkerInfo>(mWorkers.size());
    synchronized (mWorkers) {
      for (MasterWorkerInfo masterWorkerInfo : mWorkers) {
        workerInfoList.add(masterWorkerInfo.generateClientWorkerInfo());
      }
    }
    return workerInfoList;
  }

  public long getCapacityBytes() {
    long ret = 0;
    synchronized (mWorkers) {
      for (MasterWorkerInfo worker : mWorkers) {
        ret += worker.getCapacityBytes();
      }
    }
    return ret;
  }

  public long getUsedBytes() {
    long ret = 0;
    synchronized (mWorkers) {
      for (MasterWorkerInfo worker : mWorkers) {
        ret += worker.getUsedBytes();
      }
    }
    return ret;
  }

  public Set<Long> getLostBlocks() {
    return mLostBlocks;
  }

  public void removeBlocks(List<Long> blockIds) {
    for (long blockId : blockIds) {
      MasterBlockInfo masterBlockInfo = mBlocks.get(blockId);
      if (masterBlockInfo == null) {
        return;
      }
      for (long workerId : masterBlockInfo.getWorkers()) {
        masterBlockInfo.removeWorker(workerId);
        MasterWorkerInfo worker = mWorkers.getFirstByField(mIdIndex, workerId);
        if (worker != null) {
          worker.updateToRemovedBlock(true, blockId);
        }
      }
    }
  }

  @Override
  public long getNewContainerId() {
    synchronized (mBlockIdGenerator) {
      long containerId = mBlockIdGenerator.getNewBlockContainerId();
      // Write id generator state to the journal.
      writeJournalEntry(new BlockIdGeneratorEntry(containerId));
      flushJournal();
      return containerId;
    }
  }

  public void commitBlock(long workerId, long usedBytesOnTier, int tierAlias, long blockId,
      long length) {
    LOG.debug("Commit block: {}",
        FormatUtils.parametersToString(workerId, usedBytesOnTier, blockId, length));

    MasterWorkerInfo workerInfo = mWorkers.getFirstByField(mIdIndex, workerId);
    workerInfo.addBlock(blockId);
    workerInfo.updateUsedBytes(tierAlias, usedBytesOnTier);
    workerInfo.updateLastUpdatedTimeMs();

    MasterBlockInfo masterBlockInfo = mBlocks.get(blockId);
    if (masterBlockInfo == null) {
      masterBlockInfo = new MasterBlockInfo(blockId, length);
      mBlocks.put(blockId, masterBlockInfo);
      // write new block info to journal.
      writeJournalEntry(
          new BlockInfoEntry(masterBlockInfo.getBlockId(), masterBlockInfo.getLength()));
      flushJournal();
    }
    masterBlockInfo.addWorker(workerId, tierAlias);
  }

  /**
   * Retrieves information for the given list of block ids.
   *
   * @param blockIds A list of block ids to retrieve the information for
   * @return A list of {@link BlockInfo} objects corresponding to the input list of block ids. The
   *         list is in the same order as the input list.
   */
  public List<BlockInfo> getBlockInfoList(List<Long> blockIds) {
    List<BlockInfo> ret = new ArrayList<BlockInfo>(blockIds.size());
    for (long blockId : blockIds) {
      MasterBlockInfo masterBlockInfo = mBlocks.get(blockId);
      if (masterBlockInfo != null) {
        // Construct the block info object to return.

        // "Join" to get all the addresses of the workers.
        List<BlockLocation> locations = new ArrayList<BlockLocation>();
        for (MasterBlockLocation masterBlockLocation : masterBlockInfo.getBlockLocations()) {
          MasterWorkerInfo workerInfo =
              mWorkers.getFirstByField(mIdIndex, masterBlockLocation.getWorkerId());
          if (workerInfo != null) {
            locations.add(new BlockLocation(masterBlockLocation.getWorkerId(),
                workerInfo.getAddress(), masterBlockLocation.getTier()));
          }
        }
        BlockInfo retInfo =
            new BlockInfo(masterBlockInfo.getBlockId(), masterBlockInfo.getLength(), locations);
        ret.add(retInfo);
      }
    }
    return ret;
  }

  public long getWorkerId(NetAddress workerNetAddress) {
    // TODO: this NetAddress cloned in case thrift re-uses the object. Does thrift re-use it?
    NetAddress workerAddress = new NetAddress(workerNetAddress);
    LOG.info("registerWorker(): WorkerNetAddress: " + workerAddress);

    synchronized (mWorkers) {
      if (mWorkers.contains(mAddressIndex, workerAddress)) {
        // This worker address is already mapped to a worker id.
        long oldWorkerId = mWorkers.getFirstByField(mAddressIndex, workerAddress).getId();
        LOG.warn("The worker " + workerAddress + " already exists as id " + oldWorkerId + ".");
        return oldWorkerId;
      }

      // Generate a new worker id.
      long workerId = mNextWorkerId.getAndIncrement();
      mWorkers.add(new MasterWorkerInfo(workerId, workerNetAddress));

      // Write worker id to the journal.
      writeJournalEntry(new WorkerIdGeneratorEntry(mNextWorkerId.get()));
      flushJournal();

      return workerId;
    }
  }

  public long workerRegister(long workerId, List<Long> totalBytesOnTiers,
      List<Long> usedBytesOnTiers, Map<Long, List<Long>> currentBlocksOnTiers) {
    synchronized (mWorkers) {
      if (mWorkers.contains(mIdIndex, workerId)) {
        LOG.warn("Could not find worker id: " + workerId + " to register.");
        return -1;
      }
      MasterWorkerInfo workerInfo = mWorkers.getFirstByField(mIdIndex, workerId);
      workerInfo.updateLastUpdatedTimeMs();

      // Gather all blocks on this worker.
      HashSet<Long> newBlocks = new HashSet<Long>();
      for (List<Long> blockIds : currentBlocksOnTiers.values()) {
        newBlocks.addAll(blockIds);
      }

      // Detect any lost blocks on this worker.
      Set<Long> removedBlocks = workerInfo.register(totalBytesOnTiers, usedBytesOnTiers, newBlocks);

      processWorkerRemovedBlocks(workerInfo, removedBlocks);
      processWorkerAddedBlocks(workerInfo, currentBlocksOnTiers);
      LOG.info("registerWorker(): " + workerInfo);
    }
    return workerId;
  }

  public Command workerHeartbeat(long workerId, List<Long> usedBytesOnTiers,
      List<Long> removedBlockIds, Map<Long, List<Long>> addedBlocksOnTiers) {
    synchronized (mWorkers) {
      if (!mWorkers.contains(mIdIndex, workerId)) {
        LOG.warn("Could not find worker id: " + workerId + " for heartbeat.");
        return new Command(CommandType.Register, new ArrayList<Long>());
      }
      MasterWorkerInfo workerInfo = mWorkers.getFirstByField(mIdIndex, workerId);
      processWorkerRemovedBlocks(workerInfo, removedBlockIds);
      processWorkerAddedBlocks(workerInfo, addedBlocksOnTiers);

      workerInfo.updateUsedBytes(usedBytesOnTiers);
      workerInfo.updateLastUpdatedTimeMs();

      List<Long> toRemoveBlocks = workerInfo.getToRemoveBlocks();
      if (toRemoveBlocks.isEmpty()) {
        return new Command(CommandType.Nothing, new ArrayList<Long>());
      }
      return new Command(CommandType.Free, toRemoveBlocks);
    }
  }

  /**
   * Updates the worker and block metadata for blocks removed from a worker.
   *
   * @param workerInfo The worker metadata object
   * @param removedBlockIds A list of block ids removed from the worker
   */
  private void processWorkerRemovedBlocks(MasterWorkerInfo workerInfo,
      Collection<Long> removedBlockIds) {
    // TODO: lock mBlocks?
    for (long removedBlockId : removedBlockIds) {
      MasterBlockInfo masterBlockInfo = mBlocks.get(removedBlockId);
      if (masterBlockInfo == null) {
        // TODO: throw exception?
        continue;
      }
      workerInfo.removeBlock(masterBlockInfo.getBlockId());
      masterBlockInfo.removeWorker(workerInfo.getId());
      if (masterBlockInfo.getNumLocations() == 0) {
        mLostBlocks.add(removedBlockId);
      }
    }
  }

  /**
   * Updates the worker and block metadata for blocks added to a worker.
   *
   * @param workerInfo The worker metadata object
   * @param addedBlockIds Mapping from StorageDirId to a list of block ids added to the directory.
   */
  private void processWorkerAddedBlocks(MasterWorkerInfo workerInfo,
      Map<Long, List<Long>> addedBlockIds) {
    // TODO: lock mBlocks?
    for (Entry<Long, List<Long>> blockIds : addedBlockIds.entrySet()) {
      long storageDirId = blockIds.getKey();
      for (long blockId : blockIds.getValue()) {
        MasterBlockInfo masterBlockInfo = mBlocks.get(blockId);
        if (masterBlockInfo != null) {
          workerInfo.addBlock(blockId);
          // TODO: change upper API so that this is tier level or type, not storage dir id.
          int tierAlias = StorageDirId.getStorageLevelAliasValue(storageDirId);
          masterBlockInfo.addWorker(workerInfo.getId(), tierAlias);
          // TODO: update lost workers?
        } else {
          // TODO: throw exception?
          LOG.warn(
              "failed to register workerId: " + workerInfo.getId() + " to blockId: " + blockId);
        }
      }
    }
  }
}<|MERGE_RESOLUTION|>--- conflicted
+++ resolved
@@ -110,17 +110,6 @@
   }
 
   @Override
-<<<<<<< HEAD
-  public void processJournalEntry(JournalInputStream inputStream) throws IOException {
-    JournalEntry entry;
-    while ((entry = inputStream.getNextEntry()) != null) {
-      if (inputStream instanceof BlockIdGeneratorEntry) {
-        mBlockIdGenerator.setNextContainerId(
-            ((BlockIdGeneratorEntry) inputStream).getNextContainerId());
-      } else {
-        throw new IOException("unexpected entry in checkpoint: " + inputStream);
-      }
-=======
   public void processJournalEntry(JournalEntry entry) throws IOException {
     if (entry instanceof BlockIdGeneratorEntry) {
       mBlockIdGenerator.setNextContainerId(((BlockIdGeneratorEntry) entry).getNextContainerId());
@@ -131,9 +120,7 @@
       mBlocks.put(bie.getBlockId(), new MasterBlockInfo(bie.getBlockId(), bie.getLength()));
     } else {
       throw new IOException("unexpected entry in journal: " + entry);
->>>>>>> 11a7440b
-    }
-    inputStream.close();
+    }
   }
 
   @Override
