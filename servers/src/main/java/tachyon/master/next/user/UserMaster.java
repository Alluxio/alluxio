--- conflicted
+++ resolved
@@ -25,6 +25,7 @@
 import tachyon.Constants;
 import tachyon.master.next.MasterBase;
 import tachyon.master.next.journal.Journal;
+import tachyon.master.next.journal.JournalEntry;
 import tachyon.master.next.journal.JournalInputStream;
 import tachyon.master.next.journal.JournalOutputStream;
 import tachyon.master.next.user.journal.UserIdGeneratorEntry;
@@ -60,17 +61,17 @@
   }
 
   @Override
-<<<<<<< HEAD
   public void processJournalEntry(JournalInputStream inputStream) throws IOException {
     // TODO
-=======
-  public void processJournalEntry(JournalEntry entry) throws IOException {
-    if (entry instanceof UserIdGeneratorEntry) {
-      mNextUserId.set(((UserIdGeneratorEntry) entry).getNextUserId());
-    } else {
-      throw new IOException("unexpected entry in checkpoint: " + entry);
+    JournalEntry entry;
+    while ((entry = inputStream.getNextEntry()) != null) {
+      if (entry instanceof UserIdGeneratorEntry) {
+        mNextUserId.set(((UserIdGeneratorEntry) entry).getNextUserId());
+      } else {
+        throw new IOException("unexpected entry in checkpoint: " + entry);
+      }
     }
->>>>>>> 11a7440b
+    inputStream.close();
   }
 
   @Override
