/*
 * Licensed to the University of California, Berkeley under one or more contributor license
 * agreements. See the NOTICE file distributed with this work for additional information regarding
 * copyright ownership. The ASF licenses this file to You under the Apache License, Version 2.0 (the
 * "License"); you may not use this file except in compliance with the License. You may obtain a
 * copy of the License at
 *
 * http://www.apache.org/licenses/LICENSE-2.0
 *
 * Unless required by applicable law or agreed to in writing, software distributed under the License
 * is distributed on an "AS IS" BASIS, WITHOUT WARRANTIES OR CONDITIONS OF ANY KIND, either express
 * or implied. See the License for the specific language governing permissions and limitations under
 * the License.
 */

package tachyon.web;

import java.util.ArrayList;
import java.util.Collections;
import java.util.List;

import com.google.common.base.Function;
import com.google.common.base.Preconditions;
import com.google.common.collect.Ordering;

import tachyon.StorageLevelAlias;
import tachyon.TachyonURI;
import tachyon.thrift.FileInfo;
import tachyon.thrift.NetAddress;
import tachyon.util.FormatUtils;

public final class UiFileInfo {
  /**
   * Provides ordering of {@link tachyon.web.UiFileInfo} based off a string comparison of the
   * absolute paths.
   */
  public static final Ordering<UiFileInfo> PATH_STRING_COMPARE = Ordering.natural().onResultOf(
      new Function<UiFileInfo, Comparable<String>>() {
        @Override
        public Comparable<String> apply(UiFileInfo input) {
          return input.mAbsolutePath;
        }
      });

  // Simple class for describing a file on the local filesystem.
  static class LocalFileInfo {
    public static final long EMPTY_CREATION_TIME = 0;

    private final String mName;
    private final String mAbsolutePath;
    private final long mSize;
    private final long mCreationTimeMs;
    private final long mLastModificationTimeMs;
    private final boolean mIsDirectory;

    public LocalFileInfo(String name, String absolutePath, long size, long creationTimeMs,
        long lastModificationTimeMs, boolean isDirectory) {
      mName = Preconditions.checkNotNull(name);
      mAbsolutePath = Preconditions.checkNotNull(absolutePath);
      mSize = size;
      mCreationTimeMs = creationTimeMs;
      mLastModificationTimeMs = lastModificationTimeMs;
      mIsDirectory = isDirectory;
    }
  }

  private final long mId;
  private final int mDependencyId;
  private final String mName;
  private final String mAbsolutePath;
  private final String mCheckpointPath;
  private final long mBlockSizeBytes;
  private final long mSize;
  private final long mCreationTimeMs;
  private final long mLastModificationTimeMs;
  private final boolean mInMemory;
  private final int mInMemoryPercent;
  private final boolean mIsDirectory;
  private final boolean mIsPinned;
  private List<String> mFileLocations;

  // TODO: size should be the max level. It maybe small than StorageLevelAlias.SIZE
  private final List<List<UiBlockInfo>> mBlocksOnTier = new ArrayList<List<UiBlockInfo>>(
      StorageLevelAlias.SIZE);
  private final List<Long> mSizeOnTier = new ArrayList<Long>(Collections.nCopies(
      StorageLevelAlias.SIZE, 0L));

  public UiFileInfo(FileInfo fileInfo) {
    mId = fileInfo.getFileId();
    mDependencyId = fileInfo.getDependencyId();
    mName = fileInfo.getName();
    mAbsolutePath = fileInfo.getPath();
    mCheckpointPath = fileInfo.getUfsPath();
    mBlockSizeBytes = fileInfo.getBlockSizeBytes();
    mSize = fileInfo.getLength();
    mCreationTimeMs = fileInfo.getCreationTimeMs();
    mLastModificationTimeMs = fileInfo.getLastModificationTimeMs();
    mInMemory = (100 == fileInfo.inMemoryPercentage);
    mInMemoryPercent = fileInfo.getInMemoryPercentage();
    mIsDirectory = fileInfo.isFolder;
    mIsPinned = fileInfo.isPinned;
    mFileLocations = new ArrayList<String>();
    for (int i = 0; i < StorageLevelAlias.SIZE; i ++) {
      mBlocksOnTier.add(new ArrayList<UiBlockInfo>());
    }
  }

  public UiFileInfo(LocalFileInfo fileInfo) {
    mId = -1;
    mDependencyId = -1;
    mName = fileInfo.mName;
    mAbsolutePath = fileInfo.mAbsolutePath;
    mCheckpointPath = "";
    mBlockSizeBytes = 0;
    mSize = fileInfo.mSize;
    mCreationTimeMs = fileInfo.mCreationTimeMs;
    mLastModificationTimeMs = fileInfo.mLastModificationTimeMs;
    mInMemory = false;
    mInMemoryPercent = 0;
    mIsDirectory = fileInfo.mIsDirectory;
    mIsPinned = false;
    mFileLocations = new ArrayList<String>();
    for (int i = 0; i < StorageLevelAlias.SIZE; i ++) {
      mBlocksOnTier.add(new ArrayList<UiBlockInfo>());
    }
  }

  public void addBlock(StorageLevelAlias storageLevelAlias, long blockId, long blockSize,
<<<<<<< HEAD
      long blockLastAccessTimeMs, List<NetAddress> locations) {
    int tier = storageLevelAlias.getValue();
=======
      long blockLastAccessTimeMs) {
    int tier = storageLevelAlias.getValue() - 1;
>>>>>>> f7ba2f6d
    UiBlockInfo block =
        new UiBlockInfo(blockId, blockSize, blockLastAccessTimeMs,
            storageLevelAlias == StorageLevelAlias.MEM);
    mBlocksOnTier.get(tier).add(block);
    mSizeOnTier.set(tier, mSizeOnTier.get(tier) + blockSize);
  }

  public String getAbsolutePath() {
    return mAbsolutePath;
  }

  public String getBlockSizeBytes() {
    if (mIsDirectory) {
      return "";
    } else {
      return FormatUtils.getSizeFromBytes(mBlockSizeBytes);
    }
  }

  public List<List<UiBlockInfo>> getBlocksOnTier() {
    return mBlocksOnTier;
  }

  public String getCheckpointPath() {
    return mCheckpointPath;
  }

  public String getCreationTime() {
    if (mCreationTimeMs == LocalFileInfo.EMPTY_CREATION_TIME) {
      return "";
    }
    return Utils.convertMsToDate(mCreationTimeMs);
  }

  public String getModificationTime() {
    return Utils.convertMsToDate(mLastModificationTimeMs);
  }

  public int getDependencyId() {
    return mDependencyId;
  }

  public List<String> getFileLocations() {
    return mFileLocations;
  }

  public long getId() {
    return mId;
  }

  public boolean getInMemory() {
    return mInMemory;
  }

  public int getInMemoryPercentage() {
    return mInMemoryPercent;
  }

  public boolean getIsDirectory() {
    return mIsDirectory;
  }

  public boolean getNeedPin() {
    return mIsPinned;
  }

  public int getOnTierPercentage(StorageLevelAlias storageLevelAlias) {
    int tier = storageLevelAlias.getValue();
    return (int) (100 * mSizeOnTier.get(tier) / mSize);
  }

  public String getName() {
    if (TachyonURI.SEPARATOR.equals(mAbsolutePath)) {
      return "root";
    } else {
      return mName;
    }
  }

  public String getSize() {
    if (mIsDirectory) {
      return "";
    } else {
      return FormatUtils.getSizeFromBytes(mSize);
    }
  }

  public void setFileLocations(List<NetAddress> fileLocations) {
    for (NetAddress addr : fileLocations) {
      mFileLocations.add(addr.getHost() + ":" + addr.getRpcPort());
    }
  }
}<|MERGE_RESOLUTION|>--- conflicted
+++ resolved
@@ -126,13 +126,8 @@
   }
 
   public void addBlock(StorageLevelAlias storageLevelAlias, long blockId, long blockSize,
-<<<<<<< HEAD
-      long blockLastAccessTimeMs, List<NetAddress> locations) {
+      long blockLastAccessTimeMs) {
     int tier = storageLevelAlias.getValue();
-=======
-      long blockLastAccessTimeMs) {
-    int tier = storageLevelAlias.getValue() - 1;
->>>>>>> f7ba2f6d
     UiBlockInfo block =
         new UiBlockInfo(blockId, blockSize, blockLastAccessTimeMs,
             storageLevelAlias == StorageLevelAlias.MEM);
