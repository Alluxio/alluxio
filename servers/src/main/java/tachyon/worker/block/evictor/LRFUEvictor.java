/*
 * Licensed to the University of California, Berkeley under one or more contributor license
 * agreements. See the NOTICE file distributed with this work for additional information regarding
 * copyright ownership. The ASF licenses this file to You under the Apache License, Version 2.0 (the
 * "License"); you may not use this file except in compliance with the License. You may obtain a
 * copy of the License at
 *
 * http://www.apache.org/licenses/LICENSE-2.0
 *
 * Unless required by applicable law or agreed to in writing, software distributed under the License
 * is distributed on an "AS IS" BASIS, WITHOUT WARRANTIES OR CONDITIONS OF ANY KIND, either express
 * or implied. See the License for the specific language governing permissions and limitations under
 * the License.
 */

package tachyon.worker.block.evictor;

import java.util.ArrayList;
import java.util.Collections;
import java.util.Comparator;
import java.util.Iterator;
import java.util.List;
import java.util.Map;
import java.util.Map.Entry;
import java.util.concurrent.ConcurrentHashMap;
import java.util.concurrent.atomic.AtomicLong;

import com.google.common.base.Preconditions;

import tachyon.Constants;
import tachyon.Pair;
import tachyon.conf.TachyonConf;
import tachyon.worker.block.BlockMetadataManagerView;
import tachyon.worker.block.BlockStoreLocation;
import tachyon.worker.block.allocator.Allocator;
import tachyon.worker.block.meta.BlockMeta;
import tachyon.worker.block.meta.StorageDirView;
import tachyon.worker.block.meta.StorageTierView;

/**
 * This class is used to evict blocks by LRFU. LRFU evict blocks with minimum CRF, where CRF of a
 * block is the sum of F(t) = pow(1.0 / {@link #mAttenuationFactor}, t * {@link #mStepFactor}).
 * Each access to a block has a F(t) value and t is the time interval since that access to current.
 * As the formula of F(t) shows, when (1.0 / {@link #mStepFactor}) time units passed, F(t) will
 * cut to the (1.0 / {@link #mAttenuationFactor}) of the old value. So {@link #mStepFactor}
 * controls the step and {@link #mAttenuationFactor} controls the attenuation. Actually, LRFU
 * combines LRU and LFU, it evicts blocks with small frequency or large recency. When
 * {@link #mStepFactor} is close to 0, LRFU is close to LFU. Conversely, LRFU is close to LRU
 * when {@link #mStepFactor} is close to 1.
 */
<<<<<<< HEAD
public class LRFUEvictor extends EvictorBase {
=======
public final class LRFUEvictor extends BlockStoreEventListenerBase implements Evictor {

  private static final Logger LOG = LoggerFactory.getLogger(Constants.LOGGER_TYPE);
  private static final double DEFAULT_STEP_FACTOR = 0.25;
  private static final double DEFAULT_ATTENUATION_FACTOR = 2.0;

  private BlockMetadataManagerView mManagerView;
>>>>>>> d90c11d3
  // Map from block id to the last updated logic time count
  private final Map<Long, Long> mBlockIdToLastUpdateTime = new ConcurrentHashMap<Long, Long>();
  // Map from block id to the CRF value of the block
  private final Map<Long, Double> mBlockIdToCRFValue = new ConcurrentHashMap<Long, Double>();
  // In the range of [0, 1]. Closer to 0, LRFU closer to LFU. Closer to 1, LRFU closer to LRU
  private final double mStepFactor;
  // In the range of [2, INF]
  private final double mAttenuationFactor;
  private final TachyonConf mTachyonConf;

  //logic time count
  private AtomicLong mLogicTimeCount = new AtomicLong(0L);

  public LRFUEvictor(BlockMetadataManagerView view, Allocator allocator) {
<<<<<<< HEAD
    super(view, allocator);
=======
    mManagerView = Preconditions.checkNotNull(view);
    mAllocator = Preconditions.checkNotNull(allocator);
>>>>>>> d90c11d3
    mTachyonConf = new TachyonConf();
    mStepFactor = mTachyonConf
        .getDouble(Constants.WORKER_EVICT_STRATEGY_LRFU_STEP_FACTOR);
    mAttenuationFactor = mTachyonConf
        .getDouble(Constants.WORKER_EVICT_STRATEGY_LRFU_ATTENUATION_FACTOR);
    Preconditions.checkArgument(mStepFactor >= 0.0 && mStepFactor <= 1.0,
        "Step factor should be in the range of [0.0, 1.0]");
    Preconditions.checkArgument(mAttenuationFactor >= 2.0,
        "Attenuation factor should be no less than 2.0");

    // Preloading blocks
    for (StorageTierView tier : mManagerView.getTierViews()) {
      for (StorageDirView dir : tier.getDirViews()) {
        for (BlockMeta block : dir.getEvictableBlocks()) {
          mBlockIdToLastUpdateTime.put(block.getBlockId(), 0L);
          mBlockIdToCRFValue.put(block.getBlockId(), 0.0);
        }
      }
    }
  }

  /**
   * Calculate weight of an access, which is the function value of
   * F(t) = pow (1.0 / {@link #mAttenuationFactor}, t * {@link #mStepFactor})
   *
   * @param logicTimeInterval time interval since that access to current
   * @return Function value of F(t)
   */
<<<<<<< HEAD
  private double calculateAccessWeight(long logicTimeInterval) {
    return Math.pow(1.0 / mAttenuationFactor, logicTimeInterval * mStepFactor);
=======
  private StorageDirView cascadingEvict(long bytesToBeAvailable, BlockStoreLocation location,
      EvictionPlan plan, List<Map.Entry<Long, Double>> sortedCRF) {
    // 1. if bytesToBeAvailable can already be satisfied without eviction, return emtpy plan
    StorageDirView candidateDirView = EvictorUtils
        .selectDirWithRequestedSpace(bytesToBeAvailable, location, mManagerView);
    if (candidateDirView != null) {
      return candidateDirView;
    }

    // 2. iterate over blocks in increasing order of CRF until we find a dir view that is in
    // the range of location and can satisfy bytesToBeAvailable after evicting its blocks
    // iterated so far
    EvictionDirCandidates dirCandidates = new EvictionDirCandidates();
    Iterator<Map.Entry<Long, Double>> it = sortedCRF.iterator();
    while (it.hasNext() && dirCandidates.candidateSize() < bytesToBeAvailable) {
      Entry<Long, Double> pair = it.next();
      long blockId = pair.getKey();
      try {
        BlockMeta block = mManagerView.getBlockMeta(blockId);
        if (null != block) { // might not present in this view
          if (block.getBlockLocation().belongTo(location)) {
            int tierAlias = block.getParentDir().getParentTier().getTierAlias();
            int dirIndex = block.getParentDir().getDirIndex();
            dirCandidates.add(mManagerView.getTierView(tierAlias).getDirView(dirIndex), blockId,
                block.getBlockSize());
          }
        }
      } catch (NotFoundException nfe) {
        LOG.warn("Remove block {} from LRFU Cache because {}", blockId, nfe);
        it.remove();
        mBlockIdToLastUpdateTime.remove(blockId);
        mBlockIdToCRFValue.remove(blockId);
      }
    }

    // 3. have no eviction plan
    if (dirCandidates.candidateSize() < bytesToBeAvailable) {
      return null;
    }

    // 4. cascading eviction: try to free space in next tier to move candidate blocks there, evict
    // blocks only when it can not be moved to next tiers
    candidateDirView = dirCandidates.candidateDir();
    List<Long> candidateBlocks = dirCandidates.candidateBlocks();
    List<StorageTierView> tierViewsBelow =
        mManagerView.getTierViewsBelow(candidateDirView.getParentTierView().getTierViewAlias());
    // find a dir in below tiers to transfer blocks there, from top tier to bottom tier
    StorageDirView candidateNextDir = null;
    for (StorageTierView tierView : tierViewsBelow) {
      candidateNextDir =
          cascadingEvict(dirCandidates.candidateSize() - candidateDirView.getAvailableBytes(),
              BlockStoreLocation.anyDirInTier(tierView.getTierViewAlias()), plan, sortedCRF);
      if (candidateNextDir != null) {
        break;
      }
    }
    if (candidateNextDir == null) {
      // nowhere to transfer blocks to, so evict them
      plan.toEvict().addAll(candidateBlocks);
    } else {
      BlockStoreLocation dest = candidateNextDir.toBlockStoreLocation();
      for (long block : candidateBlocks) {
        plan.toMove().add(new Pair<Long, BlockStoreLocation>(block, dest));
      }
    }
    return candidateDirView;
>>>>>>> d90c11d3
  }

  @Override
  public EvictionPlan freeSpaceWithView(long bytesToBeAvailable, BlockStoreLocation location,
      BlockMetadataManagerView view) {
    synchronized (mBlockIdToLastUpdateTime) {
      updateCRFValue();
      mManagerView = view;

      List<Pair<Long, BlockStoreLocation>> toMove =
          new ArrayList<Pair<Long, BlockStoreLocation>>();
      List<Long> toEvict = new ArrayList<Long>();
      EvictionPlan plan = new EvictionPlan(toMove, toEvict);
      StorageDirView candidateDir = cascadingEvict(bytesToBeAvailable, location, plan);

      mManagerView.clearBlockMarks();
      if (candidateDir == null) {
        return null;
      }

      return plan;
    }
  }

  @Override
  protected Iterator<Map.Entry<Long, Object>> getIterator() {
    return (Iterator)getSortedCRF().iterator();
  }

  /**
   * Sort all blocks in ascending order of CRF
   *
   * @return the sorted CRF of all blocks
   */
  private List<Map.Entry<Long, Double>> getSortedCRF() {
    List<Map.Entry<Long, Double>> sortedCRF =
        new ArrayList<Map.Entry<Long, Double>>(mBlockIdToCRFValue.entrySet());
    Collections.sort(sortedCRF, new Comparator<Map.Entry<Long, Double>>() {
      @Override
      public int compare(Entry<Long, Double> o1, Entry<Long, Double> o2) {
        double res = o1.getValue() - o2.getValue();
        if (res < 0) {
          return -1;
        } else if (res > 0) {
          return 1;
        } else {
          return 0;
        }
      }
    });
    return sortedCRF;
  }

  @Override
  public void onAccessBlock(long userId, long blockId) {
    updateOnAccessAndCommit(blockId);
  }

  @Override
  public void onCommitBlock(long userId, long blockId, BlockStoreLocation location) {
    updateOnAccessAndCommit(blockId);
  }

  @Override
  public void onRemoveBlockByClient(long userId, long blockId) {
    updateOnRemoveBlock(blockId);
  }

  @Override
  public void onRemoveBlockByWorker(long userId, long blockId) {
    updateOnRemoveBlock(blockId);
  }

  @Override
  protected void onRemoveBlockFromIterator(long blockId) {
    mBlockIdToLastUpdateTime.remove(blockId);
    mBlockIdToCRFValue.remove(blockId);
  }

  /**
   * This function is used to update CRF of all the blocks according to current logic time. When
   * some block is accessed in some time, only CRF of that block itself will be updated to current
   * time, other blocks who are not accessed recently will only be updated until
   * {@link #freeSpaceWithView(long, BlockStoreLocation, BlockMetadataManagerView)} is called
   * because blocks need to be sorted in the increasing order of CRF. When this function is called,
   * {@link #mBlockIdToLastUpdateTime} and {@link #mBlockIdToCRFValue} need to be locked in case
   * of the changing of values.
   */
  private void updateCRFValue() {
    long currentLogicTime = mLogicTimeCount.get();
    for (Entry<Long, Double> entry : mBlockIdToCRFValue.entrySet()) {
      long blockId = entry.getKey();
      double crfValue = entry.getValue();
      mBlockIdToCRFValue.put(blockId, crfValue
          * calculateAccessWeight(currentLogicTime - mBlockIdToLastUpdateTime.get(blockId)));
      mBlockIdToLastUpdateTime.put(blockId, currentLogicTime);
    }
  }

  /**
   * Update {@link #mBlockIdToLastUpdateTime} and {@link #mBlockIdToCRFValue} when block is
   * accessed or committed. Only CRF of the accessed or committed block will be updated, CRF
   * of other blocks will be lazily updated (only when {@link #updateCRFValue()} is called).
   * If the block is updated at the first time, CRF of the block will be set to 1.0, otherwise
   * the CRF of the block will be set to {1.0 + old CRF * F(current time - last update time)}.
   *
   * @param blockId id of the block to be accessed or committed
   */
  private void updateOnAccessAndCommit(long blockId) {
    synchronized (mBlockIdToLastUpdateTime) {
      long currentLogicTime = mLogicTimeCount.incrementAndGet();
      // update CRF value
      // CRF(currentLogicTime)=CRF(lastUpdateTime)*F(currentLogicTime-lastUpdateTime)+F(0)
      if (mBlockIdToCRFValue.containsKey(blockId)) {
        mBlockIdToCRFValue.put(blockId, mBlockIdToCRFValue.get(blockId)
            * calculateAccessWeight(currentLogicTime - mBlockIdToLastUpdateTime.get(blockId))
            + 1.0);
      } else {
        mBlockIdToCRFValue.put(blockId, 1.0);
      }
      // update currentLogicTime to lastUpdateTime
      mBlockIdToLastUpdateTime.put(blockId, currentLogicTime);
    }
  }

  /**
   * Update {@link #mBlockIdToLastUpdateTime} and {@link #mBlockIdToCRFValue} when block is
   * removed.
   *
   * @param blockId id of the block to be removed
   */
  private void updateOnRemoveBlock(long blockId) {
    synchronized (mBlockIdToLastUpdateTime) {
      mLogicTimeCount.incrementAndGet();
      mBlockIdToCRFValue.remove(blockId);
      mBlockIdToLastUpdateTime.remove(blockId);
    }
  }
}<|MERGE_RESOLUTION|>--- conflicted
+++ resolved
@@ -48,17 +48,7 @@
  * {@link #mStepFactor} is close to 0, LRFU is close to LFU. Conversely, LRFU is close to LRU
  * when {@link #mStepFactor} is close to 1.
  */
-<<<<<<< HEAD
-public class LRFUEvictor extends EvictorBase {
-=======
-public final class LRFUEvictor extends BlockStoreEventListenerBase implements Evictor {
-
-  private static final Logger LOG = LoggerFactory.getLogger(Constants.LOGGER_TYPE);
-  private static final double DEFAULT_STEP_FACTOR = 0.25;
-  private static final double DEFAULT_ATTENUATION_FACTOR = 2.0;
-
-  private BlockMetadataManagerView mManagerView;
->>>>>>> d90c11d3
+public final class LRFUEvictor extends EvictorBase {
   // Map from block id to the last updated logic time count
   private final Map<Long, Long> mBlockIdToLastUpdateTime = new ConcurrentHashMap<Long, Long>();
   // Map from block id to the CRF value of the block
@@ -73,12 +63,7 @@
   private AtomicLong mLogicTimeCount = new AtomicLong(0L);
 
   public LRFUEvictor(BlockMetadataManagerView view, Allocator allocator) {
-<<<<<<< HEAD
     super(view, allocator);
-=======
-    mManagerView = Preconditions.checkNotNull(view);
-    mAllocator = Preconditions.checkNotNull(allocator);
->>>>>>> d90c11d3
     mTachyonConf = new TachyonConf();
     mStepFactor = mTachyonConf
         .getDouble(Constants.WORKER_EVICT_STRATEGY_LRFU_STEP_FACTOR);
@@ -107,77 +92,8 @@
    * @param logicTimeInterval time interval since that access to current
    * @return Function value of F(t)
    */
-<<<<<<< HEAD
   private double calculateAccessWeight(long logicTimeInterval) {
     return Math.pow(1.0 / mAttenuationFactor, logicTimeInterval * mStepFactor);
-=======
-  private StorageDirView cascadingEvict(long bytesToBeAvailable, BlockStoreLocation location,
-      EvictionPlan plan, List<Map.Entry<Long, Double>> sortedCRF) {
-    // 1. if bytesToBeAvailable can already be satisfied without eviction, return emtpy plan
-    StorageDirView candidateDirView = EvictorUtils
-        .selectDirWithRequestedSpace(bytesToBeAvailable, location, mManagerView);
-    if (candidateDirView != null) {
-      return candidateDirView;
-    }
-
-    // 2. iterate over blocks in increasing order of CRF until we find a dir view that is in
-    // the range of location and can satisfy bytesToBeAvailable after evicting its blocks
-    // iterated so far
-    EvictionDirCandidates dirCandidates = new EvictionDirCandidates();
-    Iterator<Map.Entry<Long, Double>> it = sortedCRF.iterator();
-    while (it.hasNext() && dirCandidates.candidateSize() < bytesToBeAvailable) {
-      Entry<Long, Double> pair = it.next();
-      long blockId = pair.getKey();
-      try {
-        BlockMeta block = mManagerView.getBlockMeta(blockId);
-        if (null != block) { // might not present in this view
-          if (block.getBlockLocation().belongTo(location)) {
-            int tierAlias = block.getParentDir().getParentTier().getTierAlias();
-            int dirIndex = block.getParentDir().getDirIndex();
-            dirCandidates.add(mManagerView.getTierView(tierAlias).getDirView(dirIndex), blockId,
-                block.getBlockSize());
-          }
-        }
-      } catch (NotFoundException nfe) {
-        LOG.warn("Remove block {} from LRFU Cache because {}", blockId, nfe);
-        it.remove();
-        mBlockIdToLastUpdateTime.remove(blockId);
-        mBlockIdToCRFValue.remove(blockId);
-      }
-    }
-
-    // 3. have no eviction plan
-    if (dirCandidates.candidateSize() < bytesToBeAvailable) {
-      return null;
-    }
-
-    // 4. cascading eviction: try to free space in next tier to move candidate blocks there, evict
-    // blocks only when it can not be moved to next tiers
-    candidateDirView = dirCandidates.candidateDir();
-    List<Long> candidateBlocks = dirCandidates.candidateBlocks();
-    List<StorageTierView> tierViewsBelow =
-        mManagerView.getTierViewsBelow(candidateDirView.getParentTierView().getTierViewAlias());
-    // find a dir in below tiers to transfer blocks there, from top tier to bottom tier
-    StorageDirView candidateNextDir = null;
-    for (StorageTierView tierView : tierViewsBelow) {
-      candidateNextDir =
-          cascadingEvict(dirCandidates.candidateSize() - candidateDirView.getAvailableBytes(),
-              BlockStoreLocation.anyDirInTier(tierView.getTierViewAlias()), plan, sortedCRF);
-      if (candidateNextDir != null) {
-        break;
-      }
-    }
-    if (candidateNextDir == null) {
-      // nowhere to transfer blocks to, so evict them
-      plan.toEvict().addAll(candidateBlocks);
-    } else {
-      BlockStoreLocation dest = candidateNextDir.toBlockStoreLocation();
-      for (long block : candidateBlocks) {
-        plan.toMove().add(new Pair<Long, BlockStoreLocation>(block, dest));
-      }
-    }
-    return candidateDirView;
->>>>>>> d90c11d3
   }
 
   @Override
