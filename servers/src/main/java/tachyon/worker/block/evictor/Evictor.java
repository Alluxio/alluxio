/*
 * Licensed to the University of California, Berkeley under one or more contributor license
 * agreements. See the NOTICE file distributed with this work for additional information regarding
 * copyright ownership. The ASF licenses this file to You under the Apache License, Version 2.0 (the
 * "License"); you may not use this file except in compliance with the License. You may obtain a
 * copy of the License at
 *
 * http://www.apache.org/licenses/LICENSE-2.0
 *
 * Unless required by applicable law or agreed to in writing, software distributed under the License
 * is distributed on an "AS IS" BASIS, WITHOUT WARRANTIES OR CONDITIONS OF ANY KIND, either express
 * or implied. See the License for the specific language governing permissions and limitations under
 * the License.
 */

package tachyon.worker.block.evictor;

import com.google.common.base.Optional;

import tachyon.worker.BlockStoreLocation;
<<<<<<< HEAD
import tachyon.worker.block.BlockMetaEventListener;
import tachyon.worker.block.BlockMetadataManager;
=======
>>>>>>> 2f0a2f93

/**
 * Interface for the eviction policy in Tachyon
 */
public interface Evictor {
  /**
   * Frees space in the given block store location to ensure a specific amount of free space
   * available. The location can be a specific location, or {@link BlockStoreLocation#anyTier()} or
   * {@link BlockStoreLocation#anyDirInTier(int)}. This operation returns absent if Evictor fails to
   * propose a feasible plan to meet its requirement, or an eviction plan (possibly an empty one) to
   * ensure the free space.
   *
   * @param availableBytes the size in bytes
   * @param location the location in block store
   * @return an eviction plan (possibly empty) to get the free space, or absent if no feasible plan
   */
<<<<<<< HEAD
  public abstract EvictionPlan freeSpace(long bytes, BlockStoreLocation location);
=======
  Optional<EvictionPlan> freeSpace(long availableBytes, BlockStoreLocation location);
>>>>>>> 2f0a2f93
}<|MERGE_RESOLUTION|>--- conflicted
+++ resolved
@@ -18,11 +18,8 @@
 import com.google.common.base.Optional;
 
 import tachyon.worker.BlockStoreLocation;
-<<<<<<< HEAD
 import tachyon.worker.block.BlockMetaEventListener;
 import tachyon.worker.block.BlockMetadataManager;
-=======
->>>>>>> 2f0a2f93
 
 /**
  * Interface for the eviction policy in Tachyon
@@ -39,9 +36,5 @@
    * @param location the location in block store
    * @return an eviction plan (possibly empty) to get the free space, or absent if no feasible plan
    */
-<<<<<<< HEAD
-  public abstract EvictionPlan freeSpace(long bytes, BlockStoreLocation location);
-=======
   Optional<EvictionPlan> freeSpace(long availableBytes, BlockStoreLocation location);
->>>>>>> 2f0a2f93
 }