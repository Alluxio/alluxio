--- conflicted
+++ resolved
@@ -218,11 +218,7 @@
     mPinListSync = new PinListSync(mBlockDataManager, WorkerContext.getConf(), mFileSystemMasterClient);
 
     // Setup session cleaner
-<<<<<<< HEAD
-    mSessionCleanerThread = new SessionCleaner(mBlockDataManager, WorkerContext.getConf());
-=======
     mSessionCleanerThread = new SessionCleaner(mBlockDataManager);
->>>>>>> d633a08c
 
     // Setup session metadata mapping
     // TODO(calvin): Have a top level register that gets the worker id.
