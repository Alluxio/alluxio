/*
 * Licensed to the University of California, Berkeley under one or more contributor license
 * agreements. See the NOTICE file distributed with this work for additional information regarding
 * copyright ownership. The ASF licenses this file to You under the Apache License, Version 2.0 (the
 * "License"); you may not use this file except in compliance with the License. You may obtain a
 * copy of the License at
 *
 * http://www.apache.org/licenses/LICENSE-2.0
 *
 * Unless required by applicable law or agreed to in writing, software distributed under the License
 * is distributed on an "AS IS" BASIS, WITHOUT WARRANTIES OR CONDITIONS OF ANY KIND, either express
 * or implied. See the License for the specific language governing permissions and limitations under
 * the License.
 */

package tachyon.worker.block;

import java.io.IOException;
import java.util.concurrent.ExecutorService;
import java.util.concurrent.Executors;

import org.apache.thrift.protocol.TBinaryProtocol;
import org.apache.thrift.server.TThreadPoolServer;
import org.apache.thrift.transport.TFramedTransport;
import org.apache.thrift.transport.TServerSocket;
import org.apache.thrift.transport.TTransportException;
import org.slf4j.Logger;
import org.slf4j.LoggerFactory;

import com.google.common.base.Throwables;

import tachyon.Constants;
import tachyon.Sessions;
import tachyon.client.WorkerBlockMasterClient;
import tachyon.client.WorkerFileSystemMasterClient;
import tachyon.conf.TachyonConf;
import tachyon.metrics.MetricsSystem;
import tachyon.thrift.NetAddress;
import tachyon.thrift.WorkerService;
import tachyon.util.CommonUtils;
import tachyon.util.ThreadFactoryUtils;
import tachyon.util.io.PathUtils;
import tachyon.util.network.NetworkAddressUtils;
import tachyon.util.network.NetworkAddressUtils.ServiceType;
import tachyon.web.UIWebServer;
import tachyon.web.WorkerUIWebServer;
import tachyon.worker.DataServer;
import tachyon.worker.WorkerContext;
import tachyon.worker.WorkerSource;
import tachyon.worker.lineage.LineageWorker;

/**
 * The class is responsible for managing all top level components of the Block Worker, including:
 *
 * Servers: BlockServiceHandler (RPC Server), BlockDataServer (Data Server)
 *
 * Periodic Threads: BlockMasterSync (Worker to Master continuous communication)
 *
 * Logic: BlockDataManager (Logic for all block related storage operations)
 */
public final class BlockWorker {
  private static final Logger LOG = LoggerFactory.getLogger(Constants.LOGGER_TYPE);

  /** Runnable responsible for heartbeating and registration with master. */
  private final BlockMasterSync mBlockMasterSync;
  /** Runnable responsible for fetching pinlist from master. */
  private final PinListSync mPinListSync;
  /** Runnable responsible for clean up potential zombie sessions. */
  private final SessionCleaner mSessionCleanerThread;
  /** Logic for handling RPC requests. */
  private final BlockServiceHandler mServiceHandler;
  /** Logic for managing block store and under file system store. */
  private final BlockDataManager mBlockDataManager;
  /** Server for data requests and responses. */
  private final DataServer mDataServer;
  /** Client for all block master communication */
  private final WorkerBlockMasterClient mBlockMasterClient;
  /** Client for all file system master communication */
  private final WorkerFileSystemMasterClient mFileSystemMasterClient;
  /** The executor service for the master client thread */
  private final ExecutorService mMasterClientExecutorService;
  /** Threadpool for the master sync */
  private final ExecutorService mSyncExecutorService;
  /** Net address of this worker */
  private final NetAddress mWorkerNetAddress;
  /** Server socket for thrift */
  private final TServerSocket mThriftServerSocket;
  /** RPC local port for thrift */
  private final int mPort;
  /** Thread pool for thrift */
  private final TThreadPoolServer mThriftServer;
  /** Worker start time in milliseconds */
  private final long mStartTimeMs;
  /** Worker Web UI server */
  private final UIWebServer mWebServer;
  /** Worker metrics system */
  private MetricsSystem mWorkerMetricsSystem;
  /** Lineage worker */
  private LineageWorker mLineageWorker;
  /** Space reserver for the block data manager */
  private SpaceReserver mSpaceReserver = null;

  /**
   * @return the worker service handler
   */
  public BlockServiceHandler getWorkerServiceHandler() {
    return mServiceHandler;
  }

  /**
   * @return the worker RPC service bind host
   */
  public String getRPCBindHost() {
    return NetworkAddressUtils.getThriftSocket(mThriftServerSocket).getLocalSocketAddress()
        .toString();
  }

  /**
   * @return the worker RPC service port
   */
  public int getRPCLocalPort() {
    return mPort;
  }

  /**
   * @return the worker data service bind host
   */
  public String getDataBindHost() {
    return mDataServer.getBindHost();
  }

  /**
   * @return the worker data service port
   */
  public int getDataLocalPort() {
    return mDataServer.getPort();
  }

  /**
   * @return the worker web service bind host
   */
  public String getWebBindHost() {
    return mWebServer.getBindHost();
  }

  /**
   * @return the worker web service port
   */
  public int getWebLocalPort() {
    return mWebServer.getLocalPort();
  }

  /**
   * Creates a Tachyon Block Worker.
   *
   * @throws IOException for other exceptions
   */
  public BlockWorker() throws IOException {
    mStartTimeMs = System.currentTimeMillis();

    // Setup MasterClientBase along with its heartbeat ExecutorService
    mMasterClientExecutorService =
        Executors.newFixedThreadPool(1,
            ThreadFactoryUtils.build("worker-client-heartbeat-%d", true));
    mBlockMasterClient =
        new WorkerBlockMasterClient(NetworkAddressUtils.getConnectAddress(ServiceType.MASTER_RPC,
          WorkerContext.getConf()), mMasterClientExecutorService, WorkerContext.getConf());

    mFileSystemMasterClient = new WorkerFileSystemMasterClient(
        NetworkAddressUtils.getConnectAddress(ServiceType.MASTER_RPC, WorkerContext.getConf()),
        mMasterClientExecutorService, WorkerContext.getConf());

    // Set up BlockDataManager
    WorkerSource workerSource = new WorkerSource();
    mBlockDataManager =
        new BlockDataManager(workerSource, mBlockMasterClient, mFileSystemMasterClient,
            new TieredBlockStore());

    // Setup metrics collection
    mWorkerMetricsSystem = new MetricsSystem("worker", WorkerContext.getConf());
    workerSource.registerGauges(mBlockDataManager);
    mWorkerMetricsSystem.registerSource(workerSource);

    // Set up DataServer
    mDataServer =
        DataServer.Factory.createDataServer(
            NetworkAddressUtils.getBindAddress(ServiceType.WORKER_DATA, WorkerContext.getConf()),
            mBlockDataManager, WorkerContext.getConf());
    // reset data server port
    WorkerContext.getConf().set(Constants.WORKER_DATA_PORT, Integer.toString(mDataServer.getPort()));

    // Setup RPC Server
    mServiceHandler = new BlockServiceHandler(mBlockDataManager);
    mThriftServerSocket = createThriftServerSocket();
    mPort = NetworkAddressUtils.getThriftPort(mThriftServerSocket);
    // reset worker RPC port
    WorkerContext.getConf().set(Constants.WORKER_PORT, Integer.toString(mPort));
    mThriftServer = createThriftServer();
    mWorkerNetAddress =
        new NetAddress(NetworkAddressUtils.getConnectHost(ServiceType.WORKER_RPC, WorkerContext.getConf()),
            mPort, mDataServer.getPort());

    // Set up web server
    mWebServer =
        new WorkerUIWebServer(ServiceType.WORKER_WEB, NetworkAddressUtils.getBindAddress(
            ServiceType.WORKER_WEB, WorkerContext.getConf()), mBlockDataManager,
            NetworkAddressUtils.getConnectAddress(ServiceType.WORKER_RPC, WorkerContext.getConf()),
            mStartTimeMs, WorkerContext.getConf());

    // Setup Worker to Master Syncer
    // We create four threads for two syncers, one cleaner and one asynchronous evictor:
    // mBlockMasterSync, mPinListSync, mSessionCleanerThread, mSpaceReserver
    mSyncExecutorService =
        Executors.newFixedThreadPool(4, ThreadFactoryUtils.build("worker-heartbeat-%d", true));

<<<<<<< HEAD
    mBlockMasterSync = new BlockMasterSync(mBlockDataManager, mWorkerNetAddress,
        mBlockMasterClient);
=======
    mBlockMasterSync = new BlockMasterSync(mBlockDataManager, WorkerContext.getConf(), mWorkerNetAddress,
            mBlockMasterClient);
>>>>>>> 8f4beb6e
    // Get the worker id
    // TODO(calvin): Do this at TachyonWorker.
    mBlockMasterSync.setWorkerId();

    // Setup PinListSyncer
<<<<<<< HEAD
    mPinListSync = new PinListSync(mBlockDataManager, mFileSystemMasterClient);
=======
    mPinListSync = new PinListSync(mBlockDataManager, WorkerContext.getConf(), mFileSystemMasterClient);
>>>>>>> 8f4beb6e

    // Setup session cleaner
    mSessionCleanerThread = new SessionCleaner(mBlockDataManager);

    // Setup space reserver
    if (mTachyonConf.getBoolean(Constants.WORKER_SPACE_RESERVER_ENABLE)) {
      mSpaceReserver = new SpaceReserver(mBlockDataManager);
    }

    // Setup session metadata mapping
    // TODO(calvin): Have a top level register that gets the worker id.
    long workerId = mBlockMasterSync.getWorkerId();
<<<<<<< HEAD
    Sessions sessions = new Sessions();
=======
    String ufsWorkerFolder = WorkerContext.getConf().get(Constants.UNDERFS_WORKERS_FOLDER);
    Sessions sessions = new Sessions(PathUtils.concatPath(ufsWorkerFolder, workerId), WorkerContext.getConf());
>>>>>>> 8f4beb6e

    // Give BlockDataManager a pointer to the session metadata mapping
    // TODO(calvin): Fix this hack when we have a top level register.
    mBlockDataManager.setSessions(sessions);
    mBlockDataManager.setWorkerId(workerId);

    // Setup the lineage worker
    LOG.info("Started lineage worker at " + workerId);
    mLineageWorker = new LineageWorker(mBlockDataManager, workerId);
  }

  /**
   * Gets this worker's {@link tachyon.thrift.NetAddress}, which is the worker's hostname, rpc
   * server port, and data server port
   *
   * @return the worker's net address
   */
  public NetAddress getWorkerNetAddress() {
    return mWorkerNetAddress;
  }

  /**
   * Runs the block worker. The thread calling this will be blocked until the thrift server shuts
   * down.
   */
  public void process() {
    mWorkerMetricsSystem.start();

    // Add the metrics servlet to the web server, this must be done after the metrics system starts
    mWebServer.addHandler(mWorkerMetricsSystem.getServletHandler());

    mSyncExecutorService.submit(mBlockMasterSync);

    // Start the pinlist syncer to perform the periodical fetching
    mSyncExecutorService.submit(mPinListSync);

    // Start the session cleanup checker to perform the periodical checking
    mSyncExecutorService.submit(mSessionCleanerThread);

    // Start the lineage worker
    mLineageWorker.start();

    // Start the space reserver
    if (mSpaceReserver != null) {
      mSyncExecutorService.submit(mSpaceReserver);
    }

    mWebServer.startWebServer();
    mThriftServer.serve();
  }

  /**
   * Stops the block worker. This method should only be called to terminate the worker.
   *
   * @throws IOException if the data server fails to close.
   */
  public void stop() throws IOException {
    mDataServer.close();
    mThriftServer.stop();
    mThriftServerSocket.close();
    mLineageWorker.stop();
    mBlockMasterSync.stop();
    mPinListSync.stop();
    mSessionCleanerThread.stop();
    mBlockMasterClient.close();
    if (mSpaceReserver != null) {
      mSpaceReserver.stop();
    }
    mFileSystemMasterClient.close();
    mMasterClientExecutorService.shutdown();
    mSyncExecutorService.shutdown();
    mWorkerMetricsSystem.stop();
    try {
      mWebServer.shutdownWebServer();
    } catch (Exception e) {
      LOG.error("Failed to stop web server", e);
    }
    mBlockDataManager.stop();
    while (!mDataServer.isClosed() || mThriftServer.isServing()) {
      // TODO(calvin): The reason to stop and close again is due to some issues in Thrift.
      mDataServer.close();
      mThriftServer.stop();
      mThriftServerSocket.close();
      CommonUtils.sleepMs(100);
    }
  }

  /**
   * Helper method to create a {@link org.apache.thrift.server.TThreadPoolServer} for handling
   * incoming RPC requests.
   *
   * @return a thrift server
   */
  private TThreadPoolServer createThriftServer() {
    int minWorkerThreads = WorkerContext.getConf().getInt(Constants.WORKER_MIN_WORKER_THREADS);
    int maxWorkerThreads = WorkerContext.getConf().getInt(Constants.WORKER_MAX_WORKER_THREADS);
    WorkerService.Processor<BlockServiceHandler> processor =
        new WorkerService.Processor<BlockServiceHandler>(mServiceHandler);
    return new TThreadPoolServer(new TThreadPoolServer.Args(mThriftServerSocket)
        .minWorkerThreads(minWorkerThreads).maxWorkerThreads(maxWorkerThreads).processor(processor)
        .transportFactory(new TFramedTransport.Factory())
        .protocolFactory(new TBinaryProtocol.Factory(true, true)));
  }

  /**
   * Helper method to create a {@link org.apache.thrift.transport.TServerSocket} for the RPC server
   *
   * @return a thrift server socket
   */
  private TServerSocket createThriftServerSocket() {
    try {
      return new TServerSocket(NetworkAddressUtils.getBindAddress(ServiceType.WORKER_RPC,
        WorkerContext.getConf()));
    } catch (TTransportException tte) {
      LOG.error(tte.getMessage(), tte);
      throw Throwables.propagate(tte);
    }
  }
}<|MERGE_RESOLUTION|>--- conflicted
+++ resolved
@@ -213,23 +213,14 @@
     mSyncExecutorService =
         Executors.newFixedThreadPool(4, ThreadFactoryUtils.build("worker-heartbeat-%d", true));
 
-<<<<<<< HEAD
     mBlockMasterSync = new BlockMasterSync(mBlockDataManager, mWorkerNetAddress,
         mBlockMasterClient);
-=======
-    mBlockMasterSync = new BlockMasterSync(mBlockDataManager, WorkerContext.getConf(), mWorkerNetAddress,
-            mBlockMasterClient);
->>>>>>> 8f4beb6e
     // Get the worker id
     // TODO(calvin): Do this at TachyonWorker.
     mBlockMasterSync.setWorkerId();
 
     // Setup PinListSyncer
-<<<<<<< HEAD
     mPinListSync = new PinListSync(mBlockDataManager, mFileSystemMasterClient);
-=======
-    mPinListSync = new PinListSync(mBlockDataManager, WorkerContext.getConf(), mFileSystemMasterClient);
->>>>>>> 8f4beb6e
 
     // Setup session cleaner
     mSessionCleanerThread = new SessionCleaner(mBlockDataManager);
@@ -242,12 +233,7 @@
     // Setup session metadata mapping
     // TODO(calvin): Have a top level register that gets the worker id.
     long workerId = mBlockMasterSync.getWorkerId();
-<<<<<<< HEAD
     Sessions sessions = new Sessions();
-=======
-    String ufsWorkerFolder = WorkerContext.getConf().get(Constants.UNDERFS_WORKERS_FOLDER);
-    Sessions sessions = new Sessions(PathUtils.concatPath(ufsWorkerFolder, workerId), WorkerContext.getConf());
->>>>>>> 8f4beb6e
 
     // Give BlockDataManager a pointer to the session metadata mapping
     // TODO(calvin): Fix this hack when we have a top level register.
