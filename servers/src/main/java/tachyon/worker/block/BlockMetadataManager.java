--- conflicted
+++ resolved
@@ -56,15 +56,8 @@
     int totalTiers = tachyonConf.getInt(Constants.WORKER_MAX_TIERED_STORAGE_LEVEL, 1);
     mAliasToTiers = new HashMap<Integer, StorageTier>(totalTiers);
     mTiers = new ArrayList<StorageTier>(totalTiers);
-<<<<<<< HEAD
-    for (int i = 0; i < totalTiers; i ++) {
-      // TODO: Change the following calculation to get alias
-      int tierAlias = i + 1;
-      StorageTier tier = StorageTier.newStorageTier(tachyonConf, i, tierAlias);
-=======
     for (int level = 0; level < totalTiers; level ++) {
-      StorageTier tier = new StorageTier(tachyonConf, level);
->>>>>>> 29bbf486
+      StorageTier tier = StorageTier.newStorageTier(tachyonConf, level);
       mTiers.add(tier);
       mAliasToTiers.put(tier.getTierAlias(), tier);
     }
