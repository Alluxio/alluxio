--- conflicted
+++ resolved
@@ -91,23 +91,4 @@
   public List<StorageDir> getStorageDirs() {
     return mDirs;
   }
-
-<<<<<<< HEAD
-  /**
-   * Returns the BlockMeta for a given blockId.
-   *
-   * @param blockId the ID of the block
-   * @return BlockMeta
-   * @throws IOException if no BlockMeta for this blockId is found in this StorageTier
-   */
-  public BlockMeta getBlockMeta(long blockId) throws IOException {
-    for (StorageDir dir : mDirs) {
-      if (dir.hasBlockMeta(blockId)) {
-        return dir.getBlockMeta(blockId);
-      }
-    }
-    throw new IOException("Cannot get blockId " + blockId + " in tier " + this);
-  }
-=======
->>>>>>> b7628f07
 }