/*
 * Licensed to the University of California, Berkeley under one or more contributor license
 * agreements. See the NOTICE file distributed with this work for additional information regarding
 * copyright ownership. The ASF licenses this file to You under the Apache License, Version 2.0 (the
 * "License"); you may not use this file except in compliance with the License. You may obtain a
 * copy of the License at
 *
 * http://www.apache.org/licenses/LICENSE-2.0
 *
 * Unless required by applicable law or agreed to in writing, software distributed under the License
 * is distributed on an "AS IS" BASIS, WITHOUT WARRANTIES OR CONDITIONS OF ANY KIND, either express
 * or implied. See the License for the specific language governing permissions and limitations under
 * the License.
 */

package tachyon.worker.block.meta;

import java.io.IOException;
import java.util.ArrayList;
import java.util.Collections;
import java.util.List;

import tachyon.Constants;
import tachyon.StorageLevelAlias;
import tachyon.exception.AlreadyExistsException;
import tachyon.exception.OutOfSpaceException;
import tachyon.util.FormatUtils;
import tachyon.util.io.PathUtils;
import tachyon.worker.WorkerContext;

/**
 * Represents a tier of storage, for example memory or SSD. It serves as a container of
 * {@link StorageDir} which actually contains metadata information about blocks stored and space
 * used/available.
 * <p>
 * This class does not guarantee thread safety.
 */
public final class StorageTier {
  /** Alias of this tier */
  private final StorageLevelAlias mTierAlias;
  /** Level of this tier in tiered storage, highest level is 0 */
  private final int mTierLevel;
  /** Total capacity of all StorageDirs in bytes */
  private long mCapacityBytes;
  private List<StorageDir> mDirs;

  private StorageTier(int tierLevel) {
    mTierLevel = tierLevel;

    String tierLevelAliasProp =
        String.format(Constants.WORKER_TIERED_STORAGE_LEVEL_ALIAS_FORMAT, tierLevel);
<<<<<<< HEAD
    mTierAlias = WorkerContext.getConf()
        .getEnum(tierLevelAliasProp, StorageLevelAlias.MEM);
=======
    StorageLevelAlias alias = WorkerContext.getConf()
        .getEnum(tierLevelAliasProp, StorageLevelAlias.class);
    mTierAlias = alias.getValue();
>>>>>>> f7ba2f6d
  }

  private void initStorageTier() throws AlreadyExistsException, IOException,
      OutOfSpaceException {
    String workerDataFolder =
        WorkerContext.getConf().get(Constants.WORKER_DATA_FOLDER, Constants.DEFAULT_DATA_FOLDER);
    String tierDirPathConf =
        String.format(Constants.WORKER_TIERED_STORAGE_LEVEL_DIRS_PATH_FORMAT, mTierLevel);
    String[] dirPaths = WorkerContext.getConf().get(tierDirPathConf, "/mnt/ramdisk").split(",");

    // Add the worker data folder path after each storage directory, the final path will be like
    // /mnt/ramdisk/tachyonworker
    for (int i = 0; i < dirPaths.length; i ++) {
      dirPaths[i] = PathUtils.concatPath(dirPaths[i].trim(), workerDataFolder);
    }

    String tierDirCapacityConf =
        String.format(Constants.WORKER_TIERED_STORAGE_LEVEL_DIRS_QUOTA_FORMAT, mTierLevel);
    String[] dirQuotas = WorkerContext.getConf().get(tierDirCapacityConf, "0").split(",");

    mDirs = new ArrayList<StorageDir>(dirPaths.length);

    long totalCapacity = 0;
    for (int i = 0; i < dirPaths.length; i ++) {
      int index = i >= dirQuotas.length ? dirQuotas.length - 1 : i;
      long capacity = FormatUtils.parseSpaceSize(dirQuotas[index]);
      totalCapacity += capacity;
      mDirs.add(StorageDir.newStorageDir(this, i, capacity, dirPaths[i]));
    }
    mCapacityBytes = totalCapacity;
  }

  /**
   *
   * @param tierLevel the tier level
   * @return a new storage tier
   * @throws AlreadyExistsException if the tier already exists
   * @throws IOException if an I/O error occurred
   * @throws OutOfSpaceException if there is not enough space available
   */
  public static StorageTier newStorageTier(int tierLevel)
      throws AlreadyExistsException, IOException, OutOfSpaceException {
    StorageTier ret = new StorageTier(tierLevel);
    ret.initStorageTier();
    return ret;
  }

<<<<<<< HEAD
  public StorageLevelAlias getTierAlias() {
=======
  /**
   * @return the tier alias
   */
  public int getTierAlias() {
>>>>>>> f7ba2f6d
    return mTierAlias;
  }

  /**
   * @return the tier level
   */
  public int getTierLevel() {
    return mTierLevel;
  }

  /**
   * @return the capacity (in bytes)
   */
  public long getCapacityBytes() {
    return mCapacityBytes;
  }

  /**
   * @return the remaining capacity (in bytes)
   */
  public long getAvailableBytes() {
    long availableBytes = 0;
    for (StorageDir dir : mDirs) {
      availableBytes += dir.getAvailableBytes();
    }
    return availableBytes;
  }

  /**
   * Returns a directory for the given index.
   *
   * @param dirIndex the directory index
   * @return a directory
   */
  public StorageDir getDir(int dirIndex) {
    return mDirs.get(dirIndex);
  }

  /**
   * @return a list of directories in this tier
   */
  public List<StorageDir> getStorageDirs() {
    return Collections.unmodifiableList(mDirs);
  }
}<|MERGE_RESOLUTION|>--- conflicted
+++ resolved
@@ -49,14 +49,7 @@
 
     String tierLevelAliasProp =
         String.format(Constants.WORKER_TIERED_STORAGE_LEVEL_ALIAS_FORMAT, tierLevel);
-<<<<<<< HEAD
-    mTierAlias = WorkerContext.getConf()
-        .getEnum(tierLevelAliasProp, StorageLevelAlias.MEM);
-=======
-    StorageLevelAlias alias = WorkerContext.getConf()
-        .getEnum(tierLevelAliasProp, StorageLevelAlias.class);
-    mTierAlias = alias.getValue();
->>>>>>> f7ba2f6d
+    mTierAlias = WorkerContext.getConf().getEnum(tierLevelAliasProp, StorageLevelAlias.class);
   }
 
   private void initStorageTier() throws AlreadyExistsException, IOException,
@@ -104,14 +97,10 @@
     return ret;
   }
 
-<<<<<<< HEAD
-  public StorageLevelAlias getTierAlias() {
-=======
   /**
    * @return the tier alias
    */
-  public int getTierAlias() {
->>>>>>> f7ba2f6d
+  public StorageLevelAlias getTierAlias() {
     return mTierAlias;
   }
 
