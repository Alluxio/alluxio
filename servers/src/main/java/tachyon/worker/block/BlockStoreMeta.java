/*
 * Licensed to the University of California, Berkeley under one or more contributor license
 * agreements. See the NOTICE file distributed with this work for additional information regarding
 * copyright ownership. The ASF licenses this file to You under the Apache License, Version 2.0 (the
 * "License"); you may not use this file except in compliance with the License. You may obtain a
 * copy of the License at
 *
 * http://www.apache.org/licenses/LICENSE-2.0
 *
 * Unless required by applicable law or agreed to in writing, software distributed under the License
 * is distributed on an "AS IS" BASIS, WITHOUT WARRANTIES OR CONDITIONS OF ANY KIND, either express
 * or implied. See the License for the specific language governing permissions and limitations under
 * the License.
 */

package tachyon.worker.block;

import java.util.ArrayList;
import java.util.HashMap;
import java.util.LinkedHashMap;
import java.util.List;
import java.util.Map;

import com.google.common.base.Preconditions;

import tachyon.worker.block.meta.StorageDir;
import tachyon.worker.block.meta.StorageTier;

/**
 * This class holds the meta data information of a block store.
 * <p>
 * TODO: use proto buf to represent this information
 */
public class BlockStoreMeta {
  private final List<Long> mCapacityBytesOnTiers = new ArrayList<Long>();
  private final List<Long> mUsedBytesOnTiers = new ArrayList<Long>();
  private final Map<Long, List<Long>> mBlockIdsOnDirs = new HashMap<Long, List<Long>>();
  private final Map<Long, Long> mCapacityBytesOnDirs = new HashMap<Long, Long>();
  private final Map<Long, Long> mUsedBytesOnDirs = new HashMap<Long, Long>();
  private final Map<Long, String> mDirPaths = new LinkedHashMap<Long, String>();

  public BlockStoreMeta(BlockMetadataManager manager) {
    Preconditions.checkNotNull(manager);
    for (StorageTier tier : manager.getTiers()) {
      mCapacityBytesOnTiers.add(tier.getCapacityBytes());
      mUsedBytesOnTiers.add(tier.getCapacityBytes() - tier.getAvailableBytes());
      for (StorageDir dir : tier.getStorageDirs()) {
        mBlockIdsOnDirs.put(dir.getStorageDirId(), dir.getBlockIds());
        mCapacityBytesOnDirs.put(dir.getStorageDirId(), dir.getCapacityBytes());
        mUsedBytesOnDirs.put(dir.getStorageDirId(),
            dir.getCapacityBytes() - dir.getAvailableBytes());
        mDirPaths.put(dir.getStorageDirId(), dir.getDirPath());
      }
    }
  }

<<<<<<< HEAD
  public long getCapacityBytes() {
    long capacityBytes = 0L;
    for (long capacityBytesOnTier : mCapacityBytesOnTiers) {
      capacityBytes += capacityBytesOnTier;
    }
    return capacityBytes;
=======
  public Map<Long, Long> getCapacityBytesOnDirs() {
    return mCapacityBytesOnDirs;
>>>>>>> c4082123
  }

  public List<Long> getCapacityBytesOnTiers() {
    return mCapacityBytesOnTiers;
  }

<<<<<<< HEAD
  public int getNumberOfBlocks() {
    int numberOfBlocks = 0;
    for (List blockIds : mBlockIdsOnDirs.values()) {
      numberOfBlocks += blockIds.size();
    }
    return numberOfBlocks;
  }

  public long getUsedBytes() {
    long usedBytes = 0L;
    for (long usedBytesOnTier : mUsedBytesOnTiers) {
      usedBytes += usedBytesOnTier;
    }
    return usedBytes;
=======
  public Map<Long, String> getDirPaths() {
    return mDirPaths;
  }

  public Map<Long, Long> getUsedBytesOnDirs() {
    return mUsedBytesOnDirs;
>>>>>>> c4082123
  }

  public List<Long> getUsedBytesOnTiers() {
    return mUsedBytesOnTiers;
  }

  public Map<Long, List<Long>> getBlockList() {
    return mBlockIdsOnDirs;
  }

}<|MERGE_RESOLUTION|>--- conflicted
+++ resolved
@@ -54,24 +54,30 @@
     }
   }
 
-<<<<<<< HEAD
+  public Map<Long, List<Long>> getBlockList() {
+    return mBlockIdsOnDirs;
+  }
+
   public long getCapacityBytes() {
     long capacityBytes = 0L;
     for (long capacityBytesOnTier : mCapacityBytesOnTiers) {
       capacityBytes += capacityBytesOnTier;
     }
     return capacityBytes;
-=======
+  }
+
   public Map<Long, Long> getCapacityBytesOnDirs() {
     return mCapacityBytesOnDirs;
->>>>>>> c4082123
   }
 
   public List<Long> getCapacityBytesOnTiers() {
     return mCapacityBytesOnTiers;
   }
 
-<<<<<<< HEAD
+  public Map<Long, String> getDirPaths() {
+    return mDirPaths;
+  }
+
   public int getNumberOfBlocks() {
     int numberOfBlocks = 0;
     for (List blockIds : mBlockIdsOnDirs.values()) {
@@ -86,22 +92,13 @@
       usedBytes += usedBytesOnTier;
     }
     return usedBytes;
-=======
-  public Map<Long, String> getDirPaths() {
-    return mDirPaths;
   }
 
   public Map<Long, Long> getUsedBytesOnDirs() {
     return mUsedBytesOnDirs;
->>>>>>> c4082123
   }
 
   public List<Long> getUsedBytesOnTiers() {
     return mUsedBytesOnTiers;
   }
-
-  public Map<Long, List<Long>> getBlockList() {
-    return mBlockIdsOnDirs;
-  }
-
 }