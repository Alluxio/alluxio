--- conflicted
+++ resolved
@@ -200,17 +200,11 @@
     try {
       BlockMeta meta = mBlockStore.getBlockMeta(userId, blockId, lockId);
       BlockStoreLocation loc = meta.getBlockLocation();
-      int tier = loc.tierAlias();
+      int tier = loc.tierLevel();
       Long length = meta.getBlockSize();
       BlockStoreMeta storeMeta = mBlockStore.getBlockStoreMeta();
-<<<<<<< HEAD
-      Long bytesUsedOnTier = storeMeta.getUsedBytesOnTiers().get(loc.tierLevel());
-      mMasterClient
-          .worker_cacheBlock(mWorkerId, bytesUsedOnTier, storageDirId, blockId, length);
-=======
-      Long bytesUsedOnTier = storeMeta.getUsedBytesOnTiers().get(loc.tierAlias() - 1);
+      Long bytesUsedOnTier = storeMeta.getUsedBytesOnTiers().get(tier);
       mBlockMasterClient.workerCommitBlock(mWorkerId, bytesUsedOnTier, tier, blockId, length);
->>>>>>> f7ba2f6d
     } catch (IOException ioe) {
       throw new IOException("Failed to commit block to master.", ioe);
     } finally {
