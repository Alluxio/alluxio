--- conflicted
+++ resolved
@@ -41,52 +41,26 @@
   private String mName;
   private final Database mDatabase;
   private Schema mSchema;
-<<<<<<< HEAD
   private PartitionScheme mPartitionScheme;
-  // TODO(gpang): this should be indexable by partition spec
-  private List<ColumnStatisticsInfo> mStatistics;
-  private boolean mIsPartitioned;
-=======
   private String mOwner;
-
-  // partition scheme
-  // TODO(gpang): this should be indexable by partition spec
-  private List<Partition> mPartitions;
-  private List<FieldSchema> mPartitionCols;
-  private Layout mLayout;
-
   private List<ColumnStatisticsInfo> mStatistics;
   private Map<String, String> mParameters;
->>>>>>> 9a6387c9
 
   private Table(Database database, UdbTable udbTable) {
     mDatabase = database;
     sync(udbTable);
   }
 
-<<<<<<< HEAD
-  private Table(Database database, List<Partition> partitions, Schema schema,
-      String tableName, UdbTableInfo tableInfo, List<ColumnStatisticsInfo> columnStats,
-      boolean isPartitioned) {
-    mDatabase = database;
-    mName = tableName;
-    mSchema = schema;
-    mIsPartitioned = isPartitioned;
-    mPartitionScheme = PartitionScheme.createPartitionScheme(partitions, tableInfo, mIsPartitioned);
-=======
   private Table(Database database, List<Partition> partitions, Schema schema, String tableName,
       String owner, List<ColumnStatisticsInfo> columnStats,
       Map<String, String> parameters, List<FieldSchema> partitionCols, Layout layout) {
     mDatabase = database;
     mName = tableName;
     mSchema = schema;
+    mPartitionScheme = PartitionScheme.createPartitionScheme(partitions, layout, partitionCols);
     mOwner = owner;
-    mPartitions = partitions;
->>>>>>> 9a6387c9
     mStatistics = columnStats;
     mParameters = new HashMap<>(parameters);
-    mPartitionCols = new ArrayList<>(partitionCols);
-    mLayout = layout;
   }
 
   /**
@@ -98,23 +72,13 @@
     try {
       mName = udbTable.getName();
       mSchema = udbTable.getSchema();
-<<<<<<< HEAD
-      List<Partition> partitions =
-          udbTable.getPartitions().stream().map(Partition::new).collect(Collectors.toList());
-      UdbTableInfo tableInfo = udbTable.toProto();
-      mStatistics = udbTable.getStatistics();
-      mIsPartitioned = udbTable.isPartitioned();
-      mPartitionScheme = PartitionScheme.createPartitionScheme(partitions,
-          tableInfo, mIsPartitioned);
-=======
       mOwner = udbTable.getOwner();
-      mPartitions =
-          udbTable.getPartitions().stream().map(Partition::new).collect(Collectors.toList());
       mStatistics = udbTable.getStatistics();
       mParameters = new HashMap<>(udbTable.getParameters());
-      mPartitionCols = new ArrayList<>(udbTable.getPartitionCols());
-      mLayout = udbTable.getLayout();
->>>>>>> 9a6387c9
+      List<FieldSchema> partitionCols = new ArrayList<>(udbTable.getPartitionCols());
+      mPartitionScheme = PartitionScheme.createPartitionScheme(
+          udbTable.getPartitions().stream().map(Partition::new).collect(Collectors.toList()),
+          udbTable.getLayout(), partitionCols);
     } catch (IOException e) {
       LOG.info("Sync table {} failed {}", mName, e);
     }
@@ -140,12 +104,8 @@
         .collect(Collectors.toList());
 
     return new Table(database, partitions, entry.getSchema(), entry.getTableName(),
-<<<<<<< HEAD
-        entry.getUdbTable(), entry.getTableStatsList(), entry.getPartitioned());
-=======
         entry.getOwner(), entry.getTableStatsList(), entry.getParametersMap(),
         entry.getPartitionColsList(), entry.getLayout());
->>>>>>> 9a6387c9
   }
   /**
    * @return the table name
@@ -192,13 +152,6 @@
   }
 
   /**
-   * @return if the table is partitioned
-   */
-  public boolean isPartitioned() {
-    return mIsPartitioned;
-  }
-
-  /**
    * @return the proto representation
    */
   public TableInfo toProto() {
@@ -208,8 +161,8 @@
         .setSchema(mSchema)
         .setOwner(mOwner)
         .putAllParameters(mParameters)
-        .addAllPartitionCols(mPartitionCols)
-        .setLayout(mLayout);
+        .addAllPartitionCols(mPartitionScheme.getPartitionCols())
+        .setLayout(mPartitionScheme.getTableLayout());
 
     return builder.build();
   }
@@ -221,18 +174,14 @@
     AddTableEntry.Builder builder = AddTableEntry.newBuilder()
         .setDbName(mDatabase.getName())
         .setTableName(mName)
-        .addAllPartitions(mPartitions.stream().map(Partition::toProto).collect(Collectors.toList()))
+        .addAllPartitions(getPartitions().stream().map(Partition::toProto).collect(Collectors.toList()))
         .addAllTableStats(mStatistics)
         .setSchema(mSchema)
         .setOwner(mOwner)
         .putAllParameters(mParameters)
-        .addAllPartitionCols(mPartitionCols)
-        .setLayout(mLayout);
+        .addAllPartitionCols(mPartitionScheme.getPartitionCols())
+        .setLayout(mPartitionScheme.getTableLayout());
 
-<<<<<<< HEAD
-    builder.setUdbInfo(mPartitionScheme.getTableLayout());
-=======
->>>>>>> 9a6387c9
     return builder.build();
   }
 }