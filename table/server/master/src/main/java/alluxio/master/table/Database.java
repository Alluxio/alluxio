--- conflicted
+++ resolved
@@ -179,7 +179,7 @@
         // add table from udb
         UdbTable udbTable = mUdb.getTable(tableName);
         table = Table.create(this, udbTable);
-<<<<<<< HEAD
+/*
         alluxio.proto.journal.Table.AddTableEntry addTableEntry =
             alluxio.proto.journal.Table.AddTableEntry.newBuilder()
             .setUdbTable(udbTable.toProto())
@@ -189,10 +189,8 @@
                 Collectors.toList()))
             .addAllTableStats(table.getStatistics()).setPartitioned(table.isPartitioned())
             .setSchema(table.getSchema())
-            .build();
-=======
+            .build();*/
         alluxio.proto.journal.Table.AddTableEntry addTableEntry = table.toJournalProto();
->>>>>>> 9a6387c9
         Journal.JournalEntry entry = Journal.JournalEntry.newBuilder().setAddTable(addTableEntry)
             .build();
         applyAndJournal(context, entry);
@@ -249,23 +247,7 @@
         }
         Table table = mEntry;
         mEntry = null;
-<<<<<<< HEAD
-        TableInfo tableInfo = table.toProto();
-
-        alluxio.proto.journal.Table.AddTableEntry addTableEntry =
-            alluxio.proto.journal.Table.AddTableEntry.newBuilder()
-            .setUdbTable(tableInfo.getUdbInfo())
-            .setDbName(tableInfo.getDbName())
-            .setTableName(table.getName())
-            .addAllPartitions(table.getPartitions().stream().map(Partition::toProto).collect(
-                Collectors.toList()))
-            .addAllTableStats(table.getStatistics()).setPartitioned(table.isPartitioned())
-            .setSchema(table.getSchema())
-            .build();
-
-=======
         alluxio.proto.journal.Table.AddTableEntry addTableEntry = table.toJournalProto();
->>>>>>> 9a6387c9
         return Journal.JournalEntry.newBuilder().setAddTable(addTableEntry).build();
       }
 
