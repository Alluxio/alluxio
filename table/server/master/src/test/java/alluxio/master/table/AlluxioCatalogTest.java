--- conflicted
+++ resolved
@@ -63,11 +63,7 @@
   public void attachDb() throws Exception {
     String dbName = "testdb";
     mCatalog.attachDatabase(NoopJournalContext.INSTANCE,
-<<<<<<< HEAD
-        NoopUdbFactory.TYPE, "connect_URI", dbName, dbName,
-=======
-        TestUdbFactory.TYPE, dbName,
->>>>>>> 6def02a5
+        TestUdbFactory.TYPE, "connect_URI", dbName, dbName,
         Collections.emptyMap());
     List<String> dbs = mCatalog.getAllDatabases();
     assertEquals(1, dbs.size());
@@ -84,11 +80,7 @@
   public void detachDb() throws Exception {
     String dbName = "testdb";
     mCatalog.attachDatabase(NoopJournalContext.INSTANCE,
-<<<<<<< HEAD
-        NoopUdbFactory.TYPE, "connect_URI", dbName, dbName,
-=======
-        TestUdbFactory.TYPE, dbName,
->>>>>>> 6def02a5
+        TestUdbFactory.TYPE, "connect_URI", dbName, dbName,
         Collections.emptyMap());
     assertEquals(1, mCatalog.getAllDatabases().size());
     assertTrue(mCatalog.detachDatabase(NoopJournalContext.INSTANCE, dbName));
@@ -100,11 +92,7 @@
     addMockDbs();
     assertEquals(2, mCatalog.getAllDatabases().size());
     mCatalog.attachDatabase(NoopJournalContext.INSTANCE,
-<<<<<<< HEAD
-        NoopUdbFactory.TYPE, "connect_URI", "noop", "noop",
-=======
-        TestUdbFactory.TYPE, "noop",
->>>>>>> 6def02a5
+        TestUdbFactory.TYPE, "connect_URI", "noop", "noop",
         Collections.emptyMap());
     assertEquals(3, mCatalog.getAllDatabases().size());
   }
