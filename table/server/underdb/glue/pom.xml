--- conflicted
+++ resolved
@@ -10,15 +10,6 @@
     See the NOTICE file distributed with this work for information regarding copyright ownership.
 
 -->
-<<<<<<< HEAD
-<project xmlns="http://maven.apache.org/POM/4.0.0" xmlns:xsi="http://www.w3.org/2001/XMLSchema-instance" xsi:schemaLocation="http://maven.apache.org/POM/4.0.0 http://maven.apache.org/xsd/maven-4.0.0.xsd">
-    <parent>
-        <artifactId>alluxio-table-server-underdb</artifactId>
-        <groupId>org.alluxio</groupId>
-        <version>2.3.1-SNAPSHOT</version>
-    </parent>
-    <modelVersion>4.0.0</modelVersion>
-=======
 <project xmlns="http://maven.apache.org/POM/4.0.0"
          xmlns:xsi="http://www.w3.org/2001/XMLSchema-instance"
          xsi:schemaLocation="http://maven.apache.org/POM/4.0.0 http://maven.apache.org/xsd/maven-4.0.0.xsd">
@@ -28,7 +19,6 @@
       <version>2.5.0-SNAPSHOT</version>
   </parent>
   <modelVersion>4.0.0</modelVersion>
->>>>>>> e05128b5
 
   <artifactId>alluxio-table-server-underdb-glue</artifactId>
   <packaging>jar</packaging>
