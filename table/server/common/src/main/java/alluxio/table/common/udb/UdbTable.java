--- conflicted
+++ resolved
@@ -13,10 +13,7 @@
 
 import alluxio.grpc.table.ColumnStatisticsInfo;
 import alluxio.grpc.table.FieldSchema;
-<<<<<<< HEAD
-=======
 import alluxio.grpc.table.Layout;
->>>>>>> 9a6387c9
 import alluxio.grpc.table.Schema;
 import alluxio.table.common.UdbPartition;
 
@@ -69,17 +66,4 @@
    * @return returns partitions for the table
    */
   List<UdbPartition> getPartitions() throws IOException;
-<<<<<<< HEAD
-
-  /**
-   * @return returns a proto representing the table
-   */
-  UdbTableInfo toProto() throws IOException;
-
-  /**
-   * @return true if partitioned
-   */
-  boolean isPartitioned();
-=======
->>>>>>> 9a6387c9
 }