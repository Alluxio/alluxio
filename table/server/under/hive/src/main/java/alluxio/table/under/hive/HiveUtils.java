/*
 * The Alluxio Open Foundation licenses this work under the Apache License, version 2.0
 * (the "License"). You may not use this work except in compliance with the License, which is
 * available at www.apache.org/licenses/LICENSE-2.0
 *
 * This software is distributed on an "AS IS" basis, WITHOUT WARRANTIES OR CONDITIONS OF ANY KIND,
 * either express or implied, as more fully set forth in the License.
 *
 * See the NOTICE file distributed with this work for information regarding copyright ownership.
 */

package alluxio.table.under.hive;

import alluxio.grpc.table.BinaryColumnStatsData;
import alluxio.grpc.table.BooleanColumnStatsData;
import alluxio.grpc.table.ColumnStatisticsData;
import alluxio.grpc.table.ColumnStatisticsInfo;
import alluxio.grpc.table.Date;
import alluxio.grpc.table.DateColumnStatsData;
import alluxio.grpc.table.Decimal;
import alluxio.grpc.table.DecimalColumnStatsData;
import alluxio.grpc.table.DoubleColumnStatsData;
import alluxio.grpc.table.LongColumnStatsData;
import alluxio.grpc.table.Schema;
import alluxio.grpc.table.StringColumnStatsData;
import alluxio.grpc.table.layout.hive.HiveBucketProperty;
import alluxio.grpc.table.layout.hive.SortingColumn;
import alluxio.grpc.table.layout.hive.Storage;
import alluxio.grpc.table.layout.hive.StorageFormat;
import alluxio.table.under.hive.util.PathTranslator;

import com.google.protobuf.ByteString;
import org.apache.hadoop.hive.metastore.api.ColumnStatisticsObj;
import org.apache.hadoop.hive.metastore.api.FieldSchema;
import org.apache.hadoop.hive.metastore.api.Order;
import org.apache.hadoop.hive.metastore.api.StorageDescriptor;

import java.io.IOException;
import java.util.ArrayList;
import java.util.Collections;
import java.util.List;
import java.util.stream.Collectors;

/**
 * Utilities for hive types.
 */
public class HiveUtils {
  private HiveUtils() {} // prevent instantiation

  /**
   * @param hiveSchema the hive schema
   * @return the proto representation
   */
  public static Schema toProtoSchema(List<FieldSchema> hiveSchema) {
    Schema.Builder schemaBuilder = Schema.newBuilder();
    schemaBuilder.addAllCols(toProto(hiveSchema));
    return schemaBuilder.build();
  }

  /**
   * @param hiveSchema the hive schema
   * @return the proto representation
   */
  public static List<alluxio.grpc.table.FieldSchema> toProto(List<FieldSchema> hiveSchema) {
    List<alluxio.grpc.table.FieldSchema> list = new ArrayList<>();
    for (FieldSchema field : hiveSchema) {
      alluxio.grpc.table.FieldSchema aFieldSchema = alluxio.grpc.table.FieldSchema.newBuilder()
          .setName(field.getName())
          .setType(field.getType()) // does not support complex types now
          .setComment(field.getComment() != null ? field.getComment() : "")
          .build();
      list.add(aFieldSchema);
    }
    return list;
  }

  /**
   * Convert from a StorageDescriptor to a Storage object.
   *
   * @param sd storage descriptor
   * @param translator path translator
   * @return storage proto object
   */
  public static Storage toProto(StorageDescriptor sd, PathTranslator translator)
      throws IOException {
    if (sd == null) {
      return Storage.getDefaultInstance();
    }
    String serDe = sd.getSerdeInfo() == null ? ""
        : sd.getSerdeInfo().getSerializationLib();
    StorageFormat format = StorageFormat.newBuilder()
        .setInputFormat(sd.getInputFormat())
        .setOutputFormat(sd.getOutputFormat())
        .setSerde(serDe).build(); // Check SerDe info
    Storage.Builder storageBuilder = Storage.newBuilder();
    List<Order> orderList = sd.getSortCols();
    List<SortingColumn> sortingColumns;
    if (orderList == null) {
      sortingColumns = Collections.emptyList();
    } else {
      sortingColumns = orderList.stream().map(
          order -> SortingColumn.newBuilder().setColumnName(order.getCol())
              .setOrder(order.getOrder() == 1 ? SortingColumn.SortingOrder.ASCENDING
                  : SortingColumn.SortingOrder.DESCENDING).build())
          .collect(Collectors.toList());
    }
    return storageBuilder.setStorageFormat(format)
        .setLocation(translator.toAlluxioPath(sd.getLocation()))
        .setBucketProperty(HiveBucketProperty.newBuilder().setBucketCount(sd.getNumBuckets())
            .addAllBucketedBy(sd.getBucketCols()).addAllSortedBy(sortingColumns).build())
        .setSkewed(sd.getSkewedInfo() != null && (sd.getSkewedInfo().getSkewedColNames()) != null
            && !sd.getSkewedInfo().getSkewedColNames().isEmpty())
        .putAllSerdeParameters(sd.getParameters()).build();
  }

  /**
   * Convert ColumnStatisticsObj to proto definition.
   *
   * @param colStats column statistics
   * @return the proto form
   */
  public static ColumnStatisticsInfo toProto(ColumnStatisticsObj colStats) {
    ColumnStatisticsInfo.Builder builder = ColumnStatisticsInfo.newBuilder();
    builder.setColName(colStats.getColName()).setColType(colStats.getColType());
    org.apache.hadoop.hive.metastore.api.ColumnStatisticsData statsData = colStats.getStatsData();
    if (statsData.isSetBooleanStats()) {
      org.apache.hadoop.hive.metastore.api.BooleanColumnStatsData data =
          statsData.getBooleanStats();
      if (data != null) {
        builder.setData(ColumnStatisticsData.newBuilder()
            .setBooleanStats(BooleanColumnStatsData.newBuilder()
                .setNumTrues(data.getNumTrues()).setNumFalses(data.getNumFalses())
                .setNumNulls(data.getNumNulls())
                .setBitVectors(data.getBitVectors() == null ? "" : data.getBitVectors())
                .build()).build());
      }
    }
    if (statsData.isSetDoubleStats()) {
      org.apache.hadoop.hive.metastore.api.DoubleColumnStatsData doubleStats =
          statsData.getDoubleStats();
      if (doubleStats != null) {
        builder.setData(ColumnStatisticsData.newBuilder()
            .setDoubleStats(DoubleColumnStatsData.newBuilder()
                .setNumDistincts(doubleStats.getNumDVs()).setHighValue(doubleStats.getHighValue())
                .setLowValue(doubleStats.getLowValue()).setNumNulls(doubleStats.getNumNulls())
                .setBitVectors(doubleStats.getBitVectors() == null
                    ? "" : doubleStats.getBitVectors())
                .build()).build());
      }
    }
    if (statsData.isSetLongStats()) {
      org.apache.hadoop.hive.metastore.api.LongColumnStatsData longData =
          statsData.getLongStats();
      if (longData != null) {
        builder.setData(ColumnStatisticsData.newBuilder()
            .setLongStats(LongColumnStatsData.newBuilder()
                .setNumDistincts(longData.getNumDVs()).setHighValue(longData.getHighValue())
                .setLowValue(longData.getLowValue())
                .setNumNulls(longData.getNumNulls())
                .setBitVectors(longData.getBitVectors() == null
                    ? "" : longData.getBitVectors())
                .build()).build());
      }
    }
    if (statsData.isSetStringStats()) {
      org.apache.hadoop.hive.metastore.api.StringColumnStatsData stringData =
          statsData.getStringStats();
      if (stringData != null) {
        builder.setData(ColumnStatisticsData.newBuilder()
            .setStringStats(StringColumnStatsData.newBuilder()
                .setNumDistincts(stringData.getNumDVs()).setAvgColLen(stringData.getAvgColLen())
                .setMaxColLen(stringData.getMaxColLen())
                .setNumNulls(stringData.getNumNulls())
                .setBitVectors(stringData.getBitVectors() == null
                    ? "" : stringData.getBitVectors())
                .build()).build());
      }
    }
    if (statsData.isSetBinaryStats()) {
      org.apache.hadoop.hive.metastore.api.BinaryColumnStatsData data =
          statsData.getBinaryStats();
      if (data != null) {
        builder.setData(ColumnStatisticsData.newBuilder()
            .setBinaryStats(BinaryColumnStatsData.newBuilder()
                .setMaxColLen(data.getMaxColLen()).setAvgColLen(data.getAvgColLen())
                .setNumNulls(data.getNumNulls())
                .setBitVectors(data.getBitVectors() == null
                    ? "" : data.getBitVectors())
                .build()).build());
      }
    }
    if (statsData.isSetDateStats()) {
      org.apache.hadoop.hive.metastore.api.DateColumnStatsData data =
          statsData.getDateStats();
      if (data != null) {
        builder.setData(ColumnStatisticsData.newBuilder()
            .setDateStats(DateColumnStatsData.newBuilder()
                .setHighValue(toProto(data.getHighValue()))
                .setLowValue(toProto(data.getLowValue()))
                .setNumNulls(data.getNumNulls())
<<<<<<< HEAD
                .setNumDistincts(data.getNumDVs())
                .setBitVectors(data.getBitVectors())
=======
                .setNumDVs(data.getNumDVs())
                .setBitVectors(data.getBitVectors() == null
                    ? "" : data.getBitVectors())
>>>>>>> 397840cc
                .build()).build());
      }
    }

    if (statsData.isSetDecimalStats()) {
      org.apache.hadoop.hive.metastore.api.DecimalColumnStatsData data =
          statsData.getDecimalStats();
      if (data != null) {
        builder.setData(ColumnStatisticsData.newBuilder()
            .setDecimalStats(DecimalColumnStatsData.newBuilder()
                .setHighValue(toProto(data.getHighValue()))
                .setLowValue(toProto(data.getLowValue()))
                .setNumNulls(data.getNumNulls())
<<<<<<< HEAD
                .setNumDistincts(data.getNumDVs())
                .setBitVectors(data.getBitVectors())
=======
                .setNumDVs(data.getNumDVs())
                .setBitVectors(data.getBitVectors() == null
                    ? "" : data.getBitVectors())
>>>>>>> 397840cc
                .build()).build());
      }
    }
    return builder.build();
  }

  private static Date toProto(org.apache.hadoop.hive.metastore.api.Date date) {
    return Date.newBuilder().setDaysSinceEpoch(date.getDaysSinceEpoch()).build();
  }

  private static Decimal toProto(org.apache.hadoop.hive.metastore.api.Decimal decimal) {
    return Decimal.newBuilder().setScale(decimal.getScale())
        .setUnscaled(ByteString.copyFrom(decimal.getUnscaled())).build();
  }
}<|MERGE_RESOLUTION|>--- conflicted
+++ resolved
@@ -198,14 +198,9 @@
                 .setHighValue(toProto(data.getHighValue()))
                 .setLowValue(toProto(data.getLowValue()))
                 .setNumNulls(data.getNumNulls())
-<<<<<<< HEAD
                 .setNumDistincts(data.getNumDVs())
-                .setBitVectors(data.getBitVectors())
-=======
-                .setNumDVs(data.getNumDVs())
                 .setBitVectors(data.getBitVectors() == null
                     ? "" : data.getBitVectors())
->>>>>>> 397840cc
                 .build()).build());
       }
     }
@@ -219,14 +214,9 @@
                 .setHighValue(toProto(data.getHighValue()))
                 .setLowValue(toProto(data.getLowValue()))
                 .setNumNulls(data.getNumNulls())
-<<<<<<< HEAD
                 .setNumDistincts(data.getNumDVs())
-                .setBitVectors(data.getBitVectors())
-=======
-                .setNumDVs(data.getNumDVs())
                 .setBitVectors(data.getBitVectors() == null
                     ? "" : data.getBitVectors())
->>>>>>> 397840cc
                 .build()).build());
       }
     }
