--- conflicted
+++ resolved
@@ -89,13 +89,8 @@
       TachyonConf conf, long sessionId, boolean isLocal, ClientMetrics clientMetrics) {
     mWorkerNetAddress = Preconditions.checkNotNull(workerNetAddress);
     mExecutorService = Preconditions.checkNotNull(executorService);
-<<<<<<< HEAD
     mTachyonConf = Preconditions.checkNotNull(conf);
-    mUserId = userId;
-=======
-    mTachyonConf = conf;
     mSessionId = sessionId;
->>>>>>> 1a4950c2
     mIsLocal = isLocal;
     mClientMetrics = Preconditions.checkNotNull(clientMetrics);
   }
