/*
 * Licensed to the University of California, Berkeley under one or more contributor license
 * agreements. See the NOTICE file distributed with this work for additional information regarding
 * copyright ownership. The ASF licenses this file to You under the Apache License, Version 2.0 (the
 * "License"); you may not use this file except in compliance with the License. You may obtain a
 * copy of the License at
 *
 * http://www.apache.org/licenses/LICENSE-2.0
 *
 * Unless required by applicable law or agreed to in writing, software distributed under the License
 * is distributed on an "AS IS" BASIS, WITHOUT WARRANTIES OR CONDITIONS OF ANY KIND, either express
 * or implied. See the License for the specific language governing permissions and limitations under
 * the License.
 */

package tachyon.client;

import java.io.IOException;
import java.net.InetSocketAddress;
import java.nio.ByteBuffer;
import java.util.List;
import java.util.concurrent.ExecutorService;

import org.apache.thrift.TException;
import org.slf4j.Logger;
import org.slf4j.LoggerFactory;

import tachyon.Constants;
import tachyon.MasterClientBase;
import tachyon.TachyonURI;
import tachyon.conf.TachyonConf;
import tachyon.exception.TachyonException;
import tachyon.thrift.DependencyInfo;
import tachyon.thrift.FileBlockInfo;
import tachyon.thrift.FileInfo;
import tachyon.thrift.FileSystemMasterService;
import tachyon.thrift.TachyonTException;
import tachyon.thrift.ThriftIOException;

/**
 * A wrapper for the thrift client to interact with the file system master, used by tachyon clients.
 *
 * Since thrift clients are not thread safe, this class is a wrapper to provide thread safety, and
 * to provide retries.
 */
// TODO(gene): Figure out a retry utility to make all the retry logic in this file better.
public final class FileSystemMasterClient extends MasterClientBase {
  private static final Logger LOG = LoggerFactory.getLogger(Constants.LOGGER_TYPE);

  private FileSystemMasterService.Client mClient = null;

  /**
   * Creates a new file system master client.
   *
   * @param masterAddress the master address
   * @param executorService the executor service
   * @param tachyonConf the Tachyon configuration
   */
  public FileSystemMasterClient(InetSocketAddress masterAddress, ExecutorService executorService,
      TachyonConf tachyonConf) {
    super(masterAddress, executorService, tachyonConf);
  }

  @Override
  protected String getServiceName() {
    return Constants.FILE_SYSTEM_MASTER_SERVICE_NAME;
  }

  @Override
  protected void afterConnect() {
    mClient = new FileSystemMasterService.Client(mProtocol);
  }

  /**
   * @param path the path
   * @return the file id for the given path
   * @throws IOException if an I/O error occurs
   * @throws TachyonException if a Tachyon error occurs
   */
  public synchronized long getFileId(String path) throws IOException, TachyonException {
    int retry = 0;
    while (!mClosed && (retry ++) <= RPC_MAX_NUM_RETRY) {
      connect();
      try {
        return mClient.getFileId(path);
      } catch (TachyonTException e) {
        throw new TachyonException(e);
      } catch (TException e) {
        LOG.error(e.getMessage(), e);
        mConnected = false;
      }
    }
    throw new IOException("Failed after " + retry + " retries.");
  }

  /**
   * @param fileId the file id
   * @return the file info for the given file id
   * @throws IOException if an I/O error occurs
   * @throws TachyonException if a Tachyon error occurs
   */
  public synchronized FileInfo getFileInfo(long fileId) throws IOException,
      TachyonException {
    int retry = 0;
    while (!mClosed && (retry ++) <= RPC_MAX_NUM_RETRY) {
      connect();
      try {
        return mClient.getFileInfo(fileId);
      } catch (TachyonTException e) {
        throw new TachyonException(e);
      } catch (TException e) {
        LOG.error(e.getMessage(), e);
        mConnected = false;
      }
    }
    throw new IOException("Failed after " + retry + " retries.");
  }

  /**
   * @param fileId the file id
   * @return the list of file information for the given file id
   * @throws IOException if an I/O error occurs
   * @throws TachyonException if a Tachyon error occurs
   */
  public synchronized List<FileInfo> getFileInfoList(long fileId) throws IOException,
      TachyonException {
    int retry = 0;
    while (!mClosed && (retry ++) <= RPC_MAX_NUM_RETRY) {
      connect();
      try {
        return mClient.getFileInfoList(fileId);
      } catch (TachyonTException e) {
        throw new TachyonException(e);
      } catch (TException e) {
        LOG.error(e.getMessage(), e);
        mConnected = false;
      }
    }
    throw new IOException("Failed after " + retry + " retries.");
  }

  /**
   * @param fileId the file id
   * @param fileBlockIndex the file block index
   * @return the file block information
   * @throws IOException if an I/O error occurs
   * @throws TachyonException if a Tachyon error occurs
   */
  // TODO(calvin): Not sure if this is necessary.
  public synchronized FileBlockInfo getFileBlockInfo(long fileId, int fileBlockIndex)
      throws IOException, TachyonException {
    int retry = 0;
    while (!mClosed && (retry ++) <= RPC_MAX_NUM_RETRY) {
      connect();
      try {
        return mClient.getFileBlockInfo(fileId, fileBlockIndex);
      } catch (TachyonTException e) {
        throw new TachyonException(e);
      } catch (TException e) {
        LOG.error(e.getMessage(), e);
        mConnected = false;
      }
    }
    throw new IOException("Failed after " + retry + " retries.");
  }

  /**
   * @param fileId the file id
   * @return the list of file block information for the given file id
   * @throws IOException if an I/O error occurs
   * @throws TachyonException if a Tachyon error occurs
   */
  // TODO(calvin): Not sure if this is necessary.
  public synchronized List<FileBlockInfo> getFileBlockInfoList(long fileId) throws IOException,
      TachyonException {
    int retry = 0;
    while (!mClosed && (retry ++) <= RPC_MAX_NUM_RETRY) {
      connect();
      try {
        return mClient.getFileBlockInfoList(fileId);
      } catch (TachyonTException e) {
        throw new TachyonException(e);
      } catch (TException e) {
        LOG.error(e.getMessage(), e);
        mConnected = false;
      }
    }
    throw new IOException("Failed after " + retry + " retries.");
  }

  /**
   * @param fileId the file id
   * @return a new block id for the given file id
   * @throws IOException if an I/O error occurs
   * @throws TachyonException if a Tachyon error occurs
   */
  public synchronized long getNewBlockIdForFile(long fileId) throws IOException, TachyonException {
    int retry = 0;
    while (!mClosed && (retry ++) <= RPC_MAX_NUM_RETRY) {
      connect();
      try {
        return mClient.getNewBlockIdForFile(fileId);
      } catch (TachyonTException e) {
        throw new TachyonException(e);
      } catch (TException e) {
        LOG.error(e.getMessage(), e);
        mConnected = false;
      }
    }
    throw new IOException("Failed after " + retry + " retries.");
  }

  /**
   * @return the under file system address
   * @throws IOException if an I/O error occurs
   */
  public synchronized String getUfsAddress() throws IOException {
    int retry = 0;
    while (!mClosed && (retry ++) <= RPC_MAX_NUM_RETRY) {
      connect();
      try {
        return mClient.getUfsAddress();
      } catch (TException e) {
        LOG.error(e.getMessage(), e);
        mConnected = false;
      }
    }
    throw new IOException("Failed after " + retry + " retries.");
  }

  /**
   * Creates a new file.
   *
   * @param path the file path
   * @param blockSizeBytes the file size
   * @param recursive whether parent directories should be created if not present yet
   * @param ttl TTL for file expiration
   * @return the file id
   * @throws IOException if an I/O error occurs
   * @throws TachyonException if a Tachyon error occurs
   */
  public synchronized long createFile(String path, long blockSizeBytes, boolean recursive, long ttl)
          throws IOException, TachyonException {
    int retry = 0;
    while (!mClosed && (retry ++) <= RPC_MAX_NUM_RETRY) {
      connect();
      try {
        return mClient.createFile(path, blockSizeBytes, recursive, ttl);
      } catch (TachyonTException e) {
        throw new TachyonException(e);
      } catch (TException e) {
        LOG.error(e.getMessage(), e);
        mConnected = false;
      }
    }
    throw new IOException("Failed after " + retry + " retries.");
  }

  /**
   * Marks a file as completed.
   *
   * @param fileId the file id
   * @throws IOException if an I/O error occurs
   * @throws TachyonException if a Tachyon error occurs
   */
  public synchronized void completeFile(long fileId) throws IOException, TachyonException {
    int retry = 0;
    while (!mClosed && (retry ++) <= RPC_MAX_NUM_RETRY) {
      connect();
      try {
        mClient.completeFile(fileId);
        return;
      } catch (TachyonTException e) {
        throw new TachyonException(e);
      } catch (TException e) {
        LOG.error(e.getMessage(), e);
        mConnected = false;
      }
    }
    throw new IOException("Failed after " + retry + " retries.");
  }

  /**
   * Deletes a file.
   *
   * @param fileId the file id
   * @param recursive whether to delete the file recursively (when it is a directory)
   * @return whether operation succeeded or not
   * @throws IOException if an I/O error occurs
   * @throws TachyonException if a Tachyon error occurs
   */
  public synchronized boolean deleteFile(long fileId, boolean recursive) throws IOException,
      TachyonException {
    int retry = 0;
    while (!mClosed && (retry ++) <= RPC_MAX_NUM_RETRY) {
      connect();
      try {
        return mClient.deleteFile(fileId, recursive);
      } catch (TachyonTException e) {
        throw new TachyonException(e);
      } catch (ThriftIOException e) {
        throw new IOException(e);
      } catch (TException e) {
        LOG.error(e.getMessage(), e);
        mConnected = false;
      }
    }
    throw new IOException("Failed after " + retry + " retries.");
  }

  /**
   * Renames a file.
   *
   * @param fileId the file id
   * @param dstPath new file path
   * @return whether operation succeeded or not
   * @throws IOException if an I/O error occurs
   * @throws TachyonException if a Tachyon error occurs
   */
  public synchronized boolean renameFile(long fileId, String dstPath) throws IOException,
      TachyonException {
    int retry = 0;
    while (!mClosed && (retry ++) <= RPC_MAX_NUM_RETRY) {
      connect();
      try {
        return mClient.renameFile(fileId, dstPath);
      } catch (TachyonTException e) {
        throw new TachyonException(e);
      } catch (TException e) {
        LOG.error(e.getMessage(), e);
        mConnected = false;
      }
    }
    throw new IOException("Failed after " + retry + " retries.");
  }

  /**
   * Sets the "pinned" status for a file.
   *
   * @param fileId the file id
   * @param pinned the pinned status to use
   * @throws IOException if an I/O error occurs
   * @throws TachyonException if a Tachyon error occurs
   */
  public synchronized void setPinned(long fileId, boolean pinned) throws IOException,
      TachyonException {
    int retry = 0;
    while (!mClosed && (retry ++) <= RPC_MAX_NUM_RETRY) {
      connect();
      try {
        mClient.setPinned(fileId, pinned);
        return;
      } catch (TachyonTException e) {
        throw new TachyonException(e);
      } catch (TException e) {
        LOG.error(e.getMessage(), e);
        mConnected = false;
      }
    }
    throw new IOException("Failed after " + retry + " retries.");
  }

  /**
   * Creates a new directory.
   *
   * @param path the directory path
   * @param recursive whether parent directories should be created if they don't exist yet
   * @return whether operation succeeded or not
   * @throws IOException if an I/O error occurs
   * @throws TachyonException if a Tachyon error occurs
   */
  public synchronized boolean createDirectory(String path, boolean recursive) throws IOException,
      TachyonException {
    int retry = 0;
    while (!mClosed && (retry ++) <= RPC_MAX_NUM_RETRY) {
      connect();
      try {
        return mClient.createDirectory(path, recursive);
      } catch (TachyonTException e) {
        throw new TachyonException(e);
      } catch (TException e) {
        LOG.error(e.getMessage(), e);
        mConnected = false;
      }
    }
    throw new IOException("Failed after " + retry + " retries.");
  }

  /**
   * Frees a file.
   *
   * @param fileId the file id
   * @param recursive whether free the file recursively (when it is a directory)
   * @return whether operation succeeded or not
   * @throws IOException if an I/O error occurs
   * @throws TachyonException if a Tachyon error occurs
   */
  public synchronized boolean free(long fileId, boolean recursive) throws IOException,
      TachyonException {
    int retry = 0;
    while (!mClosed && (retry ++) <= RPC_MAX_NUM_RETRY) {
      connect();
      try {
        return mClient.free(fileId, recursive);
      } catch (TachyonTException e) {
        throw new TachyonException(e);
      } catch (TException e) {
        LOG.error(e.getMessage(), e);
        mConnected = false;
      }
    }
    throw new IOException("Failed after " + retry + " retries.");
  }

  /**
   * Reports a lost file.
   *
   * @param fileId the file id
   * @throws IOException if an I/O error occurs
   * @throws TachyonException if a Tachyon error occurs
   */
  public synchronized void reportLostFile(long fileId) throws IOException, TachyonException {
    int retry = 0;
    while (!mClosed && (retry ++) <= RPC_MAX_NUM_RETRY) {
      connect();
      try {
        mClient.reportLostFile(fileId);
      } catch (TachyonTException e) {
        throw new TachyonException(e);
      } catch (TException e) {
        LOG.error(e.getMessage(), e);
        mConnected = false;
      }
    }
    throw new IOException("Failed after " + retry + " retries.");
  }

  /**
   * Requests files in a dependency.
   *
   * @param depId the dependency id
   * @throws IOException if an I/O error occurs
   * @throws TachyonException if a Tachyon error occurs
   */
  public synchronized void requestFilesInDependency(int depId)
      throws IOException, TachyonException {
    int retry = 0;
    while (!mClosed && (retry ++) <= RPC_MAX_NUM_RETRY) {
      connect();
      try {
        mClient.requestFilesInDependency(depId);
      } catch (TachyonTException e) {
        throw new TachyonException(e);
      } catch (TException e) {
        LOG.error(e.getMessage(), e);
        mConnected = false;
      }
    }
    throw new IOException("Failed after " + retry + " retries.");
  }

  /**
   * Creates a dependency.
   *
   * Not implemented.
   *
   * @param parents the dependency parents
   * @param children the dependency children
   * @param commandPrefix the prefix of the dependency command
   * @param data the dependency data
   * @param comment a comment
   * @param framework the framework
   * @param frameworkVersion the framework version
   * @param dependencyType the dependency type
   * @param childrenBlockSizeByte the children block size (in bytes)
   * @return the dependency id
   * @throws IOException if an I/O error occurs
   */
  public synchronized int user_createDependency(List<String> parents, List<String> children,
      String commandPrefix, List<ByteBuffer> data, String comment, String framework,
      String frameworkVersion, int dependencyType, long childrenBlockSizeByte) throws IOException {
    throw new UnsupportedOperationException("not implemented");
  }

  /**
   * Gets dependency information for a dependency.
   *
   * Not implemented.
   *
   * @param dependencyId the dependency id
   * @return the dependency information
   * @throws IOException if an I/O error occurs
   */
  public synchronized DependencyInfo getDependencyInfo(int dependencyId) throws IOException {
    throw new UnsupportedOperationException("not implemented");
  }

  /**
   * Loads a file from the under file system.
   *
   * @param path the Tachyon path of the file
   * @param recursive whether parent directories should be loaded if not present yet
   * @return the file id
   * @throws TachyonException if a tachyon error occurs
   * @throws IOException if an I/O error occurs
   */
<<<<<<< HEAD
  public synchronized long loadMetadata(String path, boolean recursive)
      throws IOException, FileDoesNotExistException {
=======
  public synchronized long loadFileInfoFromUfs(String path, boolean recursive)
      throws IOException, TachyonException {
>>>>>>> 65011646
    int retry = 0;
    while (!mClosed && (retry ++) <= RPC_MAX_NUM_RETRY) {
      connect();
      try {
<<<<<<< HEAD
        return mClient.loadMetadata(path, recursive);
      } catch (FileDoesNotExistException e) {
        throw e;
=======
        return mClient.loadFileInfoFromUfs(path, recursive);
      } catch (TachyonTException e) {
        throw new TachyonException(e);
>>>>>>> 65011646
      } catch (TException e) {
        LOG.error(e.getMessage(), e);
        mConnected = false;
      }
    }
    throw new IOException("Failed after " + retry + " retries.");
  }

  /**
   * Mounts the given UFS path under the given Tachyon path.
   *
   * @param tachyonPath the Tachyon path
   * @param ufsPath the UFS path
   * @throws IOException an I/O error occurs
   */
  public synchronized boolean mount(TachyonURI tachyonPath, TachyonURI ufsPath) throws IOException {
    int retry = 0;
    while (!mClosed && (retry ++) <= RPC_MAX_NUM_RETRY) {
      connect();
      try {
        return mClient.mount(tachyonPath.toString(), ufsPath.toString());
      } catch (TException e) {
        LOG.error(e.getMessage(), e);
        mConnected = false;
      }
    }
    throw new IOException("Failed after " + retry + " retries.");
  }

  /**
   * Unmounts the given Tachyon path.
   *
   * @param tachyonPath the Tachyon path
   * @throws IOException an I/O error occurs
   */
  public synchronized boolean unmount(TachyonURI tachyonPath) throws IOException {
    int retry = 0;
    while (!mClosed && (retry ++) <= RPC_MAX_NUM_RETRY) {
      connect();
      try {
        return mClient.unmount(tachyonPath.toString());
      } catch (TException e) {
        LOG.error(e.getMessage(), e);
        mConnected = false;
      }
    }
    throw new IOException("Failed after " + retry + " retries.");
  }
}<|MERGE_RESOLUTION|>--- conflicted
+++ resolved
@@ -504,26 +504,15 @@
    * @throws TachyonException if a tachyon error occurs
    * @throws IOException if an I/O error occurs
    */
-<<<<<<< HEAD
   public synchronized long loadMetadata(String path, boolean recursive)
-      throws IOException, FileDoesNotExistException {
-=======
-  public synchronized long loadFileInfoFromUfs(String path, boolean recursive)
       throws IOException, TachyonException {
->>>>>>> 65011646
-    int retry = 0;
-    while (!mClosed && (retry ++) <= RPC_MAX_NUM_RETRY) {
-      connect();
-      try {
-<<<<<<< HEAD
+    int retry = 0;
+    while (!mClosed && (retry ++) <= RPC_MAX_NUM_RETRY) {
+      connect();
+      try {
         return mClient.loadMetadata(path, recursive);
-      } catch (FileDoesNotExistException e) {
-        throw e;
-=======
-        return mClient.loadFileInfoFromUfs(path, recursive);
-      } catch (TachyonTException e) {
-        throw new TachyonException(e);
->>>>>>> 65011646
+      } catch (TachyonTException e) {
+        throw new TachyonException(e);
       } catch (TException e) {
         LOG.error(e.getMessage(), e);
         mConnected = false;
