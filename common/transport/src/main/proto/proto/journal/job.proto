syntax = "proto2";

package alluxio.proto.journal;


// Journal entry messages for the block master.
enum PJobState {
    CREATED = 1;
    STOPPED = 2;
    SUCCEEDED = 3;
    FAILED = 4;
}

// next available id: 9
message LoadJobEntry {
  required string load_path = 1;
  required PJobState state = 2;
  optional int64 bandwidth = 3;
  required bool verify = 4;
  optional string user = 5;
  required bool partialListing = 6;
  required string job_id = 7;
  optional int64 end_time = 8;
  optional bool load_metadata_only = 9;
  optional bool skip_if_exists = 10;
<<<<<<< HEAD
  optional string file_filter_regx = 11;
=======
  optional int32 replicas = 11;
>>>>>>> 7a5734f3
}

// next available id: 13
message CopyJobEntry {
  required string src = 1;
  required string dst = 2;
  required PJobState state = 3;
  optional int64 bandwidth = 4;
  required bool verify = 5;
  optional string user = 6;
  required bool partialListing = 7;
  required string job_id = 8;
  optional int64 end_time = 9;
  optional bool overwrite = 10;
  optional bool check_content = 11;
  optional FileFilter filter = 12;
}

// next available id: 13
message MoveJobEntry {
  required string src= 1;
  required string dst= 2;
  required PJobState state = 3;
  optional int64 bandwidth = 4;
  required bool verify = 5;
  optional string user = 6;
  required bool partialListing = 7;
  required string job_id = 8;
  optional int64 end_time = 9;
  optional bool overwrite = 10;
  optional bool check_content = 11;
  optional FileFilter filter = 12;
}

message FileFilter {
  required string name = 1;
  optional string pattern = 2;
  required string value = 3;
}<|MERGE_RESOLUTION|>--- conflicted
+++ resolved
@@ -23,11 +23,8 @@
   optional int64 end_time = 8;
   optional bool load_metadata_only = 9;
   optional bool skip_if_exists = 10;
-<<<<<<< HEAD
   optional string file_filter_regx = 11;
-=======
-  optional int32 replicas = 11;
->>>>>>> 7a5734f3
+  optional int32 replicas = 12;
 }
 
 // next available id: 13
