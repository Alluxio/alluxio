--- conflicted
+++ resolved
@@ -20,7 +20,6 @@
  * Utils for tachyon.conf package.
  */
 class Utils {
-<<<<<<< HEAD
   UtilsOpt  mSys = null;
   UtilsFile mFile = null;
   String    mResource = null;
@@ -38,30 +37,11 @@
   public void addResource(String name){
     mResource = name;
     mFile.addResource(name);
-=======
-  UtilsBase mConf = null;
-  
-  public Utils(){
-    if (mConf == null){
-      mConf = new UtilsOpt();
-    }
-  }
-
-  public Utils(String name){
-    if (mConf == null){
-      mConf = new UtilsFile(name);
-    }
-  }
-
-  public void addResource(String name){
-    mConf = new UtilsFile(name);
->>>>>>> 74ed524e
   }
   
   private final Logger LOG = Logger.getLogger("");
 
   public boolean getBooleanProperty(String property) {
-<<<<<<< HEAD
     try {
       // attempt to get property from system first
       return mSys.getBooleanProperty(property);
@@ -152,37 +132,6 @@
       }
       throw e;
     }        
-=======
-    return mConf.getBooleanProperty(property);
-  }
-
-  public boolean getBooleanProperty(String property, boolean defaultValue) {
-    return mConf.getBooleanProperty(property, defaultValue);
-  }
-
-  public int getIntProperty(String property) {
-    return mConf.getIntProperty(property);
-  }
-
-  public int getIntProperty(String property, int defaultValue) {
-    return mConf.getIntProperty(property, defaultValue);
-  }
-
-  public long getLongProperty(String property) {
-    return mConf.getLongProperty(property);
-  }
-
-  public long getLongProperty(String property, int defaultValue) {
-    return mConf.getLongProperty(property, defaultValue);
-  }
-
-  public String getProperty(String property) {
-    return mConf.getProperty(property);
-  }
-
-  public String getProperty(String property, String defaultValue) {
-    return mConf.getProperty(property, defaultValue);
->>>>>>> 74ed524e
   }
 
   public String getProperty(String property, String defaultValue) {
