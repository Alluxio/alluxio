#!/usr/bin/env bash

# Included in all the Tachyon scripts with source command should not be executable directly also
# should not be passed any arguments, since we need original $*

# resolve links - $0 may be a softlink
this="${BASH_SOURCE-$0}"
common_bin=$(cd -P -- "$(dirname -- "$this")" && pwd -P)
script="$(basename -- "$this")"
this="$common_bin/$script"

# convert relative path to absolute path
config_bin=`dirname "$this"`
script=`basename "$this"`
config_bin=`cd "$config_bin"; pwd`
this="$config_bin/$script"

# Allow for a script which overrides the default settings for system integration folks.
[ -f "$common_bin/tachyon-layout.sh" ] && . "$common_bin/tachyon-layout.sh"

# This will set the default installation for a tarball installation while os distributors can create
# their own tachyon-layout.sh file to set system installation locations.
if [ -z "$TACHYON_SYSTEM_INSTALLATION" ]; then
<<<<<<< HEAD
  VERSION=0.7.1
=======
  VERSION=0.8.0-SNAPSHOT
>>>>>>> e3fe56e1
  export TACHYON_PREFIX=`dirname $(dirname "$this")`
  export TACHYON_HOME=${TACHYON_PREFIX}
  export TACHYON_CONF_DIR="$TACHYON_HOME/conf"
  export TACHYON_LOGS_DIR="$TACHYON_HOME/logs"
  export TACHYON_JARS="$TACHYON_HOME/assembly/target/tachyon-assemblies-${VERSION}-jar-with-dependencies.jar"
  export JAVA="$JAVA_HOME/bin/java"
fi

# Environment settings should override * and are administrator controlled.
if [ -e $TACHYON_CONF_DIR/tachyon-env.sh ] ; then
  . $TACHYON_CONF_DIR/tachyon-env.sh
fi

# A developer option to prepend Tachyon jars before TACHYON_CLASSPATH jars
if [ -n "$TACHYON_PREPEND_TACHYON_CLASSES" ]; then
  export CLASSPATH="$TACHYON_CONF_DIR/:$TACHYON_JARS:$TACHYON_CLASSPATH"
else
  export CLASSPATH="$TACHYON_CONF_DIR/:$TACHYON_CLASSPATH:$TACHYON_JARS"
fi<|MERGE_RESOLUTION|>--- conflicted
+++ resolved
@@ -21,11 +21,7 @@
 # This will set the default installation for a tarball installation while os distributors can create
 # their own tachyon-layout.sh file to set system installation locations.
 if [ -z "$TACHYON_SYSTEM_INSTALLATION" ]; then
-<<<<<<< HEAD
-  VERSION=0.7.1
-=======
   VERSION=0.8.0-SNAPSHOT
->>>>>>> e3fe56e1
   export TACHYON_PREFIX=`dirname $(dirname "$this")`
   export TACHYON_HOME=${TACHYON_PREFIX}
   export TACHYON_CONF_DIR="$TACHYON_HOME/conf"
