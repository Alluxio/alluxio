--- conflicted
+++ resolved
@@ -83,14 +83,9 @@
     sHost = sLocalTachyonCluster.getMasterHostname();
     sPort = sLocalTachyonCluster.getMasterPort();
     sWriteBoth =
-<<<<<<< HEAD
-        new ClientOptions.Builder(sLocalTachyonCluster.getMasterTachyonConf())
-            .setStorageTypes(TachyonStorageType.STORE, UnderStorageType.SYNC_PERSIST).build();
-=======
         new OutStreamOptions.Builder(sLocalTachyonCluster.getMasterTachyonConf())
             .setTachyonStorageType(TachyonStorageType.STORE)
-            .setUnderStorageType(UnderStorageType.PERSIST).build();
->>>>>>> 5e5f8893
+            .setUnderStorageType(UnderStorageType.SYNC_PERSIST).build();
     sReadCache =
         new InStreamOptions.Builder(sLocalTachyonCluster.getMasterTachyonConf())
             .setTachyonStorageType(TachyonStorageType.STORE).build();
