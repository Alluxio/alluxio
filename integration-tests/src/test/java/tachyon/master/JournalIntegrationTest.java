/*
 * Licensed to the University of California, Berkeley under one or more contributor license
 * agreements. See the NOTICE file distributed with this work for additional information regarding
 * copyright ownership. The ASF licenses this file to You under the Apache License, Version 2.0 (the
 * "License"); you may not use this file except in compliance with the License. You may obtain a
 * copy of the License at
 *
 * http://www.apache.org/licenses/LICENSE-2.0
 *
 * Unless required by applicable law or agreed to in writing, software distributed under the License
 * is distributed on an "AS IS" BASIS, WITHOUT WARRANTIES OR CONDITIONS OF ANY KIND, either express
 * or implied. See the License for the specific language governing permissions and limitations under
 * the License.
 */

package tachyon.master;

import java.io.IOException;
import java.util.concurrent.ExecutorService;
import java.util.concurrent.Executors;

import org.junit.After;
import org.junit.Assert;
import org.junit.Before;
import org.junit.Test;

import tachyon.Constants;
import tachyon.TachyonURI;
<<<<<<< HEAD
import tachyon.client.ClientOptions;
=======
import tachyon.client.TachyonFSTestUtils;
import tachyon.client.TachyonStorageType;
import tachyon.client.UnderStorageType;
>>>>>>> 7ded46ba
import tachyon.client.file.FileOutStream;
import tachyon.client.file.TachyonFile;
import tachyon.client.file.TachyonFileSystem;
import tachyon.client.file.options.DeleteOptions;
import tachyon.client.file.options.LoadMetadataOptions;
import tachyon.client.file.options.MkdirOptions;
import tachyon.client.file.options.OutStreamOptions;
import tachyon.client.file.options.SetStateOptions;
import tachyon.conf.TachyonConf;
import tachyon.master.file.FileSystemMaster;
import tachyon.master.journal.Journal;
import tachyon.master.journal.ReadWriteJournal;
import tachyon.thrift.FileDoesNotExistException;
import tachyon.thrift.FileInfo;
import tachyon.thrift.InvalidPathException;
import tachyon.underfs.UnderFileSystem;
import tachyon.util.io.PathUtils;

/**
 * Test master journal, including checkpoint and entry log. Most tests will test entry log first,
 * followed by the checkpoint.
 */
public class JournalIntegrationTest {
  private LocalTachyonCluster mLocalTachyonCluster = null;
  private TachyonFileSystem mTfs = null;
  private TachyonURI mRootUri = new TachyonURI(TachyonURI.SEPARATOR);
  private final ExecutorService mExecutorService = Executors.newFixedThreadPool(2);
  private TachyonConf mMasterTachyonConf =  null;

  /**
   * Test add block
   *
   * @throws Exception
   */
  @Test
  public void addBlockTest() throws Exception {
    TachyonURI uri = new TachyonURI("/xyz");
    OutStreamOptions options =
        new OutStreamOptions.Builder(mMasterTachyonConf).setBlockSize(64).build();
    FileOutStream os = mTfs.getOutStream(uri, options);
    for (int k = 0; k < 1000; k ++) {
      os.write(k);
    }
    os.close();
    FileInfo fInfo = mTfs.getInfo(mTfs.open(uri));
    mLocalTachyonCluster.stopTFS();
    addBlockTestUtil(fInfo);
  }

  private FileSystemMaster createFsMasterFromJournal() throws IOException {
    return MasterTestUtils.createFileSystemMasterFromJournal(mMasterTachyonConf);
  }

  private void deleteFsMasterJournalLogs() throws IOException {
    String journalFolder = mLocalTachyonCluster.getMaster().getJournalFolder();
    Journal journal = new ReadWriteJournal(
        PathUtils.concatPath(journalFolder, Constants.FILE_SYSTEM_MASTER_SERVICE_NAME));
    UnderFileSystem.get(journalFolder, mMasterTachyonConf).delete(journal.getCurrentLogFilePath(),
        true);
  }

  private void addBlockTestUtil(FileInfo fileInfo) throws IOException, InvalidPathException,
      FileDoesNotExistException {
    FileSystemMaster fsMaster = createFsMasterFromJournal();

    long rootId = fsMaster.getFileId(mRootUri);
    Assert.assertTrue(rootId != -1);
    Assert.assertEquals(1, fsMaster.getFileInfoList(rootId).size());
    long xyzId = fsMaster.getFileId(new TachyonURI("/xyz"));
    Assert.assertTrue(xyzId != -1);
    int temp = fileInfo.inMemoryPercentage;
    fileInfo.setInMemoryPercentage(0);
    Assert.assertEquals(fileInfo, fsMaster.getFileInfo(xyzId));
    fileInfo.setInMemoryPercentage(temp);
    fsMaster.stop();
  }

  /**
   * Test add checkpoint
   *
   * @throws Exception
   */
  @Test
<<<<<<< HEAD
  public void loadFileInfoFromUFSTest() throws Exception {
    String ufsRoot =
        PathUtils.concatPath(mLocalTachyonCluster.getMasterTachyonConf().get(
            Constants.UNDERFS_DATA_FOLDER));
    UnderFileSystem ufs = UnderFileSystem.get(ufsRoot, mLocalTachyonCluster.getMasterTachyonConf());
    ufs.create(ufsRoot + "/xyz");
    try {
      mTfs.getInfo(mTfs.open(new TachyonURI("/xyz")));
      Assert.fail("File /xyz should not exist.");
    } catch (InvalidPathException e) {
      // This is to expected.
    }
    mTfs.loadFileInfoFromUfs(new TachyonURI("/xyz"), true);
    FileInfo fileInfo = mTfs.getInfo(mTfs.open(new TachyonURI("/xyz")));
=======
  public void AddCheckpointTest() throws Exception {
    OutStreamOptions options =
        new OutStreamOptions.Builder(mMasterTachyonConf)
            .setTachyonStorageType(TachyonStorageType.NO_STORE)
            .setUnderStorageType(UnderStorageType.PERSIST).build();
    TachyonFSTestUtils.createByteFile(mTfs, "/xyz", 10, options);
    FileInfo fInfo = mTfs.getInfo(mTfs.open(new TachyonURI("/xyz")));
    TachyonURI ckPath = new TachyonURI("/xyz_ck");
    // TODO(cc): What's the counterpart in the new client API for this?
    LoadMetadataOptions recursive =
        new LoadMetadataOptions.Builder(new TachyonConf()).setRecursive(true).build();
    mTfs.loadMetadata(new TachyonURI("/xyz_ck"), new TachyonURI(fInfo.getUfsPath()), recursive);
    FileInfo ckFileInfo = mTfs.getInfo(mTfs.open(ckPath));
>>>>>>> 7ded46ba
    mLocalTachyonCluster.stopTFS();
    loadFileInfoFromUFSTestUtil(fileInfo);
    deleteFsMasterJournalLogs();
    loadFileInfoFromUFSTestUtil(fileInfo);
  }

  private void loadFileInfoFromUFSTestUtil(FileInfo fileInfo) throws IOException,
      InvalidPathException, FileDoesNotExistException {
    FileSystemMaster fsMaster = createFsMasterFromJournal();

    long rootId = fsMaster.getFileId(mRootUri);
    Assert.assertTrue(rootId != -1);
    Assert.assertEquals(1, fsMaster.getFileInfoList(rootId).size());
    Assert.assertTrue(fsMaster.getFileId(new TachyonURI("/xyz")) != -1);
    Assert.assertEquals(fileInfo, fsMaster.getFileInfo(fsMaster.getFileId(new TachyonURI("/xyz"))));
    fsMaster.stop();
  }

  /**
   * mLocalTachyonCluster is not closed in after(). Need to be closed by any test method.
   *
   * @throws Exception
   */
  @After
  public final void after() throws Exception {
    mLocalTachyonCluster.stop();
    mExecutorService.shutdown();
  }

  @Before
  public final void before() throws Exception {
    mLocalTachyonCluster = new LocalTachyonCluster(Constants.GB, 100, Constants.GB);
    MasterContext.getConf().set(Constants.MASTER_JOURNAL_MAX_LOG_SIZE_BYTES, Integer.toString(
        Constants.KB));
    mLocalTachyonCluster.start();
    mTfs = mLocalTachyonCluster.getClient();
    mMasterTachyonConf = mLocalTachyonCluster.getMasterTachyonConf();
  }

  /**
   * Test completed Editlog deletion
   *
   * @throws Exception
   */
  @Test
  public void completedEditLogDeletionTest() throws Exception {
    for (int i = 0; i < 124; i ++) {
      mTfs.getOutStream(new TachyonURI("/a" + i),
          new OutStreamOptions.Builder(mMasterTachyonConf).setBlockSize((i + 10) / 10 * 64).build())
          .close();
    }
    mLocalTachyonCluster.stopTFS();

    String journalFolder =
        FileSystemMaster.getJournalDirectory(mLocalTachyonCluster.getMaster().getJournalFolder());
    Journal journal = new ReadWriteJournal(journalFolder);
    String completedPath = journal.getCompletedDirectory();
    Assert.assertTrue(UnderFileSystem.get(completedPath,
        mMasterTachyonConf).list(completedPath).length > 1);
    multiEditLogTestUtil();
    Assert.assertTrue(UnderFileSystem.get(completedPath,
        mMasterTachyonConf).list(completedPath).length <= 1);
    multiEditLogTestUtil();
  }

  /**
   * Test file and folder creation and deletion;
   *
   * @throws Exception
   */
  @Test
<<<<<<< HEAD
  public void deleteTest() throws Exception {
=======
  public void DeleteTest() throws Exception {
    MkdirOptions recMkdir = new MkdirOptions.Builder(new TachyonConf()).setRecursive(true).build();
    DeleteOptions recDelete =
        new DeleteOptions.Builder(new TachyonConf()).setRecursive(true).build();
>>>>>>> 7ded46ba
    for (int i = 0; i < 10; i ++) {
      String dirPath = "/i" + i;
      mTfs.mkdir(new TachyonURI(dirPath), recMkdir);
      for (int j = 0; j < 10; j ++) {
        OutStreamOptions option =
            new OutStreamOptions.Builder(mMasterTachyonConf).setBlockSize((i + j + 1) * 64).build();
        String filePath = dirPath + "/j" + j;
        mTfs.getOutStream(new TachyonURI(filePath), option).close();
        if (j >= 5) {
          mTfs.delete(mTfs.open(new TachyonURI(filePath)), recDelete);
        }
      }
      if (i >= 5) {
        mTfs.delete(mTfs.open(new TachyonURI(dirPath)), recDelete);
      }
    }
    mLocalTachyonCluster.stopTFS();
    deleteTestUtil();
    deleteFsMasterJournalLogs();
    deleteTestUtil();
  }

  private void deleteTestUtil() throws IOException, InvalidPathException,
      FileDoesNotExistException {
    FileSystemMaster fsMaster = createFsMasterFromJournal();
    long rootId = fsMaster.getFileId(mRootUri);
    Assert.assertTrue(rootId != -1);
    Assert.assertEquals(5, fsMaster.getFileInfoList(rootId).size());
    for (int i = 0; i < 5; i ++) {
      for (int j = 0; j < 5; j ++) {
        Assert.assertTrue(fsMaster.getFileId(new TachyonURI("/i" + i + "/j" + j)) != -1);
      }
    }
    fsMaster.stop();
  }

  @Test
  public void emptyImageTest() throws Exception {
    mLocalTachyonCluster.stopTFS();
    FileSystemMaster fsMaster = createFsMasterFromJournal();
    long rootId = fsMaster.getFileId(mRootUri);
    Assert.assertTrue(rootId != -1);
    Assert.assertEquals(0, fsMaster.getFileInfoList(rootId).size());
    fsMaster.stop();
  }

  /**
   * Test file and folder creation.
   *
   * @throws Exception
   */
  @Test
  public void fileFolderTest() throws Exception {
    for (int i = 0; i < 10; i ++) {
      mTfs.mkdir(new TachyonURI("/i" + i));
      for (int j = 0; j < 10; j ++) {
        OutStreamOptions option =
            new OutStreamOptions.Builder(mMasterTachyonConf).setBlockSize((i + j + 1) * 64).build();
        mTfs.getOutStream(new TachyonURI("/i" + i + "/j" + j), option).close();
      }
    }
    mLocalTachyonCluster.stopTFS();
    fileFolderUtil();
    deleteFsMasterJournalLogs();
    fileFolderUtil();
  }

  private void fileFolderUtil() throws IOException, InvalidPathException,
      FileDoesNotExistException {
    FileSystemMaster fsMaster = createFsMasterFromJournal();
    long rootId = fsMaster.getFileId(mRootUri);
    Assert.assertTrue(rootId != -1);
    Assert.assertEquals(10, fsMaster.getFileInfoList(rootId).size());
    for (int i = 0; i < 10; i ++) {
      for (int j = 0; j < 10; j ++) {
        Assert.assertTrue(fsMaster.getFileId(new TachyonURI("/i" + i + "/j" + j)) != -1);
      }
    }
    fsMaster.stop();
  }

  /**
   * Test files creation.
   *
   * @throws Exception
   */
  @Test
<<<<<<< HEAD
  public void fileTest() throws Exception {
    ClientOptions option = new ClientOptions.Builder(mMasterTachyonConf).setBlockSize(64).build();
=======
  public void FileTest() throws Exception {
    OutStreamOptions option =
        new OutStreamOptions.Builder(mMasterTachyonConf).setBlockSize(64).build();
>>>>>>> 7ded46ba
    TachyonURI filePath = new TachyonURI("/xyz");
    mTfs.getOutStream(filePath, option).close();
    FileInfo fInfo = mTfs.getInfo(mTfs.open(filePath));
    mLocalTachyonCluster.stopTFS();
    fileTestUtil(fInfo);
    deleteFsMasterJournalLogs();
    fileTestUtil(fInfo);
  }

  private void fileTestUtil(FileInfo fileInfo) throws IOException, InvalidPathException,
      FileDoesNotExistException {
    FileSystemMaster fsMaster = createFsMasterFromJournal();
    long rootId = fsMaster.getFileId(mRootUri);
    Assert.assertTrue(rootId != -1);
    Assert.assertEquals(1, fsMaster.getFileInfoList(rootId).size());
    long fileId = fsMaster.getFileId(new TachyonURI("/xyz"));
    Assert.assertTrue(fileId != -1);
    Assert.assertEquals(fileInfo, fsMaster.getFileInfo(fileId));
    fsMaster.stop();
  }

  /**
   * Test journalling of inodes being pinned.
   */
  @Test
<<<<<<< HEAD
  public void pinTest() throws Exception {
    mTfs.mkdirs(new TachyonURI("/myFolder"));
=======
  public void PinTest() throws Exception {
    SetStateOptions setPinned =
        new SetStateOptions.Builder(new TachyonConf()).setPinned(true).build();
    SetStateOptions setUnpinned =
        new SetStateOptions.Builder(new TachyonConf()).setPinned(false).build();
    mTfs.mkdir(new TachyonURI("/myFolder"));
>>>>>>> 7ded46ba
    TachyonFile folder = mTfs.open(new TachyonURI("/myFolder"));
    mTfs.setState(folder, setPinned);

    TachyonURI file0Path = new TachyonURI("/myFolder/file0");
    OutStreamOptions op = new OutStreamOptions.Builder(mMasterTachyonConf).setBlockSize(64).build();
    mTfs.getOutStream(file0Path, op).close();
    TachyonFile file0 = mTfs.open(file0Path);
    mTfs.setState(file0, setUnpinned);

    TachyonURI file1Path = new TachyonURI("/myFolder/file1");
    mTfs.getOutStream(file1Path, op).close();

    FileInfo folderInfo = mTfs.getInfo(folder);
    FileInfo file0Info = mTfs.getInfo(file0);
    FileInfo file1Info = mTfs.getInfo(mTfs.open(file1Path));

    mLocalTachyonCluster.stopTFS();

    pinTestUtil(folderInfo, file0Info, file1Info);
    deleteFsMasterJournalLogs();
    pinTestUtil(folderInfo, file0Info, file1Info);
  }

  private void pinTestUtil(FileInfo folder, FileInfo file0, FileInfo file1)
      throws IOException, InvalidPathException, FileDoesNotExistException {
    FileSystemMaster fsMaster = createFsMasterFromJournal();

    FileInfo info = fsMaster.getFileInfo(fsMaster.getFileId(new TachyonURI("/myFolder")));
    Assert.assertEquals(folder, info);
    Assert.assertTrue(info.isPinned);

    info = fsMaster.getFileInfo(fsMaster.getFileId(new TachyonURI("/myFolder/file0")));
    Assert.assertEquals(file0, info);
    Assert.assertFalse(info.isPinned);

    info = fsMaster.getFileInfo(fsMaster.getFileId(new TachyonURI("/myFolder/file1")));
    Assert.assertEquals(file1, info);
    Assert.assertTrue(info.isPinned);

    fsMaster.stop();
  }

  /**
   * Test folder creation.
   *
   * @throws Exception
   */
  @Test
  public void folderTest() throws Exception {
    TachyonURI folderPath = new TachyonURI("/xyz");
    mTfs.mkdir(folderPath);
    FileInfo fInfo = mTfs.getInfo(mTfs.open(folderPath));
    mLocalTachyonCluster.stopTFS();
    folderTestUtil(fInfo);
    deleteFsMasterJournalLogs();
    folderTestUtil(fInfo);
  }

  private void folderTestUtil(FileInfo fileInfo) throws IOException, InvalidPathException,
      FileDoesNotExistException {
    FileSystemMaster fsMaster = createFsMasterFromJournal();
    long rootId = fsMaster.getFileId(mRootUri);
    Assert.assertTrue(rootId != -1);
    Assert.assertEquals(1, fsMaster.getFileInfoList(rootId).size());
    long fileId = fsMaster.getFileId(new TachyonURI("/xyz"));
    Assert.assertTrue(fileId != -1);
    Assert.assertEquals(fileInfo, fsMaster.getFileInfo(fileId));
    fsMaster.stop();
  }

  /**
   * Test files creation.
   *
   * @throws Exception
   */
  @Test
  public void manyFileTest() throws Exception {
    for (int i = 0; i < 10; i ++) {
      OutStreamOptions option =
          new OutStreamOptions.Builder(mMasterTachyonConf).setBlockSize((i + 1) * 64).build();
      mTfs.getOutStream(new TachyonURI("/a" + i), option).close();
    }
    mLocalTachyonCluster.stopTFS();
    manyFileTestUtil();
    deleteFsMasterJournalLogs();
    manyFileTestUtil();
  }

  private void manyFileTestUtil() throws IOException, InvalidPathException,
      FileDoesNotExistException {
    FileSystemMaster fsMaster = createFsMasterFromJournal();
    long rootId = fsMaster.getFileId(mRootUri);
    Assert.assertTrue(rootId != -1);
    Assert.assertEquals(10, fsMaster.getFileInfoList(rootId).size());
    for (int k = 0; k < 10; k ++) {
      Assert.assertTrue(fsMaster.getFileId(new TachyonURI("/a" + k)) != -1);
    }
    fsMaster.stop();
  }

  /**
   * Test reading multiple edit logs.
   *
   * @throws Exception
   */
  @Test
  public void multiEditLogTest() throws Exception {
    for (int i = 0; i < 124; i ++) {
      OutStreamOptions op =
          new OutStreamOptions.Builder(mMasterTachyonConf).setBlockSize((i + 10) / 10 * 64).build();
      mTfs.getOutStream(new TachyonURI("/a" + i), op);
    }
    mLocalTachyonCluster.stopTFS();
    multiEditLogTestUtil();
    deleteFsMasterJournalLogs();
    multiEditLogTestUtil();
  }

  private void multiEditLogTestUtil() throws IOException, InvalidPathException,
      FileDoesNotExistException {
    FileSystemMaster fsMaster = createFsMasterFromJournal();
    long rootId = fsMaster.getFileId(mRootUri);
    Assert.assertTrue(rootId != -1);
    Assert.assertEquals(124, fsMaster.getFileInfoList(rootId).size());
    for (int k = 0; k < 124; k ++) {
      Assert.assertTrue(fsMaster.getFileId(new TachyonURI("/a" + k)) != -1);
    }
    fsMaster.stop();
  }

  // TODO(cc) The edit log behavior this test was testing no longer exists, do we need to add it
  // back?
  ///**
  // * Test renaming completed edit logs.
  // *
  // * @throws Exception
  // */
  //@Test
  //public void RenameEditLogTest() throws Exception {
  //  String journalPrefix = "/tmp/JournalDir" + String.valueOf(System.currentTimeMillis());
  //  Journal journal = new Journal(journalPrefix, mMasterTachyonConf);
  //  UnderFileSystem ufs = UnderFileSystem.get(journalPrefix, mMasterTachyonConf);
  //  ufs.delete(journalPrefix, true);
  //  ufs.mkdirs(journalPrefix, true);
  //  OutputStream ops = ufs.create(journal.getCurrentLogFilePath());
  //  if (ops != null) {
  //    ops.close();
  //  }
  //  if (ufs != null) {
  //    ufs.close();
  //  }

  //  // Write operation and flush them to completed directory.
  //  JournalWriter journalWriter = journal.getNewWriter();
  //  journalWriter.setMaxLogSize(100);
  //  JournalOutputStream entryOs = journalWriter.getEntryOutputStream();
  //  for (int i = 0; i < 124; i ++) {
  //    entryOs.writeEntry(new InodeFileEntry(System.currentTimeMillis(), i, "/sth" + i, 0L, false,
  //        System.currentTimeMillis(), Constants.DEFAULT_BLOCK_SIZE_BYTE, 10, false, false,
  //        "/sth" + i, Lists.newArrayList(1L)));
  //    entryOs.flush();
  //  }
  //  entryOs.close();

  //  // Rename completed edit logs when loading them.
  //  String completedDir = journal.getCompletedDirectory();
  //  ufs = UnderFileSystem.get(completedDir, mMasterTachyonConf);
  //  int numOfCompleteFiles = ufs.list(completedDir).length;
  //  Assert.assertTrue(numOfCompleteFiles > 0);
  //  EditLog.setBackUpLogStartNum(numOfCompleteFiles / 2);
  //  log = new EditLog(journalPath, false, 0, mMasterTachyonConf);
  //  int numOfCompleteFilesLeft = numOfCompleteFiles - numOfCompleteFiles / 2 + 1;
  //  Assert.assertEquals(numOfCompleteFilesLeft, ufs.list(completedStr).length);
  //  for (int i = 0; i < numOfCompleteFilesLeft; i ++) {
  //    Assert.assertTrue(ufs.exists(completedStr + i + ".editLog"));
  //  }
  //  EditLog.setBackUpLogStartNum(-1);
  //  log.close();
  //  ufs.delete(journalPrefix, true);
  //  if (ufs != null) {
  //    ufs.close();
  //  }
  //}

  /**
   * Test file and folder creation, and rename;
   *
   * @throws Exception
   */
  @Test
  public void renameTest() throws Exception {
    for (int i = 0; i < 10; i ++) {
      mTfs.mkdir(new TachyonURI("/i" + i));
      for (int j = 0; j < 10; j ++) {
        OutStreamOptions option =
            new OutStreamOptions.Builder(mMasterTachyonConf).setBlockSize((i + j + 1) * 64).build();
        TachyonURI path = new TachyonURI("/i" + i + "/j" + j);
        mTfs.getOutStream(path, option).close();
        mTfs.rename(mTfs.open(path), new TachyonURI("/i" + i + "/jj" + j));
      }
      mTfs.rename(mTfs.open(new TachyonURI("/i" + i)), new TachyonURI("/ii" + i));
    }
    mLocalTachyonCluster.stopTFS();
    renameTestUtil();
    deleteFsMasterJournalLogs();
    renameTestUtil();
  }

  private void renameTestUtil()
      throws IOException, InvalidPathException, FileDoesNotExistException {
    FileSystemMaster fsMaster = createFsMasterFromJournal();
    long rootId = fsMaster.getFileId(mRootUri);
    Assert.assertTrue(rootId != -1);
    Assert.assertEquals(10, fsMaster.getFileInfoList(rootId).size());
    for (int i = 0; i < 10; i ++) {
      for (int j = 0; j < 10; j ++) {
        Assert.assertTrue(fsMaster.getFileId(new TachyonURI("/ii" + i + "/jj" + j)) != -1);
      }
    }
    fsMaster.stop();
  }

  // TODO(cc) Add these back when there is new RawTable client API.
  ///**
  // * Test folder creation.
  // *
  // * @throws Exception
  // */
  //@Test
  //public void TableTest() throws Exception {
  //  mTfs.createRawTable(new TachyonURI("/xyz"), 10);
  //  FileInfo fInfo =
  //      mLocalTachyonCluster.getMasterInfo().getClientFileInfo(new TachyonURI("/xyz"));
  //  mLocalTachyonCluster.stopTFS();
  //  TableTest(fInfo);
  //  String editLogPath = mLocalTachyonCluster.getEditLogPath();
  //  UnderFileSystem.get(editLogPath, mMasterTachyonConf).delete(editLogPath, true);
  //  TableTest(fInfo);
  //}

  //private void TableTest(FileInfo fileInfo) throws IOException, InvalidPathException,
  //    FileDoesNotExistException {
  //  String masterJournal = mMasterTachyonConf.get(Constants.MASTER_JOURNAL_FOLDER);
  //  Journal journal = new Journal(masterJournal, "image.data", "log.data", mMasterTachyonConf);
  //  MasterInfo info = new MasterInfo(new InetSocketAddress(9999), journal, mExecutorService,
  //      mMasterTachyonConf);
  //  info.init();
  //  Assert.assertEquals(12, info.ls(mRootUri, true).size());
  //  Assert.assertTrue(info.getFileId(mRootUri) != -1);
  //  Assert.assertTrue(info.getFileId(new TachyonURI("/xyz")) != -1);
  //  Assert.assertEquals(fileInfo, info.getClientFileInfo(info.getFileId(new TachyonURI("/xyz"))));
  //  info.stop();
  //}
}<|MERGE_RESOLUTION|>--- conflicted
+++ resolved
@@ -26,13 +26,9 @@
 
 import tachyon.Constants;
 import tachyon.TachyonURI;
-<<<<<<< HEAD
-import tachyon.client.ClientOptions;
-=======
 import tachyon.client.TachyonFSTestUtils;
 import tachyon.client.TachyonStorageType;
 import tachyon.client.UnderStorageType;
->>>>>>> 7ded46ba
 import tachyon.client.file.FileOutStream;
 import tachyon.client.file.TachyonFile;
 import tachyon.client.file.TachyonFileSystem;
@@ -42,6 +38,7 @@
 import tachyon.client.file.options.OutStreamOptions;
 import tachyon.client.file.options.SetStateOptions;
 import tachyon.conf.TachyonConf;
+import tachyon.exception.TachyonException;
 import tachyon.master.file.FileSystemMaster;
 import tachyon.master.journal.Journal;
 import tachyon.master.journal.ReadWriteJournal;
@@ -116,7 +113,6 @@
    * @throws Exception
    */
   @Test
-<<<<<<< HEAD
   public void loadFileInfoFromUFSTest() throws Exception {
     String ufsRoot =
         PathUtils.concatPath(mLocalTachyonCluster.getMasterTachyonConf().get(
@@ -126,26 +122,13 @@
     try {
       mTfs.getInfo(mTfs.open(new TachyonURI("/xyz")));
       Assert.fail("File /xyz should not exist.");
-    } catch (InvalidPathException e) {
+    } catch (TachyonException e) {
       // This is to expected.
     }
-    mTfs.loadFileInfoFromUfs(new TachyonURI("/xyz"), true);
-    FileInfo fileInfo = mTfs.getInfo(mTfs.open(new TachyonURI("/xyz")));
-=======
-  public void AddCheckpointTest() throws Exception {
-    OutStreamOptions options =
-        new OutStreamOptions.Builder(mMasterTachyonConf)
-            .setTachyonStorageType(TachyonStorageType.NO_STORE)
-            .setUnderStorageType(UnderStorageType.PERSIST).build();
-    TachyonFSTestUtils.createByteFile(mTfs, "/xyz", 10, options);
-    FileInfo fInfo = mTfs.getInfo(mTfs.open(new TachyonURI("/xyz")));
-    TachyonURI ckPath = new TachyonURI("/xyz_ck");
-    // TODO(cc): What's the counterpart in the new client API for this?
     LoadMetadataOptions recursive =
         new LoadMetadataOptions.Builder(new TachyonConf()).setRecursive(true).build();
-    mTfs.loadMetadata(new TachyonURI("/xyz_ck"), new TachyonURI(fInfo.getUfsPath()), recursive);
-    FileInfo ckFileInfo = mTfs.getInfo(mTfs.open(ckPath));
->>>>>>> 7ded46ba
+    mTfs.loadMetadata(new TachyonURI("/xyz"), recursive);
+    FileInfo fileInfo = mTfs.getInfo(mTfs.open(new TachyonURI("/xyz")));
     mLocalTachyonCluster.stopTFS();
     loadFileInfoFromUFSTestUtil(fileInfo);
     deleteFsMasterJournalLogs();
@@ -217,14 +200,10 @@
    * @throws Exception
    */
   @Test
-<<<<<<< HEAD
   public void deleteTest() throws Exception {
-=======
-  public void DeleteTest() throws Exception {
     MkdirOptions recMkdir = new MkdirOptions.Builder(new TachyonConf()).setRecursive(true).build();
     DeleteOptions recDelete =
         new DeleteOptions.Builder(new TachyonConf()).setRecursive(true).build();
->>>>>>> 7ded46ba
     for (int i = 0; i < 10; i ++) {
       String dirPath = "/i" + i;
       mTfs.mkdir(new TachyonURI(dirPath), recMkdir);
@@ -312,14 +291,9 @@
    * @throws Exception
    */
   @Test
-<<<<<<< HEAD
   public void fileTest() throws Exception {
-    ClientOptions option = new ClientOptions.Builder(mMasterTachyonConf).setBlockSize(64).build();
-=======
-  public void FileTest() throws Exception {
     OutStreamOptions option =
         new OutStreamOptions.Builder(mMasterTachyonConf).setBlockSize(64).build();
->>>>>>> 7ded46ba
     TachyonURI filePath = new TachyonURI("/xyz");
     mTfs.getOutStream(filePath, option).close();
     FileInfo fInfo = mTfs.getInfo(mTfs.open(filePath));
@@ -345,17 +319,12 @@
    * Test journalling of inodes being pinned.
    */
   @Test
-<<<<<<< HEAD
   public void pinTest() throws Exception {
-    mTfs.mkdirs(new TachyonURI("/myFolder"));
-=======
-  public void PinTest() throws Exception {
     SetStateOptions setPinned =
         new SetStateOptions.Builder(new TachyonConf()).setPinned(true).build();
     SetStateOptions setUnpinned =
         new SetStateOptions.Builder(new TachyonConf()).setPinned(false).build();
     mTfs.mkdir(new TachyonURI("/myFolder"));
->>>>>>> 7ded46ba
     TachyonFile folder = mTfs.open(new TachyonURI("/myFolder"));
     mTfs.setState(folder, setPinned);
 
