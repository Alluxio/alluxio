--- conflicted
+++ resolved
@@ -104,18 +104,11 @@
     Assert.assertEquals(1, fsMaster.getFileInfoList(mRootUri).size());
     long xyzId = fsMaster.getFileId(new TachyonURI("/xyz"));
     Assert.assertTrue(xyzId != IdUtils.INVALID_FILE_ID);
-<<<<<<< HEAD
-    int temp = fileInfo.getInMemoryPercentage();
-    fileInfo.setInMemoryPercentage(0);
-    Assert.assertEquals(fileInfo, fsMaster.getFileInfo(xyzId));
-    fileInfo.setInMemoryPercentage(temp);
-=======
     FileInfo fsMasterInfo = fsMaster.getFileInfo(xyzId);
     Assert.assertEquals(0, fsMaster.getFileInfo(xyzId).getInMemoryPercentage());
     Assert.assertEquals(status.getBlockIds(), fsMasterInfo.getBlockIds());
     Assert.assertEquals(status.getBlockSizeBytes(), fsMasterInfo.getBlockSizeBytes());
     Assert.assertEquals(status.getLength(), fsMasterInfo.getLength());
->>>>>>> 4eff4da1
     fsMaster.stop();
   }
 
@@ -337,18 +330,6 @@
     FileSystemMaster fsMaster = createFsMasterFromJournal();
 
     FileInfo info = fsMaster.getFileInfo(fsMaster.getFileId(new TachyonURI("/myFolder")));
-<<<<<<< HEAD
-    Assert.assertEquals(directory, info);
-    Assert.assertTrue(info.isPinned());
-
-    info = fsMaster.getFileInfo(fsMaster.getFileId(new TachyonURI("/myFolder/file0")));
-    Assert.assertEquals(file0, info);
-    Assert.assertFalse(info.isPinned());
-
-    info = fsMaster.getFileInfo(fsMaster.getFileId(new TachyonURI("/myFolder/file1")));
-    Assert.assertEquals(file1, info);
-    Assert.assertTrue(info.isPinned());
-=======
     Assert.assertEquals(directory, new URIStatus(info));
     Assert.assertTrue(info.isPinned);
 
@@ -359,7 +340,6 @@
     info = fsMaster.getFileInfo(fsMaster.getFileId(new TachyonURI("/myFolder/file1")));
     Assert.assertEquals(file1, new URIStatus(info));
     Assert.assertTrue(info.isPinned);
->>>>>>> 4eff4da1
 
     fsMaster.stop();
   }
