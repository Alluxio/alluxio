--- conflicted
+++ resolved
@@ -12,10 +12,6 @@
 package alluxio.stress.common;
 
 import alluxio.client.ReadType;
-<<<<<<< HEAD
-import alluxio.client.WriteType;
-=======
->>>>>>> a6446fa6
 import alluxio.conf.InstancedConfiguration;
 import alluxio.conf.PropertyKey;
 import alluxio.stress.Parameters;
@@ -41,11 +37,7 @@
 
   @Parameter(names = {"--write-type"},
       description = "The write type to use when creating files. Options are [MUST_CACHE, "
-<<<<<<< HEAD
-          + "CACHE_THROUGH, THROUGH, ASYNC_THROUGH]",
-=======
           + "CACHE_THROUGH, THROUGH, ASYNC_THROUGH, ALL]",
->>>>>>> a6446fa6
       converter = FileSystemParameters.FileSystemParametersWriteTypeConverter.class)
   public String mWriteType = InstancedConfiguration.defaults()
       .get(PropertyKey.USER_FILE_WRITE_TYPE_DEFAULT);
@@ -76,32 +68,19 @@
   }
 
   /**
-<<<<<<< HEAD
-   * @return FileSystemWriteType of this bench
-   * Converts from String to a valid FileSystemWriteType String.
-=======
    * Converts from String to a valid FileSystemWriteType String.
    *
    * @return FileSystemWriteType of this bench
->>>>>>> a6446fa6
    */
   public static class FileSystemParametersWriteTypeConverter implements IStringConverter<String> {
     @Override
     public String convert(String value) {
-<<<<<<< HEAD
-      WriteType type = WriteType.valueOf(value);
-      if (type != WriteType.NONE && type != WriteType.TRY_CACHE) {
-        return value;
-      }
-      throw new IllegalArgumentException("No constant with text " + value + " found");
-=======
       if (value.equals("MUST_CACHE")  || value.equals("CACHE_THROUGH")  || value.equals("THROUGH")
           || value.equals("ASYNC_THROUGH") || value.equals("ALL")) {
         return value;
       }
       throw new IllegalArgumentException(String.format("%s is not a valid write type. "
           + "Valid options are: MUST_CACHE, CACHE_THROUGH, THROUGH, ASYNC_THROUGH and ALL", value));
->>>>>>> a6446fa6
     }
   }
 }