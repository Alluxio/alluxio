/*
 * The Alluxio Open Foundation licenses this work under the Apache License, version 2.0
 * (the "License"). You may not use this work except in compliance with the License, which is
 * available at www.apache.org/licenses/LICENSE-2.0
 *
 * This software is distributed on an "AS IS" basis, WITHOUT WARRANTIES OR CONDITIONS OF ANY KIND,
 * either express or implied, as more fully set forth in the License.
 *
 * See the NOTICE file distributed with this work for information regarding copyright ownership.
 */

package alluxio.stress.rpc;

import alluxio.stress.BaseParameters;
import alluxio.stress.Parameters;
import alluxio.stress.Summary;
import alluxio.stress.TaskResult;
import alluxio.util.JsonSerializable;

import com.fasterxml.jackson.annotation.JsonProperty;
import com.google.common.base.MoreObjects;

import java.util.ArrayList;
import java.util.List;

/**
 * This object holds the results from one RPC benchmark test run, containing all
 * successful and failed RPCs.
 * For one successful run, the result is a data point.
 * For one failed run, the result is an error.
 */
public class RpcTaskResult implements TaskResult {
  private List<Point> mPoints;
  private List<String> mErrors;
  private BaseParameters mBaseParameters;
  private Parameters mParameters;

  /**
   * Constructor.
   */
  public RpcTaskResult() {
    mPoints = new ArrayList<>();
    mErrors = new ArrayList<>();
  }

  /**
   * @return the {@link BaseParameters}
   */
  public BaseParameters getBaseParameters() {
    return mBaseParameters;
  }

  /**
   * @param baseParameters the {@link BaseParameters} to use
   */
  public void setBaseParameters(BaseParameters baseParameters) {
    mBaseParameters = baseParameters;
  }

  /**
   * @return the {@link Parameters}
   */
  public Parameters getParameters() {
    return mParameters;
  }

  /**
   * @param parameters the {@link Parameters} to use
   */
  public void setParameters(Parameters parameters) {
    mParameters = parameters;
  }

  /**
   * @param errorMsg an error msg to add
   */
  public void addError(String errorMsg) {
    mErrors.add(errorMsg);
  }

  /**
   * @return all the error messages
   */
  public List<String> getErrors() {
    return mErrors;
  }

  /**
   * @param errors the errors
   */
  public void setErrors(List<String> errors) {
    mErrors = errors;
  }

  /**
   * @param p the data point to add to the results
   */
  public void addPoint(Point p) {
    mPoints.add(p);
  }

  /**
   * @return all data points from successful RPCs
   */
  public List<Point> getPoints() {
    return mPoints;
  }

  /**
   *
   * @param points data points
   */
  public void setPoints(List<Point> points) {
    mPoints = points;
  }

  @Override
  public Aggregator aggregator() {
    return new Aggregator();
  }

  /**
   * @param r another result to merge into this one
   */
  public void merge(RpcTaskResult r) {
    mErrors.addAll(r.mErrors);
    mPoints.addAll(r.mPoints);
  }

  public static final class Aggregator implements TaskResult.Aggregator<RpcTaskResult> {
    @Override
    public Summary aggregate(Iterable<RpcTaskResult> results) throws Exception {
      return new RpcTaskSummary(reduceList(results));
    }

    /**
     * Reduce a list of {@link RpcTaskResult} into one.
     *
     * @param results a list of results to combine
     * @return the combined result
     * */
    public static RpcTaskResult reduceList(Iterable<RpcTaskResult> results) {
      RpcTaskResult aggreResult = new RpcTaskResult();
      for (RpcTaskResult r : results) {
        aggreResult.merge(r);
      }
      return aggreResult;
    }
  }

  /**
   * Each point stands for one successful RPC.
   */
  public static class Point implements JsonSerializable {
    public long mDurationNs;

    /**
     * Creates a new data point.
     * @param ns time in nanosecond in this data point
     */
    public Point(@JsonProperty("duration") long ns) {
      mDurationNs = ns;
    }

    @Override
    public String toString() {
      return String.format("Point: {duration: %sns}", mDurationNs);
    }
  }

  @Override
  public String toString() {
    return MoreObjects.toStringHelper(this)
        .add("mPoints", mPoints)
        .add("mErrors", mErrors).toString();
  }
<<<<<<< HEAD
=======

  /**
   * Merge multiple task results into one.
   * @param results the results to aggregate
   * @return aggregated result
   */
  // TODO(jiacheng): merge this with the aggregator
  public static RpcTaskResult reduceList(Iterable<RpcTaskResult> results) {
    RpcTaskResult aggreResult = new RpcTaskResult();
    for (RpcTaskResult r : results) {
      aggreResult.merge(r);
    }
    return aggreResult;
  }
>>>>>>> 6531e073
}<|MERGE_RESOLUTION|>--- conflicted
+++ resolved
@@ -174,21 +174,4 @@
         .add("mPoints", mPoints)
         .add("mErrors", mErrors).toString();
   }
-<<<<<<< HEAD
-=======
-
-  /**
-   * Merge multiple task results into one.
-   * @param results the results to aggregate
-   * @return aggregated result
-   */
-  // TODO(jiacheng): merge this with the aggregator
-  public static RpcTaskResult reduceList(Iterable<RpcTaskResult> results) {
-    RpcTaskResult aggreResult = new RpcTaskResult();
-    for (RpcTaskResult r : results) {
-      aggreResult.merge(r);
-    }
-    return aggreResult;
-  }
->>>>>>> 6531e073
 }