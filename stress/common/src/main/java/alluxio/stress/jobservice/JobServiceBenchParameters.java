/*
 * The Alluxio Open Foundation licenses this work under the Apache License, version 2.0
 * (the "License"). You may not use this work except in compliance with the License, which is
 * available at www.apache.org/licenses/LICENSE-2.0
 *
 * This software is distributed on an "AS IS" basis, WITHOUT WARRANTIES OR CONDITIONS OF ANY KIND,
 * either express or implied, as more fully set forth in the License.
 *
 * See the NOTICE file distributed with this work for information regarding copyright ownership.
 */

package alluxio.stress.jobservice;

import alluxio.stress.common.GeneralParameters;

import com.beust.jcommander.IStringConverter;
import com.beust.jcommander.Parameter;

/**
 * This holds all the parameters. All fields are public for easier json ser/de without all the
 * getters and setters.
 */
public final class JobServiceBenchParameters extends GeneralParameters {
  @Parameter(names = {"--operation"},
      description = "the operation to perform.",
      converter = OperationConverter.class,
      required = true)
  public JobServiceBenchOperation mOperation;

  @Parameter(names = {"--threads"}, description = "the number of concurrent threads to use")
  public int mThreads = 256;

  @Parameter(names = {"--files-per-dir"}, description = "the number of files in each directory.")
  public int mNumFilesPerDir = 1000;

  @Parameter(names = {"--base"},
      description = "The base directory path URI to perform operations in")
  public String mBasePath = "alluxio://localhost:19998/stress-job-service-base";

  @Parameter(names = {"--file-size"},
      description = "The size of a file for the Create op, allowed to be 0. (0, 1m, 2k, 8k, etc.)")
  public String mFileSize = "1k";

  @Parameter(names = {"--target-throughput"},
      description = "the target throughput to issue operations. (ops / s)")
  public int mTargetThroughput = 1000;

  @Parameter(names = {"--duration"},
      description = "The length of time to run the benchmark. (1m, 10m, 60s, 10000ms, etc.)")
  public String mDuration = "30s";

  @Parameter(names = {"--warmup"},
      description = "The length of time to warmup before recording measurements. (1m, 10m, 60s, "
          + "10000ms, etc.)")
  public String mWarmup = "30s";

<<<<<<< HEAD
  @Parameter(names = {"--batch-size"},
      description = "The batch size of operations")
  public int mBatchSize = 1;
=======
  @Override public Enum<?> operation() {
    return mOperation;
  }
>>>>>>> fe0420c6

  /**
   * Converts from String to Operation instance.
   */
  public static class OperationConverter implements IStringConverter<JobServiceBenchOperation> {
    @Override
    public JobServiceBenchOperation convert(String value) {
      return JobServiceBenchOperation.fromString(value);
    }
  }
}<|MERGE_RESOLUTION|>--- conflicted
+++ resolved
@@ -54,15 +54,13 @@
           + "10000ms, etc.)")
   public String mWarmup = "30s";
 
-<<<<<<< HEAD
   @Parameter(names = {"--batch-size"},
       description = "The batch size of operations")
   public int mBatchSize = 1;
-=======
+  
   @Override public Enum<?> operation() {
     return mOperation;
   }
->>>>>>> fe0420c6
 
   /**
    * Converts from String to Operation instance.
