--- conflicted
+++ resolved
@@ -37,14 +37,6 @@
       description = "the target throughput to issue operations. (ops / s)")
   public int mTargetThroughput = 1000;
 
-<<<<<<< HEAD
-  @Parameter(names = {"--base"},
-      description = "The base directory path URI to perform operations in")
-  @Parameters.PathDescription(aliasFieldName = "mBaseAlias")
-  public String mBasePath = "alluxio:///stress-master-base";
-
-=======
->>>>>>> efe8f4c3
   @Parameter(names = {"--base-alias"}, description = "The alias for the base path, unused if empty")
   @Parameters.KeylessDescription
   public String mBaseAlias = "";
