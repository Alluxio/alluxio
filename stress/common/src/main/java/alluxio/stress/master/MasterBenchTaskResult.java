--- conflicted
+++ resolved
@@ -233,31 +233,9 @@
 
   private static final class Aggregator implements TaskResult.Aggregator<MasterBenchTaskResult> {
     @Override
-<<<<<<< HEAD
     public MasterBenchSummary aggregate(Iterable<MasterBenchTaskResult> results) throws Exception {
-      long durationMs = 0;
-      long numSuccess = 0;
-      long endTimeMs = 0;
-      float[] maxResponseTimesMs = new float[MAX_RESPONSE_TIME_COUNT];
-      Arrays.fill(maxResponseTimesMs, -1);
-      MasterBenchParameters parameters = new MasterBenchParameters();
       List<String> nodes = new ArrayList<>();
       Map<String, List<String>> errors = new HashMap<>();
-
-      Histogram responseTime = new Histogram(RESPONSE_TIME_HISTOGRAM_MAX,
-          RESPONSE_TIME_HISTOGRAM_PRECISION);
-      for (MasterBenchTaskResult result : results) {
-        durationMs = Math.max(result.getEndMs() - result.getRecordStartMs(), durationMs);
-        numSuccess += result.getNumSuccess();
-        parameters = result.getParameters();
-        if (result.getEndMs() > endTimeMs) {
-          endTimeMs = result.getEndMs();
-        }
-=======
-    public MasterBenchSummary aggregate(Iterable<TaskResult> results) throws Exception {
-      List<String> nodes = new ArrayList<>();
-      Map<String, List<String>> errors = new HashMap<>();
-
       MasterBenchTaskResult mergingTaskResult = null;
 
       for (TaskResult taskResult : results) {
@@ -267,7 +245,6 @@
                   .getName());
         }
         MasterBenchTaskResult result = (MasterBenchTaskResult) taskResult;
->>>>>>> 7341401d
         nodes.add(result.getBaseParameters().mId);
         if (!result.getErrors().isEmpty()) {
           List<String> errorList = new ArrayList<>(result.getErrors());
