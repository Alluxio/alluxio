/*
 * The Alluxio Open Foundation licenses this work under the Apache License, version 2.0
 * (the "License"). You may not use this work except in compliance with the License, which is
 * available at www.apache.org/licenses/LICENSE-2.0
 *
 * This software is distributed on an "AS IS" basis, WITHOUT WARRANTIES OR CONDITIONS OF ANY KIND,
 * either express or implied, as more fully set forth in the License.
 *
 * See the NOTICE file distributed with this work for information regarding copyright ownership.
 */

package alluxio.stress.master;

import alluxio.collections.Pair;
import alluxio.stress.Parameters;
import alluxio.stress.Summary;
import alluxio.stress.graph.Graph;
import alluxio.stress.graph.LineGraph;

import com.google.common.base.Splitter;
import edu.umd.cs.findbugs.annotations.SuppressFBWarnings;

import java.text.DateFormat;
import java.util.ArrayList;
import java.util.HashMap;
import java.util.List;
import java.util.Map;
import java.util.stream.Collectors;
import java.util.zip.DataFormatException;

/**
 * The summary for the master stress tests.
 */
public final class MasterBenchSummary implements Summary {
  private long mDurationMs;
  private long mEndTimeMs;
  private MasterBenchParameters mParameters;
  private List<String> mNodes;
  private Map<String, List<String>> mErrors;

  private MasterBenchSummaryStatistics mStatistics;

  private Map<String, MasterBenchSummaryStatistics> mStatisticsPerMethod;

  /**
   * Creates an instance.
   */
  public MasterBenchSummary() {
    // Default constructor required for json deserialization
  }

  /**
   * Creates an instance.
   *
   * @param mergedTaskResults the merged task result
   * @param nodes the list of nodes
   * @param errors the list of errors
   */
  public MasterBenchSummary(MasterBenchTaskResult mergedTaskResults, List<String> nodes,
      Map<String, List<String>> errors) throws DataFormatException {
    mStatistics = mergedTaskResults.getResultStatistics().toMasterBenchSummaryStatistics();

    mStatisticsPerMethod = new HashMap<>();
    for (Map.Entry<String, MasterBenchTaskResultStatistics> entry :
        mergedTaskResults.getStatisticsPerMethod().entrySet()) {
      final String key = entry.getKey();
      final MasterBenchTaskResultStatistics value = entry.getValue();

      mStatisticsPerMethod.put(key, value.toMasterBenchSummaryStatistics());
    }

    mDurationMs = mergedTaskResults.getEndMs() - mergedTaskResults.getRecordStartMs();
    mEndTimeMs = mergedTaskResults.getEndMs();
    mParameters = mergedTaskResults.getParameters();
    mNodes = nodes;
    mErrors = errors;
  }

  /**
   * @return the throughput
   */
  public float computeThroughput() {
    return ((float) mStatistics.mNumSuccess / mDurationMs) * 1000.0f;
  }

  /**
   * @return the duration (in ms)
   */
  public long getDurationMs() {
    return mDurationMs;
  }

  /**
   * @param durationMs the duration (in ms)
   */
  public void setDurationMs(long durationMs) {
    mDurationMs = durationMs;
  }

  /**
   * @return the parameters
   */
  public MasterBenchParameters getParameters() {
    return mParameters;
  }

  /**
   * @param parameters the parameters
   */
  public void setParameters(MasterBenchParameters parameters) {
    mParameters = parameters;
  }

  /**
   * @return the list of nodes
   */
  public List<String> getNodes() {
    return mNodes;
  }

  /**
   * @param nodes the list of nodes
   */
  public void setNodes(List<String> nodes) {
    mNodes = nodes;
  }

  /**
   * @return the errors
   */
  public Map<String, List<String>> getErrors() {
    return mErrors;
  }

  /**
   * @param errors the errors
   */
  public void setErrors(Map<String, List<String>> errors) {
    mErrors = errors;
  }

  /**
   * @return the end time (in ms)
   */
  public long getEndTimeMs() {
    return mEndTimeMs;
  }

  /**
   * @param endTimeMs the end time (in ms)
   */
  public void setEndTimeMs(long endTimeMs) {
    mEndTimeMs = endTimeMs;
  }

  public MasterBenchSummaryStatistics getStatistics() {
    return mStatistics;
  }

  public void setStatistics(MasterBenchSummaryStatistics statistics) {
    mStatistics = statistics;
  }

  public Map<String, MasterBenchSummaryStatistics> getStatisticsPerMethod() {
    return mStatisticsPerMethod;
  }

  public void setStatisticsPerMethod(Map<String, MasterBenchSummaryStatistics> statisticsPerMethod) {
    mStatisticsPerMethod = statisticsPerMethod;
  }

  private LineGraph.Data getResponseTimeData() {
    LineGraph.Data data = new LineGraph.Data();
<<<<<<< HEAD
    data.addData("50", mStatistics.mResponseTimePercentileMs[50]);
    data.addData("75", mStatistics.mResponseTimePercentileMs[75]);
    data.addData("90", mStatistics.mResponseTimePercentileMs[90]);
    data.addData("95", mStatistics.mResponseTimePercentileMs[95]);

    String percentile = "99";
    for (float ms : mStatistics.mResponseTime99PercentileMs) {
=======
    data.addData(50, mResponseTimePercentileMs[50]);
    data.addData(75, mResponseTimePercentileMs[75]);
    data.addData(90, mResponseTimePercentileMs[90]);
    data.addData(95, mResponseTimePercentileMs[95]);

    int counter = 0;
    for (float ms : mResponseTime99PercentileMs) {
      float percentile = (float) (100.0 - 1.0 / (Math.pow(10.0, counter)));
>>>>>>> d85d9f35
      data.addData(percentile, ms);
      counter++;
    }

    return data;
  }

  private List<String> collectErrors() {
    List<String> errors = new ArrayList<>();
    for (Map.Entry<String, List<String>> entry : mErrors.entrySet()) {
      // add all the errors for this node, with the node appended to prefix
      errors.addAll(entry.getValue().stream().map(err -> entry.getKey() + ": " + err)
          .collect(Collectors.toList()));
    }
    return errors;
  }

  @Override
  public alluxio.stress.GraphGenerator graphGenerator() {
    return new GraphGenerator();
  }

  /**
   * The graph generator for this summary.
   */
  public static final class GraphGenerator extends alluxio.stress.GraphGenerator {
    @Override
    public List<Graph> generate(List<? extends Summary> results) {
      List<Graph> graphs = new ArrayList<>();
      // only examine MasterBenchTaskSummary
      List<MasterBenchSummary> summaries =
          results.stream().map(x -> (MasterBenchSummary) x).collect(Collectors.toList());

      // Iterate over all operations
      for (Operation operation : Operation.values()) {
        List<MasterBenchSummary> opSummaries =
            summaries.stream().filter(x -> x.mParameters.mOperation == operation)
                .collect(Collectors.toList());

        if (!opSummaries.isEmpty()) {
          // first() is the list of common field names, second() is the list of unique field names
          Pair<List<String>, List<String>> fieldNames = Parameters.partitionFieldNames(
              opSummaries.stream().map(x -> x.mParameters).collect(Collectors.toList()));

          // Split up common description into 100 character chunks, for the sub title
          List<String> subTitle = new ArrayList<>(Splitter.fixedLength(100).splitToList(
              opSummaries.get(0).mParameters.getDescription(fieldNames.getFirst())));

          for (MasterBenchSummary summary : opSummaries) {
            String series = summary.mParameters.getDescription(fieldNames.getSecond());
            subTitle.add(
                series + ": " + DateFormat.getDateTimeInstance().format(summary.getEndTimeMs()));
          }

          LineGraph responseTimeGraph =
              new LineGraph(operation + " - Response Time (ms)", subTitle, "Percentile",
                  "Response Time (ms)");

          for (MasterBenchSummary summary : opSummaries) {
            String series = summary.mParameters.getDescription(fieldNames.getSecond());
            responseTimeGraph.addDataSeries(series, summary.getResponseTimeData());
            responseTimeGraph.setErrors(series, summary.collectErrors());
          }

          graphs.add(responseTimeGraph);
        }
      }

      return graphs;
    }
  }
}<|MERGE_RESOLUTION|>--- conflicted
+++ resolved
@@ -171,24 +171,15 @@
 
   private LineGraph.Data getResponseTimeData() {
     LineGraph.Data data = new LineGraph.Data();
-<<<<<<< HEAD
-    data.addData("50", mStatistics.mResponseTimePercentileMs[50]);
-    data.addData("75", mStatistics.mResponseTimePercentileMs[75]);
-    data.addData("90", mStatistics.mResponseTimePercentileMs[90]);
-    data.addData("95", mStatistics.mResponseTimePercentileMs[95]);
-
-    String percentile = "99";
+
+    data.addData(50, mStatistics.mResponseTimePercentileMs[50]);
+    data.addData(75, mStatistics.mResponseTimePercentileMs[75]);
+    data.addData(90, mStatistics.mResponseTimePercentileMs[90]);
+    data.addData(95, mStatistics.mResponseTimePercentileMs[95]);
+
+    int counter = 0;
     for (float ms : mStatistics.mResponseTime99PercentileMs) {
-=======
-    data.addData(50, mResponseTimePercentileMs[50]);
-    data.addData(75, mResponseTimePercentileMs[75]);
-    data.addData(90, mResponseTimePercentileMs[90]);
-    data.addData(95, mResponseTimePercentileMs[95]);
-
-    int counter = 0;
-    for (float ms : mResponseTime99PercentileMs) {
       float percentile = (float) (100.0 - 1.0 / (Math.pow(10.0, counter)));
->>>>>>> d85d9f35
       data.addData(percentile, ms);
       counter++;
     }
