--- conflicted
+++ resolved
@@ -55,12 +55,8 @@
   public IOTaskResult runLocal() throws Exception {
     // UfsIOBench is invoked from the job worker then runs in a standalone process
     // The process type should be set to keep consistent
-<<<<<<< HEAD
-    alluxio.util.CommonUtils.PROCESS_TYPE.set(CommonUtils.ProcessType.JOB_WORKER);
-=======
     boolean switched = CommonUtils.PROCESS_TYPE.compareAndSet(CommonUtils.ProcessType.CLIENT,
         CommonUtils.ProcessType.JOB_WORKER);
->>>>>>> e05128b5
 
     LOG.debug("Running locally with {} threads", mParameters.mThreads);
     ExecutorService pool = null;
@@ -87,20 +83,14 @@
         pool.shutdownNow();
         pool.awaitTermination(30, TimeUnit.SECONDS);
       }
-<<<<<<< HEAD
-=======
       if (switched) {
         // restore the process type if it was switched
         CommonUtils.PROCESS_TYPE.set(CommonUtils.ProcessType.CLIENT);
       }
->>>>>>> e05128b5
     }
   }
 
   @Override
-<<<<<<< HEAD
-  public void prepare() {}
-=======
   public void prepare() {
     if (mParameters.mUseUfsConf && !mBaseParameters.mCluster) {
       throw new IllegalArgumentException(String.format(
@@ -108,7 +98,6 @@
           getClass().getName()));
     }
   }
->>>>>>> e05128b5
 
   /**
    * @param args command-line arguments
@@ -153,11 +142,7 @@
       numThreads = mParameters.mThreads;
       ioSizeBytes = FormatUtils.parseSpaceSize(mParameters.mDataSize);
       ufsConf = UnderFileSystemConfiguration.defaults(mConf)
-<<<<<<< HEAD
-              .createMountSpecificConf(mHdfsConf);
-=======
               .createMountSpecificConf(mParameters.mConf);
->>>>>>> e05128b5
       ufs = UnderFileSystem.Factory.create(mParameters.mPath, ufsConf);
       if (!ufs.exists(mParameters.mPath)) {
         // If the directory does not exist, there's no point proceeding
@@ -243,11 +228,7 @@
       numThreads = mParameters.mThreads;
       ioSizeBytes = FormatUtils.parseSpaceSize(mParameters.mDataSize);
       ufsConf = UnderFileSystemConfiguration.defaults(mConf)
-<<<<<<< HEAD
-              .createMountSpecificConf(mHdfsConf);
-=======
               .createMountSpecificConf(mParameters.mConf);
->>>>>>> e05128b5
       ufs = UnderFileSystem.Factory.create(mParameters.mPath, ufsConf);
       if (!ufs.exists(mParameters.mPath)) {
         LOG.debug("Prepare directory {}", mParameters.mPath);
