--- conflicted
+++ resolved
@@ -111,13 +111,6 @@
               + "be at least the number of threads, preferably a multiple of it."
       ));
     }
-<<<<<<< HEAD
-    if (mParameters.mReadRandom) {
-      LOG.warn("Cannot write repeatedly, so warmup is not possible. Setting warmup to 0s.");
-      mParameters.mWarmup = "0s";
-    }
-=======
->>>>>>> d67996c1
     if (mParameters.mOperation == FuseIOOperation.WRITE) {
       LOG.warn("Cannot write repeatedly, so warmup is not possible. Setting warmup to 0s.");
       mParameters.mWarmup = "0s";
