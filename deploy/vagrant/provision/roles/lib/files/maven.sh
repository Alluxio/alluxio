--- conflicted
+++ resolved
@@ -13,11 +13,7 @@
 IFS='-' read -a array <<< "$MAVEN_FN"
 MAVEN_DIR=/vagrant/shared/${array[0]}-${array[1]}-${array[2]}
 
-<<<<<<< HEAD
-if [ -d ${MAVEN_DIR} ] && [ $(readlink -f /usr/bin/mvn) == "$MAVEN_DIR/bin/mvn" ]; then
-=======
-if [ -d ${MAVEN_DIR} ] && [ `readlink -f /usr/bin/mvn` == "${MAVEN_DIR}/bin/mvn" ]; then
->>>>>>> 059da1c1
+if [ -d ${MAVEN_DIR} ] && [ $(readlink -f /usr/bin/mvn) == "${MAVEN_DIR}/bin/mvn" ]; then
   echo "Maven 3 is already installed."
   exit 0
 fi
