--- conflicted
+++ resolved
@@ -92,18 +92,6 @@
             mHostname, mWorkDirectory).entrySet()) {
       Configuration.set(entry.getKey(), entry.getValue());
     }
-<<<<<<< HEAD
-    ServerConfiguration.set(PropertyKey.MASTER_RPC_PORT, 0);
-    ServerConfiguration.set(PropertyKey.TEST_MODE, true);
-    ServerConfiguration.set(PropertyKey.JOB_WORKER_THROTTLING, false);
-    ServerConfiguration.set(PropertyKey.MASTER_JOURNAL_TYPE, JournalType.UFS);
-    ServerConfiguration.set(PropertyKey.MASTER_WEB_PORT, 0);
-    ServerConfiguration.set(PropertyKey.PROXY_WEB_PORT, 0);
-    ServerConfiguration.set(PropertyKey.WORKER_RPC_PORT, 0);
-    ServerConfiguration.set(PropertyKey.WORKER_WEB_PORT, 0);
-    Path temTestPath = Files.createTempDirectory("test-" + UUID.randomUUID());
-    ServerConfiguration.set(PropertyKey.WORKER_METASTORE_PATH, temTestPath);
-=======
     Configuration.set(PropertyKey.MASTER_RPC_PORT, 0);
     Configuration.set(PropertyKey.TEST_MODE, true);
     Configuration.set(PropertyKey.JOB_WORKER_THROTTLING, false);
@@ -112,7 +100,8 @@
     Configuration.set(PropertyKey.PROXY_WEB_PORT, 0);
     Configuration.set(PropertyKey.WORKER_RPC_PORT, 0);
     Configuration.set(PropertyKey.WORKER_WEB_PORT, 0);
->>>>>>> bf6b068b
+    Path temTestPath = Files.createTempDirectory("test-" + UUID.randomUUID());
+    Configuration.set(PropertyKey.WORKER_METASTORE_PATH, temTestPath);
   }
 
   @Override
