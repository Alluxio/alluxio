<!--

    The Alluxio Open Foundation licenses this work under the Apache License, version 2.0
    (the "License"). You may not use this work except in compliance with the License, which is
    available at www.apache.org/licenses/LICENSE-2.0

    This software is distributed on an "AS IS" basis, WITHOUT WARRANTIES OR CONDITIONS OF ANY KIND,
    either express or implied, as more fully set forth in the License.

    See the NOTICE file distributed with this work for information regarding copyright ownership.

-->
<project xmlns="http://maven.apache.org/POM/4.0.0" xmlns:xsi="http://www.w3.org/2001/XMLSchema-instance" xsi:schemaLocation="http://maven.apache.org/POM/4.0.0 http://maven.apache.org/xsd/maven-4.0.0.xsd">
  <parent>
    <artifactId>alluxio-parent</artifactId>
    <groupId>org.alluxio</groupId>
<<<<<<< HEAD
    <version>2.6.2</version>
=======
    <version>2.8.0-SNAPSHOT</version>
>>>>>>> cf52ca13
  </parent>
  <modelVersion>4.0.0</modelVersion>

  <artifactId>alluxio-minicluster</artifactId>
  <packaging>jar</packaging>
  <name>Alluxio MiniCluster</name>
  <description>Alluxio MiniCluster for testing</description>

  <properties>
    <!-- The following paths need to be defined here as well as in the parent pom so that mvn can -->
    <!-- run properly from sub-project directories -->
    <build.path>${project.parent.basedir}/build</build.path>
  </properties>

  <dependencies>
    <!-- External dependencies -->
    <dependency>
      <groupId>com.google.guava</groupId>
      <artifactId>guava</artifactId>
    </dependency>
    <dependency>
      <groupId>org.apache.curator</groupId>
      <artifactId>curator-test</artifactId>
      <scope>compile</scope>
    </dependency>
    <dependency>
      <groupId>junit</groupId>
      <artifactId>junit</artifactId>
      <scope>compile</scope>
    </dependency>
    <dependency>
      <groupId>org.powermock</groupId>
      <artifactId>powermock-reflect</artifactId>
      <scope>compile</scope>
    </dependency>

    <!-- Internal dependencies -->
    <dependency>
      <groupId>org.alluxio</groupId>
      <artifactId>alluxio-core-client-fs</artifactId>
      <version>${project.version}</version>
    </dependency>
    <dependency>
      <groupId>org.alluxio</groupId>
      <artifactId>alluxio-core-common</artifactId>
      <version>${project.version}</version>
    </dependency>
    <dependency>
      <groupId>org.alluxio</groupId>
      <artifactId>alluxio-core-server-common</artifactId>
      <version>${project.version}</version>
    </dependency>
    <dependency>
      <groupId>org.alluxio</groupId>
      <artifactId>alluxio-core-server-master</artifactId>
      <version>${project.version}</version>
    </dependency>
    <dependency>
      <groupId>org.alluxio</groupId>
      <artifactId>alluxio-core-server-proxy</artifactId>
      <version>${project.version}</version>
    </dependency>
    <dependency>
      <groupId>org.alluxio</groupId>
      <artifactId>alluxio-core-server-worker</artifactId>
      <version>${project.version}</version>
    </dependency>
    <dependency>
      <groupId>org.alluxio</groupId>
      <artifactId>alluxio-job-server</artifactId>
      <version>${project.version}</version>
    </dependency>
    <dependency>
      <groupId>org.alluxio</groupId>
      <artifactId>alluxio-underfs-local</artifactId>
      <version>${project.version}</version>
    </dependency>

    <!-- Internal test dependencies -->
    <dependency>
      <groupId>org.alluxio</groupId>
      <artifactId>alluxio-core-client-fs</artifactId>
      <version>${project.version}</version>
      <type>test-jar</type>
    </dependency>
    <dependency>
      <groupId>org.alluxio</groupId>
      <artifactId>alluxio-core-common</artifactId>
      <version>${project.version}</version>
      <type>test-jar</type>
    </dependency>
    <dependency>
      <groupId>org.alluxio</groupId>
      <artifactId>alluxio-job-server</artifactId>
      <version>${project.version}</version>
      <type>test-jar</type>
    </dependency>
  </dependencies>
</project><|MERGE_RESOLUTION|>--- conflicted
+++ resolved
@@ -14,11 +14,7 @@
   <parent>
     <artifactId>alluxio-parent</artifactId>
     <groupId>org.alluxio</groupId>
-<<<<<<< HEAD
-    <version>2.6.2</version>
-=======
     <version>2.8.0-SNAPSHOT</version>
->>>>>>> cf52ca13
   </parent>
   <modelVersion>4.0.0</modelVersion>
 
