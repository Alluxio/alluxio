/*
 * The Alluxio Open Foundation licenses this work under the Apache License, version 2.0
 * (the "License"). You may not use this work except in compliance with the License, which is
 * available at www.apache.org/licenses/LICENSE-2.0
 *
 * This software is distributed on an "AS IS" basis, WITHOUT WARRANTIES OR CONDITIONS OF ANY KIND,
 * either express or implied, as more fully set forth in the License.
 *
 * See the NOTICE file distributed with this work for information regarding copyright ownership.
 */

package alluxio.server.ft.journal;

import static org.junit.Assert.assertEquals;
import static org.junit.Assert.assertFalse;
import static org.junit.Assert.assertNotNull;
import static org.junit.Assert.assertTrue;

import alluxio.AlluxioTestDirectory;
import alluxio.AlluxioURI;
import alluxio.ClientContext;
import alluxio.ConfigurationRule;
import alluxio.Constants;
import alluxio.client.WriteType;
import alluxio.client.block.BlockMasterClient;
import alluxio.client.block.RetryHandlingBlockMasterClient;
import alluxio.client.file.FileInStream;
import alluxio.client.file.FileOutStream;
import alluxio.client.file.FileSystem;
import alluxio.client.file.FileSystemTestUtils;
import alluxio.client.file.URIStatus;
import alluxio.client.meta.MetaMasterClient;
import alluxio.client.meta.RetryHandlingMetaMasterClient;
import alluxio.conf.Configuration;
import alluxio.conf.PropertyKey;
import alluxio.exception.BackupAbortedException;
import alluxio.exception.status.FailedPreconditionException;
import alluxio.grpc.BackupPOptions;
import alluxio.grpc.BackupPRequest;
import alluxio.grpc.BackupState;
import alluxio.grpc.CreateDirectoryPOptions;
import alluxio.grpc.CreateFilePOptions;
import alluxio.grpc.DeletePOptions;
import alluxio.grpc.ListStatusPOptions;
import alluxio.grpc.LoadMetadataPType;
import alluxio.grpc.WritePType;
import alluxio.master.MasterClientContext;
import alluxio.master.NoopMaster;
import alluxio.master.journal.JournalReader;
import alluxio.master.journal.JournalType;
import alluxio.master.journal.ufs.UfsJournal;
import alluxio.master.journal.ufs.UfsJournalLogWriter;
import alluxio.master.journal.ufs.UfsJournalReader;
import alluxio.master.metastore.MetastoreType;
import alluxio.multi.process.MultiProcessCluster;
import alluxio.multi.process.PortCoordination;
import alluxio.proto.journal.Journal;
import alluxio.testutils.AlluxioOperationThread;
import alluxio.testutils.BaseIntegrationTest;
import alluxio.util.CommonUtils;
import alluxio.util.URIUtils;
import alluxio.util.WaitForOptions;
import alluxio.wire.BackupStatus;

import org.junit.After;
import org.junit.Assert;
import org.junit.Rule;
import org.junit.Test;
import org.junit.rules.TemporaryFolder;

import java.io.File;
import java.io.IOException;
import java.net.URI;
import java.nio.file.Paths;
import java.util.ArrayList;
import java.util.Arrays;
import java.util.Collections;
import java.util.HashMap;
import java.util.List;
import java.util.Map;
import java.util.Objects;
import java.util.UUID;
import java.util.concurrent.atomic.AtomicReference;
import java.util.stream.Collectors;

/**
 * Integration test for backing up and restoring alluxio master.
 */
public final class JournalBackupIntegrationTest extends BaseIntegrationTest {
  public MultiProcessCluster mCluster;
  private static final int GET_PRIMARY_INDEX_TIMEOUT_MS = 30000;
  private static final int PRIMARY_KILL_TIMEOUT_MS = 30000;
  private static final int WAIT_NODES_REGISTERED_MS = 30000;

  @Rule
  public ConfigurationRule mConf = new ConfigurationRule(new HashMap<PropertyKey, Object>() {
    {
      put(PropertyKey.USER_METRICS_COLLECTION_ENABLED, false);
    }
  }, Configuration.modifiableGlobal());

  @After
  public void after() throws Exception {
    if (mCluster != null) {
      mCluster.destroy();
    }
  }

  // This test needs to stop and start master many times, so it can take up to a minute to complete.
  @Test
  public void backupRestoreZk() throws Exception {
    mCluster = MultiProcessCluster.newBuilder(PortCoordination.BACKUP_RESTORE_ZK)
        .setClusterName("backupRestoreZk")
        .setNumMasters(3)
        .addProperty(PropertyKey.MASTER_JOURNAL_TYPE, JournalType.UFS)
        // Masters become primary faster
        .addProperty(PropertyKey.ZOOKEEPER_SESSION_TIMEOUT, "3sec")
        // Disable backup delegation
        .addProperty(PropertyKey.MASTER_BACKUP_DELEGATION_ENABLED, false)
        .build();
    backupRestoreTest(true);
  }

  @Test
  public void backupRestoreMetastore_Heap() throws Exception {
    mCluster = MultiProcessCluster.newBuilder(PortCoordination.BACKUP_RESTORE_METASSTORE_HEAP)
        .setClusterName("backupRestoreMetastore_Heap")
        .setNumMasters(1)
        .setNumWorkers(1)
        .addProperty(PropertyKey.MASTER_JOURNAL_TYPE, JournalType.UFS)
        // Masters become primary faster
        .addProperty(PropertyKey.ZOOKEEPER_SESSION_TIMEOUT, "1sec")
        .addProperty(PropertyKey.MASTER_METASTORE, MetastoreType.HEAP)
        // Disable backup delegation
        .addProperty(PropertyKey.MASTER_BACKUP_DELEGATION_ENABLED, false)
        .build();
    backupRestoreMetaStoreTest();
  }

  @Test
  public void backupRestoreMetastore_Rocks() throws Exception {
    mCluster = MultiProcessCluster.newBuilder(PortCoordination.BACKUP_RESTORE_METASSTORE_ROCKS)
        .setClusterName("backupRestoreMetastore_Rocks")
        .setNumMasters(1)
        .setNumWorkers(1)
        .addProperty(PropertyKey.MASTER_JOURNAL_TYPE, JournalType.UFS)
        // Masters become primary faster
        .addProperty(PropertyKey.ZOOKEEPER_SESSION_TIMEOUT, "1sec")
        .addProperty(PropertyKey.MASTER_METASTORE, MetastoreType.ROCKS)
        // Disable backup delegation
        .addProperty(PropertyKey.MASTER_BACKUP_DELEGATION_ENABLED, false)
        .build();
    backupRestoreMetaStoreTest();
  }

  @Test
  public void backupRestoreMetastore_InodeRocksBlockHeap() throws Exception {
    mCluster = MultiProcessCluster.newBuilder(PortCoordination.BACKUP_RESTORE_METASSTORE_ROCKS)
        .setClusterName("backupRestoreMetastore_InodeRocksBlockHeap")
        .setNumMasters(1)
        .setNumWorkers(1)
        .addProperty(PropertyKey.MASTER_JOURNAL_TYPE, JournalType.UFS)
        // Masters become primary faster
        .addProperty(PropertyKey.ZOOKEEPER_SESSION_TIMEOUT, "1sec")
        .addProperty(PropertyKey.MASTER_INODE_METASTORE, MetastoreType.ROCKS)
        .addProperty(PropertyKey.MASTER_BLOCK_METASTORE, MetastoreType.HEAP)
        // Disable backup delegation
        .addProperty(PropertyKey.MASTER_BACKUP_DELEGATION_ENABLED, false)
        .build();
    backupRestoreMetaStoreTest();
  }

  @Test
  public void backupRestoreMetastore_InodeHeapBlockRocks() throws Exception {
    mCluster = MultiProcessCluster.newBuilder(PortCoordination.BACKUP_RESTORE_METASSTORE_ROCKS)
        .setClusterName("backupRestoreMetastore_InodeHeapBlockRocks")
        .setNumMasters(1)
        .setNumWorkers(1)
        .addProperty(PropertyKey.MASTER_JOURNAL_TYPE, JournalType.UFS)
        // Masters become primary faster
        .addProperty(PropertyKey.ZOOKEEPER_SESSION_TIMEOUT, "1sec")
        .addProperty(PropertyKey.MASTER_INODE_METASTORE, MetastoreType.HEAP)
        .addProperty(PropertyKey.MASTER_BLOCK_METASTORE, MetastoreType.ROCKS)
        // Disable backup delegation
        .addProperty(PropertyKey.MASTER_BACKUP_DELEGATION_ENABLED, false)
        .build();
    backupRestoreMetaStoreTest();
  }

  @Test
  public void emergencyBackup() throws Exception {
    emergencyBackupCore(1);
  }

  @Test
  public void emergencyBackupHA() throws Exception {
    emergencyBackupCore(3);
  }

  private void emergencyBackupCore(int numMasters) throws Exception {
    TemporaryFolder backupFolder = new TemporaryFolder();
    backupFolder.create();
    List<PortCoordination.ReservedPort> ports1 = numMasters > 1
        ? PortCoordination.BACKUP_EMERGENCY_HA_1 : PortCoordination.BACKUP_EMERGENCY_1;
    String clusterName1 = numMasters > 1 ? "emergencyBackup_HA_1" : "emergencyBackup_1";
    mCluster = MultiProcessCluster.newBuilder(ports1)
        .setClusterName(clusterName1)
        .setNumMasters(numMasters)
        .setNumWorkers(0)
        // Masters become primary faster, will be ignored in non HA case
        .addProperty(PropertyKey.ZOOKEEPER_SESSION_TIMEOUT, "1sec")
        .addProperty(PropertyKey.MASTER_JOURNAL_TYPE, JournalType.UFS)
        .addProperty(PropertyKey.MASTER_METASTORE, MetastoreType.ROCKS)
        .addProperty(PropertyKey.MASTER_BACKUP_DIRECTORY, backupFolder.getRoot())
        .addProperty(PropertyKey.MASTER_JOURNAL_BACKUP_WHEN_CORRUPTED, true)
        // Disable backup delegation
        .addProperty(PropertyKey.MASTER_BACKUP_DELEGATION_ENABLED, false)
        .build();
    mCluster.start();
    final int numFiles = 10;
    // create normal uncorrupted journal
    for (int i = 0; i < numFiles; i++) {
      mCluster.getFileSystemClient().createFile(new AlluxioURI("/normal-file-" + i));
    }
    mCluster.stopMasters();
    // corrupt journal
    URI journalLocation = new URI(mCluster.getJournalDir());
    UfsJournal fsMaster =
        new UfsJournal(URIUtils.appendPathOrDie(journalLocation, "FileSystemMaster"),
            new NoopMaster(), 0, Collections::emptySet);
    fsMaster.start();
    fsMaster.gainPrimacy();
    long nextSN = 0;
    try (UfsJournalReader reader = new UfsJournalReader(fsMaster, true)) {
      while (reader.advance() != JournalReader.State.DONE) {
        nextSN++;
      }
    }
    try (UfsJournalLogWriter writer = new UfsJournalLogWriter(fsMaster, nextSN)) {
      Journal.JournalEntry entry = Journal.JournalEntry.newBuilder()
          .setSequenceNumber(nextSN)
          .setDeleteFile(alluxio.proto.journal.File.DeleteFileEntry.newBuilder()
              .setId(4563728) // random non-zero ID number (zero would delete the root)
              .setPath("/nonexistant")
              .build())
          .build();
      writer.write(entry);
      writer.flush();
    }
    // this should fail and create backup(s)
    mCluster.startMasters();
    // wait for backup file(s) to be created
    // successful backups leave behind one .gz file and one .gz.complete file
    CommonUtils.waitFor("backup file(s) to be created automatically",
        () -> 2 * numMasters == Objects.requireNonNull(backupFolder.getRoot().list()).length,
        WaitForOptions.defaults().setInterval(500).setTimeoutMs(30_000));
    List<String> backupFiles = Arrays.stream(Objects.requireNonNull(backupFolder.getRoot().list()))
            .filter(s -> s.endsWith(".gz")).collect(Collectors.toList());
    assertEquals(numMasters, backupFiles.size());
    // create new cluster
    List<PortCoordination.ReservedPort> ports2 = numMasters > 1
        ? PortCoordination.BACKUP_EMERGENCY_HA_2 : PortCoordination.BACKUP_EMERGENCY_2;
    String clusterName2 = numMasters > 1 ? "emergencyBackup_HA_2" : "emergencyBackup_2";
    // verify that every backup contains all the entries
    for (String backupFile : backupFiles) {
      mCluster = MultiProcessCluster.newBuilder(ports2)
          .setClusterName(String.format("%s_%s", clusterName2, backupFile))
          .setNumMasters(numMasters)
          .setNumWorkers(0)
          .addProperty(PropertyKey.ZOOKEEPER_SESSION_TIMEOUT, "1sec")
          .addProperty(PropertyKey.MASTER_JOURNAL_TYPE, JournalType.UFS)
          // change metastore type to ensure backup is independent of metastore type
          .addProperty(PropertyKey.MASTER_METASTORE, MetastoreType.HEAP)
          .addProperty(PropertyKey.MASTER_JOURNAL_INIT_FROM_BACKUP,
              Paths.get(backupFolder.getRoot().toString(), backupFile))
          .build();
      mCluster.start();
      // test that the files were restored from the backup properly
      for (int i = 0; i < numFiles; i++) {
        boolean exists = mCluster.getFileSystemClient().exists(new AlluxioURI("/normal-file-" + i));
        assertTrue(exists);
      }
      mCluster.stopMasters();
      mCluster.notifySuccess();
    }
    backupFolder.delete();
  }

  @Test
  public void syncRootOnBackupRestore() throws Exception {
    syncLsTestCore(true);
  }

  @Test
  public void doNotSyncRootOnBackupRestore() throws Exception {
    syncLsTestCore(false);
  }

  private void syncLsTestCore(boolean syncRootOnRestore) throws Exception {
    TemporaryFolder temporaryFolder = new TemporaryFolder();
    temporaryFolder.create();
    mCluster = MultiProcessCluster.newBuilder(PortCoordination.BACKUP_SYNC_ON_RESTORE)
        .setClusterName("syncRootOnBackupRestore")
        .setNumMasters(1)
        .setNumWorkers(1)
        .addProperty(PropertyKey.MASTER_BACKUP_DIRECTORY, temporaryFolder.getRoot())
        .addProperty(PropertyKey.USER_FILE_WRITE_TYPE_DEFAULT, WriteType.CACHE_THROUGH)
        .addProperty(PropertyKey.MASTER_JOURNAL_SYNC_ROOT_AFTER_INIT_FROM_BACKUP, syncRootOnRestore)
        // this test uses NEVER as the metadata load type to ensure that the UFS sync is
        // performed due to the invalidation associated with restoring a backup, as opposed to
        // performed automatically under some other metadata load types
        .addProperty(PropertyKey.USER_FILE_METADATA_LOAD_TYPE, LoadMetadataPType.NEVER)
        // Disable backup delegation
        .addProperty(PropertyKey.MASTER_BACKUP_DELEGATION_ENABLED, false)
        .build();
    mCluster.start();

    mCluster.getFileSystemClient().createDirectory(new AlluxioURI("/in_backup"));
    BackupStatus backup =
        mCluster.getMetaMasterClient().backup(BackupPRequest.getDefaultInstance());
    UUID id = backup.getBackupId();
    while (backup.getState() != BackupState.Completed) {
      backup = mCluster.getMetaMasterClient().getBackupStatus(id);
    }
    mCluster.getFileSystemClient().createDirectory(new AlluxioURI("/NOT_in_backup"));
    mCluster.stopMasters();
    // give it an empty journal and start from backup
    mCluster.updateMasterConf(PropertyKey.MASTER_JOURNAL_FOLDER,
        temporaryFolder.newFolder().getAbsolutePath());
    mCluster.updateMasterConf(PropertyKey.MASTER_METASTORE_DIR,
        temporaryFolder.newFolder().getAbsolutePath());
    mCluster.updateMasterConf(PropertyKey.MASTER_JOURNAL_INIT_FROM_BACKUP,
        backup.getBackupUri().getPath());
    mCluster.startMasters();
    List<URIStatus> statuses = mCluster.getFileSystemClient().listStatus(new AlluxioURI("/"));
    int expected = syncRootOnRestore ? 2 : 1;
    assertEquals(expected, statuses.size());
    mCluster.notifySuccess();
    temporaryFolder.delete();
  }

  @Test
  public void syncContentsOnBackupRestore() throws Exception {
    syncContentsTestCore(true);
  }

  @Test
  public void doNotSyncContentsOnBackupRestore() throws Exception {
    syncContentsTestCore(false);
  }

  private void syncContentsTestCore(boolean syncRootOnRestore) throws Exception {
    TemporaryFolder temporaryFolder = new TemporaryFolder();
    temporaryFolder.create();
    mCluster = MultiProcessCluster.newBuilder(PortCoordination.BACKUP_CONTENT_ON_RESTORE)
        .setClusterName("syncContentOnBackupRestore")
        .setNumMasters(1)
        .setNumWorkers(1)
        .addProperty(PropertyKey.MASTER_BACKUP_DIRECTORY, temporaryFolder.getRoot())
        .addProperty(PropertyKey.USER_FILE_WRITE_TYPE_DEFAULT, WriteType.CACHE_THROUGH)
<<<<<<< HEAD
        .addProperty(PropertyKey.MASTER_JOURNAL_SYNC_ROOT_AFTER_INIT_FROM_BACKUP, syncRootOnRestore)
=======
        // Disable backup delegation
        .addProperty(PropertyKey.MASTER_BACKUP_DELEGATION_ENABLED, false)
>>>>>>> c645861f
        .build();
    mCluster.start();

    AlluxioURI f = new AlluxioURI("/in_backup");
    String originalData = "data";
    try (FileOutStream inBackup = mCluster.getFileSystemClient().createFile(f)) {
      inBackup.write(originalData.getBytes());
    }

    BackupStatus backup =
        mCluster.getMetaMasterClient().backup(BackupPRequest.getDefaultInstance());
    UUID id = backup.getBackupId();
    while (backup.getState() != BackupState.Completed) {
      backup = mCluster.getMetaMasterClient().getBackupStatus(id);
    }

    mCluster.getFileSystemClient().delete(f);
    String modifiedData = "modified data";
    try (FileOutStream overwriteInBackup = mCluster.getFileSystemClient().createFile(f)) {
      overwriteInBackup.write(modifiedData.getBytes());
    }
    mCluster.stopMasters();
    // give it an empty journal and start from backup
    mCluster.updateMasterConf(PropertyKey.MASTER_JOURNAL_FOLDER,
        temporaryFolder.newFolder().getAbsolutePath());
    mCluster.updateMasterConf(PropertyKey.MASTER_METASTORE_DIR,
        temporaryFolder.newFolder().getAbsolutePath());
    mCluster.updateMasterConf(PropertyKey.MASTER_JOURNAL_INIT_FROM_BACKUP,
        backup.getBackupUri().getPath());
    mCluster.startMasters();

    try (FileInStream inStream = mCluster.getFileSystemClient().openFile(f)) {
      byte[] bytes = new byte[modifiedData.length()];
      int read = inStream.read(bytes);
      // if the invalidation is not set during the backup restore only the length of the old
      // contents ("data") will be read (instead of reading the new contents "modified data")
      int expectedLength = syncRootOnRestore ? modifiedData.length() : originalData.length();
      String expectedStart = syncRootOnRestore ? modifiedData :
          modifiedData.substring(0, originalData.length());
      assertEquals(expectedLength, read);
      assertTrue(new String(bytes).startsWith(expectedStart));
    }
    mCluster.notifySuccess();
    temporaryFolder.delete();
  }

  // This test needs to stop and start master many times, so it can take up to a minute to complete.
  @Test
  public void backupRestoreEmbedded() throws Exception {
    mCluster = MultiProcessCluster.newBuilder(PortCoordination.BACKUP_RESTORE_EMBEDDED)
        .setClusterName("backupRestoreEmbedded")
        .setNumMasters(3)
        .addProperty(PropertyKey.MASTER_JOURNAL_TYPE, JournalType.EMBEDDED)
        // Disable backup delegation
        .addProperty(PropertyKey.MASTER_BACKUP_DELEGATION_ENABLED, false)
        .build();
    backupRestoreTest(true);
  }

  @Test
  public void backupRestoreSingleMaster() throws Exception {
    mCluster = MultiProcessCluster.newBuilder(PortCoordination.BACKUP_RESTORE_SINGLE)
        .setClusterName("backupRestoreSingle")
        .setNumMasters(1)
        .addProperty(PropertyKey.MASTER_JOURNAL_TYPE, JournalType.UFS)
        // Disable backup delegation
        .addProperty(PropertyKey.MASTER_BACKUP_DELEGATION_ENABLED, false)
        .build();
    backupRestoreTest(false);
  }

  // Tests various protocols and configurations for backup delegation.
  @Test
  public void backupDelegationProtocol() throws Exception {
    mCluster = MultiProcessCluster.newBuilder(PortCoordination.BACKUP_DELEGATION_PROTOCOL)
        .setClusterName("backupDelegationProtocol")
        .setNumMasters(3)
        .addProperty(PropertyKey.MASTER_JOURNAL_TYPE, JournalType.UFS)
        // Masters become primary faster
        .addProperty(PropertyKey.ZOOKEEPER_SESSION_TIMEOUT, "1sec")
        // For faster backup role handshake.
        .addProperty(PropertyKey.MASTER_BACKUP_CONNECT_INTERVAL_MIN, "100ms")
        .addProperty(PropertyKey.MASTER_BACKUP_CONNECT_INTERVAL_MAX, "100ms")
        // Enable backup delegation
        .addProperty(PropertyKey.MASTER_BACKUP_DELEGATION_ENABLED, true)
        .build();

    File backups = AlluxioTestDirectory.createTemporaryDirectory("backups");
    mCluster.start();

    // Validate backup works with delegation.
    waitForBackup(BackupPRequest.newBuilder().setTargetDirectory(backups.getAbsolutePath())
        .setOptions(BackupPOptions.newBuilder().setLocalFileSystem(false)).build());

    // Kill the primary.
    int primaryIdx = mCluster.getPrimaryMasterIndex(GET_PRIMARY_INDEX_TIMEOUT_MS);
    mCluster.waitForAndKillPrimaryMaster(PRIMARY_KILL_TIMEOUT_MS);

    // Validate backup works again after leader fail-over.
    waitForBackup(BackupPRequest.newBuilder().setTargetDirectory(backups.getAbsolutePath())
        .setOptions(BackupPOptions.newBuilder().setLocalFileSystem(false)).build());

    // Continue testing with 2 masters...
    // Find standby master index.
    int newPrimaryIdx = mCluster.getPrimaryMasterIndex(GET_PRIMARY_INDEX_TIMEOUT_MS);
    int followerIdx = (newPrimaryIdx + 1) % 2;
    if (followerIdx == primaryIdx) {
      followerIdx = (followerIdx + 1) % 2;
    }

    // Kill the follower. (only leader remains).
    mCluster.stopMaster(followerIdx);

    // Wait for a second for process to terminate properly.
    // This is so that backup request don't get delegated to follower before termination.
    Thread.sleep(1000);

    // Validate backup delegation fails.
    try {
      mCluster.getMetaMasterClient()
          .backup(BackupPRequest.newBuilder().setTargetDirectory(backups.getAbsolutePath())
              .setOptions(BackupPOptions.newBuilder().setLocalFileSystem(false)).build());
      Assert.fail("Cannot delegate backup with no followers.");
    } catch (FailedPreconditionException e) {
      // Expected to fail since there is only single master.
    }

    // Should work with "AllowLeader" backup.
    mCluster.getMetaMasterClient()
        .backup(BackupPRequest.newBuilder().setTargetDirectory(backups.getAbsolutePath())
            .setOptions(BackupPOptions.newBuilder().setLocalFileSystem(false).setAllowLeader(true))
            .build());

    // Restart the follower. (1 leader 1 follower remains).
    mCluster.startMaster(followerIdx);

    // Validate backup works again.
    waitForBackup(BackupPRequest.newBuilder().setTargetDirectory(backups.getAbsolutePath())
        .setOptions(BackupPOptions.newBuilder().setLocalFileSystem(false)).build());

    // Schedule async backup.
    UUID backupId = mCluster.getMetaMasterClient()
        .backup(BackupPRequest.newBuilder().setTargetDirectory(backups.getAbsolutePath())
            .setOptions(BackupPOptions.newBuilder().setLocalFileSystem(false).setRunAsync(true))
            .build())
        .getBackupId();
    // Wait until backup is complete.
    CommonUtils.waitFor("Backup completed.", () -> {
      try {
        return mCluster.getMetaMasterClient().getBackupStatus(backupId).getState()
            .equals(BackupState.Completed);
      } catch (Exception e) {
        throw new RuntimeException(
            String.format("Unexpected error while getting backup status: %s", e));
      }
    });

    // Schedule a local backup to overwrite latest backup Id in the current leader.
    mCluster.getMetaMasterClient()
        .backup(BackupPRequest.newBuilder().setTargetDirectory(backups.getAbsolutePath())
            .setOptions(BackupPOptions.newBuilder().setLocalFileSystem(false).setAllowLeader(true))
            .build());

    // Validate old backup can still be queried.
    mCluster.getMetaMasterClient().getBackupStatus(backupId);

    mCluster.notifySuccess();
  }

  // Tests various protocols and configurations for backup delegation during fail-overs.
  @Test
  public void backupDelegationFailoverProtocol() throws Exception {
    mCluster = MultiProcessCluster.newBuilder(PortCoordination.BACKUP_DELEGATION_FAILOVER_PROTOCOL)
        .setClusterName("backupDelegationFailoverProtocol")
        .setNumMasters(2)
        .addProperty(PropertyKey.MASTER_JOURNAL_TYPE, JournalType.UFS)
        // Masters become primary faster
        .addProperty(PropertyKey.ZOOKEEPER_SESSION_TIMEOUT, "1sec")
        // For faster backup role handshake.
        .addProperty(PropertyKey.MASTER_BACKUP_CONNECT_INTERVAL_MIN, "100ms")
        .addProperty(PropertyKey.MASTER_BACKUP_CONNECT_INTERVAL_MAX, "100ms")
        // Enable backup delegation
        .addProperty(PropertyKey.MASTER_BACKUP_DELEGATION_ENABLED, true)
        // Set backup timeout to be shorter
        .addProperty(PropertyKey.MASTER_BACKUP_ABANDON_TIMEOUT, "3sec")
        .build();

    File backups = AlluxioTestDirectory.createTemporaryDirectory("backups");
    mCluster.start();

    // Validate backup works with delegation.
    waitForBackup(BackupPRequest.newBuilder().setTargetDirectory(backups.getAbsolutePath())
        .setOptions(BackupPOptions.newBuilder().setLocalFileSystem(false)).build());

    // Find standby master index.
    int primaryIdx = mCluster.getPrimaryMasterIndex(GET_PRIMARY_INDEX_TIMEOUT_MS);
    int followerIdx = (primaryIdx + 1) % 2;

    // Schedule async backup.
    UUID backupId = mCluster.getMetaMasterClient()
        .backup(BackupPRequest.newBuilder().setTargetDirectory(backups.getAbsolutePath())
            .setOptions(BackupPOptions.newBuilder().setLocalFileSystem(false).setRunAsync(true))
            .build())
        .getBackupId();
    // Kill follower immediately before it sends the next heartbeat to leader.
    mCluster.stopMaster(followerIdx);
    // Wait until backup is abandoned.
    CommonUtils.waitForResult("Backup abandoned.", () -> {
      try {
        return mCluster.getMetaMasterClient().getBackupStatus(backupId);
      } catch (Exception e) {
        throw new RuntimeException(
            String.format("Unexpected error while getting backup status: %s", e));
      }
    }, (backupStatus) -> backupStatus.getError() instanceof BackupAbortedException);

    // Restart follower to restore HA.
    mCluster.startMaster(followerIdx);

    // Validate delegated backup works again.
    waitForBackup(BackupPRequest.newBuilder().setTargetDirectory(backups.getAbsolutePath())
        .setOptions(BackupPOptions.newBuilder().setLocalFileSystem(false)).build());

    // Schedule async backup.
    mCluster.getMetaMasterClient()
        .backup(BackupPRequest.newBuilder().setTargetDirectory(backups.getAbsolutePath())
            .setOptions(BackupPOptions.newBuilder().setLocalFileSystem(false).setRunAsync(true))
            .build())
        .getBackupId();

    // Kill leader immediately before it receives the next heartbeat from backup-worker.
    mCluster.waitForAndKillPrimaryMaster(PRIMARY_KILL_TIMEOUT_MS);
    // Wait until follower steps up.
    assertEquals(mCluster.getPrimaryMasterIndex(GET_PRIMARY_INDEX_TIMEOUT_MS), followerIdx);

    // Follower should step-up without problem and accept backup requests.
    mCluster.getMetaMasterClient()
        .backup(BackupPRequest.newBuilder().setTargetDirectory(backups.getAbsolutePath())
            .setOptions(BackupPOptions.newBuilder().setLocalFileSystem(false).setAllowLeader(true))
            .build());

    mCluster.notifySuccess();
  }

  @Test
  public void backupDelegationZk() throws Exception {
    MultiProcessCluster.Builder clusterBuilder = MultiProcessCluster
        .newBuilder(PortCoordination.BACKUP_DELEGATION_ZK)
        .setClusterName("backupDelegationZk")
        .setNumMasters(2)
        .addProperty(PropertyKey.MASTER_JOURNAL_TYPE, JournalType.UFS)
        // Masters become primary faster
        .addProperty(PropertyKey.ZOOKEEPER_SESSION_TIMEOUT, "1sec")
        // Enable backup delegation
        .addProperty(PropertyKey.MASTER_BACKUP_DELEGATION_ENABLED, true)
        // For faster backup role handshake.
        .addProperty(PropertyKey.MASTER_BACKUP_CONNECT_INTERVAL_MIN, "100ms")
        .addProperty(PropertyKey.MASTER_BACKUP_CONNECT_INTERVAL_MAX, "100ms");
    backupDelegationTest(clusterBuilder);
  }

  @Test
  public void backupDelegationEmbedded() throws Exception {
    MultiProcessCluster.Builder clusterBuilder =
        MultiProcessCluster.newBuilder(PortCoordination.BACKUP_DELEGATION_EMBEDDED)
            .setClusterName("backupDelegationEmbedded")
            .setNumMasters(2)
            .addProperty(PropertyKey.MASTER_JOURNAL_TYPE, JournalType.EMBEDDED)
            // Enable backup delegation
            .addProperty(PropertyKey.MASTER_BACKUP_DELEGATION_ENABLED, true)
            // For faster backup role handshake.
            .addProperty(PropertyKey.MASTER_BACKUP_CONNECT_INTERVAL_MIN, "100ms")
            .addProperty(PropertyKey.MASTER_BACKUP_CONNECT_INTERVAL_MAX, "100ms");
    backupDelegationTest(clusterBuilder);
  }

  /**
   * Used to wait until successful backup.
   *
   * It tolerates {@link FailedPreconditionException} that could be thrown when backup-workers have
   * not established connection with the backup-leader yet.
   *
   * @param backupRequest the backup request
   * @return backup uri
   */
  private AlluxioURI waitForBackup(BackupPRequest backupRequest) throws Exception {
    AtomicReference<AlluxioURI> backupUriRef = new AtomicReference<>(null);
    CommonUtils.waitFor("Backup delegation to succeed.", () -> {
      try {
        backupUriRef.set(mCluster.getMetaMasterClient().backup(backupRequest).getBackupUri());
        return true;
      } catch (FailedPreconditionException e1) {
        // Expected to fail with this until backup-workers connect with backup-leader.
        return false;
      } catch (Exception e2) {
        throw new RuntimeException(
            String.format("Backup failed with unexpected error: %s", e2));
      }
    }, WaitForOptions.defaults());
    return backupUriRef.get();
  }

  private void backupRestoreTest(boolean testFailover) throws Exception {
    File backups = AlluxioTestDirectory.createTemporaryDirectory("backups");
    mCluster.start();
    List<Thread> opThreads = new ArrayList<>();
    // Run background threads to perform metadata operations while the journal backups and restores
    // are happening.
    for (int i = 0; i < 10; i++) {
      AlluxioOperationThread thread = new AlluxioOperationThread(mCluster.getFileSystemClient());
      thread.start();
      opThreads.add(thread);
    }
    try {
      FileSystem fs = mCluster.getFileSystemClient();
      MetaMasterClient metaClient = getMetaClient(mCluster);

      AlluxioURI dir1 = new AlluxioURI("/dir1");
      fs.createDirectory(dir1,
          CreateDirectoryPOptions.newBuilder().setWriteType(WritePType.MUST_CACHE).build());
      AlluxioURI backup1 = metaClient
          .backup(BackupPRequest.newBuilder().setTargetDirectory(backups.getAbsolutePath())
              .setOptions(BackupPOptions.newBuilder().setLocalFileSystem(false)).build())
          .getBackupUri();
      AlluxioURI dir2 = new AlluxioURI("/dir2");
      fs.createDirectory(dir2,
          CreateDirectoryPOptions.newBuilder().setWriteType(WritePType.MUST_CACHE).build());
      AlluxioURI backup2 = metaClient
          .backup(BackupPRequest.newBuilder().setTargetDirectory(backups.getAbsolutePath())
              .setOptions(BackupPOptions.newBuilder().setLocalFileSystem(false)).build())
          .getBackupUri();

      restartMastersFromBackup(backup2);
      assertTrue(fs.exists(dir1));
      assertTrue(fs.exists(dir2));

      restartMastersFromBackup(backup1);
      assertTrue(fs.exists(dir1));
      assertFalse(fs.exists(dir2));

      // Restart normally and make sure we remember the state from backup 1.
      mCluster.stopMasters();
      mCluster.startMasters();
      assertTrue(fs.exists(dir1));
      assertFalse(fs.exists(dir2));

      if (testFailover) {
        // Verify that failover works correctly.
        mCluster.waitForAndKillPrimaryMaster(30 * Constants.SECOND_MS);
        assertTrue(fs.exists(dir1));
        assertFalse(fs.exists(dir2));
      }

      mCluster.notifySuccess();
    } finally {
      opThreads.forEach(Thread::interrupt);
    }
  }

  private void backupDelegationTest(MultiProcessCluster.Builder clusterBuilder) throws Exception {
    // Update configuration for each master to backup to a specific folder.
    Map<Integer, Map<PropertyKey, String>> masterProps = new HashMap<>();
    File backupsParent0 = AlluxioTestDirectory.createTemporaryDirectory("backups0");
    File backupsParent1 = AlluxioTestDirectory.createTemporaryDirectory("backups1");
    Map<PropertyKey, String> master0Props = new HashMap<>();
    master0Props.put(PropertyKey.MASTER_BACKUP_DIRECTORY, backupsParent0.getAbsolutePath());
    Map<PropertyKey, String> master1Props = new HashMap<>();
    master1Props.put(PropertyKey.MASTER_BACKUP_DIRECTORY, backupsParent1.getAbsolutePath());
    masterProps.put(0, master0Props);
    masterProps.put(1, master1Props);
    clusterBuilder.setMasterProperties(masterProps);
    // Start cluster.
    mCluster = clusterBuilder.build();
    mCluster.start();

    // Delegation test can work with 2 masters only.
    assertEquals(2, mCluster.getMasterAddresses().size());

    FileSystem fs = mCluster.getFileSystemClient();

    AlluxioURI dir1 = new AlluxioURI("/dir1");
    mCluster.getFileSystemClient().createDirectory(dir1,
        CreateDirectoryPOptions.newBuilder().setWriteType(WritePType.MUST_CACHE).build());

    AlluxioURI backupUri = waitForBackup(BackupPRequest.newBuilder()
        .setOptions(BackupPOptions.newBuilder().setLocalFileSystem(true)).build());

    int primaryIndex = mCluster.getPrimaryMasterIndex(GET_PRIMARY_INDEX_TIMEOUT_MS);
    int followerIndex = (primaryIndex + 1) % 2;

    // Validate backup is taken on follower's local path.
    assertTrue(backupUri.toString()
        .contains(masterProps.get(followerIndex).get(PropertyKey.MASTER_BACKUP_DIRECTORY)));

    // Validate backup is valid.
    restartMastersFromBackup(backupUri);
    assertTrue(fs.exists(dir1));

    mCluster.notifySuccess();
  }

  private void backupRestoreMetaStoreTest() throws Exception {
    // Directory for backups.
    File backups = AlluxioTestDirectory.createTemporaryDirectory("backups");
    mCluster.start();

    // Needs workers to be up before the test.
    mCluster.waitForAllNodesRegistered(WAIT_NODES_REGISTERED_MS);

    // Acquire clients.
    FileSystem fs = mCluster.getFileSystemClient();
    MetaMasterClient metaClient = getMetaClient(mCluster);
    BlockMasterClient blockClient = getBlockClient(mCluster);

    // Create single test file.
    String testFilePath = "/file";
    AlluxioURI testFileUri = new AlluxioURI(testFilePath);

    // Create file THROUGH.
    FileSystemTestUtils.createByteFile(fs, testFilePath, 100,
        CreateFilePOptions.newBuilder().setWriteType(WritePType.THROUGH).build());
    // Delete it from Alluxio namespace.
    fs.delete(testFileUri, DeletePOptions.newBuilder().setAlluxioOnly(true).build());
    // List status on root to bring the file's meta back.
    fs.listStatus(new AlluxioURI("/"), ListStatusPOptions.newBuilder().setRecursive(true)
        .setLoadMetadataType(LoadMetadataPType.ONCE).build());
    // Verify that file's meta is in Alluxio.
    assertNotNull(fs.getStatus(testFileUri));

    // Take a backup.
    AlluxioURI backup1 = metaClient
        .backup(BackupPRequest.newBuilder().setTargetDirectory(backups.getAbsolutePath())
            .setOptions(BackupPOptions.newBuilder().setLocalFileSystem(false)).build())
        .getBackupUri();
    // Restart with backup.
    restartMastersFromBackup(backup1);

    // Verify that file and its blocks are in Alluxio after restore.
    URIStatus fileStatus = fs.getStatus(testFileUri);
    assertNotNull(fileStatus);
    for (long blockId : fileStatus.getBlockIds()) {
      assertNotNull(blockClient.getBlockInfo(blockId));
    }
  }

  private void restartMastersFromBackup(AlluxioURI backup) throws IOException {
    mCluster.stopMasters();
    mCluster.formatJournal();
    mCluster.updateMasterConf(PropertyKey.MASTER_JOURNAL_INIT_FROM_BACKUP, backup.toString());
    mCluster.startMasters();
    mCluster.updateMasterConf(PropertyKey.MASTER_JOURNAL_INIT_FROM_BACKUP, null);
  }

  private MetaMasterClient getMetaClient(MultiProcessCluster cluster) {
    return new RetryHandlingMetaMasterClient(
        MasterClientContext.newBuilder(ClientContext.create(Configuration.global()))
            .setMasterInquireClient(cluster.getMasterInquireClient())
            .build());
  }

  private BlockMasterClient getBlockClient(MultiProcessCluster cluster) {
    return new RetryHandlingBlockMasterClient(
        MasterClientContext.newBuilder(ClientContext.create(Configuration.global()))
            .setMasterInquireClient(cluster.getMasterInquireClient()).build());
  }
}<|MERGE_RESOLUTION|>--- conflicted
+++ resolved
@@ -358,12 +358,9 @@
         .setNumWorkers(1)
         .addProperty(PropertyKey.MASTER_BACKUP_DIRECTORY, temporaryFolder.getRoot())
         .addProperty(PropertyKey.USER_FILE_WRITE_TYPE_DEFAULT, WriteType.CACHE_THROUGH)
-<<<<<<< HEAD
         .addProperty(PropertyKey.MASTER_JOURNAL_SYNC_ROOT_AFTER_INIT_FROM_BACKUP, syncRootOnRestore)
-=======
-        // Disable backup delegation
-        .addProperty(PropertyKey.MASTER_BACKUP_DELEGATION_ENABLED, false)
->>>>>>> c645861f
+        // Disable backup delegation
+        .addProperty(PropertyKey.MASTER_BACKUP_DELEGATION_ENABLED, false)
         .build();
     mCluster.start();
 
