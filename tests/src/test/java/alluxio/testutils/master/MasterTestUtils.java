--- conflicted
+++ resolved
@@ -71,18 +71,14 @@
     long startTimeMs = System.currentTimeMillis();
     int port = Configuration.getInt(PropertyKey.MASTER_RPC_PORT);
     JournalSystem journalSystem = JournalTestUtils.createJournalSystem(masterJournal);
-<<<<<<< HEAD
-    MasterContext masterContext = new MasterContext(journalSystem, safeModeManager,
-        mock(BackupManager.class), new HeapMetastore(), startTimeMs, port);
-=======
     CoreMasterContext masterContext = CoreMasterContext.newBuilder()
         .setJournalSystem(journalSystem)
         .setSafeModeManager(safeModeManager)
         .setBackupManager(mock(BackupManager.class))
+        .setMetastore(new HeapMetastore())
         .setStartTimeMs(startTimeMs)
         .setPort(port)
         .build();
->>>>>>> 477687bc
     new MetricsMasterFactory().create(registry, masterContext);
     new BlockMasterFactory().create(registry, masterContext);
     new FileSystemMasterFactory().create(registry, masterContext);
