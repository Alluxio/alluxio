--- conflicted
+++ resolved
@@ -66,14 +66,9 @@
     SafeModeManager safeModeManager = new TestSafeModeManager();
     long startTimeMs = System.currentTimeMillis();
     JournalSystem journalSystem = JournalTestUtils.createJournalSystem(masterJournal);
-<<<<<<< HEAD
+    new MetricsMasterFactory().create(registry, journalSystem, safeModeManager, startTimeMs);
     new BlockMasterFactory().create(registry, journalSystem, safeModeManager, startTimeMs);
     new FileSystemMasterFactory().create(registry, journalSystem, safeModeManager, startTimeMs);
-=======
-    new MetricsMasterFactory().create(registry, journalSystem, safeModeManager);
-    new BlockMasterFactory().create(registry, journalSystem, safeModeManager);
-    new FileSystemMasterFactory().create(registry, journalSystem, safeModeManager);
->>>>>>> 9b1cb3da
     journalSystem.start();
     journalSystem.setMode(isLeader ? Mode.PRIMARY : Mode.SECONDARY);
     registry.start(isLeader);
