--- conflicted
+++ resolved
@@ -12,11 +12,8 @@
 package alluxio.stress;
 
 import static org.junit.Assert.assertTrue;
-<<<<<<< HEAD
 import static org.junit.Assert.assertFalse;
-=======
 import static org.junit.Assert.assertEquals;
->>>>>>> ebc291ff
 
 import alluxio.stress.cli.StressMasterBench;
 import alluxio.stress.master.MasterBenchSummary;
@@ -165,7 +162,6 @@
   }
 
   @Test
-<<<<<<< HEAD
   public void writeTypeParameterTest() throws Exception {
     String[] writeType = new String[] {"MUST_CACHE", "CACHE_THROUGH", "THROUGH", "ASYNC_THROUGH"};
 
@@ -206,7 +202,9 @@
     assertTrue(summary1.getErrors().isEmpty());
     assertFalse(summary2.getNodes().isEmpty());
     assertTrue(summary2.getErrors().isEmpty());
-=======
+  }
+  
+  @Test
   public void testForMultipleNodeResults() throws Exception {
     // The RenameFile will change the name of the created file, to avoid the DeleteFile
     // can't find file to delete, operate CreateFile twice
@@ -246,6 +244,5 @@
     assertTrue(summary.getThroughput() > 0);
     assertEquals(summary.getStatistics().mNumSuccess, 100);
     assertTrue(summary.collectErrorsFromAllNodes().isEmpty());
->>>>>>> ebc291ff
   }
 }