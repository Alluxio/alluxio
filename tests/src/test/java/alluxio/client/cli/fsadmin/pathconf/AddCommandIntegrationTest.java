--- conflicted
+++ resolved
@@ -39,6 +39,8 @@
   private static final String PATH2 = "/a/b/c";
   private static final String READ_TYPE_NO_CACHE =
       format(PropertyKey.USER_FILE_READ_TYPE_DEFAULT, ReadType.NO_CACHE.toString());
+  private static final String READ_TYPE_CACHE =
+      format(PropertyKey.USER_FILE_READ_TYPE_DEFAULT, ReadType.CACHE.toString());
   private static final String WRITE_TYPE_CACHE_THROUGH =
       format(PropertyKey.USER_FILE_WRITE_TYPE_DEFAULT, WriteType.CACHE_THROUGH.toString());
   private static final String WRITE_TYPE_THROUGH =
@@ -56,26 +58,20 @@
       String output = mOutput.toString();
       Assert.assertEquals("", output);
 
-      mOutput.reset();
-<<<<<<< HEAD
-      ret = shell.run("pathConf", "add", "--property", READ_TYPE_NO_CACHE, "--property",
-          WRITE_TYPE_CACHE_THROUGH, PATH1);
-=======
-      ret = shell.run("pathConf", "show", DIR1);
+      ret = shell.run("pathConf", "show", PATH1);
       Assert.assertEquals(0, ret);
       output = mOutput.toString();
       Assert.assertEquals("", output);
 
       mOutput.reset();
-      ret = shell.run("pathConf", "show", DIR2);
+      ret = shell.run("pathConf", "show", PATH2);
       Assert.assertEquals(0, ret);
       output = mOutput.toString();
       Assert.assertEquals("", output);
 
       mOutput.reset();
-      ret = shell.run("pathConf", "add", "--property", format(PROPERTY_KEY11, PROPERTY_VALUE11),
-          "--property", format(PROPERTY_KEY12, PROPERTY_VALUE12), DIR1);
->>>>>>> 7a7b0817
+      ret = shell.run("pathConf", "add", "--property", READ_TYPE_NO_CACHE, "--property",
+          WRITE_TYPE_CACHE_THROUGH, PATH1);
       Assert.assertEquals(0, ret);
       output = mOutput.toString();
       Assert.assertEquals("", output);
@@ -115,13 +111,22 @@
   }
 
   @Test
-<<<<<<< HEAD
+  public void invalidPropertyKey() throws Exception {
+    try (FileSystemAdminShell shell = new FileSystemAdminShell(ServerConfiguration.global())) {
+      int ret = shell.run("pathConf", "add", "--property", "unknown=value", "/");
+      Assert.assertEquals(-1, ret);
+      String output = mOutput.toString();
+      Assert.assertEquals("Invalid property key unknown\n", output);
+    }
+  }
+
+  @Test
   public void immediatelyEffectiveForShellCommands() throws Exception {
     // Tests that after adding some path configuration, it's immediately effective for command
     // line calls afterwards.
     InstancedConfiguration conf = ServerConfiguration.global();
     try (FileSystemShell fsShell = new FileSystemShell(conf);
-        FileSystemAdminShell fsAdminShell = new FileSystemAdminShell(conf)) {
+         FileSystemAdminShell fsAdminShell = new FileSystemAdminShell(conf)) {
       Assert.assertEquals(0,
           fsAdminShell.run("pathConf", "add", "--property", WRITE_TYPE_THROUGH, PATH1));
       Assert.assertEquals(0,
@@ -147,13 +152,6 @@
       status = fs.getStatus(target);
       Assert.assertEquals(100, status.getInMemoryPercentage());
       Assert.assertEquals(PersistenceState.PERSISTED.toString(), status.getPersistenceState());
-=======
-  public void invalidPropertyKey() throws Exception {
-    try (FileSystemAdminShell shell = new FileSystemAdminShell(ServerConfiguration.global())) {
-      int ret = shell.run("pathConf", "add", "--property", "unknown=value", "/");
-      Assert.assertEquals(-1, ret);
-      String output = mOutput.toString();
-      Assert.assertEquals("Invalid property key unknown\n", output);
     }
   }
 
@@ -168,23 +166,21 @@
   @Test
   public void overwriteProperty() throws Exception {
     try (FileSystemAdminShell shell = new FileSystemAdminShell(ServerConfiguration.global())) {
-      int ret = shell.run("pathConf", "add", "--property",
-          format(PROPERTY_KEY11, PROPERTY_VALUE11), "/");
+      int ret = shell.run("pathConf", "add", "--property", READ_TYPE_NO_CACHE, "/");
       Assert.assertEquals(0, ret);
 
       mOutput.reset();
       ret = shell.run("pathConf", "show", "/");
       Assert.assertEquals(0, ret);
-      Assert.assertEquals(format(PROPERTY_KEY11, PROPERTY_VALUE11) + "\n", mOutput.toString());
+      Assert.assertEquals(READ_TYPE_NO_CACHE + "\n", mOutput.toString());
 
-      ret = shell.run("pathConf", "add", "--property",
-          format(PROPERTY_KEY11, PROPERTY_VALUE12), "/");
+      ret = shell.run("pathConf", "add", "--property", READ_TYPE_CACHE, "/");
       Assert.assertEquals(0, ret);
 
       mOutput.reset();
       ret = shell.run("pathConf", "show", "/");
       Assert.assertEquals(0, ret);
-      Assert.assertEquals(format(PROPERTY_KEY11, PROPERTY_VALUE12) + "\n", mOutput.toString());
+      Assert.assertEquals(READ_TYPE_CACHE+ "\n", mOutput.toString());
     }
   }
 
@@ -197,7 +193,6 @@
       Assert.assertEquals(-1, ret);
       String output = mOutput.toString();
       Assert.assertEquals(AddCommand.nonClientScopePropertyException(key) + "\n", output);
->>>>>>> 7a7b0817
     }
   }
 }