/*
 * The Alluxio Open Foundation licenses this work under the Apache License, version 2.0
 * (the "License"). You may not use this work except in compliance with the License, which is
 * available at www.apache.org/licenses/LICENSE-2.0
 *
 * This software is distributed on an "AS IS" basis, WITHOUT WARRANTIES OR CONDITIONS OF ANY KIND,
 * either express or implied, as more fully set forth in the License.
 *
 * See the NOTICE file distributed with this work for information regarding copyright ownership.
 */

package alluxio.client.rest;

import static org.junit.Assert.assertEquals;

import alluxio.Constants;
import alluxio.conf.PropertyKey;
import alluxio.job.CrashPlanConfig;
import alluxio.job.JobConfig;
import alluxio.job.ServiceConstants;
import alluxio.job.SleepJobConfig;
import alluxio.job.wire.Status;
import alluxio.master.LocalAlluxioJobCluster;
import alluxio.master.job.JobMaster;
import alluxio.master.job.JobMasterClientRestServiceHandler;
import alluxio.security.authentication.AuthType;
import alluxio.testutils.LocalAlluxioClusterResource;
import alluxio.util.CommonUtils;
import alluxio.util.WaitForOptions;

import com.fasterxml.jackson.core.type.TypeReference;
import com.fasterxml.jackson.databind.ObjectMapper;
import com.google.common.base.Throwables;
import com.google.common.collect.ImmutableList;
import com.google.common.collect.Lists;
import com.google.common.collect.Maps;
import org.junit.After;
import org.junit.Assert;
import org.junit.Before;
import org.junit.ClassRule;
import org.junit.Rule;
import org.junit.Test;
import org.junit.rules.TestRule;

import java.util.Collection;
import java.util.HashMap;
import java.util.List;
import java.util.Map;
import java.util.concurrent.TimeoutException;

import javax.ws.rs.HttpMethod;

/**
 * Tests {@link JobMasterClientRestServiceHandler}.
 */
public final class JobMasterClientRestApiTest extends RestApiTest {
  private static final Map<String, String> NO_PARAMS = Maps.newHashMap();
  private LocalAlluxioJobCluster mJobCluster;
  private JobMaster mJobMaster;

  // TODO(chaomin): Rest API integration tests are only run in NOSASL mode now. Need to
  // fix the test setup in SIMPLE mode.
  @ClassRule
  public static LocalAlluxioClusterResource sResource = new LocalAlluxioClusterResource.Builder()
      .setProperty(PropertyKey.SECURITY_AUTHORIZATION_PERMISSION_ENABLED, "false")
      .setProperty(PropertyKey.SECURITY_AUTHENTICATION_TYPE, AuthType.NOSASL.getAuthName())
      .setProperty(PropertyKey.USER_FILE_BUFFER_BYTES, "1KB")
      .setProperty(PropertyKey.JOB_MASTER_WORKER_HEARTBEAT_INTERVAL, "10ms")
      .setProperty(PropertyKey.JOB_MASTER_FINISHED_JOB_RETENTION_TIME, "0sec")
      .build();

  @Rule
  public TestRule mResetRule = sResource.getResetResource();

  @Before
  public void before() throws Exception {
    mJobCluster = new LocalAlluxioJobCluster();
    mJobCluster.start();
    mJobMaster = mJobCluster.getMaster().getJobMaster();
    mHostname = mJobCluster.getHostname();
    mPort = mJobCluster.getMaster().getWebAddress().getPort();
    mServicePrefix = ServiceConstants.MASTER_SERVICE_PREFIX;
  }

  @After
  public void after() throws Exception {
    mJobCluster.stop();
  }

  @Test
  public void serviceName() throws Exception {
    new TestCase(mHostname, mPort, getEndpoint(ServiceConstants.SERVICE_NAME),
        NO_PARAMS, HttpMethod.GET, Constants.JOB_MASTER_CLIENT_SERVICE_NAME).run();
  }

  @Test
  public void serviceVersion() throws Exception {
    new TestCase(mHostname, mPort, getEndpoint(ServiceConstants.SERVICE_VERSION),
        NO_PARAMS, HttpMethod.GET, Constants.JOB_MASTER_CLIENT_SERVICE_VERSION).run();
  }

  @Test
  public void run() throws Exception {
    final long jobId = startJob(new SleepJobConfig(200));
    Assert.assertEquals(1, mJobMaster.list().size());
    waitForStatus(jobId, Status.COMPLETED);
  }

  @Test
  public void cancel() throws Exception {
    long jobId = startJob(new SleepJobConfig(10 * Constants.SECOND_MS));
    // Sleep to make sure the run request and the cancel request are separated by a job worker
    // heartbeat. If not, job service will not handle that case correctly.
    CommonUtils.sleepMs(30);
    Map<String, String> params = Maps.newHashMap();
    params.put("jobId", Long.toString(jobId));
    new TestCase(mHostname, mPort, getEndpoint(ServiceConstants.CANCEL),
        params, HttpMethod.POST, null).run();
    waitForStatus(jobId, Status.CANCELED);
  }

  @Test
<<<<<<< HEAD
=======
  public void failre_history() throws Exception {
    final long jobId0 = startJob(new CrashPlanConfig("/test"));
    waitForStatus(jobId0, Status.FAILED);
    final long jobId1 = startJob(new CrashPlanConfig("/test"));
    waitForStatus(jobId1, Status.FAILED);
    final long jobId2 = startJob(new CrashPlanConfig("/test"));
    waitForStatus(jobId2, Status.FAILED);
    String result = new TestCase(mHostname, mPort,
        getEndpoint(ServiceConstants.FAILURE_HISTORY), NO_PARAMS, HttpMethod.GET, null).call();

    final ObjectMapper mapper = new ObjectMapper();
    List<Map<String, Object>> resultList = mapper.readValue(result, List.class);

    assertEquals(3, resultList.size());

    Map<String, Object> map = resultList.get(0);
    assertEquals(jobId2, map.get("id"));
    assertEquals("FAILED", map.get("status"));
    assertEquals("Crash", map.get("name"));
    assertEquals(ImmutableList.of("/test"), map.get("affectedPaths"));
    assertEquals("Task execution failed: CrashPlanConfig always crashes", map.get("errorMessage"));
    assertEquals("IllegalStateException", map.get("errorType"));

    map = resultList.get(1);
    assertEquals(jobId1, map.get("id"));

    map = resultList.get(2);
    assertEquals(jobId0, map.get("id"));

    Map<String, String> params = Maps.newHashMap();
    params.put("limit", "1");

    result = new TestCase(mHostname, mPort,
        getEndpoint(ServiceConstants.FAILURE_HISTORY), params, HttpMethod.GET, null).call();
    resultList = mapper.readValue(result, List.class);

    assertEquals(1, resultList.size());
    map = resultList.get(0);
    assertEquals(jobId2, map.get("id"));
  }

  @Test
  public void failure_history_filters() throws Exception {
    final long jobId0 = startJob(new CrashPlanConfig("/test"));
    waitForStatus(jobId0, Status.FAILED);
    final long jobId1 = startJob(new CrashPlanConfig("/test"));
    waitForStatus(jobId1, Status.FAILED);
    final long jobId2 = startJob(new CrashPlanConfig("/test"));
    waitForStatus(jobId2, Status.FAILED);

    String result = new TestCase(mHostname, mPort,
        getEndpoint(ServiceConstants.FAILURE_HISTORY), NO_PARAMS, HttpMethod.GET, null).call();

    final ObjectMapper mapper = new ObjectMapper();
    List<Map<String, Object>> resultList = mapper.readValue(result, List.class);

    assertEquals(3, resultList.size());

    Map<String, Object> map = resultList.get(0);
    assertEquals(jobId2, map.get("id"));
    final Long lastUpdated2 = (Long) map.get("lastUpdated");

    map = resultList.get(1);
    assertEquals(jobId1, map.get("id"));
    final Long lastUpdated1 = (Long) map.get("lastUpdated");

    map = resultList.get(2);
    assertEquals(jobId0, map.get("id"));
    final Long lastUpdated0 = (Long) map.get("lastUpdated");

    Map<String, String> params = Maps.newHashMap();
    params.put("before", Long.toString(lastUpdated2));
    params.put("after", Long.toString(lastUpdated0));

    result = new TestCase(mHostname, mPort,
        getEndpoint(ServiceConstants.FAILURE_HISTORY), params, HttpMethod.GET, null).call();
    resultList = mapper.readValue(result, List.class);

    assertEquals(1, resultList.size());
    assertEquals(jobId1, resultList.get(0).get("id"));

    params.put("after", Long.toString(lastUpdated0 - 1));
    result = new TestCase(mHostname, mPort,
        getEndpoint(ServiceConstants.FAILURE_HISTORY), params, HttpMethod.GET, null).call();
    resultList = mapper.readValue(result, List.class);
    assertEquals(2, resultList.size());
    assertEquals(jobId1, resultList.get(0).get("id"));
    assertEquals(jobId0, resultList.get(1).get("id"));

    params.put("before", Long.toString(lastUpdated2 + 1));
    result = new TestCase(mHostname, mPort,
        getEndpoint(ServiceConstants.FAILURE_HISTORY), params, HttpMethod.GET, null).call();
    resultList = mapper.readValue(result, List.class);
    assertEquals(3, resultList.size());
  }

  @Test
>>>>>>> ef63795e
  public void list() throws Exception {
    List<Long> empty = Lists.newArrayList();
    new TestCase(mHostname, mPort, getEndpoint(ServiceConstants.LIST), NO_PARAMS,
        HttpMethod.GET, empty).run();
  }

  @Test
  public void getStatus() throws Exception {
    JobConfig config = new SleepJobConfig(Constants.SECOND_MS);
    final long jobId = startJob(config);
    Map<String, String> params = Maps.newHashMap();
    params.put("jobId", Long.toString(jobId));

    TestCaseOptions options = TestCaseOptions.defaults().setPrettyPrint(true);
    String result = new TestCase(mHostname, mPort, getEndpoint(ServiceConstants.GET_STATUS),
        params, HttpMethod.GET, null, options).call();
    TypeReference<HashMap<String, Object>> typeRef = new TypeReference<HashMap<String, Object>>(){};
    HashMap<String, Object> jobInfo = new ObjectMapper().readValue(result, typeRef);
    Assert.assertEquals(jobId, jobInfo.get("id"));
    Assert.assertEquals(1, ((Collection) jobInfo.get("children")).size());
  }

  private long startJob(JobConfig config) throws Exception {
    TestCaseOptions options = TestCaseOptions.defaults().setBody(config);
    String result = new TestCase(mHostname, mPort, getEndpoint(ServiceConstants.RUN),
        NO_PARAMS, HttpMethod.POST, null, options).call();
    return new ObjectMapper().readValue(result, Long.TYPE);
  }

  private void waitForStatus(final long jobId, final Status status)
      throws InterruptedException, TimeoutException {
    CommonUtils.waitFor("Waiting for job status", () -> {
      try {
        return mJobMaster.getStatus(jobId).getStatus() == status;
      } catch (Exception e) {
        Throwables.propagate(e);
      }
      return null;
    }, WaitForOptions.defaults().setTimeoutMs(10 * Constants.SECOND_MS));
  }
}<|MERGE_RESOLUTION|>--- conflicted
+++ resolved
@@ -118,108 +118,8 @@
         params, HttpMethod.POST, null).run();
     waitForStatus(jobId, Status.CANCELED);
   }
-
+  
   @Test
-<<<<<<< HEAD
-=======
-  public void failre_history() throws Exception {
-    final long jobId0 = startJob(new CrashPlanConfig("/test"));
-    waitForStatus(jobId0, Status.FAILED);
-    final long jobId1 = startJob(new CrashPlanConfig("/test"));
-    waitForStatus(jobId1, Status.FAILED);
-    final long jobId2 = startJob(new CrashPlanConfig("/test"));
-    waitForStatus(jobId2, Status.FAILED);
-    String result = new TestCase(mHostname, mPort,
-        getEndpoint(ServiceConstants.FAILURE_HISTORY), NO_PARAMS, HttpMethod.GET, null).call();
-
-    final ObjectMapper mapper = new ObjectMapper();
-    List<Map<String, Object>> resultList = mapper.readValue(result, List.class);
-
-    assertEquals(3, resultList.size());
-
-    Map<String, Object> map = resultList.get(0);
-    assertEquals(jobId2, map.get("id"));
-    assertEquals("FAILED", map.get("status"));
-    assertEquals("Crash", map.get("name"));
-    assertEquals(ImmutableList.of("/test"), map.get("affectedPaths"));
-    assertEquals("Task execution failed: CrashPlanConfig always crashes", map.get("errorMessage"));
-    assertEquals("IllegalStateException", map.get("errorType"));
-
-    map = resultList.get(1);
-    assertEquals(jobId1, map.get("id"));
-
-    map = resultList.get(2);
-    assertEquals(jobId0, map.get("id"));
-
-    Map<String, String> params = Maps.newHashMap();
-    params.put("limit", "1");
-
-    result = new TestCase(mHostname, mPort,
-        getEndpoint(ServiceConstants.FAILURE_HISTORY), params, HttpMethod.GET, null).call();
-    resultList = mapper.readValue(result, List.class);
-
-    assertEquals(1, resultList.size());
-    map = resultList.get(0);
-    assertEquals(jobId2, map.get("id"));
-  }
-
-  @Test
-  public void failure_history_filters() throws Exception {
-    final long jobId0 = startJob(new CrashPlanConfig("/test"));
-    waitForStatus(jobId0, Status.FAILED);
-    final long jobId1 = startJob(new CrashPlanConfig("/test"));
-    waitForStatus(jobId1, Status.FAILED);
-    final long jobId2 = startJob(new CrashPlanConfig("/test"));
-    waitForStatus(jobId2, Status.FAILED);
-
-    String result = new TestCase(mHostname, mPort,
-        getEndpoint(ServiceConstants.FAILURE_HISTORY), NO_PARAMS, HttpMethod.GET, null).call();
-
-    final ObjectMapper mapper = new ObjectMapper();
-    List<Map<String, Object>> resultList = mapper.readValue(result, List.class);
-
-    assertEquals(3, resultList.size());
-
-    Map<String, Object> map = resultList.get(0);
-    assertEquals(jobId2, map.get("id"));
-    final Long lastUpdated2 = (Long) map.get("lastUpdated");
-
-    map = resultList.get(1);
-    assertEquals(jobId1, map.get("id"));
-    final Long lastUpdated1 = (Long) map.get("lastUpdated");
-
-    map = resultList.get(2);
-    assertEquals(jobId0, map.get("id"));
-    final Long lastUpdated0 = (Long) map.get("lastUpdated");
-
-    Map<String, String> params = Maps.newHashMap();
-    params.put("before", Long.toString(lastUpdated2));
-    params.put("after", Long.toString(lastUpdated0));
-
-    result = new TestCase(mHostname, mPort,
-        getEndpoint(ServiceConstants.FAILURE_HISTORY), params, HttpMethod.GET, null).call();
-    resultList = mapper.readValue(result, List.class);
-
-    assertEquals(1, resultList.size());
-    assertEquals(jobId1, resultList.get(0).get("id"));
-
-    params.put("after", Long.toString(lastUpdated0 - 1));
-    result = new TestCase(mHostname, mPort,
-        getEndpoint(ServiceConstants.FAILURE_HISTORY), params, HttpMethod.GET, null).call();
-    resultList = mapper.readValue(result, List.class);
-    assertEquals(2, resultList.size());
-    assertEquals(jobId1, resultList.get(0).get("id"));
-    assertEquals(jobId0, resultList.get(1).get("id"));
-
-    params.put("before", Long.toString(lastUpdated2 + 1));
-    result = new TestCase(mHostname, mPort,
-        getEndpoint(ServiceConstants.FAILURE_HISTORY), params, HttpMethod.GET, null).call();
-    resultList = mapper.readValue(result, List.class);
-    assertEquals(3, resultList.size());
-  }
-
-  @Test
->>>>>>> ef63795e
   public void list() throws Exception {
     List<Long> empty = Lists.newArrayList();
     new TestCase(mHostname, mPort, getEndpoint(ServiceConstants.LIST), NO_PARAMS,
