/*
 * The Alluxio Open Foundation licenses this work under the Apache License, version 2.0
 * (the "License"). You may not use this work except in compliance with the License, which is
 * available at www.apache.org/licenses/LICENSE-2.0
 *
 * This software is distributed on an "AS IS" basis, WITHOUT WARRANTIES OR CONDITIONS OF ANY KIND,
 * either express or implied, as more fully set forth in the License.
 *
 * See the NOTICE file distributed with this work for information regarding copyright ownership.
 */

package alluxio.client.hadoop;

import alluxio.client.WriteType;
import alluxio.conf.PropertyKey;
import alluxio.conf.ServerConfiguration;
import alluxio.hadoop.FileSystem;
import alluxio.hadoop.HadoopConfigurationUtils;
import alluxio.testutils.BaseIntegrationTest;
import alluxio.testutils.LocalAlluxioClusterResource;
import alluxio.underfs.UnderFileSystem;
import alluxio.util.io.PathUtils;

import org.apache.hadoop.conf.Configuration;
import org.apache.hadoop.fs.FSDataOutputStream;
import org.apache.hadoop.fs.FileStatus;
import org.apache.hadoop.fs.Path;
import org.junit.Assert;
import org.junit.BeforeClass;
import org.junit.ClassRule;
import org.junit.Ignore;
import org.junit.Test;

import java.io.IOException;
import java.net.URI;

/**
 * Integration tests for {@link FileSystem#rename(Path, Path)}.
 */
// TODO(jiri): Test persisting rename operations to UFS.
public final class FileSystemRenameIntegrationTest extends BaseIntegrationTest {
  @ClassRule
  public static LocalAlluxioClusterResource sLocalAlluxioClusterResource =
      new LocalAlluxioClusterResource.Builder()
          .setProperty(PropertyKey.USER_FILE_WRITE_TYPE_DEFAULT, WriteType.CACHE_THROUGH).build();
  private static String sUfsRoot;
  private static UnderFileSystem sUfs;
  private static org.apache.hadoop.fs.FileSystem sTFS;

  private static void create(org.apache.hadoop.fs.FileSystem fs, Path path) throws IOException {
    FSDataOutputStream o = fs.create(path);
    o.writeBytes("Test Bytes");
    o.close();
  }

  /**
   * Deletes files in the given filesystem.
   *
   * @param fs given filesystem
   */
  public static void cleanup(org.apache.hadoop.fs.FileSystem fs) throws IOException {
    FileStatus[] statuses = fs.listStatus(new Path("/"));
    for (FileStatus f : statuses) {
      fs.delete(f.getPath(), true);
    }
  }

  @BeforeClass
  public static void beforeClass() throws Exception {
    Configuration conf = new Configuration();
    conf.set("fs.alluxio.impl", FileSystem.class.getName());

    URI uri = URI.create(sLocalAlluxioClusterResource.get().getMasterURI());

    sTFS = org.apache.hadoop.fs.FileSystem.get(uri, HadoopConfigurationUtils
        .mergeAlluxioConfiguration(conf, ServerConfiguration.global()));
    sUfsRoot = ServerConfiguration.getString(PropertyKey.MASTER_MOUNT_TABLE_ROOT_UFS);
    sUfs = UnderFileSystem.Factory.createForRoot(ServerConfiguration.global());
  }

  @Test
  public void basicRenameTest1() throws Exception {
    // Rename /fileA to /fileB
    Path fileA = new Path("/fileA");
    Path fileB = new Path("/fileB");

    create(sTFS, fileA);

    Assert.assertTrue(sTFS.rename(fileA, fileB));

    Assert.assertFalse(sTFS.exists(fileA));
    Assert.assertTrue(sTFS.exists(fileB));
    Assert.assertFalse(sUfs.isFile(PathUtils.concatPath(sUfsRoot, "fileA")));
    Assert.assertTrue(sUfs.isFile(PathUtils.concatPath(sUfsRoot, "fileB")));

    cleanup(sTFS);

    Assert.assertFalse(sTFS.exists(fileB));
    Assert.assertFalse(sUfs.isFile(PathUtils.concatPath(sUfsRoot, "fileB")));
  }

  @Test
  public void basicRenameTest2() throws Exception {
    // Rename /fileA to /dirA/fileA
    Path fileA = new Path("/fileA");
    Path dirA = new Path("/dirA");
    Path finalDst = new Path("/dirA/fileA");

    create(sTFS, fileA);
    sTFS.mkdirs(dirA);

    Assert.assertTrue(sTFS.rename(fileA, finalDst));

    Assert.assertFalse(sTFS.exists(fileA));
    Assert.assertTrue(sTFS.exists(dirA));
    Assert.assertTrue(sTFS.exists(finalDst));
    Assert.assertFalse(sUfs.isFile(PathUtils.concatPath(sUfsRoot, "fileA")));
    Assert.assertTrue(sUfs.isDirectory(PathUtils.concatPath(sUfsRoot, "dirA")));
    Assert.assertTrue(sUfs.isFile(PathUtils.concatPath(sUfsRoot, "dirA", "fileA")));

    cleanup(sTFS);

    Assert.assertFalse(sUfs.isDirectory(PathUtils.concatPath(sUfsRoot, "dirA")));
  }

  @Test
  public void basicRenameTest3() throws Exception {
    // Rename /fileA to /dirA/fileA without specifying the full path
    Path fileA = new Path("/fileA");
    Path dirA = new Path("/dirA");
    Path finalDst = new Path("/dirA/fileA");

    create(sTFS, fileA);
    sTFS.mkdirs(dirA);

    Assert.assertTrue(sTFS.rename(fileA, dirA));

    Assert.assertFalse(sTFS.exists(fileA));
    Assert.assertTrue(sTFS.exists(dirA));
    Assert.assertTrue(sTFS.exists(finalDst));
    Assert.assertFalse(sUfs.isFile(PathUtils.concatPath(sUfsRoot, "fileA")));
    Assert.assertTrue(sUfs.isDirectory(PathUtils.concatPath(sUfsRoot, "dirA")));
    Assert.assertTrue(sUfs.isFile(PathUtils.concatPath(sUfsRoot, "dirA", "fileA")));

    cleanup(sTFS);

    Assert.assertFalse(sUfs.isDirectory(PathUtils.concatPath(sUfsRoot, "dirA")));
  }

  @Test
  public void basicRenameTest4() throws Exception {
    // Rename /fileA to /fileA
    Path fileA = new Path("/fileA");

    create(sTFS, fileA);

    Assert.assertTrue(sTFS.rename(fileA, fileA));

    Assert.assertTrue(sTFS.exists(fileA));
    Assert.assertTrue(sUfs.isFile(PathUtils.concatPath(sUfsRoot, "fileA")));

    cleanup(sTFS);

    Assert.assertFalse(sTFS.exists(fileA));
    Assert.assertFalse(sUfs.isFile(PathUtils.concatPath(sUfsRoot, "fileA")));
  }

  @Test
  public void basicRenameTest5() throws Exception {
    // Rename /fileA to /fileAfileA
    Path fileA = new Path("/fileA");
    Path finalDst = new Path("/fileAfileA");

    create(sTFS, fileA);

    Assert.assertTrue(sTFS.rename(fileA, finalDst));

    Assert.assertFalse(sTFS.exists(fileA));
    Assert.assertTrue(sTFS.exists(finalDst));
    Assert.assertFalse(sUfs.isFile(PathUtils.concatPath(sUfsRoot, "fileA")));
    Assert.assertTrue(sUfs.isFile(PathUtils.concatPath(sUfsRoot, "fileAfileA")));

    cleanup(sTFS);

    Assert.assertFalse(sTFS.exists(finalDst));
    Assert.assertFalse(sUfs.isFile(PathUtils.concatPath(sUfsRoot, "fileAfileA")));
  }

  @Test
  public void basicRenameTest6() throws Exception {
    // Rename /dirA to /dirB, /dirA/fileA should become /dirB/fileA
    Path dirA = new Path("/dirA");
    Path dirB = new Path("/dirB");
    Path fileA = new Path("/dirA/fileA");
    Path finalDst = new Path("/dirB/fileA");

    sTFS.mkdirs(dirA);
    create(sTFS, fileA);

    Assert.assertTrue(sTFS.rename(dirA, dirB));

    Assert.assertFalse(sTFS.exists(dirA));
    Assert.assertFalse(sTFS.exists(fileA));
    Assert.assertTrue(sTFS.exists(dirB));
    Assert.assertTrue(sTFS.exists(finalDst));
    Assert.assertFalse(sUfs.isDirectory(PathUtils.concatPath(sUfsRoot, "dirA")));
    Assert.assertFalse(sUfs.isFile(PathUtils.concatPath(sUfsRoot, "dirA", "fileA")));
    Assert.assertTrue(sUfs.isDirectory(PathUtils.concatPath(sUfsRoot, "dirB")));
    Assert.assertTrue(sUfs.isFile(PathUtils.concatPath(sUfsRoot, "dirB", "fileA")));

    cleanup(sTFS);

    Assert.assertFalse(sTFS.exists(dirB));
    Assert.assertFalse(sTFS.exists(finalDst));
    Assert.assertFalse(sUfs.isDirectory(PathUtils.concatPath(sUfsRoot, "dirB")));
    Assert.assertFalse(sUfs.isFile(PathUtils.concatPath(sUfsRoot, "dirB", "fileA")));
  }

  @Test
  @Ignore
  // TODO(jiri): The test logic below does not work in the presence of transparent naming.
  // The current implementation renames files on UFS if they are marked as persisted. They are
  // marked as persisted when they are closed. Thus, if the Alluxio path of the file being
  // written to changes before it is closed, renaming the temporary underlying file to its final
  // destination fails.
  public void basicRenameTest7() throws Exception {
    // Rename /dirA to /dirB, /dirA/fileA should become /dirB/fileA even if it was not closed

    Path dirA = new Path("/dirA");
    Path dirB = new Path("/dirB");
    Path fileA = new Path("/dirA/fileA");
    Path finalDst = new Path("/dirB/fileA");

    sTFS.mkdirs(dirA);
    FSDataOutputStream o = sTFS.create(fileA);
    o.writeBytes("Test Bytes");
    // Due to Hadoop 1 support we stick with the deprecated version. If we drop support for it
    // FSDataOutputStream.hflush will be the new one.
    //#ifdef HADOOP1
<<<<<<< HEAD
    //o.sync();
=======
//    o.sync();
>>>>>>> 8581e77f
    //#else
    o.hflush();
    //#endif

    Assert.assertTrue(sTFS.rename(dirA, dirB));

    Assert.assertFalse(sTFS.exists(dirA));
    Assert.assertFalse(sTFS.exists(fileA));
    Assert.assertTrue(sTFS.exists(dirB));
    Assert.assertTrue(sTFS.exists(finalDst));

    o.close();

    Assert.assertFalse(sTFS.exists(dirA));
    Assert.assertFalse(sTFS.exists(fileA));
    Assert.assertTrue(sTFS.exists(dirB));
    Assert.assertTrue(sTFS.exists(finalDst));
    cleanup(sTFS);
  }

  @Test
  public void errorRenameTest1() throws Exception {
    // Rename /dirA to /dirA/dirB should fail
    Path dirA = new Path("/dirA");
    Path finalDst = new Path("/dirA/dirB");

    sTFS.mkdirs(dirA);

    Assert.assertFalse(sTFS.rename(dirA, finalDst));

    Assert.assertFalse(sTFS.exists(finalDst));
    Assert.assertTrue(sTFS.exists(dirA));
    Assert.assertFalse(sUfs.isDirectory(PathUtils.concatPath(sUfsRoot, "dirA", "dirB")));
    Assert.assertFalse(sUfs.isDirectory(PathUtils.concatPath(sUfsRoot, "dirB")));

    cleanup(sTFS);

    Assert.assertFalse(sTFS.exists(dirA));
    Assert.assertFalse(sUfs.isDirectory(PathUtils.concatPath(sUfsRoot, "dirB")));
  }

  @Test
  public void errorRenameTest2() throws Exception {
    // Rename /fileA to /fileB should fail if /fileB exists
    Path fileA = new Path("/fileA");
    Path fileB = new Path("/fileB");

    create(sTFS, fileA);
    create(sTFS, fileB);

    Assert.assertFalse(sTFS.rename(fileA, fileB));

    Assert.assertTrue(sTFS.exists(fileA));
    Assert.assertTrue(sTFS.exists(fileB));
    Assert.assertTrue(sUfs.isFile(PathUtils.concatPath(sUfsRoot, "fileA")));
    Assert.assertTrue(sUfs.isFile(PathUtils.concatPath(sUfsRoot, "fileB")));

    cleanup(sTFS);

    Assert.assertFalse(sTFS.exists(fileA));
    Assert.assertFalse(sTFS.exists(fileB));
    Assert.assertFalse(sUfs.isFile(PathUtils.concatPath(sUfsRoot, "fileA")));
    Assert.assertFalse(sUfs.isFile(PathUtils.concatPath(sUfsRoot, "fileB")));
  }

  @Test
  public void errorRenameTest3() throws Exception {
    // Rename /fileA to /dirA/fileA should fail if /dirA/fileA exists
    Path fileA = new Path("/fileA");
    Path dirA = new Path("/dirA");
    Path finalDst = new Path("/dirA/fileA");

    create(sTFS, fileA);
    create(sTFS, finalDst);

    Assert.assertFalse(sTFS.rename(fileA, dirA));

    Assert.assertTrue(sTFS.exists(fileA));
    Assert.assertTrue(sTFS.exists(dirA));
    Assert.assertTrue(sTFS.exists(finalDst));
    Assert.assertTrue(sUfs.isFile(PathUtils.concatPath(sUfsRoot, "fileA")));
    Assert.assertTrue(sUfs.isDirectory(PathUtils.concatPath(sUfsRoot, "dirA")));
    Assert.assertTrue(sUfs.isFile(PathUtils.concatPath(sUfsRoot, "dirA", "fileA")));

    cleanup(sTFS);

    Assert.assertFalse(sTFS.exists(fileA));
    Assert.assertFalse(sTFS.exists(dirA));
    Assert.assertFalse(sTFS.exists(finalDst));
    Assert.assertFalse(sUfs.isFile(PathUtils.concatPath(sUfsRoot, "fileA")));
    Assert.assertFalse(sUfs.isDirectory(PathUtils.concatPath(sUfsRoot, "dirA")));
    Assert.assertFalse(sUfs.isFile(PathUtils.concatPath(sUfsRoot, "dirA", "fileA")));
  }

  @Test
  public void errorRenameTest4() throws Exception {
    // Rename /fileA to an nonexistent path should fail
    Path fileA = new Path("/fileA");
    Path nonexistentPath = new Path("/doesNotExist/fileA");

    create(sTFS, fileA);

    Assert.assertFalse(sTFS.rename(fileA, nonexistentPath));

    Assert.assertTrue(sTFS.exists(fileA));
    Assert.assertTrue(sUfs.isFile(PathUtils.concatPath(sUfsRoot, "fileA")));

    cleanup(sTFS);

    Assert.assertFalse(sTFS.exists(fileA));
    Assert.assertFalse(sUfs.isFile(PathUtils.concatPath(sUfsRoot, "fileA")));
  }
}<|MERGE_RESOLUTION|>--- conflicted
+++ resolved
@@ -237,11 +237,7 @@
     // Due to Hadoop 1 support we stick with the deprecated version. If we drop support for it
     // FSDataOutputStream.hflush will be the new one.
     //#ifdef HADOOP1
-<<<<<<< HEAD
-    //o.sync();
-=======
-//    o.sync();
->>>>>>> 8581e77f
+    o.sync();
     //#else
     o.hflush();
     //#endif
