/*
 * The Alluxio Open Foundation licenses this work under the Apache License, version 2.0
 * (the "License"). You may not use this work except in compliance with the License, which is
 * available at www.apache.org/licenses/LICENSE-2.0
 *
 * This software is distributed on an "AS IS" basis, WITHOUT WARRANTIES OR CONDITIONS OF ANY KIND,
 * either express or implied, as more fully set forth in the License.
 *
 * See the NOTICE file distributed with this work for information regarding copyright ownership.
 */

package alluxio.client.fs;

import static org.junit.Assert.assertArrayEquals;
import static org.junit.Assert.assertEquals;
import static org.junit.Assert.fail;

import alluxio.Constants;
import alluxio.client.file.cache.CacheManager;
import alluxio.client.file.cache.LocalCacheManager;
import alluxio.client.file.cache.PageId;
import alluxio.client.file.cache.PageStore;
import alluxio.client.file.cache.store.PageStoreType;
import alluxio.conf.AlluxioProperties;
import alluxio.conf.InstancedConfiguration;
import alluxio.conf.PropertyKey;
import alluxio.testutils.BaseIntegrationTest;
import alluxio.util.CommonUtils;
import alluxio.util.WaitForOptions;
import alluxio.util.io.BufferUtils;
import alluxio.util.io.FileUtils;

import org.junit.After;
import org.junit.Before;
import org.junit.Rule;
import org.junit.Test;
import org.junit.rules.ExpectedException;
import org.junit.rules.TemporaryFolder;

import java.nio.file.Paths;

// TODO(binfan): this is not a real integration test, should be consolidated with UT
public final class LocalCacheManagerIntegrationTest extends BaseIntegrationTest {
  private static final int PAGE_SIZE_BYTES = Constants.KB;
  private static final int PAGE_COUNT = 32;
  private static final int CACHE_SIZE_BYTES = PAGE_COUNT * PAGE_SIZE_BYTES;
  private static final PageId PAGE_ID = new PageId("0", 0L);
  private static final byte[] PAGE = BufferUtils.getIncreasingByteArray(PAGE_SIZE_BYTES);

  @Rule
  public TemporaryFolder mTemp = new TemporaryFolder();

  @Rule
  public final ExpectedException mThrown = ExpectedException.none();

  private LocalCacheManager mCacheManager;
  private InstancedConfiguration mConf;
  private final byte[] mBuffer = new byte[PAGE_SIZE_BYTES];

  @Before
  public void before() throws Exception {
    mConf = new InstancedConfiguration(new AlluxioProperties());
    mConf.set(PropertyKey.USER_CLIENT_CACHE_PAGE_SIZE, PAGE_SIZE_BYTES);
    mConf.set(PropertyKey.USER_CLIENT_CACHE_SIZE, CACHE_SIZE_BYTES);
    mConf.set(PropertyKey.USER_CLIENT_CACHE_ENABLED, true);
    mConf.set(PropertyKey.USER_CLIENT_CACHE_DIR, mTemp.getRoot().getPath());
    mConf.set(PropertyKey.USER_CLIENT_CACHE_ASYNC_WRITE_ENABLED, false);
    mConf.set(PropertyKey.USER_CLIENT_CACHE_ASYNC_RESTORE_ENABLED, false);
  }

  @After
  public void after() throws Exception {
    if (mCacheManager != null) {
      mCacheManager.close();
    }
  }

  @Test
  public void newCacheRocks() throws Exception {
    mConf.set(PropertyKey.USER_CLIENT_CACHE_STORE_TYPE, "ROCKS");
    testNewCache();
  }

  @Test
  public void newCacheLocal() throws Exception {
    mConf.set(PropertyKey.USER_CLIENT_CACHE_STORE_TYPE, "LOCAL");
    testNewCache();
  }

  private void testNewCache() throws Exception {
    mCacheManager = LocalCacheManager.create(mConf);
    mCacheManager.put(PAGE_ID, PAGE);
    testPageCached();
  }

  private void testPageCached() throws Exception {
    testPageCached(PAGE_ID);
  }

  private void testPageCached(PageId pageId) throws Exception {
    assertEquals(PAGE_SIZE_BYTES, mCacheManager.get(pageId, 0, PAGE_SIZE_BYTES, mBuffer, 0));
    assertArrayEquals(PAGE, mBuffer);
  }

  @Test
  public void loadCacheRocks() throws Exception {
    mConf.set(PropertyKey.USER_CLIENT_CACHE_STORE_TYPE, "ROCKS");
    testLoadCache();
  }

  @Test
  public void loadCacheLocal() throws Exception {
    mConf.set(PropertyKey.USER_CLIENT_CACHE_STORE_TYPE, "LOCAL");
    testLoadCache();
  }

  @Test
  public void loadCacheAndEvict() throws Exception {
    loadFullCache();
    mCacheManager.close();
    // creates with same configuration
    mCacheManager = LocalCacheManager.create(mConf);
    // evicts half of the pages
    for (int i = 0; i < PAGE_COUNT / 2; i++) {
      mCacheManager.put(new PageId("1", i), PAGE);
    }
    int evicted = 0;
    for (int i = 0; i < PAGE_COUNT; i++) {
      PageId pageId = new PageId("0", i);
      int ret = mCacheManager.get(pageId, 0, PAGE_SIZE_BYTES, mBuffer, 0);
      assertArrayEquals(PAGE, mBuffer);
      if (ret <= 0) {
        evicted++;
        continue;
      }
      assertEquals(PAGE_SIZE_BYTES, mCacheManager.get(pageId, 0, PAGE_SIZE_BYTES, mBuffer, 0));
    }
    // verifies half of the loaded pages are evicted
    assertEquals(PAGE_COUNT / 2, evicted);
    // verifies the newly added pages are cached
    for (int i = 0; i < PAGE_COUNT / 2; i++) {
      testPageCached(new PageId("1", i));
    }
  }

  private void testLoadCache() throws Exception {
    mCacheManager = LocalCacheManager.create(mConf);
    mCacheManager.put(PAGE_ID, PAGE);
    // verify reading from local cache
    testPageCached();

    mCacheManager.close();
    // creates with same configuration
    mCacheManager = LocalCacheManager.create(mConf);

    // verify reading from recovered local cache
    testPageCached();
  }

  @Test
  public void loadCacheMismatchedPageSize() throws Exception {
    testLoadCacheConfMismatch(PropertyKey.USER_CLIENT_CACHE_PAGE_SIZE, PAGE_SIZE_BYTES * 2);
  }

  @Test
  public void loadCacheMismatchedStoreTypeRocks() throws Exception {
    mConf.set(PropertyKey.USER_CLIENT_CACHE_STORE_TYPE, "LOCAL");
    testLoadCacheConfMismatch(PropertyKey.USER_CLIENT_CACHE_STORE_TYPE, "ROCKS");
  }

  @Test
  public void loadCacheMismatchedStoreTypeLocal() throws Exception {
    mConf.set(PropertyKey.USER_CLIENT_CACHE_STORE_TYPE, "ROCKS");
    testLoadCacheConfMismatch(PropertyKey.USER_CLIENT_CACHE_STORE_TYPE, "LOCAL");
  }

  @Test
  public void loadCacheSmallerNewCacheSizeRocks() throws Exception {
    mConf.set(PropertyKey.USER_CLIENT_CACHE_STORE_TYPE, "ROCKS");
    testLoadCacheConfMismatch(PropertyKey.USER_CLIENT_CACHE_SIZE, CACHE_SIZE_BYTES / 2);
  }

  @Test
  public void loadCacheSmallerNewCacheSizeLocal() throws Exception {
    mConf.set(PropertyKey.USER_CLIENT_CACHE_STORE_TYPE, "LOCAL");
    loadFullCache();
    mCacheManager.close();
    // creates with different configuration
    mConf.set(PropertyKey.USER_CLIENT_CACHE_SIZE, CACHE_SIZE_BYTES / 2);
    mCacheManager = LocalCacheManager.create(mConf);
<<<<<<< HEAD
    assertEquals(0, mCacheManager.get(PAGE_ID, 0, PAGE_SIZE_BYTES, mBuffer, 0));
=======
    CommonUtils.waitFor("async restore completed",
        () ->  mCacheManager.state() == CacheManager.State.READ_WRITE,
        WaitForOptions.defaults().setTimeoutMs(10000));
    int hits = 0;
    for (int i = 0; i < PAGE_COUNT; i++) {
      if (PAGE_SIZE_BYTES
          == mCacheManager.get(new PageId("0", i), PAGE_SIZE_BYTES, mBuffer, 0)) {
        hits++;
      }
    }
    if (hits < PAGE_COUNT / 2) {
      fail(String.format("Expected at least %s hits but actually got %s hits",
          PAGE_COUNT / 2, hits));
    }
>>>>>>> b189dd45
  }

  @Test
  public void loadCacheWithInvalidPageFile() throws Exception {
    mConf.set(PropertyKey.USER_CLIENT_CACHE_STORE_TYPE, "LOCAL");
    loadFullCache();
    mCacheManager.close();
    // creates with an invalid page file stored
    String rootDir = PageStore.getStorePath(PageStoreType.LOCAL,
        mConf.get(PropertyKey.USER_CLIENT_CACHE_DIR)).toString();
    FileUtils.createFile(Paths.get(rootDir, "invalidPageFile").toString());
    mCacheManager = LocalCacheManager.create(mConf);
    assertEquals(0, mCacheManager.get(PAGE_ID, 0, PAGE_SIZE_BYTES, mBuffer, 0));
  }

  @Test
  public void loadCacheLargerNewCacheSize() throws Exception {
    testLoadCacheConfChanged(PropertyKey.USER_CLIENT_CACHE_SIZE, CACHE_SIZE_BYTES * 2);
    testPageCached();
  }

  private void testLoadCacheConfChanged(PropertyKey prop, Object value) throws Exception {
    mCacheManager = LocalCacheManager.create(mConf);
    mCacheManager.put(PAGE_ID, PAGE);
    // verify reading from local cache
    testPageCached();

    mCacheManager.close();
    // creates with different configuration
    mConf.set(prop, value);
    mCacheManager = LocalCacheManager.create(mConf);
  }

  private void testLoadCacheConfMismatch(PropertyKey prop, Object value) throws Exception {
    testLoadCacheConfChanged(prop, value);
    // verify failed to read from recovered local cache
    assertEquals(0, mCacheManager.get(PAGE_ID, 0, PAGE_SIZE_BYTES, mBuffer, 0));
  }

  private void loadFullCache() throws Exception {
    mCacheManager = LocalCacheManager.create(mConf);
    for (int i = 0; i < PAGE_COUNT; i++) {
      mCacheManager.put(new PageId("0", i), PAGE);
    }
    for (int i = 0; i < PAGE_COUNT; i++) {
      testPageCached(new PageId("0", i));
    }
  }
}<|MERGE_RESOLUTION|>--- conflicted
+++ resolved
@@ -188,16 +188,13 @@
     // creates with different configuration
     mConf.set(PropertyKey.USER_CLIENT_CACHE_SIZE, CACHE_SIZE_BYTES / 2);
     mCacheManager = LocalCacheManager.create(mConf);
-<<<<<<< HEAD
-    assertEquals(0, mCacheManager.get(PAGE_ID, 0, PAGE_SIZE_BYTES, mBuffer, 0));
-=======
     CommonUtils.waitFor("async restore completed",
         () ->  mCacheManager.state() == CacheManager.State.READ_WRITE,
         WaitForOptions.defaults().setTimeoutMs(10000));
     int hits = 0;
     for (int i = 0; i < PAGE_COUNT; i++) {
       if (PAGE_SIZE_BYTES
-          == mCacheManager.get(new PageId("0", i), PAGE_SIZE_BYTES, mBuffer, 0)) {
+          == mCacheManager.get(new PageId("0", i), 0, PAGE_SIZE_BYTES, mBuffer, 0)) {
         hits++;
       }
     }
@@ -205,7 +202,6 @@
       fail(String.format("Expected at least %s hits but actually got %s hits",
           PAGE_COUNT / 2, hits));
     }
->>>>>>> b189dd45
   }
 
   @Test
