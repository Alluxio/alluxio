--- conflicted
+++ resolved
@@ -109,13 +109,7 @@
     assertEquals(2, blockInfo.getLength());
     // Verify the block has been removed from all workers.
     assertTrue(blockInfo.getLocations().isEmpty());
-<<<<<<< HEAD
-    assertFalse(bw.getLocalBlockStore().hasBlockMeta(blockId));
-=======
     assertFalse(bw.getBlockStore().hasBlockMeta(blockId));
-    // Verify the removed block is added to LostBlocks list.
-    assertTrue(bm.isBlockLost(blockInfo.getBlockId()));
->>>>>>> 37098497
 
     mFileSystem.delete(filePath);
 
