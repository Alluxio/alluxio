/*
 * The Alluxio Open Foundation licenses this work under the Apache License, version 2.0
 * (the "License"). You may not use this work except in compliance with the License, which is
 * available at www.apache.org/licenses/LICENSE-2.0
 *
 * This software is distributed on an "AS IS" basis, WITHOUT WARRANTIES OR CONDITIONS OF ANY KIND,
 * either express or implied, as more fully set forth in the License.
 *
 * See the NOTICE file distributed with this work for information regarding copyright ownership.
 */

package alluxio.client.fs.io;

import alluxio.AlluxioTestDirectory;
import alluxio.AlluxioURI;
import alluxio.Constants;
import alluxio.client.ReadType;
import alluxio.client.file.FileInStream;
import alluxio.client.file.FileOutStream;
import alluxio.client.file.FileSystem;
import alluxio.client.file.FileSystemTestUtils;
import alluxio.client.file.URIStatus;
import alluxio.conf.PropertyKey;
import alluxio.grpc.CreateFilePOptions;
import alluxio.grpc.OpenFilePOptions;
import alluxio.grpc.ReadPType;
import alluxio.grpc.WritePType;
import alluxio.security.authorization.Mode;
import alluxio.testutils.BaseIntegrationTest;
import alluxio.testutils.LocalAlluxioClusterResource;
import alluxio.util.CommonUtils;
import alluxio.util.io.BufferUtils;
import alluxio.util.io.PathUtils;
import alluxio.wire.FileBlockInfo;
import alluxio.worker.block.BlockStoreType;

import com.google.common.collect.ImmutableList;
import org.junit.Assert;
import org.junit.Before;
import org.junit.Rule;
import org.junit.Test;
import org.junit.rules.ExpectedException;
import org.junit.rules.Timeout;
import org.junit.runner.RunWith;
import org.junit.runners.Parameterized;

import java.util.ArrayList;
import java.util.Arrays;
import java.util.Collection;
import java.util.List;
import java.util.concurrent.ExecutorService;
import java.util.concurrent.Executors;
import java.util.concurrent.TimeUnit;
import java.util.concurrent.atomic.AtomicInteger;

/**
 * Integration tests for {@link alluxio.client.file.FileInStream}.
 */
@RunWith(Parameterized.class)
public final class FileInStreamIntegrationTest extends BaseIntegrationTest {
  // The block size needs to be sufficiently large based on TCP send/receive buffers, set to 1MB.
  private static final int BLOCK_SIZE = Constants.MB;
  private static final int MIN_LEN = BLOCK_SIZE + 1;
  private static final int MAX_LEN = BLOCK_SIZE * 4 + 1;
  private static final int DELTA = BLOCK_SIZE / 2;

  @Parameterized.Parameters
  public static Collection<Object[]> data() {
    return Arrays.asList(new Object[][] {
        {BlockStoreType.PAGE},
        {BlockStoreType.FILE}
    });
  }

  @Rule
  public LocalAlluxioClusterResource mLocalAlluxioClusterResource;

  private FileSystem mFileSystem;
  private CreateFilePOptions mWriteBoth;
  private CreateFilePOptions mWriteAlluxio;
  private CreateFilePOptions mWriteUnderStore;
  private String mTestPath;

  @Rule
  public Timeout mGlobalTimeout = Timeout.seconds(60);

  @Rule
  public ExpectedException mThrown = ExpectedException.none();

  public FileInStreamIntegrationTest(BlockStoreType blockStoreType) {
    LocalAlluxioClusterResource.Builder builder = new LocalAlluxioClusterResource.Builder()
        .setProperty(PropertyKey.WORKER_BLOCK_STORE_TYPE, blockStoreType)
        .setProperty(PropertyKey.USER_BLOCK_SIZE_BYTES_DEFAULT, BLOCK_SIZE);

    if (blockStoreType == BlockStoreType.PAGE) {
      builder
          .setProperty(PropertyKey.USER_SHORT_CIRCUIT_ENABLED, false)
          // todo(bowen): this one has to be overridden with a much larger value as
          //  local cache opens a local file on every get call, even for 1 byte read,
          //  which makes small reads extremely slow
          .setProperty(PropertyKey.USER_STREAMING_READER_CHUNK_SIZE_BYTES, Constants.KB)
          .setProperty(PropertyKey.WORKER_PAGE_STORE_SIZES, ImmutableList.of(100 * Constants.MB))
          .setProperty(PropertyKey.WORKER_PAGE_STORE_DIRS,
<<<<<<< HEAD
              ImmutableList.of(AlluxioTestDirectory.createTemporaryDirectory("page_store")));
=======
              ImmutableList.of(AlluxioTestDirectory.createTemporaryDirectory("page_store")
                  .getAbsolutePath()));
>>>>>>> a7e02151
    }
    mLocalAlluxioClusterResource = builder.build();
  }

  @Before
  public void before() throws Exception {
    mFileSystem = mLocalAlluxioClusterResource.get().getClient();
    mWriteBoth = CreateFilePOptions.newBuilder().setMode(Mode.createFullAccess().toProto())
        .setBlockSizeBytes(BLOCK_SIZE).setWriteType(WritePType.CACHE_THROUGH)
        .setRecursive(true).build();
    mWriteAlluxio = CreateFilePOptions.newBuilder().setMode(Mode.createFullAccess().toProto())
        .setBlockSizeBytes(BLOCK_SIZE).setWriteType(WritePType.MUST_CACHE).setRecursive(true)
        .build();
    mWriteUnderStore = CreateFilePOptions.newBuilder().setMode(Mode.createFullAccess().toProto())
        .setBlockSizeBytes(BLOCK_SIZE).setWriteType(WritePType.THROUGH).setRecursive(true)
        .build();
    mTestPath = PathUtils.uniqPath();

    // Create files of varying size and write type to later read from
    for (int k = MIN_LEN; k <= MAX_LEN; k += DELTA) {
      for (CreateFilePOptions op : getOptionSet()) {
        AlluxioURI path = new AlluxioURI(mTestPath + "/file_" + k + "_" + op.hashCode());
        FileSystemTestUtils.createByteFile(mFileSystem, path, op, k);
      }
    }
  }

  private List<CreateFilePOptions> getOptionSet() {
    List<CreateFilePOptions> ret = new ArrayList<>(3);
    ret.add(mWriteBoth);
    ret.add(mWriteAlluxio);
    ret.add(mWriteUnderStore);
    return ret;
  }

  /**
   * Tests {@link FileInStream#read()} across block boundary.
   */
  @Test
  @LocalAlluxioClusterResource.Config(
      confParams = {PropertyKey.Name.USER_STREAMING_READER_CHUNK_SIZE_BYTES, "64KB"})
  public void readTest1() throws Exception {
    for (int k = MIN_LEN; k <= MAX_LEN; k += DELTA) {
      for (CreateFilePOptions op : getOptionSet()) {
        String filename = mTestPath + "/file_" + k + "_" + op.hashCode();
        AlluxioURI uri = new AlluxioURI(filename);

        FileInStream is = mFileSystem.openFile(uri, FileSystemTestUtils.toOpenFileOptions(op));
        byte[] ret = new byte[k];
        int value = is.read();
        int cnt = 0;
        while (value != -1) {
          Assert.assertTrue(value >= 0);
          Assert.assertTrue(value < 256);
          ret[cnt++] = (byte) value;
          value = is.read();
        }
        Assert.assertEquals(cnt, k);
        Assert.assertTrue(BufferUtils.equalIncreasingByteArray(k, ret));
        is.close();

        is = mFileSystem.openFile(uri, FileSystemTestUtils.toOpenFileOptions(op));
        ret = new byte[k];
        value = is.read();
        cnt = 0;
        while (value != -1) {
          Assert.assertTrue(value >= 0);
          Assert.assertTrue(value < 256);
          ret[cnt++] = (byte) value;
          value = is.read();
        }
        Assert.assertEquals(cnt, k);
        Assert.assertTrue(BufferUtils.equalIncreasingByteArray(k, ret));
        is.close();
      }
    }
  }

  /**
   * Tests {@link FileInStream#read(byte[])}.
   */
  @Test
  @LocalAlluxioClusterResource.Config(
      confParams = {PropertyKey.Name.USER_STREAMING_READER_CHUNK_SIZE_BYTES, "64KB"})
  public void readTest2() throws Exception {
    for (int k = MIN_LEN; k <= MAX_LEN; k += DELTA) {
      for (CreateFilePOptions op : getOptionSet()) {
        String filename = mTestPath + "/file_" + k + "_" + op.hashCode();
        AlluxioURI uri = new AlluxioURI(filename);

        FileInStream is = mFileSystem.openFile(uri, FileSystemTestUtils.toOpenFileOptions(op));
        byte[] ret = new byte[k];
        Assert.assertEquals(k, is.read(ret));
        Assert.assertTrue(BufferUtils.equalIncreasingByteArray(k, ret));
        is.close();

        is = mFileSystem.openFile(uri, FileSystemTestUtils.toOpenFileOptions(op));
        ret = new byte[k];
        Assert.assertEquals(k, is.read(ret));
        Assert.assertTrue(BufferUtils.equalIncreasingByteArray(k, ret));
        is.close();
      }
    }
  }

  /**
   * Tests {@link FileInStream#read(byte[], int, int)}.
   */
  @Test
  @LocalAlluxioClusterResource.Config(
      confParams = {PropertyKey.Name.USER_STREAMING_READER_CHUNK_SIZE_BYTES, "64KB"})
  public void readTest3() throws Exception {
    for (int k = MIN_LEN; k <= MAX_LEN; k += DELTA) {
      for (CreateFilePOptions op : getOptionSet()) {
        String filename = mTestPath + "/file_" + k + "_" + op.hashCode();
        AlluxioURI uri = new AlluxioURI(filename);

        FileInStream is = mFileSystem.openFile(uri, FileSystemTestUtils.toOpenFileOptions(op));
        byte[] ret = new byte[k / 2];
        Assert.assertEquals(k / 2, is.read(ret, 0, k / 2));
        Assert.assertTrue(BufferUtils.equalIncreasingByteArray(k / 2, ret));
        is.close();

        is = mFileSystem.openFile(uri, FileSystemTestUtils.toOpenFileOptions(op));
        ret = new byte[k];
        Assert.assertEquals(k, is.read(ret, 0, k));
        Assert.assertTrue(BufferUtils.equalIncreasingByteArray(k, ret));
        is.close();
      }
    }
  }

  /**
   * Tests {@link FileInStream#read(byte[], int, int)} for end of file.
   */
  @Test
  public void readEndOfFile() throws Exception {
    for (int k = MIN_LEN; k <= MAX_LEN; k += DELTA) {
      for (CreateFilePOptions op : getOptionSet()) {
        String filename = mTestPath + "/file_" + k + "_" + op.hashCode();
        AlluxioURI uri = new AlluxioURI(filename);

        try (FileInStream is = mFileSystem
            .openFile(uri, FileSystemTestUtils.toOpenFileOptions(op))) {
          byte[] ret = new byte[k / 2];
          int readBytes = is.read(ret, 0, k / 2);
          while (readBytes != -1) {
            readBytes = is.read(ret);
            Assert.assertTrue(0 != readBytes);
          }
          Assert.assertEquals(-1, readBytes);
        }
      }
    }
  }

  /**
   * Tests {@link FileInStream#seek(long)}. Validate the expected exception for seeking a negative
   * position.
   */
  @Test
  public void seekExceptionTest1() throws Exception {
    mThrown.expect(IllegalArgumentException.class);
    for (int k = MIN_LEN; k <= MAX_LEN; k += DELTA) {
      for (CreateFilePOptions op : getOptionSet()) {
        String filename = mTestPath + "/file_" + k + "_" + op.hashCode();
        AlluxioURI uri = new AlluxioURI(filename);

        try (FileInStream is = mFileSystem
            .openFile(uri, FileSystemTestUtils.toOpenFileOptions(op))) {
          is.seek(-1);
        }
      }
    }
  }

  /**
   * Tests {@link FileInStream#seek(long)}. Validate the expected exception for seeking a position
   * that is past EOF.
   */
  @Test
  public void seekExceptionTest2() throws Exception {
    mThrown.expect(IllegalArgumentException.class);
    for (int k = MIN_LEN; k <= MAX_LEN; k += DELTA) {
      for (CreateFilePOptions op : getOptionSet()) {
        String filename = mTestPath + "/file_" + k + "_" + op.hashCode();
        AlluxioURI uri = new AlluxioURI(filename);

        try (FileInStream is = mFileSystem
            .openFile(uri, FileSystemTestUtils.toOpenFileOptions(op))) {
          is.seek(k + 1);
        }
      }
    }
  }

  /**
   * Tests {@link FileInStream#seek(long)}.
   */
  @Test
  public void seek() throws Exception {
    for (int k = MIN_LEN; k <= MAX_LEN; k += DELTA) {
      for (CreateFilePOptions op : getOptionSet()) {
        String filename = mTestPath + "/file_" + k + "_" + op.hashCode();
        AlluxioURI uri = new AlluxioURI(filename);

        FileInStream is = mFileSystem.openFile(uri, FileSystemTestUtils.toOpenFileOptions(op));
        is.seek(k / 3);
        Assert.assertEquals(BufferUtils.intAsUnsignedByteValue(k / 3), is.read());
        is.seek(k / 2);
        Assert.assertEquals(BufferUtils.intAsUnsignedByteValue(k / 2), is.read());
        is.seek(k / 4);
        Assert.assertEquals(BufferUtils.intAsUnsignedByteValue(k / 4), is.read());
        is.close();
      }
    }
  }

  /**
   * Tests {@link FileInStream#seek(long)} when at the end of a file at the block boundary.
   */
  @Test
  public void eofSeek() throws Exception {
    String uniqPath = PathUtils.uniqPath();
    int length = BLOCK_SIZE * 3;
    for (CreateFilePOptions op : getOptionSet()) {
      String filename = uniqPath + "/file_" + op.hashCode();
      AlluxioURI uri = new AlluxioURI(filename);
      FileSystemTestUtils.createByteFile(mFileSystem, filename, length, op);

      FileInStream is = mFileSystem.openFile(uri, FileSystemTestUtils.toOpenFileOptions(op));
      byte[] data = new byte[length];
      is.read(data, 0, length);
      Assert.assertTrue(BufferUtils.equalIncreasingByteArray(length, data));
      is.seek(0);
      is.read(data, 0, length);
      Assert.assertTrue(BufferUtils.equalIncreasingByteArray(length, data));
      is.close();
    }
  }

  /**
   * Tests {@link FileInStream#skip(long)}.
   */
  @Test
  public void skip() throws Exception {
    for (int k = MIN_LEN; k <= MAX_LEN; k += DELTA) {
      for (CreateFilePOptions op : getOptionSet()) {
        String filename = mTestPath + "/file_" + k + "_" + op.hashCode();
        AlluxioURI uri = new AlluxioURI(filename);

        FileInStream is = mFileSystem.openFile(uri, FileSystemTestUtils.toOpenFileOptions(op));
        Assert.assertEquals(k / 2, is.skip(k / 2));
        Assert.assertEquals(BufferUtils.intAsUnsignedByteValue(k / 2), is.read());
        Assert.assertEquals(k / 3, is.skip(k / 3));
        // position is k / 2 (skip) + k / 3 (skip) + 1 (read)
        Assert.assertEquals(BufferUtils.intAsUnsignedByteValue(k / 2 + k / 3 + 1), is.read());
        is.close();
      }
    }
  }

  /**
   * Tests when there are multiple readers reading the same file that is in UFS.
   */
  @Test
  @LocalAlluxioClusterResource.Config(
      confParams = {PropertyKey.Name.USER_SHORT_CIRCUIT_ENABLED, "false",
          PropertyKey.Name.USER_BLOCK_SIZE_BYTES_DEFAULT, "10240",
          PropertyKey.Name.USER_FILE_BUFFER_BYTES, "128"})
  public void concurrentRemoteRead() throws Exception {
    int blockSize = 10240;
    final int bufferSize = 128;
    final int length = blockSize * 2;

    // Create files of varying size and write type to later read from
    final AlluxioURI path = new AlluxioURI(mTestPath + "/largeFile");
    FileSystemTestUtils.createByteFile(mFileSystem, path,
        CreateFilePOptions.newBuilder().setWriteType(WritePType.THROUGH).build(), length);

    final int concurrency = 10;
    final AtomicInteger count = new AtomicInteger(0);
    ExecutorService service = Executors.newFixedThreadPool(concurrency * 2);
    for (int i = 0; i < concurrency; ++i) {
      service.submit(new Runnable() {
        @Override
        public void run() {
          try (FileInStream is = mFileSystem.openFile(path,
              OpenFilePOptions.newBuilder().setReadType(ReadPType.CACHE).build())) {
            int start = 0;
            while (start < length) {
              byte[] buffer = new byte[bufferSize];
              int bytesRead = is.read(buffer, 0, bufferSize);
              Assert.assertTrue(BufferUtils.equalIncreasingByteArray(start, bytesRead, buffer));
              start = bytesRead + start;
            }
            count.incrementAndGet();
          } catch (Exception e) {
            throw new RuntimeException(e);
          }
          try (FileInStream is = mFileSystem.openFile(path,
              OpenFilePOptions.newBuilder().setReadType(ReadPType.CACHE).build())) {
            int start = 0;
            while (start < length) {
              byte[] buffer = new byte[bufferSize];
              int bytesRead = is.read(buffer, 0, bufferSize);
              Assert.assertTrue(BufferUtils.equalIncreasingByteArray(start, bytesRead, buffer));
              start = bytesRead + start;
            }
            count.incrementAndGet();
          } catch (Exception e) {
            throw new RuntimeException(e);
          }
        }
      });
    }
    service.shutdown();
    service.awaitTermination(Constants.MINUTE_MS, TimeUnit.MILLISECONDS);
    Assert.assertEquals(concurrency * 2, count.get());
  }

  /**
   * Read large file remotely. Make sure the test does not timeout.
   */
  @Test(timeout = 30000)
  @LocalAlluxioClusterResource.Config(
      confParams = {PropertyKey.Name.USER_SHORT_CIRCUIT_ENABLED, "false",
          PropertyKey.Name.USER_BLOCK_SIZE_BYTES_DEFAULT, "16MB",
          PropertyKey.Name.USER_STREAMING_READER_CHUNK_SIZE_BYTES, "64KB",
          PropertyKey.Name.WORKER_RAMDISK_SIZE, "1GB"})
  public void remoteReadLargeFile() throws Exception {
    // write a file outside of Alluxio
    AlluxioURI filePath = new AlluxioURI(mTestPath + "/test");
    try (FileOutStream os = mFileSystem.createFile(filePath, CreateFilePOptions.newBuilder()
        .setBlockSizeBytes(16 * Constants.MB).setWriteType(WritePType.THROUGH).build())) {
      // Write a smaller byte array 10 times to avoid demanding 500mb of contiguous memory.
      byte[] bytes = BufferUtils.getIncreasingByteArray(50 * Constants.MB);
      for (int i = 0; i < 10; i++) {
        os.write(bytes);
      }
    }

    OpenFilePOptions options =
        OpenFilePOptions.newBuilder().setReadType(ReadPType.CACHE_PROMOTE).build();
    try (FileInStream in = mFileSystem.openFile(filePath, options)) {
      byte[] buf = new byte[8 * Constants.MB];
      while (in.read(buf) != -1) {
      }
    }
  }

  @Test
  @LocalAlluxioClusterResource.Config(
      confParams = {PropertyKey.Name.USER_FILE_READ_TYPE_DEFAULT, "NO_CACHE"})
  public void positionedReadWithoutCaching() throws Exception {
    for (CreateFilePOptions op : getOptionSet()) {
      String filename = mTestPath + "/file_" + MIN_LEN + "_" + op.hashCode();
      AlluxioURI uri = new AlluxioURI(filename);

      FileInStream is = mFileSystem.openFile(uri, FileSystemTestUtils.toOpenFileOptions(op));
      byte[] ret = new byte[DELTA - 1];
      Assert.assertEquals(DELTA - 1, is.positionedRead(MIN_LEN - DELTA + 1, ret, 0, DELTA));
      Assert.assertTrue(BufferUtils.equalIncreasingByteArray(MIN_LEN - DELTA + 1, DELTA - 1, ret));
      is.close();
    }
  }

  @Test
  @LocalAlluxioClusterResource.Config(
      confParams = {PropertyKey.Name.USER_FILE_SEQUENTIAL_PREAD_THRESHOLD, "700KB"})
  public void positionedReadWithLargeThreshold() throws Exception {
    List<CreateFilePOptions> optionSet = new ArrayList<>(2);
    optionSet.add(mWriteBoth);
    optionSet.add(mWriteUnderStore);
    for (CreateFilePOptions op : optionSet) {
      String filename = mTestPath + "/file_" + MIN_LEN + "_" + op.hashCode();
      AlluxioURI uri = new AlluxioURI(filename);

      try (FileInStream is = mFileSystem.openFile(uri, FileSystemTestUtils.toOpenFileOptions(op))) {
        byte[] ret = new byte[DELTA - 1];
        Assert.assertEquals(DELTA - 1,
            is.positionedRead(MIN_LEN - DELTA + 1, ret, 0, DELTA));
        Assert.assertTrue(
            BufferUtils.equalIncreasingByteArray(MIN_LEN - DELTA + 1, DELTA - 1, ret));
      }
    }
  }

  @Test
  @LocalAlluxioClusterResource.Config(
      confParams = {PropertyKey.Name.USER_FILE_SEQUENTIAL_PREAD_THRESHOLD, "200KB"})
  public void positionedReadWithSmallThreshold() throws Exception {
    List<CreateFilePOptions> optionSet = new ArrayList<>(2);
    optionSet.add(mWriteBoth);
    optionSet.add(mWriteUnderStore);
    for (CreateFilePOptions op : optionSet) {
      String filename = mTestPath + "/file_" + MIN_LEN + "_" + op.hashCode();
      AlluxioURI uri = new AlluxioURI(filename);

      try (FileInStream is = mFileSystem.openFile(uri, FileSystemTestUtils.toOpenFileOptions(op))) {
        byte[] ret = new byte[DELTA - 1];
        Assert.assertEquals(DELTA - 1,
            is.positionedRead(MIN_LEN - DELTA + 1, ret, 0, DELTA));
        Assert.assertTrue(
            BufferUtils.equalIncreasingByteArray(MIN_LEN - DELTA + 1, DELTA - 1, ret));
      }
    }
  }

  @Test(timeout = 10000)
  public void asyncCacheFirstBlock() throws Exception {
    String filename = mTestPath + "/file_" + MAX_LEN + "_" + mWriteUnderStore.hashCode();
    AlluxioURI uri = new AlluxioURI(filename);

    for (ReadType readType : ReadType.values()) {
      mFileSystem.free(uri);
      CommonUtils.waitFor("No in-Alluxio data left from previous iteration.", () -> {
        try {
          URIStatus st = mFileSystem.getStatus(uri);
          return st.getInAlluxioPercentage() == 0;
        } catch (Exception e) {
          return false;
        }
      });
      FileInStream is = mFileSystem.openFile(uri,
          OpenFilePOptions.newBuilder().setReadType(readType.toProto()).build());
      is.read();
      URIStatus status = mFileSystem.getStatus(uri);
      Assert.assertEquals(0, status.getInAlluxioPercentage());
      is.close();
      if (readType.isCache()) {
        CommonUtils.waitFor("First block to be cached.", () -> {
          try {
            URIStatus st = mFileSystem.getStatus(uri);
            boolean achieved = true;
            // Expect only first block to be cached, other blocks should be empty in Alluxio
            for (int i = 0; i < st.getFileBlockInfos().size(); i++) {
              FileBlockInfo info = st.getFileBlockInfos().get(i);
              if (i == 0) {
                achieved = achieved && !info.getBlockInfo().getLocations().isEmpty();
              } else {
                achieved = achieved && info.getBlockInfo().getLocations().isEmpty();
              }
            }
            return achieved;
          } catch (Exception e) {
            return false;
          }
        });
      } else {
        Thread.sleep(1000);
        status = mFileSystem.getStatus(uri);
        Assert.assertEquals(0, status.getInAlluxioPercentage());
      }
    }
  }

  @Test(timeout = 10000)
  public void asyncCacheAfterSeek() throws Exception {
    String filename = mTestPath + "/file_" + MAX_LEN + "_" + mWriteUnderStore.hashCode();
    AlluxioURI uri = new AlluxioURI(filename);

    for (ReadType readType : ReadType.values()) {
      mFileSystem.free(uri);
      CommonUtils.waitFor("No in-Alluxio data left from previous iteration.", () -> {
        try {
          URIStatus st = mFileSystem.getStatus(uri);
          return st.getInAlluxioPercentage() == 0;
        } catch (Exception e) {
          return false;
        }
      });
      FileInStream is = mFileSystem.openFile(uri,
          OpenFilePOptions.newBuilder().setReadType(readType.toProto()).build());
      URIStatus status = mFileSystem.getStatus(uri);
      is.seek(status.getBlockSizeBytes() + 1);
      is.read();
      status = mFileSystem.getStatus(uri);
      Assert.assertEquals(0, status.getInAlluxioPercentage());
      is.close();
      if (readType.isCache()) {
        CommonUtils.waitFor("Second block to be cached.", () -> {
          try {
            URIStatus st = mFileSystem.getStatus(uri);
            boolean achieved = true;
            // Expect only second block to be cached, other blocks should be empty in Alluxio
            for (int i = 0; i < st.getFileBlockInfos().size(); i++) {
              FileBlockInfo info = st.getFileBlockInfos().get(i);
              if (i == 1) {
                achieved = achieved && !info.getBlockInfo().getLocations().isEmpty();
              } else {
                achieved = achieved && info.getBlockInfo().getLocations().isEmpty();
              }
            }
            return achieved;
          } catch (Exception e) {
            return false;
          }
        });
      } else {
        Thread.sleep(1000);
        status = mFileSystem.getStatus(uri);
        Assert.assertEquals(0, status.getInAlluxioPercentage());
      }
    }
  }

  @Test(timeout = 10000)
  public void asyncCacheFirstBlockPRead() throws Exception {
    String filename = mTestPath + "/file_" + MAX_LEN + "_" + mWriteUnderStore.hashCode();
    AlluxioURI uri = new AlluxioURI(filename);

    for (ReadType readType : ReadType.values()) {
      mFileSystem.free(uri);
      CommonUtils.waitFor("No in-Alluxio data left from previous iteration.", () -> {
        try {
          URIStatus st = mFileSystem.getStatus(uri);
          return st.getInAlluxioPercentage() == 0;
        } catch (Exception e) {
          return false;
        }
      });
      FileInStream is = mFileSystem.openFile(uri,
          OpenFilePOptions.newBuilder().setReadType(readType.toProto()).build());
      // Positioned reads trigger async caching after reading and do not need to wait for a close
      // or a block boundary to be crossed.
      URIStatus status = mFileSystem.getStatus(uri);
      Assert.assertEquals(0, status.getInAlluxioPercentage());
      is.positionedRead(BLOCK_SIZE / 2, new byte[1], 0, 1);
      if (readType.isCache()) {
        CommonUtils.waitFor("First block to be cached.", () -> {
          try {
            URIStatus st = mFileSystem.getStatus(uri);
            boolean achieved = true;
            // Expect only first block to be cached, other blocks should be empty in Alluxio
            for (int i = 0; i < st.getFileBlockInfos().size(); i++) {
              FileBlockInfo info = st.getFileBlockInfos().get(i);
              if (i == 0) {
                achieved = achieved && !info.getBlockInfo().getLocations().isEmpty();
              } else {
                achieved = achieved && info.getBlockInfo().getLocations().isEmpty();
              }
            }
            return achieved;
          } catch (Exception e) {
            return false;
          }
        });
      } else {
        Thread.sleep(1000);
        status = mFileSystem.getStatus(uri);
        Assert.assertEquals(0, status.getInAlluxioPercentage());
      }
      is.close();
    }
  }

  @Test
  public void syncCacheFirstBlock() throws Exception {
    String filename = mTestPath + "/file_" + MAX_LEN + "_" + mWriteUnderStore.hashCode();
    AlluxioURI uri = new AlluxioURI(filename);

    FileInStream is = mFileSystem.openFile(uri,
        OpenFilePOptions.newBuilder().setReadType(ReadPType.CACHE).build());
    URIStatus status = mFileSystem.getStatus(uri);
    byte[] data = new byte[(int) status.getBlockSizeBytes() + 1];
    is.read(data);
    status = mFileSystem.getStatus(uri);
    Assert.assertFalse(status.getFileBlockInfos().get(0).getBlockInfo().getLocations().isEmpty());
    is.close();
  }
}<|MERGE_RESOLUTION|>--- conflicted
+++ resolved
@@ -101,12 +101,8 @@
           .setProperty(PropertyKey.USER_STREAMING_READER_CHUNK_SIZE_BYTES, Constants.KB)
           .setProperty(PropertyKey.WORKER_PAGE_STORE_SIZES, ImmutableList.of(100 * Constants.MB))
           .setProperty(PropertyKey.WORKER_PAGE_STORE_DIRS,
-<<<<<<< HEAD
-              ImmutableList.of(AlluxioTestDirectory.createTemporaryDirectory("page_store")));
-=======
               ImmutableList.of(AlluxioTestDirectory.createTemporaryDirectory("page_store")
                   .getAbsolutePath()));
->>>>>>> a7e02151
     }
     mLocalAlluxioClusterResource = builder.build();
   }
