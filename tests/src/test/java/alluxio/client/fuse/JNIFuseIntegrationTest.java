--- conflicted
+++ resolved
@@ -48,11 +48,7 @@
     Configuration.set(PropertyKey.FUSE_MOUNT_POINT, mountPoint);
     AlluxioConfiguration conf = Configuration.global();
     AlluxioFuseFileSystemOpts fuseFsOpts = AlluxioFuseFileSystemOpts.create(conf);
-<<<<<<< HEAD
-    mFuseFileSystem = new AlluxioJniFuseFileSystem(context, fileSystem, fuseFsOpts, conf);
-=======
     mFuseFileSystem = new AlluxioJniFuseFileSystem(context, fileSystem, fuseFsOpts);
->>>>>>> b26e8c42
     mFuseFileSystem.mount(false, false, new String[] {});
   }
 
