--- conflicted
+++ resolved
@@ -15,17 +15,9 @@
 import alluxio.client.file.FileSystemContext;
 import alluxio.conf.AlluxioConfiguration;
 import alluxio.conf.PropertyKey;
-<<<<<<< HEAD
-import alluxio.conf.ServerConfiguration;
+import alluxio.conf.Configuration;
 import alluxio.fuse.AlluxioFuseFileSystemOpts;
 import alluxio.fuse.AlluxioJnrFuseFileSystem;
-=======
-import alluxio.conf.Configuration;
-import alluxio.fuse.AlluxioFuseFileSystem;
-import alluxio.fuse.FuseMountConfig;
-
-import com.google.common.collect.ImmutableList;
->>>>>>> 4957129c
 
 import java.nio.file.Paths;
 
@@ -43,18 +35,11 @@
   @Override
   public void mountFuse(FileSystemContext context,
       FileSystem fileSystem, String mountPoint, String alluxioRoot) {
-<<<<<<< HEAD
-    ServerConfiguration.set(PropertyKey.FUSE_MOUNT_ALLUXIO_PATH, alluxioRoot);
-    ServerConfiguration.set(PropertyKey.FUSE_MOUNT_POINT, mountPoint);
-    InstancedConfiguration conf = ServerConfiguration.global();
+    Configuration.set(PropertyKey.FUSE_MOUNT_ALLUXIO_PATH, alluxioRoot);
+    Configuration.set(PropertyKey.FUSE_MOUNT_POINT, mountPoint);
+    AlluxioConfiguration conf = Configuration.global();
     AlluxioFuseFileSystemOpts fuseFsOpts = AlluxioFuseFileSystemOpts.create(conf);
     mFuseFileSystem = new AlluxioJnrFuseFileSystem(fileSystem, fuseFsOpts);
-=======
-    AlluxioConfiguration conf = Configuration.global();
-    FuseMountConfig options =
-        FuseMountConfig.create(mountPoint, alluxioRoot, ImmutableList.of(), conf);
-    mFuseFileSystem = new AlluxioFuseFileSystem(fileSystem, options, conf);
->>>>>>> 4957129c
     mFuseFileSystem.mount(Paths.get(mountPoint), false, false, new String[] {"-odirect_io"});
   }
 
