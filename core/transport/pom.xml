<!--

    The Alluxio Open Foundation licenses this work under the Apache License, version 2.0
    (the "License"). You may not use this work except in compliance with the License, which is
    available at www.apache.org/licenses/LICENSE-2.0

    This software is distributed on an "AS IS" basis, WITHOUT WARRANTIES OR CONDITIONS OF ANY KIND,
    either express or implied, as more fully set forth in the License.

    See the NOTICE file distributed with this work for information regarding copyright ownership.

-->
<project xmlns="http://maven.apache.org/POM/4.0.0" xmlns:xsi="http://www.w3.org/2001/XMLSchema-instance" xsi:schemaLocation="http://maven.apache.org/POM/4.0.0 http://maven.apache.org/xsd/maven-4.0.0.xsd">
  <modelVersion>4.0.0</modelVersion>
  <parent>
    <groupId>org.alluxio</groupId>
    <artifactId>alluxio-core</artifactId>
<<<<<<< HEAD
    <version>2.3.1-SNAPSHOT</version>
=======
    <version>2.4.0-SNAPSHOT</version>
>>>>>>> 35e622c7
  </parent>
  <artifactId>alluxio-core-transport</artifactId>
  <packaging>jar</packaging>
  <name>Alluxio Core - Transport</name>
  <description>Protobuf shared in Alluxio core modules</description>

  <properties>
    <!-- The following paths need to be defined here as well as in the parent pom so that mvn can -->
    <!-- run properly from sub-project directories -->
    <build.path>${project.parent.parent.basedir}/build</build.path>
    <failIfNoTests>false</failIfNoTests>
    <!-- The shading prefix should match the artifact ID, replacing '-' with '.' -->
    <shading.prefix>alluxio.core.transport</shading.prefix>
    <skip.protoc>false</skip.protoc>
  </properties>

  <dependencies>
    <!-- External dependencies -->
    <dependency>
      <groupId>com.google.guava</groupId>
      <artifactId>guava</artifactId>
    </dependency>
    <dependency>
      <groupId>com.google.protobuf</groupId>
      <artifactId>protobuf-java</artifactId>
    </dependency>
    <dependency>
      <groupId>io.grpc</groupId>
      <artifactId>grpc-core</artifactId>
    </dependency>
    <dependency>
      <groupId>io.grpc</groupId>
      <artifactId>grpc-protobuf</artifactId>
    </dependency>
    <dependency>
      <groupId>io.grpc</groupId>
      <artifactId>grpc-stub</artifactId>
    </dependency>
  </dependencies>

  <profiles>
    <profile>
      <id>generate</id>
      <properties>
        <skip.protoc>false</skip.protoc>
      </properties>
      <build>
        <plugins>
          <!-- Cleans the generated java files, prior to regenerating them from the proto/grpc definitions.  -->
          <plugin>
            <groupId>org.apache.maven.plugins</groupId>
            <artifactId>maven-clean-plugin</artifactId>
            <configuration>
              <filesets>
                <fileset>
                  <directory>src/main/java/alluxio/proto</directory>
                  <followSymlinks>false</followSymlinks>
                  <includes>
                    <include>**/*.java</include>
                  </includes>
                </fileset>
                <fileset>
                  <directory>src/main/java/alluxio/grpc</directory>
                  <followSymlinks>false</followSymlinks>
                  <includes>
                    <include>**/*.java</include>
                  </includes>
                </fileset>
              </filesets>
            </configuration>
          </plugin>
        </plugins>
      </build>
    </profile>
    <profile>
      <id>java11</id>
      <activation>
        <jdk>11</jdk>
      </activation>
      <dependencies>
        <dependency>
          <groupId>javax.annotation</groupId>
          <artifactId>javax.annotation-api</artifactId>
        </dependency>
      </dependencies>
    </profile>
  </profiles>

  <build>
    <extensions>
      <extension>
        <groupId>kr.motd.maven</groupId>
        <artifactId>os-maven-plugin</artifactId>
        <version>1.6.2</version>
      </extension>
    </extensions>
    <plugins>
      <plugin>
        <groupId>org.xolstice.maven.plugins</groupId>
        <artifactId>protobuf-maven-plugin</artifactId>
        <version>0.6.1</version>
        <configuration>
          <protocArtifact>com.google.protobuf:protoc:${protobuf.version}:exe:${os.detected.classifier}</protocArtifact>
          <pluginId>grpc-java</pluginId>
          <pluginArtifact>io.grpc:protoc-gen-grpc-java:${grpc.version}:exe:${os.detected.classifier}</pluginArtifact>
          <skip>${skip.protoc}</skip>
        </configuration>
        <executions>
          <execution>
            <goals>
              <goal>compile</goal>
              <goal>compile-custom</goal>
            </goals>
          </execution>
        </executions>
      </plugin>

      <!-- Skip findbugs since there are only generated files in this module. -->
      <plugin>
        <groupId>com.github.spotbugs</groupId>
        <artifactId>spotbugs-maven-plugin</artifactId>
        <configuration>
          <skip>true</skip>
        </configuration>
      </plugin>
      <!-- Skip checking licenses since there are only generated files in this module. -->
      <plugin>
        <groupId>com.mycila</groupId>
        <artifactId>license-maven-plugin</artifactId>
        <configuration>
          <skip>true</skip>
        </configuration>
      </plugin>
      <!-- Skip checkstyle since there are only generated files in this module. -->
      <plugin>
        <groupId>org.apache.maven.plugins</groupId>
        <artifactId>maven-checkstyle-plugin</artifactId>
        <configuration>
          <skip>true</skip>
        </configuration>
      </plugin>
    </plugins>
  </build>
</project><|MERGE_RESOLUTION|>--- conflicted
+++ resolved
@@ -15,11 +15,7 @@
   <parent>
     <groupId>org.alluxio</groupId>
     <artifactId>alluxio-core</artifactId>
-<<<<<<< HEAD
-    <version>2.3.1-SNAPSHOT</version>
-=======
     <version>2.4.0-SNAPSHOT</version>
->>>>>>> 35e622c7
   </parent>
   <artifactId>alluxio-core-transport</artifactId>
   <packaging>jar</packaging>
