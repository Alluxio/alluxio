syntax = "proto2";

package alluxio.proto.journal;

import "grpc/common.proto";
import "proto/shared/acl.proto";

// Journal entry messages for the file master.

// A pair of strings, useful for maps.
// next available id: 3
message StringPairEntry {
  optional string key = 1;
  optional string value = 2;
}

// next available id: 3
message ActiveSyncTxIdEntry {
  optional int64 mount_id = 1;
  optional int64 tx_id = 2;
}

// next available id: 3
message AddSyncPointEntry {
  optional string syncpoint_path = 1;
  optional int64 mount_id = 2;
}

// next available id: 3
message RemoveSyncPointEntry {
  optional string syncpoint_path = 1;
  optional int64 mount_id = 2;
}

// next available id: 7
message AddMountPointEntry {
  optional string alluxio_path = 1;
  optional string ufs_path = 2;
  optional bool readOnly = 3;
  repeated StringPairEntry properties = 4;
  optional bool shared = 5;
  optional int64 mount_id = 6;
}

// next available id: 2
message AsyncPersistRequestEntry {
  optional int64 file_id = 1;
}

// next available id: 6
message CompleteFileEntry {
  repeated int64 block_ids = 1;
  optional int64 id = 2;
  optional int64 length = 3;
  optional int64 op_time_ms = 4;
  optional string ufs_fingerprint = 5;
}

// next available id: 6
message DeleteFileEntry {
  optional int64 id = 1;
  // Deprecated, we now write one journal entry per inode removed
  optional bool recursive = 2;
  optional int64 op_time_ms = 3;
  // Deprecated, this field is about whether to delete in the UFS. We don't journal UFS changes.
  optional bool alluxioOnly = 4;
  optional string path = 5;
}

// next available id: 2
message DeleteMountPointEntry {
  optional string alluxio_path = 1;
}

// Creates a new block for a file inode.
// next available id: 2
message NewBlockEntry {
  optional int64 id = 1;
}

// next available id: 17
message UpdateInodeEntry {
  optional int64 id = 1;
  optional int64 parent_id = 2;
  optional string name = 3;
  optional string persistence_state = 4;
  optional bool pinned = 5;
  optional int64 creation_time_ms = 6;
  optional int64 last_modification_time_ms = 7;
  optional bool overwrite_modification_time = 8;
  optional string owner = 9;
  optional string group = 10;
  optional int32 mode = 11;
  optional int64 ttl = 12;
  optional PTtlAction ttlAction = 13 [default = DELETE];
  optional alluxio.proto.shared.AccessControlList acl = 14;
  optional string ufs_fingerprint = 15;
  repeated string medium_type = 16;
}

// next available id: 5
message UpdateInodeDirectoryEntry {
  optional int64 id = 1;
  optional bool mount_point = 2;
  optional bool direct_children_loaded = 3;
  optional alluxio.proto.shared.AccessControlList defaultAcl = 4;
}

// next available id: 13
message UpdateInodeFileEntry {
  optional int64 id = 1;
  optional int64 block_size_bytes = 2;
  optional int64 length = 3;
  optional bool completed = 4;
  optional bool cacheable = 5;
  // Overwirte the blocks list
  repeated int64 set_blocks = 7;
  optional int32 replication_max = 8;
  optional int32 replication_min = 9;
  optional int64 persist_job_id = 10;
  optional string temp_ufs_path = 11;
  optional string path = 12;
}

// next available id: 18
message InodeDirectoryEntry {
  optional int64 id = 1;
  optional int64 parent_id = 2;
  optional string name = 3;
  optional string persistence_state = 4;
  optional bool pinned = 5;
  optional int64 creation_time_ms = 6;
  optional int64 last_modification_time_ms = 7;
  optional string owner = 8;
  optional string group = 9;
  optional int32 mode = 10;
  optional bool mount_point = 11;
  optional bool direct_children_loaded = 12;
  optional int64 ttl = 13;
  optional PTtlAction ttlAction = 14 [default = DELETE];
  optional alluxio.proto.shared.AccessControlList acl = 15;
  optional alluxio.proto.shared.AccessControlList defaultAcl = 16;
<<<<<<< HEAD
  repeated string medium_type = 17;
=======
  optional string path = 17;
>>>>>>> be063179
}

// next available id: 3
message InodeDirectoryIdGeneratorEntry {
  optional int64 container_id = 1;
  optional int64 sequence_number = 2;
}

enum PTtlAction {
  DELETE = 0;
  FREE = 1;
}

// next available id: 26
message InodeFileEntry {
  optional int64 id = 1;
  optional int64 parent_id = 2;
  optional string name = 3;
  optional string persistence_state = 4;
  optional bool pinned = 5;
  optional int64 creation_time_ms = 6;
  optional int64 last_modification_time_ms = 7;
  optional int64 block_size_bytes = 8;
  optional int64 length = 9;
  optional bool completed = 10;
  optional bool cacheable = 11;
  repeated int64 blocks = 12;
  optional int64 ttl = 13;
  optional string owner = 14;
  optional string group = 15;
  optional int32 mode = 16;
  optional PTtlAction ttlAction = 17 [default = DELETE];
  optional string ufs_fingerprint = 18;
  optional alluxio.proto.shared.AccessControlList acl = 19;
  optional int32 replication_max = 20;
  optional int32 replication_min = 21;
  optional int64 persist_job_id = 22;
  optional string temp_ufs_path = 23;
  optional int32 replication_durable = 24;
<<<<<<< HEAD
  repeated string medium_type = 25;
=======
  optional string path = 25;
>>>>>>> be063179
}

// next available id: 3
message InodeLastModificationTimeEntry {
  optional int64 id = 1;
  optional int64 last_modification_time_ms = 2;
}

// next available id: 2
message PersistDirectoryEntry {
  optional int64 id = 1;
}

// next available id: 4
message PersistFileEntry {
  optional int64 id = 1;
  optional int64 length = 2;
  optional int64 op_time_ms = 3;
}

// next available id: 5
message ReinitializeFileEntry {
  optional string path = 1;
  optional int64 block_size_bytes = 2;
  optional int64 ttl = 3;
  optional PTtlAction ttlAction = 4 [default = DELETE];
}

// next available id: 8
message RenameEntry {
  optional int64 id = 1;
  // Deprecated, use new_parent_id/new_name instead
  optional string dst_path = 2;
  optional int64 op_time_ms = 3;

  optional int64 new_parent_id = 4;
  optional string new_name = 5;
  optional string path = 6;
  optional string new_path = 7;
}

enum PSetAclAction {
  REPLACE = 0;
  MODIFY = 1;
  REMOVE = 2;
  REMOVE_ALL = 3;
  REMOVE_DEFAULT = 4;
}

// next available id: 6
message SetAclEntry {
  optional int64 id = 1;
  optional int64 op_time_ms = 2;
  optional PSetAclAction action = 3;
  repeated alluxio.proto.shared.AclEntry entries = 4;
  optional bool recursive = 5;
}

// next available id: 15
message SetAttributeEntry {
  optional int64 id = 1;
  optional int64 op_time_ms = 2;
  optional bool pinned = 3;
  optional int64 ttl = 4;
  optional bool persisted = 5;
  optional string owner = 6;
  optional string group = 7;
  optional int32 permission = 8;
  optional PTtlAction ttlAction = 9 [default = DELETE];
  optional string ufs_fingerprint = 10;
  optional int64 persistJobId = 11;
  optional string tempUfsPath = 12;
  optional int32 replication_max = 13;
  optional int32 replication_min = 14;
}

enum UfsMode {
  NO_ACCESS = 0;
  READ_ONLY = 1;
  READ_WRITE = 2;
}

// next available id: 3
message UpdateUfsModeEntry {
  optional string ufsPath = 1;
  optional UfsMode ufsMode = 2 [default = READ_WRITE];
}<|MERGE_RESOLUTION|>--- conflicted
+++ resolved
@@ -122,7 +122,7 @@
   optional string path = 12;
 }
 
-// next available id: 18
+// next available id: 19
 message InodeDirectoryEntry {
   optional int64 id = 1;
   optional int64 parent_id = 2;
@@ -140,11 +140,8 @@
   optional PTtlAction ttlAction = 14 [default = DELETE];
   optional alluxio.proto.shared.AccessControlList acl = 15;
   optional alluxio.proto.shared.AccessControlList defaultAcl = 16;
-<<<<<<< HEAD
-  repeated string medium_type = 17;
-=======
   optional string path = 17;
->>>>>>> be063179
+  repeated string medium_type = 18;
 }
 
 // next available id: 3
@@ -158,7 +155,7 @@
   FREE = 1;
 }
 
-// next available id: 26
+// next available id: 27
 message InodeFileEntry {
   optional int64 id = 1;
   optional int64 parent_id = 2;
@@ -184,11 +181,8 @@
   optional int64 persist_job_id = 22;
   optional string temp_ufs_path = 23;
   optional int32 replication_durable = 24;
-<<<<<<< HEAD
-  repeated string medium_type = 25;
-=======
   optional string path = 25;
->>>>>>> be063179
+  repeated string medium_type = 26;
 }
 
 // next available id: 3
