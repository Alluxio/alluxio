package alluxio.grpc.catalog;

import static io.grpc.MethodDescriptor.generateFullMethodName;
import static io.grpc.stub.ClientCalls.asyncBidiStreamingCall;
import static io.grpc.stub.ClientCalls.asyncClientStreamingCall;
import static io.grpc.stub.ClientCalls.asyncServerStreamingCall;
import static io.grpc.stub.ClientCalls.asyncUnaryCall;
import static io.grpc.stub.ClientCalls.blockingServerStreamingCall;
import static io.grpc.stub.ClientCalls.blockingUnaryCall;
import static io.grpc.stub.ClientCalls.futureUnaryCall;
import static io.grpc.stub.ServerCalls.asyncBidiStreamingCall;
import static io.grpc.stub.ServerCalls.asyncClientStreamingCall;
import static io.grpc.stub.ServerCalls.asyncServerStreamingCall;
import static io.grpc.stub.ServerCalls.asyncUnaryCall;
import static io.grpc.stub.ServerCalls.asyncUnimplementedStreamingCall;
import static io.grpc.stub.ServerCalls.asyncUnimplementedUnaryCall;

/**
 * <pre>
 **
 * This interface contains catalog master service endpoints for Alluxio clients.
 * </pre>
 */
@javax.annotation.Generated(
    value = "by gRPC proto compiler (version 1.17.1)",
    comments = "Source: grpc/catalog/catalog_master.proto")
public final class CatalogMasterClientServiceGrpc {

  private CatalogMasterClientServiceGrpc() {}

  public static final String SERVICE_NAME = "alluxio.grpc.catalog.CatalogMasterClientService";

  // Static method descriptors that strictly reflect the proto.
  private static volatile io.grpc.MethodDescriptor<alluxio.grpc.catalog.GetAllDatabasesPRequest,
      alluxio.grpc.catalog.GetAllDatabasesPResponse> getGetAllDatabasesMethod;

  @io.grpc.stub.annotations.RpcMethod(
      fullMethodName = SERVICE_NAME + '/' + "GetAllDatabases",
      requestType = alluxio.grpc.catalog.GetAllDatabasesPRequest.class,
      responseType = alluxio.grpc.catalog.GetAllDatabasesPResponse.class,
      methodType = io.grpc.MethodDescriptor.MethodType.UNARY)
  public static io.grpc.MethodDescriptor<alluxio.grpc.catalog.GetAllDatabasesPRequest,
      alluxio.grpc.catalog.GetAllDatabasesPResponse> getGetAllDatabasesMethod() {
    io.grpc.MethodDescriptor<alluxio.grpc.catalog.GetAllDatabasesPRequest, alluxio.grpc.catalog.GetAllDatabasesPResponse> getGetAllDatabasesMethod;
    if ((getGetAllDatabasesMethod = CatalogMasterClientServiceGrpc.getGetAllDatabasesMethod) == null) {
      synchronized (CatalogMasterClientServiceGrpc.class) {
        if ((getGetAllDatabasesMethod = CatalogMasterClientServiceGrpc.getGetAllDatabasesMethod) == null) {
          CatalogMasterClientServiceGrpc.getGetAllDatabasesMethod = getGetAllDatabasesMethod = 
              io.grpc.MethodDescriptor.<alluxio.grpc.catalog.GetAllDatabasesPRequest, alluxio.grpc.catalog.GetAllDatabasesPResponse>newBuilder()
              .setType(io.grpc.MethodDescriptor.MethodType.UNARY)
              .setFullMethodName(generateFullMethodName(
                  "alluxio.grpc.catalog.CatalogMasterClientService", "GetAllDatabases"))
              .setSampledToLocalTracing(true)
              .setRequestMarshaller(io.grpc.protobuf.ProtoUtils.marshaller(
                  alluxio.grpc.catalog.GetAllDatabasesPRequest.getDefaultInstance()))
              .setResponseMarshaller(io.grpc.protobuf.ProtoUtils.marshaller(
                  alluxio.grpc.catalog.GetAllDatabasesPResponse.getDefaultInstance()))
                  .setSchemaDescriptor(new CatalogMasterClientServiceMethodDescriptorSupplier("GetAllDatabases"))
                  .build();
          }
        }
     }
     return getGetAllDatabasesMethod;
  }

  private static volatile io.grpc.MethodDescriptor<alluxio.grpc.catalog.GetAllTablesPRequest,
      alluxio.grpc.catalog.GetAllTablesPResponse> getGetAllTablesMethod;

  @io.grpc.stub.annotations.RpcMethod(
      fullMethodName = SERVICE_NAME + '/' + "GetAllTables",
      requestType = alluxio.grpc.catalog.GetAllTablesPRequest.class,
      responseType = alluxio.grpc.catalog.GetAllTablesPResponse.class,
      methodType = io.grpc.MethodDescriptor.MethodType.UNARY)
  public static io.grpc.MethodDescriptor<alluxio.grpc.catalog.GetAllTablesPRequest,
      alluxio.grpc.catalog.GetAllTablesPResponse> getGetAllTablesMethod() {
    io.grpc.MethodDescriptor<alluxio.grpc.catalog.GetAllTablesPRequest, alluxio.grpc.catalog.GetAllTablesPResponse> getGetAllTablesMethod;
    if ((getGetAllTablesMethod = CatalogMasterClientServiceGrpc.getGetAllTablesMethod) == null) {
      synchronized (CatalogMasterClientServiceGrpc.class) {
        if ((getGetAllTablesMethod = CatalogMasterClientServiceGrpc.getGetAllTablesMethod) == null) {
          CatalogMasterClientServiceGrpc.getGetAllTablesMethod = getGetAllTablesMethod = 
              io.grpc.MethodDescriptor.<alluxio.grpc.catalog.GetAllTablesPRequest, alluxio.grpc.catalog.GetAllTablesPResponse>newBuilder()
              .setType(io.grpc.MethodDescriptor.MethodType.UNARY)
              .setFullMethodName(generateFullMethodName(
                  "alluxio.grpc.catalog.CatalogMasterClientService", "GetAllTables"))
              .setSampledToLocalTracing(true)
              .setRequestMarshaller(io.grpc.protobuf.ProtoUtils.marshaller(
                  alluxio.grpc.catalog.GetAllTablesPRequest.getDefaultInstance()))
              .setResponseMarshaller(io.grpc.protobuf.ProtoUtils.marshaller(
                  alluxio.grpc.catalog.GetAllTablesPResponse.getDefaultInstance()))
                  .setSchemaDescriptor(new CatalogMasterClientServiceMethodDescriptorSupplier("GetAllTables"))
                  .build();
          }
        }
     }
     return getGetAllTablesMethod;
  }

  private static volatile io.grpc.MethodDescriptor<alluxio.grpc.catalog.GetDatabasePRequest,
      alluxio.grpc.catalog.GetDatabasePResponse> getGetDatabaseMethod;

  @io.grpc.stub.annotations.RpcMethod(
      fullMethodName = SERVICE_NAME + '/' + "GetDatabase",
      requestType = alluxio.grpc.catalog.GetDatabasePRequest.class,
      responseType = alluxio.grpc.catalog.GetDatabasePResponse.class,
      methodType = io.grpc.MethodDescriptor.MethodType.UNARY)
  public static io.grpc.MethodDescriptor<alluxio.grpc.catalog.GetDatabasePRequest,
      alluxio.grpc.catalog.GetDatabasePResponse> getGetDatabaseMethod() {
    io.grpc.MethodDescriptor<alluxio.grpc.catalog.GetDatabasePRequest, alluxio.grpc.catalog.GetDatabasePResponse> getGetDatabaseMethod;
    if ((getGetDatabaseMethod = CatalogMasterClientServiceGrpc.getGetDatabaseMethod) == null) {
      synchronized (CatalogMasterClientServiceGrpc.class) {
        if ((getGetDatabaseMethod = CatalogMasterClientServiceGrpc.getGetDatabaseMethod) == null) {
          CatalogMasterClientServiceGrpc.getGetDatabaseMethod = getGetDatabaseMethod = 
              io.grpc.MethodDescriptor.<alluxio.grpc.catalog.GetDatabasePRequest, alluxio.grpc.catalog.GetDatabasePResponse>newBuilder()
              .setType(io.grpc.MethodDescriptor.MethodType.UNARY)
              .setFullMethodName(generateFullMethodName(
                  "alluxio.grpc.catalog.CatalogMasterClientService", "GetDatabase"))
              .setSampledToLocalTracing(true)
              .setRequestMarshaller(io.grpc.protobuf.ProtoUtils.marshaller(
                  alluxio.grpc.catalog.GetDatabasePRequest.getDefaultInstance()))
              .setResponseMarshaller(io.grpc.protobuf.ProtoUtils.marshaller(
                  alluxio.grpc.catalog.GetDatabasePResponse.getDefaultInstance()))
                  .setSchemaDescriptor(new CatalogMasterClientServiceMethodDescriptorSupplier("GetDatabase"))
                  .build();
          }
        }
     }
     return getGetDatabaseMethod;
  }

  private static volatile io.grpc.MethodDescriptor<alluxio.grpc.catalog.GetTablePRequest,
      alluxio.grpc.catalog.GetTablePResponse> getGetTableMethod;

  @io.grpc.stub.annotations.RpcMethod(
      fullMethodName = SERVICE_NAME + '/' + "GetTable",
      requestType = alluxio.grpc.catalog.GetTablePRequest.class,
      responseType = alluxio.grpc.catalog.GetTablePResponse.class,
      methodType = io.grpc.MethodDescriptor.MethodType.UNARY)
  public static io.grpc.MethodDescriptor<alluxio.grpc.catalog.GetTablePRequest,
      alluxio.grpc.catalog.GetTablePResponse> getGetTableMethod() {
    io.grpc.MethodDescriptor<alluxio.grpc.catalog.GetTablePRequest, alluxio.grpc.catalog.GetTablePResponse> getGetTableMethod;
    if ((getGetTableMethod = CatalogMasterClientServiceGrpc.getGetTableMethod) == null) {
      synchronized (CatalogMasterClientServiceGrpc.class) {
        if ((getGetTableMethod = CatalogMasterClientServiceGrpc.getGetTableMethod) == null) {
          CatalogMasterClientServiceGrpc.getGetTableMethod = getGetTableMethod = 
              io.grpc.MethodDescriptor.<alluxio.grpc.catalog.GetTablePRequest, alluxio.grpc.catalog.GetTablePResponse>newBuilder()
              .setType(io.grpc.MethodDescriptor.MethodType.UNARY)
              .setFullMethodName(generateFullMethodName(
                  "alluxio.grpc.catalog.CatalogMasterClientService", "GetTable"))
              .setSampledToLocalTracing(true)
              .setRequestMarshaller(io.grpc.protobuf.ProtoUtils.marshaller(
                  alluxio.grpc.catalog.GetTablePRequest.getDefaultInstance()))
              .setResponseMarshaller(io.grpc.protobuf.ProtoUtils.marshaller(
                  alluxio.grpc.catalog.GetTablePResponse.getDefaultInstance()))
                  .setSchemaDescriptor(new CatalogMasterClientServiceMethodDescriptorSupplier("GetTable"))
                  .build();
          }
        }
     }
     return getGetTableMethod;
  }

  private static volatile io.grpc.MethodDescriptor<alluxio.grpc.catalog.AttachDatabasePRequest,
      alluxio.grpc.catalog.AttachDatabasePResponse> getAttachDatabaseMethod;

  @io.grpc.stub.annotations.RpcMethod(
      fullMethodName = SERVICE_NAME + '/' + "AttachDatabase",
      requestType = alluxio.grpc.catalog.AttachDatabasePRequest.class,
      responseType = alluxio.grpc.catalog.AttachDatabasePResponse.class,
      methodType = io.grpc.MethodDescriptor.MethodType.UNARY)
  public static io.grpc.MethodDescriptor<alluxio.grpc.catalog.AttachDatabasePRequest,
      alluxio.grpc.catalog.AttachDatabasePResponse> getAttachDatabaseMethod() {
    io.grpc.MethodDescriptor<alluxio.grpc.catalog.AttachDatabasePRequest, alluxio.grpc.catalog.AttachDatabasePResponse> getAttachDatabaseMethod;
    if ((getAttachDatabaseMethod = CatalogMasterClientServiceGrpc.getAttachDatabaseMethod) == null) {
      synchronized (CatalogMasterClientServiceGrpc.class) {
        if ((getAttachDatabaseMethod = CatalogMasterClientServiceGrpc.getAttachDatabaseMethod) == null) {
          CatalogMasterClientServiceGrpc.getAttachDatabaseMethod = getAttachDatabaseMethod = 
              io.grpc.MethodDescriptor.<alluxio.grpc.catalog.AttachDatabasePRequest, alluxio.grpc.catalog.AttachDatabasePResponse>newBuilder()
              .setType(io.grpc.MethodDescriptor.MethodType.UNARY)
              .setFullMethodName(generateFullMethodName(
                  "alluxio.grpc.catalog.CatalogMasterClientService", "AttachDatabase"))
              .setSampledToLocalTracing(true)
              .setRequestMarshaller(io.grpc.protobuf.ProtoUtils.marshaller(
                  alluxio.grpc.catalog.AttachDatabasePRequest.getDefaultInstance()))
              .setResponseMarshaller(io.grpc.protobuf.ProtoUtils.marshaller(
                  alluxio.grpc.catalog.AttachDatabasePResponse.getDefaultInstance()))
                  .setSchemaDescriptor(new CatalogMasterClientServiceMethodDescriptorSupplier("AttachDatabase"))
                  .build();
          }
        }
     }
     return getAttachDatabaseMethod;
  }

  private static volatile io.grpc.MethodDescriptor<alluxio.grpc.catalog.GetTableColumnStatisticsPRequest,
      alluxio.grpc.catalog.GetTableColumnStatisticsPResponse> getGetTableColumnStatisticsMethod;

  @io.grpc.stub.annotations.RpcMethod(
      fullMethodName = SERVICE_NAME + '/' + "GetTableColumnStatistics",
      requestType = alluxio.grpc.catalog.GetTableColumnStatisticsPRequest.class,
      responseType = alluxio.grpc.catalog.GetTableColumnStatisticsPResponse.class,
      methodType = io.grpc.MethodDescriptor.MethodType.UNARY)
  public static io.grpc.MethodDescriptor<alluxio.grpc.catalog.GetTableColumnStatisticsPRequest,
      alluxio.grpc.catalog.GetTableColumnStatisticsPResponse> getGetTableColumnStatisticsMethod() {
    io.grpc.MethodDescriptor<alluxio.grpc.catalog.GetTableColumnStatisticsPRequest, alluxio.grpc.catalog.GetTableColumnStatisticsPResponse> getGetTableColumnStatisticsMethod;
    if ((getGetTableColumnStatisticsMethod = CatalogMasterClientServiceGrpc.getGetTableColumnStatisticsMethod) == null) {
      synchronized (CatalogMasterClientServiceGrpc.class) {
        if ((getGetTableColumnStatisticsMethod = CatalogMasterClientServiceGrpc.getGetTableColumnStatisticsMethod) == null) {
          CatalogMasterClientServiceGrpc.getGetTableColumnStatisticsMethod = getGetTableColumnStatisticsMethod = 
              io.grpc.MethodDescriptor.<alluxio.grpc.catalog.GetTableColumnStatisticsPRequest, alluxio.grpc.catalog.GetTableColumnStatisticsPResponse>newBuilder()
              .setType(io.grpc.MethodDescriptor.MethodType.UNARY)
              .setFullMethodName(generateFullMethodName(
                  "alluxio.grpc.catalog.CatalogMasterClientService", "GetTableColumnStatistics"))
              .setSampledToLocalTracing(true)
              .setRequestMarshaller(io.grpc.protobuf.ProtoUtils.marshaller(
                  alluxio.grpc.catalog.GetTableColumnStatisticsPRequest.getDefaultInstance()))
              .setResponseMarshaller(io.grpc.protobuf.ProtoUtils.marshaller(
                  alluxio.grpc.catalog.GetTableColumnStatisticsPResponse.getDefaultInstance()))
                  .setSchemaDescriptor(new CatalogMasterClientServiceMethodDescriptorSupplier("GetTableColumnStatistics"))
                  .build();
          }
        }
     }
     return getGetTableColumnStatisticsMethod;
  }

  private static volatile io.grpc.MethodDescriptor<alluxio.grpc.catalog.GetPartitionColumnStatisticsPRequest,
      alluxio.grpc.catalog.GetPartitionColumnStatisticsPResponse> getGetPartitionColumnStatisticsMethod;

  @io.grpc.stub.annotations.RpcMethod(
      fullMethodName = SERVICE_NAME + '/' + "GetPartitionColumnStatistics",
      requestType = alluxio.grpc.catalog.GetPartitionColumnStatisticsPRequest.class,
      responseType = alluxio.grpc.catalog.GetPartitionColumnStatisticsPResponse.class,
      methodType = io.grpc.MethodDescriptor.MethodType.UNARY)
  public static io.grpc.MethodDescriptor<alluxio.grpc.catalog.GetPartitionColumnStatisticsPRequest,
      alluxio.grpc.catalog.GetPartitionColumnStatisticsPResponse> getGetPartitionColumnStatisticsMethod() {
    io.grpc.MethodDescriptor<alluxio.grpc.catalog.GetPartitionColumnStatisticsPRequest, alluxio.grpc.catalog.GetPartitionColumnStatisticsPResponse> getGetPartitionColumnStatisticsMethod;
    if ((getGetPartitionColumnStatisticsMethod = CatalogMasterClientServiceGrpc.getGetPartitionColumnStatisticsMethod) == null) {
      synchronized (CatalogMasterClientServiceGrpc.class) {
        if ((getGetPartitionColumnStatisticsMethod = CatalogMasterClientServiceGrpc.getGetPartitionColumnStatisticsMethod) == null) {
          CatalogMasterClientServiceGrpc.getGetPartitionColumnStatisticsMethod = getGetPartitionColumnStatisticsMethod = 
              io.grpc.MethodDescriptor.<alluxio.grpc.catalog.GetPartitionColumnStatisticsPRequest, alluxio.grpc.catalog.GetPartitionColumnStatisticsPResponse>newBuilder()
              .setType(io.grpc.MethodDescriptor.MethodType.UNARY)
              .setFullMethodName(generateFullMethodName(
                  "alluxio.grpc.catalog.CatalogMasterClientService", "GetPartitionColumnStatistics"))
              .setSampledToLocalTracing(true)
              .setRequestMarshaller(io.grpc.protobuf.ProtoUtils.marshaller(
                  alluxio.grpc.catalog.GetPartitionColumnStatisticsPRequest.getDefaultInstance()))
              .setResponseMarshaller(io.grpc.protobuf.ProtoUtils.marshaller(
                  alluxio.grpc.catalog.GetPartitionColumnStatisticsPResponse.getDefaultInstance()))
                  .setSchemaDescriptor(new CatalogMasterClientServiceMethodDescriptorSupplier("GetPartitionColumnStatistics"))
                  .build();
          }
        }
     }
     return getGetPartitionColumnStatisticsMethod;
  }

  private static volatile io.grpc.MethodDescriptor<alluxio.grpc.catalog.ReadTablePRequest,
      alluxio.grpc.catalog.ReadTablePResponse> getReadTableMethod;

  @io.grpc.stub.annotations.RpcMethod(
      fullMethodName = SERVICE_NAME + '/' + "ReadTable",
      requestType = alluxio.grpc.catalog.ReadTablePRequest.class,
      responseType = alluxio.grpc.catalog.ReadTablePResponse.class,
      methodType = io.grpc.MethodDescriptor.MethodType.UNARY)
  public static io.grpc.MethodDescriptor<alluxio.grpc.catalog.ReadTablePRequest,
      alluxio.grpc.catalog.ReadTablePResponse> getReadTableMethod() {
    io.grpc.MethodDescriptor<alluxio.grpc.catalog.ReadTablePRequest, alluxio.grpc.catalog.ReadTablePResponse> getReadTableMethod;
    if ((getReadTableMethod = CatalogMasterClientServiceGrpc.getReadTableMethod) == null) {
      synchronized (CatalogMasterClientServiceGrpc.class) {
        if ((getReadTableMethod = CatalogMasterClientServiceGrpc.getReadTableMethod) == null) {
          CatalogMasterClientServiceGrpc.getReadTableMethod = getReadTableMethod = 
              io.grpc.MethodDescriptor.<alluxio.grpc.catalog.ReadTablePRequest, alluxio.grpc.catalog.ReadTablePResponse>newBuilder()
              .setType(io.grpc.MethodDescriptor.MethodType.UNARY)
              .setFullMethodName(generateFullMethodName(
                  "alluxio.grpc.catalog.CatalogMasterClientService", "ReadTable"))
              .setSampledToLocalTracing(true)
              .setRequestMarshaller(io.grpc.protobuf.ProtoUtils.marshaller(
                  alluxio.grpc.catalog.ReadTablePRequest.getDefaultInstance()))
              .setResponseMarshaller(io.grpc.protobuf.ProtoUtils.marshaller(
                  alluxio.grpc.catalog.ReadTablePResponse.getDefaultInstance()))
                  .setSchemaDescriptor(new CatalogMasterClientServiceMethodDescriptorSupplier("ReadTable"))
                  .build();
          }
        }
     }
     return getReadTableMethod;
  }

  private static volatile io.grpc.MethodDescriptor<alluxio.grpc.catalog.TransformTablePRequest,
      alluxio.grpc.catalog.TransformTablePResponse> getTransformTableMethod;

  @io.grpc.stub.annotations.RpcMethod(
      fullMethodName = SERVICE_NAME + '/' + "TransformTable",
      requestType = alluxio.grpc.catalog.TransformTablePRequest.class,
      responseType = alluxio.grpc.catalog.TransformTablePResponse.class,
      methodType = io.grpc.MethodDescriptor.MethodType.UNARY)
  public static io.grpc.MethodDescriptor<alluxio.grpc.catalog.TransformTablePRequest,
      alluxio.grpc.catalog.TransformTablePResponse> getTransformTableMethod() {
    io.grpc.MethodDescriptor<alluxio.grpc.catalog.TransformTablePRequest, alluxio.grpc.catalog.TransformTablePResponse> getTransformTableMethod;
    if ((getTransformTableMethod = CatalogMasterClientServiceGrpc.getTransformTableMethod) == null) {
      synchronized (CatalogMasterClientServiceGrpc.class) {
        if ((getTransformTableMethod = CatalogMasterClientServiceGrpc.getTransformTableMethod) == null) {
          CatalogMasterClientServiceGrpc.getTransformTableMethod = getTransformTableMethod = 
              io.grpc.MethodDescriptor.<alluxio.grpc.catalog.TransformTablePRequest, alluxio.grpc.catalog.TransformTablePResponse>newBuilder()
              .setType(io.grpc.MethodDescriptor.MethodType.UNARY)
              .setFullMethodName(generateFullMethodName(
                  "alluxio.grpc.catalog.CatalogMasterClientService", "TransformTable"))
              .setSampledToLocalTracing(true)
              .setRequestMarshaller(io.grpc.protobuf.ProtoUtils.marshaller(
                  alluxio.grpc.catalog.TransformTablePRequest.getDefaultInstance()))
              .setResponseMarshaller(io.grpc.protobuf.ProtoUtils.marshaller(
                  alluxio.grpc.catalog.TransformTablePResponse.getDefaultInstance()))
                  .setSchemaDescriptor(new CatalogMasterClientServiceMethodDescriptorSupplier("TransformTable"))
                  .build();
          }
        }
     }
     return getTransformTableMethod;
  }

  /**
   * Creates a new async stub that supports all call types for the service
   */
  public static CatalogMasterClientServiceStub newStub(io.grpc.Channel channel) {
    return new CatalogMasterClientServiceStub(channel);
  }

  /**
   * Creates a new blocking-style stub that supports unary and streaming output calls on the service
   */
  public static CatalogMasterClientServiceBlockingStub newBlockingStub(
      io.grpc.Channel channel) {
    return new CatalogMasterClientServiceBlockingStub(channel);
  }

  /**
   * Creates a new ListenableFuture-style stub that supports unary calls on the service
   */
  public static CatalogMasterClientServiceFutureStub newFutureStub(
      io.grpc.Channel channel) {
    return new CatalogMasterClientServiceFutureStub(channel);
  }

  /**
   * <pre>
   **
   * This interface contains catalog master service endpoints for Alluxio clients.
   * </pre>
   */
  public static abstract class CatalogMasterClientServiceImplBase implements io.grpc.BindableService {

    /**
     * <pre>
     **
     * Returns all databases in the catalog
     * </pre>
     */
    public void getAllDatabases(alluxio.grpc.catalog.GetAllDatabasesPRequest request,
        io.grpc.stub.StreamObserver<alluxio.grpc.catalog.GetAllDatabasesPResponse> responseObserver) {
      asyncUnimplementedUnaryCall(getGetAllDatabasesMethod(), responseObserver);
    }

    /**
     * <pre>
     **
     * Returns all tables in the database
     * </pre>
     */
    public void getAllTables(alluxio.grpc.catalog.GetAllTablesPRequest request,
        io.grpc.stub.StreamObserver<alluxio.grpc.catalog.GetAllTablesPResponse> responseObserver) {
      asyncUnimplementedUnaryCall(getGetAllTablesMethod(), responseObserver);
    }

    /**
     * <pre>
     **
     * Gets a database by name from the catalog master
     * </pre>
     */
    public void getDatabase(alluxio.grpc.catalog.GetDatabasePRequest request,
        io.grpc.stub.StreamObserver<alluxio.grpc.catalog.GetDatabasePResponse> responseObserver) {
      asyncUnimplementedUnaryCall(getGetDatabaseMethod(), responseObserver);
    }

    /**
     * <pre>
     **
     * Returns a specific table info
     * </pre>
     */
    public void getTable(alluxio.grpc.catalog.GetTablePRequest request,
        io.grpc.stub.StreamObserver<alluxio.grpc.catalog.GetTablePResponse> responseObserver) {
      asyncUnimplementedUnaryCall(getGetTableMethod(), responseObserver);
    }

    /**
     * <pre>
     **
     * Attach an existing database into the catalog as a new database name
     * </pre>
     */
    public void attachDatabase(alluxio.grpc.catalog.AttachDatabasePRequest request,
        io.grpc.stub.StreamObserver<alluxio.grpc.catalog.AttachDatabasePResponse> responseObserver) {
      asyncUnimplementedUnaryCall(getAttachDatabaseMethod(), responseObserver);
    }

    /**
     */
    public void getTableColumnStatistics(alluxio.grpc.catalog.GetTableColumnStatisticsPRequest request,
        io.grpc.stub.StreamObserver<alluxio.grpc.catalog.GetTableColumnStatisticsPResponse> responseObserver) {
      asyncUnimplementedUnaryCall(getGetTableColumnStatisticsMethod(), responseObserver);
    }

    /**
     */
    public void getPartitionColumnStatistics(alluxio.grpc.catalog.GetPartitionColumnStatisticsPRequest request,
        io.grpc.stub.StreamObserver<alluxio.grpc.catalog.GetPartitionColumnStatisticsPResponse> responseObserver) {
      asyncUnimplementedUnaryCall(getGetPartitionColumnStatisticsMethod(), responseObserver);
    }

    /**
     */
    public void readTable(alluxio.grpc.catalog.ReadTablePRequest request,
        io.grpc.stub.StreamObserver<alluxio.grpc.catalog.ReadTablePResponse> responseObserver) {
      asyncUnimplementedUnaryCall(getReadTableMethod(), responseObserver);
    }

    /**
     * <pre>
     **
     * Transforms a table to a new type and new location.
     * </pre>
     */
    public void transformTable(alluxio.grpc.catalog.TransformTablePRequest request,
        io.grpc.stub.StreamObserver<alluxio.grpc.catalog.TransformTablePResponse> responseObserver) {
      asyncUnimplementedUnaryCall(getTransformTableMethod(), responseObserver);
    }

    @java.lang.Override public final io.grpc.ServerServiceDefinition bindService() {
      return io.grpc.ServerServiceDefinition.builder(getServiceDescriptor())
          .addMethod(
            getGetAllDatabasesMethod(),
            asyncUnaryCall(
              new MethodHandlers<
                alluxio.grpc.catalog.GetAllDatabasesPRequest,
                alluxio.grpc.catalog.GetAllDatabasesPResponse>(
                  this, METHODID_GET_ALL_DATABASES)))
          .addMethod(
            getGetAllTablesMethod(),
            asyncUnaryCall(
              new MethodHandlers<
                alluxio.grpc.catalog.GetAllTablesPRequest,
                alluxio.grpc.catalog.GetAllTablesPResponse>(
                  this, METHODID_GET_ALL_TABLES)))
          .addMethod(
            getGetDatabaseMethod(),
            asyncUnaryCall(
              new MethodHandlers<
                alluxio.grpc.catalog.GetDatabasePRequest,
                alluxio.grpc.catalog.GetDatabasePResponse>(
                  this, METHODID_GET_DATABASE)))
          .addMethod(
            getGetTableMethod(),
            asyncUnaryCall(
              new MethodHandlers<
                alluxio.grpc.catalog.GetTablePRequest,
                alluxio.grpc.catalog.GetTablePResponse>(
                  this, METHODID_GET_TABLE)))
          .addMethod(
            getAttachDatabaseMethod(),
            asyncUnaryCall(
              new MethodHandlers<
                alluxio.grpc.catalog.AttachDatabasePRequest,
                alluxio.grpc.catalog.AttachDatabasePResponse>(
                  this, METHODID_ATTACH_DATABASE)))
          .addMethod(
            getGetTableColumnStatisticsMethod(),
            asyncUnaryCall(
              new MethodHandlers<
                alluxio.grpc.catalog.GetTableColumnStatisticsPRequest,
                alluxio.grpc.catalog.GetTableColumnStatisticsPResponse>(
                  this, METHODID_GET_TABLE_COLUMN_STATISTICS)))
          .addMethod(
            getGetPartitionColumnStatisticsMethod(),
            asyncUnaryCall(
              new MethodHandlers<
                alluxio.grpc.catalog.GetPartitionColumnStatisticsPRequest,
                alluxio.grpc.catalog.GetPartitionColumnStatisticsPResponse>(
                  this, METHODID_GET_PARTITION_COLUMN_STATISTICS)))
          .addMethod(
            getReadTableMethod(),
            asyncUnaryCall(
              new MethodHandlers<
                alluxio.grpc.catalog.ReadTablePRequest,
                alluxio.grpc.catalog.ReadTablePResponse>(
                  this, METHODID_READ_TABLE)))
          .addMethod(
            getTransformTableMethod(),
            asyncUnaryCall(
              new MethodHandlers<
                alluxio.grpc.catalog.TransformTablePRequest,
                alluxio.grpc.catalog.TransformTablePResponse>(
                  this, METHODID_TRANSFORM_TABLE)))
          .build();
    }
  }

  /**
   * <pre>
   **
   * This interface contains catalog master service endpoints for Alluxio clients.
   * </pre>
   */
  public static final class CatalogMasterClientServiceStub extends io.grpc.stub.AbstractStub<CatalogMasterClientServiceStub> {
    private CatalogMasterClientServiceStub(io.grpc.Channel channel) {
      super(channel);
    }

    private CatalogMasterClientServiceStub(io.grpc.Channel channel,
        io.grpc.CallOptions callOptions) {
      super(channel, callOptions);
    }

    @java.lang.Override
    protected CatalogMasterClientServiceStub build(io.grpc.Channel channel,
        io.grpc.CallOptions callOptions) {
      return new CatalogMasterClientServiceStub(channel, callOptions);
    }

    /**
     * <pre>
     **
     * Returns all databases in the catalog
     * </pre>
     */
    public void getAllDatabases(alluxio.grpc.catalog.GetAllDatabasesPRequest request,
        io.grpc.stub.StreamObserver<alluxio.grpc.catalog.GetAllDatabasesPResponse> responseObserver) {
      asyncUnaryCall(
          getChannel().newCall(getGetAllDatabasesMethod(), getCallOptions()), request, responseObserver);
    }

    /**
     * <pre>
     **
     * Returns all tables in the database
     * </pre>
     */
    public void getAllTables(alluxio.grpc.catalog.GetAllTablesPRequest request,
        io.grpc.stub.StreamObserver<alluxio.grpc.catalog.GetAllTablesPResponse> responseObserver) {
      asyncUnaryCall(
          getChannel().newCall(getGetAllTablesMethod(), getCallOptions()), request, responseObserver);
    }

    /**
     * <pre>
     **
     * Gets a database by name from the catalog master
     * </pre>
     */
    public void getDatabase(alluxio.grpc.catalog.GetDatabasePRequest request,
        io.grpc.stub.StreamObserver<alluxio.grpc.catalog.GetDatabasePResponse> responseObserver) {
      asyncUnaryCall(
          getChannel().newCall(getGetDatabaseMethod(), getCallOptions()), request, responseObserver);
    }

    /**
     * <pre>
     **
     * Returns a specific table info
     * </pre>
     */
    public void getTable(alluxio.grpc.catalog.GetTablePRequest request,
        io.grpc.stub.StreamObserver<alluxio.grpc.catalog.GetTablePResponse> responseObserver) {
      asyncUnaryCall(
          getChannel().newCall(getGetTableMethod(), getCallOptions()), request, responseObserver);
    }

    /**
     * <pre>
     **
     * Attach an existing database into the catalog as a new database name
     * </pre>
     */
    public void attachDatabase(alluxio.grpc.catalog.AttachDatabasePRequest request,
        io.grpc.stub.StreamObserver<alluxio.grpc.catalog.AttachDatabasePResponse> responseObserver) {
      asyncUnaryCall(
          getChannel().newCall(getAttachDatabaseMethod(), getCallOptions()), request, responseObserver);
    }

    /**
     */
    public void getTableColumnStatistics(alluxio.grpc.catalog.GetTableColumnStatisticsPRequest request,
        io.grpc.stub.StreamObserver<alluxio.grpc.catalog.GetTableColumnStatisticsPResponse> responseObserver) {
      asyncUnaryCall(
          getChannel().newCall(getGetTableColumnStatisticsMethod(), getCallOptions()), request, responseObserver);
    }

    /**
     */
    public void getPartitionColumnStatistics(alluxio.grpc.catalog.GetPartitionColumnStatisticsPRequest request,
        io.grpc.stub.StreamObserver<alluxio.grpc.catalog.GetPartitionColumnStatisticsPResponse> responseObserver) {
      asyncUnaryCall(
          getChannel().newCall(getGetPartitionColumnStatisticsMethod(), getCallOptions()), request, responseObserver);
    }

    /**
     */
    public void readTable(alluxio.grpc.catalog.ReadTablePRequest request,
        io.grpc.stub.StreamObserver<alluxio.grpc.catalog.ReadTablePResponse> responseObserver) {
      asyncUnaryCall(
          getChannel().newCall(getReadTableMethod(), getCallOptions()), request, responseObserver);
    }

    /**
     * <pre>
     **
     * Transforms a table to a new type and new location.
     * </pre>
     */
    public void transformTable(alluxio.grpc.catalog.TransformTablePRequest request,
        io.grpc.stub.StreamObserver<alluxio.grpc.catalog.TransformTablePResponse> responseObserver) {
      asyncUnaryCall(
          getChannel().newCall(getTransformTableMethod(), getCallOptions()), request, responseObserver);
    }
  }

  /**
   * <pre>
   **
   * This interface contains catalog master service endpoints for Alluxio clients.
   * </pre>
   */
  public static final class CatalogMasterClientServiceBlockingStub extends io.grpc.stub.AbstractStub<CatalogMasterClientServiceBlockingStub> {
    private CatalogMasterClientServiceBlockingStub(io.grpc.Channel channel) {
      super(channel);
    }

    private CatalogMasterClientServiceBlockingStub(io.grpc.Channel channel,
        io.grpc.CallOptions callOptions) {
      super(channel, callOptions);
    }

    @java.lang.Override
    protected CatalogMasterClientServiceBlockingStub build(io.grpc.Channel channel,
        io.grpc.CallOptions callOptions) {
      return new CatalogMasterClientServiceBlockingStub(channel, callOptions);
    }

    /**
     * <pre>
     **
     * Returns all databases in the catalog
     * </pre>
     */
    public alluxio.grpc.catalog.GetAllDatabasesPResponse getAllDatabases(alluxio.grpc.catalog.GetAllDatabasesPRequest request) {
      return blockingUnaryCall(
          getChannel(), getGetAllDatabasesMethod(), getCallOptions(), request);
    }

    /**
     * <pre>
     **
     * Returns all tables in the database
     * </pre>
     */
    public alluxio.grpc.catalog.GetAllTablesPResponse getAllTables(alluxio.grpc.catalog.GetAllTablesPRequest request) {
      return blockingUnaryCall(
          getChannel(), getGetAllTablesMethod(), getCallOptions(), request);
    }

    /**
     * <pre>
     **
     * Gets a database by name from the catalog master
     * </pre>
     */
    public alluxio.grpc.catalog.GetDatabasePResponse getDatabase(alluxio.grpc.catalog.GetDatabasePRequest request) {
      return blockingUnaryCall(
          getChannel(), getGetDatabaseMethod(), getCallOptions(), request);
    }

    /**
     * <pre>
     **
     * Returns a specific table info
     * </pre>
     */
    public alluxio.grpc.catalog.GetTablePResponse getTable(alluxio.grpc.catalog.GetTablePRequest request) {
      return blockingUnaryCall(
          getChannel(), getGetTableMethod(), getCallOptions(), request);
    }

    /**
     * <pre>
     **
     * Attach an existing database into the catalog as a new database name
     * </pre>
     */
    public alluxio.grpc.catalog.AttachDatabasePResponse attachDatabase(alluxio.grpc.catalog.AttachDatabasePRequest request) {
      return blockingUnaryCall(
          getChannel(), getAttachDatabaseMethod(), getCallOptions(), request);
    }

    /**
     */
    public alluxio.grpc.catalog.GetTableColumnStatisticsPResponse getTableColumnStatistics(alluxio.grpc.catalog.GetTableColumnStatisticsPRequest request) {
      return blockingUnaryCall(
          getChannel(), getGetTableColumnStatisticsMethod(), getCallOptions(), request);
    }

    /**
     */
    public alluxio.grpc.catalog.GetPartitionColumnStatisticsPResponse getPartitionColumnStatistics(alluxio.grpc.catalog.GetPartitionColumnStatisticsPRequest request) {
      return blockingUnaryCall(
          getChannel(), getGetPartitionColumnStatisticsMethod(), getCallOptions(), request);
    }

    /**
     */
    public alluxio.grpc.catalog.ReadTablePResponse readTable(alluxio.grpc.catalog.ReadTablePRequest request) {
      return blockingUnaryCall(
          getChannel(), getReadTableMethod(), getCallOptions(), request);
    }

    /**
     * <pre>
     **
     * Transforms a table to a new type and new location.
     * </pre>
     */
    public alluxio.grpc.catalog.TransformTablePResponse transformTable(alluxio.grpc.catalog.TransformTablePRequest request) {
      return blockingUnaryCall(
          getChannel(), getTransformTableMethod(), getCallOptions(), request);
    }
  }

  /**
   * <pre>
   **
   * This interface contains catalog master service endpoints for Alluxio clients.
   * </pre>
   */
  public static final class CatalogMasterClientServiceFutureStub extends io.grpc.stub.AbstractStub<CatalogMasterClientServiceFutureStub> {
    private CatalogMasterClientServiceFutureStub(io.grpc.Channel channel) {
      super(channel);
    }

    private CatalogMasterClientServiceFutureStub(io.grpc.Channel channel,
        io.grpc.CallOptions callOptions) {
      super(channel, callOptions);
    }

    @java.lang.Override
    protected CatalogMasterClientServiceFutureStub build(io.grpc.Channel channel,
        io.grpc.CallOptions callOptions) {
      return new CatalogMasterClientServiceFutureStub(channel, callOptions);
    }

    /**
     * <pre>
     **
     * Returns all databases in the catalog
     * </pre>
     */
    public com.google.common.util.concurrent.ListenableFuture<alluxio.grpc.catalog.GetAllDatabasesPResponse> getAllDatabases(
        alluxio.grpc.catalog.GetAllDatabasesPRequest request) {
      return futureUnaryCall(
          getChannel().newCall(getGetAllDatabasesMethod(), getCallOptions()), request);
    }

    /**
     * <pre>
     **
     * Returns all tables in the database
     * </pre>
     */
    public com.google.common.util.concurrent.ListenableFuture<alluxio.grpc.catalog.GetAllTablesPResponse> getAllTables(
        alluxio.grpc.catalog.GetAllTablesPRequest request) {
      return futureUnaryCall(
          getChannel().newCall(getGetAllTablesMethod(), getCallOptions()), request);
    }

    /**
     * <pre>
     **
     * Gets a database by name from the catalog master
     * </pre>
     */
    public com.google.common.util.concurrent.ListenableFuture<alluxio.grpc.catalog.GetDatabasePResponse> getDatabase(
        alluxio.grpc.catalog.GetDatabasePRequest request) {
      return futureUnaryCall(
          getChannel().newCall(getGetDatabaseMethod(), getCallOptions()), request);
    }

    /**
     * <pre>
     **
     * Returns a specific table info
     * </pre>
     */
    public com.google.common.util.concurrent.ListenableFuture<alluxio.grpc.catalog.GetTablePResponse> getTable(
        alluxio.grpc.catalog.GetTablePRequest request) {
      return futureUnaryCall(
          getChannel().newCall(getGetTableMethod(), getCallOptions()), request);
    }

    /**
     * <pre>
     **
     * Attach an existing database into the catalog as a new database name
     * </pre>
     */
    public com.google.common.util.concurrent.ListenableFuture<alluxio.grpc.catalog.AttachDatabasePResponse> attachDatabase(
        alluxio.grpc.catalog.AttachDatabasePRequest request) {
      return futureUnaryCall(
          getChannel().newCall(getAttachDatabaseMethod(), getCallOptions()), request);
    }

    /**
     */
    public com.google.common.util.concurrent.ListenableFuture<alluxio.grpc.catalog.GetTableColumnStatisticsPResponse> getTableColumnStatistics(
        alluxio.grpc.catalog.GetTableColumnStatisticsPRequest request) {
      return futureUnaryCall(
          getChannel().newCall(getGetTableColumnStatisticsMethod(), getCallOptions()), request);
    }

    /**
     */
    public com.google.common.util.concurrent.ListenableFuture<alluxio.grpc.catalog.GetPartitionColumnStatisticsPResponse> getPartitionColumnStatistics(
        alluxio.grpc.catalog.GetPartitionColumnStatisticsPRequest request) {
      return futureUnaryCall(
          getChannel().newCall(getGetPartitionColumnStatisticsMethod(), getCallOptions()), request);
    }

    /**
     */
    public com.google.common.util.concurrent.ListenableFuture<alluxio.grpc.catalog.ReadTablePResponse> readTable(
        alluxio.grpc.catalog.ReadTablePRequest request) {
      return futureUnaryCall(
          getChannel().newCall(getReadTableMethod(), getCallOptions()), request);
    }

    /**
     * <pre>
     **
     * Transforms a table to a new type and new location.
     * </pre>
     */
    public com.google.common.util.concurrent.ListenableFuture<alluxio.grpc.catalog.TransformTablePResponse> transformTable(
        alluxio.grpc.catalog.TransformTablePRequest request) {
      return futureUnaryCall(
          getChannel().newCall(getTransformTableMethod(), getCallOptions()), request);
    }
  }

  private static final int METHODID_GET_ALL_DATABASES = 0;
  private static final int METHODID_GET_ALL_TABLES = 1;
  private static final int METHODID_GET_DATABASE = 2;
  private static final int METHODID_GET_TABLE = 3;
<<<<<<< HEAD
  private static final int METHODID_CREATE_TABLE = 4;
  private static final int METHODID_CREATE_DATABASE = 5;
  private static final int METHODID_ATTACH_DATABASE = 6;
  private static final int METHODID_GET_TABLE_COLUMN_STATISTICS = 7;
  private static final int METHODID_GET_PARTITION_COLUMN_STATISTICS = 8;
  private static final int METHODID_READ_TABLE = 9;
  private static final int METHODID_TRANSFORM_TABLE = 10;
=======
  private static final int METHODID_ATTACH_DATABASE = 4;
  private static final int METHODID_GET_TABLE_COLUMN_STATISTICS = 5;
  private static final int METHODID_GET_PARTITION_COLUMN_STATISTICS = 6;
  private static final int METHODID_READ_TABLE = 7;
>>>>>>> c5537aa4

  private static final class MethodHandlers<Req, Resp> implements
      io.grpc.stub.ServerCalls.UnaryMethod<Req, Resp>,
      io.grpc.stub.ServerCalls.ServerStreamingMethod<Req, Resp>,
      io.grpc.stub.ServerCalls.ClientStreamingMethod<Req, Resp>,
      io.grpc.stub.ServerCalls.BidiStreamingMethod<Req, Resp> {
    private final CatalogMasterClientServiceImplBase serviceImpl;
    private final int methodId;

    MethodHandlers(CatalogMasterClientServiceImplBase serviceImpl, int methodId) {
      this.serviceImpl = serviceImpl;
      this.methodId = methodId;
    }

    @java.lang.Override
    @java.lang.SuppressWarnings("unchecked")
    public void invoke(Req request, io.grpc.stub.StreamObserver<Resp> responseObserver) {
      switch (methodId) {
        case METHODID_GET_ALL_DATABASES:
          serviceImpl.getAllDatabases((alluxio.grpc.catalog.GetAllDatabasesPRequest) request,
              (io.grpc.stub.StreamObserver<alluxio.grpc.catalog.GetAllDatabasesPResponse>) responseObserver);
          break;
        case METHODID_GET_ALL_TABLES:
          serviceImpl.getAllTables((alluxio.grpc.catalog.GetAllTablesPRequest) request,
              (io.grpc.stub.StreamObserver<alluxio.grpc.catalog.GetAllTablesPResponse>) responseObserver);
          break;
        case METHODID_GET_DATABASE:
          serviceImpl.getDatabase((alluxio.grpc.catalog.GetDatabasePRequest) request,
              (io.grpc.stub.StreamObserver<alluxio.grpc.catalog.GetDatabasePResponse>) responseObserver);
          break;
        case METHODID_GET_TABLE:
          serviceImpl.getTable((alluxio.grpc.catalog.GetTablePRequest) request,
              (io.grpc.stub.StreamObserver<alluxio.grpc.catalog.GetTablePResponse>) responseObserver);
          break;
        case METHODID_ATTACH_DATABASE:
          serviceImpl.attachDatabase((alluxio.grpc.catalog.AttachDatabasePRequest) request,
              (io.grpc.stub.StreamObserver<alluxio.grpc.catalog.AttachDatabasePResponse>) responseObserver);
          break;
        case METHODID_GET_TABLE_COLUMN_STATISTICS:
          serviceImpl.getTableColumnStatistics((alluxio.grpc.catalog.GetTableColumnStatisticsPRequest) request,
              (io.grpc.stub.StreamObserver<alluxio.grpc.catalog.GetTableColumnStatisticsPResponse>) responseObserver);
          break;
        case METHODID_GET_PARTITION_COLUMN_STATISTICS:
          serviceImpl.getPartitionColumnStatistics((alluxio.grpc.catalog.GetPartitionColumnStatisticsPRequest) request,
              (io.grpc.stub.StreamObserver<alluxio.grpc.catalog.GetPartitionColumnStatisticsPResponse>) responseObserver);
          break;
        case METHODID_READ_TABLE:
          serviceImpl.readTable((alluxio.grpc.catalog.ReadTablePRequest) request,
              (io.grpc.stub.StreamObserver<alluxio.grpc.catalog.ReadTablePResponse>) responseObserver);
          break;
        case METHODID_TRANSFORM_TABLE:
          serviceImpl.transformTable((alluxio.grpc.catalog.TransformTablePRequest) request,
              (io.grpc.stub.StreamObserver<alluxio.grpc.catalog.TransformTablePResponse>) responseObserver);
          break;
        default:
          throw new AssertionError();
      }
    }

    @java.lang.Override
    @java.lang.SuppressWarnings("unchecked")
    public io.grpc.stub.StreamObserver<Req> invoke(
        io.grpc.stub.StreamObserver<Resp> responseObserver) {
      switch (methodId) {
        default:
          throw new AssertionError();
      }
    }
  }

  private static abstract class CatalogMasterClientServiceBaseDescriptorSupplier
      implements io.grpc.protobuf.ProtoFileDescriptorSupplier, io.grpc.protobuf.ProtoServiceDescriptorSupplier {
    CatalogMasterClientServiceBaseDescriptorSupplier() {}

    @java.lang.Override
    public com.google.protobuf.Descriptors.FileDescriptor getFileDescriptor() {
      return alluxio.grpc.catalog.CatalogMasterProto.getDescriptor();
    }

    @java.lang.Override
    public com.google.protobuf.Descriptors.ServiceDescriptor getServiceDescriptor() {
      return getFileDescriptor().findServiceByName("CatalogMasterClientService");
    }
  }

  private static final class CatalogMasterClientServiceFileDescriptorSupplier
      extends CatalogMasterClientServiceBaseDescriptorSupplier {
    CatalogMasterClientServiceFileDescriptorSupplier() {}
  }

  private static final class CatalogMasterClientServiceMethodDescriptorSupplier
      extends CatalogMasterClientServiceBaseDescriptorSupplier
      implements io.grpc.protobuf.ProtoMethodDescriptorSupplier {
    private final String methodName;

    CatalogMasterClientServiceMethodDescriptorSupplier(String methodName) {
      this.methodName = methodName;
    }

    @java.lang.Override
    public com.google.protobuf.Descriptors.MethodDescriptor getMethodDescriptor() {
      return getServiceDescriptor().findMethodByName(methodName);
    }
  }

  private static volatile io.grpc.ServiceDescriptor serviceDescriptor;

  public static io.grpc.ServiceDescriptor getServiceDescriptor() {
    io.grpc.ServiceDescriptor result = serviceDescriptor;
    if (result == null) {
      synchronized (CatalogMasterClientServiceGrpc.class) {
        result = serviceDescriptor;
        if (result == null) {
          serviceDescriptor = result = io.grpc.ServiceDescriptor.newBuilder(SERVICE_NAME)
              .setSchemaDescriptor(new CatalogMasterClientServiceFileDescriptorSupplier())
              .addMethod(getGetAllDatabasesMethod())
              .addMethod(getGetAllTablesMethod())
              .addMethod(getGetDatabaseMethod())
              .addMethod(getGetTableMethod())
              .addMethod(getAttachDatabaseMethod())
              .addMethod(getGetTableColumnStatisticsMethod())
              .addMethod(getGetPartitionColumnStatisticsMethod())
              .addMethod(getReadTableMethod())
              .addMethod(getTransformTableMethod())
              .build();
        }
      }
    }
    return result;
  }
}<|MERGE_RESOLUTION|>--- conflicted
+++ resolved
@@ -858,20 +858,11 @@
   private static final int METHODID_GET_ALL_TABLES = 1;
   private static final int METHODID_GET_DATABASE = 2;
   private static final int METHODID_GET_TABLE = 3;
-<<<<<<< HEAD
-  private static final int METHODID_CREATE_TABLE = 4;
-  private static final int METHODID_CREATE_DATABASE = 5;
-  private static final int METHODID_ATTACH_DATABASE = 6;
-  private static final int METHODID_GET_TABLE_COLUMN_STATISTICS = 7;
-  private static final int METHODID_GET_PARTITION_COLUMN_STATISTICS = 8;
-  private static final int METHODID_READ_TABLE = 9;
-  private static final int METHODID_TRANSFORM_TABLE = 10;
-=======
   private static final int METHODID_ATTACH_DATABASE = 4;
   private static final int METHODID_GET_TABLE_COLUMN_STATISTICS = 5;
   private static final int METHODID_GET_PARTITION_COLUMN_STATISTICS = 6;
   private static final int METHODID_READ_TABLE = 7;
->>>>>>> c5537aa4
+  private static final int METHODID_TRANSFORM_TABLE = 8;
 
   private static final class MethodHandlers<Req, Resp> implements
       io.grpc.stub.ServerCalls.UnaryMethod<Req, Resp>,
