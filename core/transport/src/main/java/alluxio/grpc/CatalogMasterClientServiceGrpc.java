package alluxio.grpc;

import static io.grpc.MethodDescriptor.generateFullMethodName;
import static io.grpc.stub.ClientCalls.asyncBidiStreamingCall;
import static io.grpc.stub.ClientCalls.asyncClientStreamingCall;
import static io.grpc.stub.ClientCalls.asyncServerStreamingCall;
import static io.grpc.stub.ClientCalls.asyncUnaryCall;
import static io.grpc.stub.ClientCalls.blockingServerStreamingCall;
import static io.grpc.stub.ClientCalls.blockingUnaryCall;
import static io.grpc.stub.ClientCalls.futureUnaryCall;
import static io.grpc.stub.ServerCalls.asyncBidiStreamingCall;
import static io.grpc.stub.ServerCalls.asyncClientStreamingCall;
import static io.grpc.stub.ServerCalls.asyncServerStreamingCall;
import static io.grpc.stub.ServerCalls.asyncUnaryCall;
import static io.grpc.stub.ServerCalls.asyncUnimplementedStreamingCall;
import static io.grpc.stub.ServerCalls.asyncUnimplementedUnaryCall;

/**
 * <pre>
 **
 * This interface contains catalog master service endpoints for Alluxio clients.
 * </pre>
 */
@javax.annotation.Generated(
    value = "by gRPC proto compiler (version 1.17.1)",
    comments = "Source: grpc/catalog_master.proto")
public final class CatalogMasterClientServiceGrpc {

  private CatalogMasterClientServiceGrpc() {}

  public static final String SERVICE_NAME = "alluxio.grpc.CatalogMasterClientService";

  // Static method descriptors that strictly reflect the proto.
  private static volatile io.grpc.MethodDescriptor<alluxio.grpc.GetAllDatabasesPRequest,
      alluxio.grpc.GetAllDatabasesPResponse> getGetAllDatabasesMethod;

  @io.grpc.stub.annotations.RpcMethod(
      fullMethodName = SERVICE_NAME + '/' + "GetAllDatabases",
      requestType = alluxio.grpc.GetAllDatabasesPRequest.class,
      responseType = alluxio.grpc.GetAllDatabasesPResponse.class,
      methodType = io.grpc.MethodDescriptor.MethodType.UNARY)
  public static io.grpc.MethodDescriptor<alluxio.grpc.GetAllDatabasesPRequest,
      alluxio.grpc.GetAllDatabasesPResponse> getGetAllDatabasesMethod() {
    io.grpc.MethodDescriptor<alluxio.grpc.GetAllDatabasesPRequest, alluxio.grpc.GetAllDatabasesPResponse> getGetAllDatabasesMethod;
    if ((getGetAllDatabasesMethod = CatalogMasterClientServiceGrpc.getGetAllDatabasesMethod) == null) {
      synchronized (CatalogMasterClientServiceGrpc.class) {
        if ((getGetAllDatabasesMethod = CatalogMasterClientServiceGrpc.getGetAllDatabasesMethod) == null) {
          CatalogMasterClientServiceGrpc.getGetAllDatabasesMethod = getGetAllDatabasesMethod = 
              io.grpc.MethodDescriptor.<alluxio.grpc.GetAllDatabasesPRequest, alluxio.grpc.GetAllDatabasesPResponse>newBuilder()
              .setType(io.grpc.MethodDescriptor.MethodType.UNARY)
              .setFullMethodName(generateFullMethodName(
                  "alluxio.grpc.CatalogMasterClientService", "GetAllDatabases"))
              .setSampledToLocalTracing(true)
              .setRequestMarshaller(io.grpc.protobuf.ProtoUtils.marshaller(
                  alluxio.grpc.GetAllDatabasesPRequest.getDefaultInstance()))
              .setResponseMarshaller(io.grpc.protobuf.ProtoUtils.marshaller(
                  alluxio.grpc.GetAllDatabasesPResponse.getDefaultInstance()))
                  .setSchemaDescriptor(new CatalogMasterClientServiceMethodDescriptorSupplier("GetAllDatabases"))
                  .build();
          }
        }
     }
     return getGetAllDatabasesMethod;
  }

  private static volatile io.grpc.MethodDescriptor<alluxio.grpc.GetAllTablesPRequest,
      alluxio.grpc.GetAllTablesPResponse> getGetAllTablesMethod;

  @io.grpc.stub.annotations.RpcMethod(
      fullMethodName = SERVICE_NAME + '/' + "GetAllTables",
      requestType = alluxio.grpc.GetAllTablesPRequest.class,
      responseType = alluxio.grpc.GetAllTablesPResponse.class,
      methodType = io.grpc.MethodDescriptor.MethodType.UNARY)
  public static io.grpc.MethodDescriptor<alluxio.grpc.GetAllTablesPRequest,
      alluxio.grpc.GetAllTablesPResponse> getGetAllTablesMethod() {
    io.grpc.MethodDescriptor<alluxio.grpc.GetAllTablesPRequest, alluxio.grpc.GetAllTablesPResponse> getGetAllTablesMethod;
    if ((getGetAllTablesMethod = CatalogMasterClientServiceGrpc.getGetAllTablesMethod) == null) {
      synchronized (CatalogMasterClientServiceGrpc.class) {
        if ((getGetAllTablesMethod = CatalogMasterClientServiceGrpc.getGetAllTablesMethod) == null) {
          CatalogMasterClientServiceGrpc.getGetAllTablesMethod = getGetAllTablesMethod = 
              io.grpc.MethodDescriptor.<alluxio.grpc.GetAllTablesPRequest, alluxio.grpc.GetAllTablesPResponse>newBuilder()
              .setType(io.grpc.MethodDescriptor.MethodType.UNARY)
              .setFullMethodName(generateFullMethodName(
                  "alluxio.grpc.CatalogMasterClientService", "GetAllTables"))
              .setSampledToLocalTracing(true)
              .setRequestMarshaller(io.grpc.protobuf.ProtoUtils.marshaller(
                  alluxio.grpc.GetAllTablesPRequest.getDefaultInstance()))
              .setResponseMarshaller(io.grpc.protobuf.ProtoUtils.marshaller(
                  alluxio.grpc.GetAllTablesPResponse.getDefaultInstance()))
                  .setSchemaDescriptor(new CatalogMasterClientServiceMethodDescriptorSupplier("GetAllTables"))
                  .build();
          }
        }
     }
     return getGetAllTablesMethod;
  }

  private static volatile io.grpc.MethodDescriptor<alluxio.grpc.GetTablePRequest,
      alluxio.grpc.GetTablePResponse> getGetTableMethod;

  @io.grpc.stub.annotations.RpcMethod(
      fullMethodName = SERVICE_NAME + '/' + "GetTable",
      requestType = alluxio.grpc.GetTablePRequest.class,
      responseType = alluxio.grpc.GetTablePResponse.class,
      methodType = io.grpc.MethodDescriptor.MethodType.UNARY)
  public static io.grpc.MethodDescriptor<alluxio.grpc.GetTablePRequest,
      alluxio.grpc.GetTablePResponse> getGetTableMethod() {
    io.grpc.MethodDescriptor<alluxio.grpc.GetTablePRequest, alluxio.grpc.GetTablePResponse> getGetTableMethod;
    if ((getGetTableMethod = CatalogMasterClientServiceGrpc.getGetTableMethod) == null) {
      synchronized (CatalogMasterClientServiceGrpc.class) {
        if ((getGetTableMethod = CatalogMasterClientServiceGrpc.getGetTableMethod) == null) {
          CatalogMasterClientServiceGrpc.getGetTableMethod = getGetTableMethod = 
              io.grpc.MethodDescriptor.<alluxio.grpc.GetTablePRequest, alluxio.grpc.GetTablePResponse>newBuilder()
              .setType(io.grpc.MethodDescriptor.MethodType.UNARY)
              .setFullMethodName(generateFullMethodName(
                  "alluxio.grpc.CatalogMasterClientService", "GetTable"))
              .setSampledToLocalTracing(true)
              .setRequestMarshaller(io.grpc.protobuf.ProtoUtils.marshaller(
                  alluxio.grpc.GetTablePRequest.getDefaultInstance()))
              .setResponseMarshaller(io.grpc.protobuf.ProtoUtils.marshaller(
                  alluxio.grpc.GetTablePResponse.getDefaultInstance()))
                  .setSchemaDescriptor(new CatalogMasterClientServiceMethodDescriptorSupplier("GetTable"))
                  .build();
          }
        }
     }
     return getGetTableMethod;
  }

  private static volatile io.grpc.MethodDescriptor<alluxio.grpc.LoadTablePRequest,
      alluxio.grpc.LoadTablePResponse> getLoadTableMethod;

  @io.grpc.stub.annotations.RpcMethod(
      fullMethodName = SERVICE_NAME + '/' + "LoadTable",
      requestType = alluxio.grpc.LoadTablePRequest.class,
      responseType = alluxio.grpc.LoadTablePResponse.class,
      methodType = io.grpc.MethodDescriptor.MethodType.UNARY)
  public static io.grpc.MethodDescriptor<alluxio.grpc.LoadTablePRequest,
      alluxio.grpc.LoadTablePResponse> getLoadTableMethod() {
    io.grpc.MethodDescriptor<alluxio.grpc.LoadTablePRequest, alluxio.grpc.LoadTablePResponse> getLoadTableMethod;
    if ((getLoadTableMethod = CatalogMasterClientServiceGrpc.getLoadTableMethod) == null) {
      synchronized (CatalogMasterClientServiceGrpc.class) {
        if ((getLoadTableMethod = CatalogMasterClientServiceGrpc.getLoadTableMethod) == null) {
          CatalogMasterClientServiceGrpc.getLoadTableMethod = getLoadTableMethod = 
              io.grpc.MethodDescriptor.<alluxio.grpc.LoadTablePRequest, alluxio.grpc.LoadTablePResponse>newBuilder()
              .setType(io.grpc.MethodDescriptor.MethodType.UNARY)
              .setFullMethodName(generateFullMethodName(
                  "alluxio.grpc.CatalogMasterClientService", "LoadTable"))
              .setSampledToLocalTracing(true)
              .setRequestMarshaller(io.grpc.protobuf.ProtoUtils.marshaller(
                  alluxio.grpc.LoadTablePRequest.getDefaultInstance()))
              .setResponseMarshaller(io.grpc.protobuf.ProtoUtils.marshaller(
                  alluxio.grpc.LoadTablePResponse.getDefaultInstance()))
                  .setSchemaDescriptor(new CatalogMasterClientServiceMethodDescriptorSupplier("LoadTable"))
                  .build();
          }
        }
     }
     return getLoadTableMethod;
  }

  private static volatile io.grpc.MethodDescriptor<alluxio.grpc.CreateTablePRequest,
      alluxio.grpc.CreateTablePResponse> getCreateTableMethod;

  @io.grpc.stub.annotations.RpcMethod(
      fullMethodName = SERVICE_NAME + '/' + "CreateTable",
      requestType = alluxio.grpc.CreateTablePRequest.class,
      responseType = alluxio.grpc.CreateTablePResponse.class,
      methodType = io.grpc.MethodDescriptor.MethodType.UNARY)
  public static io.grpc.MethodDescriptor<alluxio.grpc.CreateTablePRequest,
      alluxio.grpc.CreateTablePResponse> getCreateTableMethod() {
    io.grpc.MethodDescriptor<alluxio.grpc.CreateTablePRequest, alluxio.grpc.CreateTablePResponse> getCreateTableMethod;
    if ((getCreateTableMethod = CatalogMasterClientServiceGrpc.getCreateTableMethod) == null) {
      synchronized (CatalogMasterClientServiceGrpc.class) {
        if ((getCreateTableMethod = CatalogMasterClientServiceGrpc.getCreateTableMethod) == null) {
          CatalogMasterClientServiceGrpc.getCreateTableMethod = getCreateTableMethod = 
              io.grpc.MethodDescriptor.<alluxio.grpc.CreateTablePRequest, alluxio.grpc.CreateTablePResponse>newBuilder()
              .setType(io.grpc.MethodDescriptor.MethodType.UNARY)
              .setFullMethodName(generateFullMethodName(
                  "alluxio.grpc.CatalogMasterClientService", "CreateTable"))
              .setSampledToLocalTracing(true)
              .setRequestMarshaller(io.grpc.protobuf.ProtoUtils.marshaller(
                  alluxio.grpc.CreateTablePRequest.getDefaultInstance()))
              .setResponseMarshaller(io.grpc.protobuf.ProtoUtils.marshaller(
                  alluxio.grpc.CreateTablePResponse.getDefaultInstance()))
                  .setSchemaDescriptor(new CatalogMasterClientServiceMethodDescriptorSupplier("CreateTable"))
                  .build();
          }
        }
     }
     return getCreateTableMethod;
  }

  private static volatile io.grpc.MethodDescriptor<alluxio.grpc.CreateDatabasePRequest,
      alluxio.grpc.CreateDatabasePResponse> getCreateDatabaseMethod;

  @io.grpc.stub.annotations.RpcMethod(
      fullMethodName = SERVICE_NAME + '/' + "CreateDatabase",
      requestType = alluxio.grpc.CreateDatabasePRequest.class,
      responseType = alluxio.grpc.CreateDatabasePResponse.class,
      methodType = io.grpc.MethodDescriptor.MethodType.UNARY)
  public static io.grpc.MethodDescriptor<alluxio.grpc.CreateDatabasePRequest,
      alluxio.grpc.CreateDatabasePResponse> getCreateDatabaseMethod() {
    io.grpc.MethodDescriptor<alluxio.grpc.CreateDatabasePRequest, alluxio.grpc.CreateDatabasePResponse> getCreateDatabaseMethod;
    if ((getCreateDatabaseMethod = CatalogMasterClientServiceGrpc.getCreateDatabaseMethod) == null) {
      synchronized (CatalogMasterClientServiceGrpc.class) {
        if ((getCreateDatabaseMethod = CatalogMasterClientServiceGrpc.getCreateDatabaseMethod) == null) {
          CatalogMasterClientServiceGrpc.getCreateDatabaseMethod = getCreateDatabaseMethod = 
              io.grpc.MethodDescriptor.<alluxio.grpc.CreateDatabasePRequest, alluxio.grpc.CreateDatabasePResponse>newBuilder()
              .setType(io.grpc.MethodDescriptor.MethodType.UNARY)
              .setFullMethodName(generateFullMethodName(
                  "alluxio.grpc.CatalogMasterClientService", "CreateDatabase"))
              .setSampledToLocalTracing(true)
              .setRequestMarshaller(io.grpc.protobuf.ProtoUtils.marshaller(
                  alluxio.grpc.CreateDatabasePRequest.getDefaultInstance()))
              .setResponseMarshaller(io.grpc.protobuf.ProtoUtils.marshaller(
                  alluxio.grpc.CreateDatabasePResponse.getDefaultInstance()))
                  .setSchemaDescriptor(new CatalogMasterClientServiceMethodDescriptorSupplier("CreateDatabase"))
                  .build();
          }
        }
     }
     return getCreateDatabaseMethod;
  }

  private static volatile io.grpc.MethodDescriptor<alluxio.grpc.AttachDatabasePRequest,
      alluxio.grpc.AttachDatabasePResponse> getAttachDatabaseMethod;

  @io.grpc.stub.annotations.RpcMethod(
      fullMethodName = SERVICE_NAME + '/' + "AttachDatabase",
      requestType = alluxio.grpc.AttachDatabasePRequest.class,
      responseType = alluxio.grpc.AttachDatabasePResponse.class,
      methodType = io.grpc.MethodDescriptor.MethodType.UNARY)
  public static io.grpc.MethodDescriptor<alluxio.grpc.AttachDatabasePRequest,
      alluxio.grpc.AttachDatabasePResponse> getAttachDatabaseMethod() {
    io.grpc.MethodDescriptor<alluxio.grpc.AttachDatabasePRequest, alluxio.grpc.AttachDatabasePResponse> getAttachDatabaseMethod;
    if ((getAttachDatabaseMethod = CatalogMasterClientServiceGrpc.getAttachDatabaseMethod) == null) {
      synchronized (CatalogMasterClientServiceGrpc.class) {
        if ((getAttachDatabaseMethod = CatalogMasterClientServiceGrpc.getAttachDatabaseMethod) == null) {
          CatalogMasterClientServiceGrpc.getAttachDatabaseMethod = getAttachDatabaseMethod = 
              io.grpc.MethodDescriptor.<alluxio.grpc.AttachDatabasePRequest, alluxio.grpc.AttachDatabasePResponse>newBuilder()
              .setType(io.grpc.MethodDescriptor.MethodType.UNARY)
              .setFullMethodName(generateFullMethodName(
                  "alluxio.grpc.CatalogMasterClientService", "AttachDatabase"))
              .setSampledToLocalTracing(true)
              .setRequestMarshaller(io.grpc.protobuf.ProtoUtils.marshaller(
                  alluxio.grpc.AttachDatabasePRequest.getDefaultInstance()))
              .setResponseMarshaller(io.grpc.protobuf.ProtoUtils.marshaller(
                  alluxio.grpc.AttachDatabasePResponse.getDefaultInstance()))
                  .setSchemaDescriptor(new CatalogMasterClientServiceMethodDescriptorSupplier("AttachDatabase"))
                  .build();
          }
        }
     }
     return getAttachDatabaseMethod;
  }

  private static volatile io.grpc.MethodDescriptor<alluxio.grpc.GetDataFilesPRequest,
      alluxio.grpc.GetDataFilesPResponse> getGetDataFilesMethod;

  @io.grpc.stub.annotations.RpcMethod(
      fullMethodName = SERVICE_NAME + '/' + "GetDataFiles",
      requestType = alluxio.grpc.GetDataFilesPRequest.class,
      responseType = alluxio.grpc.GetDataFilesPResponse.class,
      methodType = io.grpc.MethodDescriptor.MethodType.UNARY)
  public static io.grpc.MethodDescriptor<alluxio.grpc.GetDataFilesPRequest,
      alluxio.grpc.GetDataFilesPResponse> getGetDataFilesMethod() {
    io.grpc.MethodDescriptor<alluxio.grpc.GetDataFilesPRequest, alluxio.grpc.GetDataFilesPResponse> getGetDataFilesMethod;
    if ((getGetDataFilesMethod = CatalogMasterClientServiceGrpc.getGetDataFilesMethod) == null) {
      synchronized (CatalogMasterClientServiceGrpc.class) {
        if ((getGetDataFilesMethod = CatalogMasterClientServiceGrpc.getGetDataFilesMethod) == null) {
          CatalogMasterClientServiceGrpc.getGetDataFilesMethod = getGetDataFilesMethod = 
              io.grpc.MethodDescriptor.<alluxio.grpc.GetDataFilesPRequest, alluxio.grpc.GetDataFilesPResponse>newBuilder()
              .setType(io.grpc.MethodDescriptor.MethodType.UNARY)
              .setFullMethodName(generateFullMethodName(
                  "alluxio.grpc.CatalogMasterClientService", "GetDataFiles"))
              .setSampledToLocalTracing(true)
              .setRequestMarshaller(io.grpc.protobuf.ProtoUtils.marshaller(
                  alluxio.grpc.GetDataFilesPRequest.getDefaultInstance()))
              .setResponseMarshaller(io.grpc.protobuf.ProtoUtils.marshaller(
                  alluxio.grpc.GetDataFilesPResponse.getDefaultInstance()))
                  .setSchemaDescriptor(new CatalogMasterClientServiceMethodDescriptorSupplier("GetDataFiles"))
                  .build();
          }
        }
     }
     return getGetDataFilesMethod;
  }

  private static volatile io.grpc.MethodDescriptor<alluxio.grpc.GetStatisticsPRequest,
      alluxio.grpc.GetStatisticsPResponse> getGetStatisticsMethod;

  @io.grpc.stub.annotations.RpcMethod(
      fullMethodName = SERVICE_NAME + '/' + "GetStatistics",
      requestType = alluxio.grpc.GetStatisticsPRequest.class,
      responseType = alluxio.grpc.GetStatisticsPResponse.class,
      methodType = io.grpc.MethodDescriptor.MethodType.UNARY)
  public static io.grpc.MethodDescriptor<alluxio.grpc.GetStatisticsPRequest,
      alluxio.grpc.GetStatisticsPResponse> getGetStatisticsMethod() {
    io.grpc.MethodDescriptor<alluxio.grpc.GetStatisticsPRequest, alluxio.grpc.GetStatisticsPResponse> getGetStatisticsMethod;
    if ((getGetStatisticsMethod = CatalogMasterClientServiceGrpc.getGetStatisticsMethod) == null) {
      synchronized (CatalogMasterClientServiceGrpc.class) {
        if ((getGetStatisticsMethod = CatalogMasterClientServiceGrpc.getGetStatisticsMethod) == null) {
          CatalogMasterClientServiceGrpc.getGetStatisticsMethod = getGetStatisticsMethod = 
              io.grpc.MethodDescriptor.<alluxio.grpc.GetStatisticsPRequest, alluxio.grpc.GetStatisticsPResponse>newBuilder()
              .setType(io.grpc.MethodDescriptor.MethodType.UNARY)
              .setFullMethodName(generateFullMethodName(
                  "alluxio.grpc.CatalogMasterClientService", "GetStatistics"))
              .setSampledToLocalTracing(true)
              .setRequestMarshaller(io.grpc.protobuf.ProtoUtils.marshaller(
                  alluxio.grpc.GetStatisticsPRequest.getDefaultInstance()))
              .setResponseMarshaller(io.grpc.protobuf.ProtoUtils.marshaller(
                  alluxio.grpc.GetStatisticsPResponse.getDefaultInstance()))
                  .setSchemaDescriptor(new CatalogMasterClientServiceMethodDescriptorSupplier("GetStatistics"))
                  .build();
          }
        }
     }
     return getGetStatisticsMethod;
  }

  private static volatile io.grpc.MethodDescriptor<alluxio.grpc.GetPartitionsPRequest,
      alluxio.grpc.GetPartitionsPResponse> getGetPartitionsMethod;

  @io.grpc.stub.annotations.RpcMethod(
      fullMethodName = SERVICE_NAME + '/' + "GetPartitions",
      requestType = alluxio.grpc.GetPartitionsPRequest.class,
      responseType = alluxio.grpc.GetPartitionsPResponse.class,
      methodType = io.grpc.MethodDescriptor.MethodType.UNARY)
  public static io.grpc.MethodDescriptor<alluxio.grpc.GetPartitionsPRequest,
      alluxio.grpc.GetPartitionsPResponse> getGetPartitionsMethod() {
    io.grpc.MethodDescriptor<alluxio.grpc.GetPartitionsPRequest, alluxio.grpc.GetPartitionsPResponse> getGetPartitionsMethod;
    if ((getGetPartitionsMethod = CatalogMasterClientServiceGrpc.getGetPartitionsMethod) == null) {
      synchronized (CatalogMasterClientServiceGrpc.class) {
        if ((getGetPartitionsMethod = CatalogMasterClientServiceGrpc.getGetPartitionsMethod) == null) {
          CatalogMasterClientServiceGrpc.getGetPartitionsMethod = getGetPartitionsMethod = 
              io.grpc.MethodDescriptor.<alluxio.grpc.GetPartitionsPRequest, alluxio.grpc.GetPartitionsPResponse>newBuilder()
              .setType(io.grpc.MethodDescriptor.MethodType.UNARY)
              .setFullMethodName(generateFullMethodName(
                  "alluxio.grpc.CatalogMasterClientService", "GetPartitions"))
              .setSampledToLocalTracing(true)
              .setRequestMarshaller(io.grpc.protobuf.ProtoUtils.marshaller(
                  alluxio.grpc.GetPartitionsPRequest.getDefaultInstance()))
              .setResponseMarshaller(io.grpc.protobuf.ProtoUtils.marshaller(
                  alluxio.grpc.GetPartitionsPResponse.getDefaultInstance()))
                  .setSchemaDescriptor(new CatalogMasterClientServiceMethodDescriptorSupplier("GetPartitions"))
                  .build();
          }
        }
     }
     return getGetPartitionsMethod;
  }

  /**
   * Creates a new async stub that supports all call types for the service
   */
  public static CatalogMasterClientServiceStub newStub(io.grpc.Channel channel) {
    return new CatalogMasterClientServiceStub(channel);
  }

  /**
   * Creates a new blocking-style stub that supports unary and streaming output calls on the service
   */
  public static CatalogMasterClientServiceBlockingStub newBlockingStub(
      io.grpc.Channel channel) {
    return new CatalogMasterClientServiceBlockingStub(channel);
  }

  /**
   * Creates a new ListenableFuture-style stub that supports unary calls on the service
   */
  public static CatalogMasterClientServiceFutureStub newFutureStub(
      io.grpc.Channel channel) {
    return new CatalogMasterClientServiceFutureStub(channel);
  }

  /**
   * <pre>
   **
   * This interface contains catalog master service endpoints for Alluxio clients.
   * </pre>
   */
  public static abstract class CatalogMasterClientServiceImplBase implements io.grpc.BindableService {

    /**
     * <pre>
     **
     * Returns all databases in the catalog
     * </pre>
     */
    public void getAllDatabases(alluxio.grpc.GetAllDatabasesPRequest request,
        io.grpc.stub.StreamObserver<alluxio.grpc.GetAllDatabasesPResponse> responseObserver) {
      asyncUnimplementedUnaryCall(getGetAllDatabasesMethod(), responseObserver);
    }

    /**
     * <pre>
     **
     * Returns all tables in the database
     * </pre>
     */
    public void getAllTables(alluxio.grpc.GetAllTablesPRequest request,
        io.grpc.stub.StreamObserver<alluxio.grpc.GetAllTablesPResponse> responseObserver) {
      asyncUnimplementedUnaryCall(getGetAllTablesMethod(), responseObserver);
    }

    /**
     * <pre>
     **
     * Returns a specific table info
     * </pre>
     */
    public void getTable(alluxio.grpc.GetTablePRequest request,
        io.grpc.stub.StreamObserver<alluxio.grpc.GetTablePResponse> responseObserver) {
      asyncUnimplementedUnaryCall(getGetTableMethod(), responseObserver);
    }

    /**
     * <pre>
     **
     * Load a data table into the metastore
     * </pre>
     */
    public void loadTable(alluxio.grpc.LoadTablePRequest request,
        io.grpc.stub.StreamObserver<alluxio.grpc.LoadTablePResponse> responseObserver) {
      asyncUnimplementedUnaryCall(getLoadTableMethod(), responseObserver);
    }

    /**
     * <pre>
     **
     * Create a new table in the metastore
     * </pre>
     */
    public void createTable(alluxio.grpc.CreateTablePRequest request,
        io.grpc.stub.StreamObserver<alluxio.grpc.CreateTablePResponse> responseObserver) {
      asyncUnimplementedUnaryCall(getCreateTableMethod(), responseObserver);
    }

    /**
     * <pre>
     **
     * Create a new database in the metastore
     * </pre>
     */
    public void createDatabase(alluxio.grpc.CreateDatabasePRequest request,
        io.grpc.stub.StreamObserver<alluxio.grpc.CreateDatabasePResponse> responseObserver) {
      asyncUnimplementedUnaryCall(getCreateDatabaseMethod(), responseObserver);
    }

    /**
     * <pre>
     **
     * Attach an existing database into the catalog as a new database name
     * </pre>
     */
    public void attachDatabase(alluxio.grpc.AttachDatabasePRequest request,
        io.grpc.stub.StreamObserver<alluxio.grpc.AttachDatabasePResponse> responseObserver) {
      asyncUnimplementedUnaryCall(getAttachDatabaseMethod(), responseObserver);
    }

    /**
     */
    public void getDataFiles(alluxio.grpc.GetDataFilesPRequest request,
        io.grpc.stub.StreamObserver<alluxio.grpc.GetDataFilesPResponse> responseObserver) {
      asyncUnimplementedUnaryCall(getGetDataFilesMethod(), responseObserver);
    }

    /**
     */
    public void getStatistics(alluxio.grpc.GetStatisticsPRequest request,
        io.grpc.stub.StreamObserver<alluxio.grpc.GetStatisticsPResponse> responseObserver) {
      asyncUnimplementedUnaryCall(getGetStatisticsMethod(), responseObserver);
    }

    /**
     */
    public void getPartitions(alluxio.grpc.GetPartitionsPRequest request,
        io.grpc.stub.StreamObserver<alluxio.grpc.GetPartitionsPResponse> responseObserver) {
      asyncUnimplementedUnaryCall(getGetPartitionsMethod(), responseObserver);
    }

    @java.lang.Override public final io.grpc.ServerServiceDefinition bindService() {
      return io.grpc.ServerServiceDefinition.builder(getServiceDescriptor())
          .addMethod(
            getGetAllDatabasesMethod(),
            asyncUnaryCall(
              new MethodHandlers<
                alluxio.grpc.GetAllDatabasesPRequest,
                alluxio.grpc.GetAllDatabasesPResponse>(
                  this, METHODID_GET_ALL_DATABASES)))
          .addMethod(
            getGetAllTablesMethod(),
            asyncUnaryCall(
              new MethodHandlers<
                alluxio.grpc.GetAllTablesPRequest,
                alluxio.grpc.GetAllTablesPResponse>(
                  this, METHODID_GET_ALL_TABLES)))
          .addMethod(
            getGetTableMethod(),
            asyncUnaryCall(
              new MethodHandlers<
                alluxio.grpc.GetTablePRequest,
                alluxio.grpc.GetTablePResponse>(
                  this, METHODID_GET_TABLE)))
          .addMethod(
            getLoadTableMethod(),
            asyncUnaryCall(
              new MethodHandlers<
                alluxio.grpc.LoadTablePRequest,
                alluxio.grpc.LoadTablePResponse>(
                  this, METHODID_LOAD_TABLE)))
          .addMethod(
            getCreateTableMethod(),
            asyncUnaryCall(
              new MethodHandlers<
                alluxio.grpc.CreateTablePRequest,
                alluxio.grpc.CreateTablePResponse>(
                  this, METHODID_CREATE_TABLE)))
          .addMethod(
            getCreateDatabaseMethod(),
            asyncUnaryCall(
              new MethodHandlers<
                alluxio.grpc.CreateDatabasePRequest,
                alluxio.grpc.CreateDatabasePResponse>(
                  this, METHODID_CREATE_DATABASE)))
          .addMethod(
            getAttachDatabaseMethod(),
            asyncUnaryCall(
              new MethodHandlers<
                alluxio.grpc.AttachDatabasePRequest,
                alluxio.grpc.AttachDatabasePResponse>(
                  this, METHODID_ATTACH_DATABASE)))
          .addMethod(
            getGetDataFilesMethod(),
            asyncUnaryCall(
              new MethodHandlers<
                alluxio.grpc.GetDataFilesPRequest,
                alluxio.grpc.GetDataFilesPResponse>(
                  this, METHODID_GET_DATA_FILES)))
          .addMethod(
            getGetStatisticsMethod(),
            asyncUnaryCall(
              new MethodHandlers<
                alluxio.grpc.GetStatisticsPRequest,
                alluxio.grpc.GetStatisticsPResponse>(
                  this, METHODID_GET_STATISTICS)))
          .addMethod(
            getGetPartitionsMethod(),
            asyncUnaryCall(
              new MethodHandlers<
                alluxio.grpc.GetPartitionsPRequest,
                alluxio.grpc.GetPartitionsPResponse>(
                  this, METHODID_GET_PARTITIONS)))
          .build();
    }
  }

  /**
   * <pre>
   **
   * This interface contains catalog master service endpoints for Alluxio clients.
   * </pre>
   */
  public static final class CatalogMasterClientServiceStub extends io.grpc.stub.AbstractStub<CatalogMasterClientServiceStub> {
    private CatalogMasterClientServiceStub(io.grpc.Channel channel) {
      super(channel);
    }

    private CatalogMasterClientServiceStub(io.grpc.Channel channel,
        io.grpc.CallOptions callOptions) {
      super(channel, callOptions);
    }

    @java.lang.Override
    protected CatalogMasterClientServiceStub build(io.grpc.Channel channel,
        io.grpc.CallOptions callOptions) {
      return new CatalogMasterClientServiceStub(channel, callOptions);
    }

    /**
     * <pre>
     **
     * Returns all databases in the catalog
     * </pre>
     */
    public void getAllDatabases(alluxio.grpc.GetAllDatabasesPRequest request,
        io.grpc.stub.StreamObserver<alluxio.grpc.GetAllDatabasesPResponse> responseObserver) {
      asyncUnaryCall(
          getChannel().newCall(getGetAllDatabasesMethod(), getCallOptions()), request, responseObserver);
    }

    /**
     * <pre>
     **
     * Returns all tables in the database
     * </pre>
     */
    public void getAllTables(alluxio.grpc.GetAllTablesPRequest request,
        io.grpc.stub.StreamObserver<alluxio.grpc.GetAllTablesPResponse> responseObserver) {
      asyncUnaryCall(
          getChannel().newCall(getGetAllTablesMethod(), getCallOptions()), request, responseObserver);
    }

    /**
     * <pre>
     **
     * Returns a specific table info
     * </pre>
     */
    public void getTable(alluxio.grpc.GetTablePRequest request,
        io.grpc.stub.StreamObserver<alluxio.grpc.GetTablePResponse> responseObserver) {
      asyncUnaryCall(
          getChannel().newCall(getGetTableMethod(), getCallOptions()), request, responseObserver);
    }

    /**
     * <pre>
     **
     * Load a data table into the metastore
     * </pre>
     */
    public void loadTable(alluxio.grpc.LoadTablePRequest request,
        io.grpc.stub.StreamObserver<alluxio.grpc.LoadTablePResponse> responseObserver) {
      asyncUnaryCall(
          getChannel().newCall(getLoadTableMethod(), getCallOptions()), request, responseObserver);
    }

    /**
     * <pre>
     **
     * Create a new table in the metastore
     * </pre>
     */
    public void createTable(alluxio.grpc.CreateTablePRequest request,
        io.grpc.stub.StreamObserver<alluxio.grpc.CreateTablePResponse> responseObserver) {
      asyncUnaryCall(
          getChannel().newCall(getCreateTableMethod(), getCallOptions()), request, responseObserver);
    }

    /**
     * <pre>
     **
     * Create a new database in the metastore
     * </pre>
     */
    public void createDatabase(alluxio.grpc.CreateDatabasePRequest request,
        io.grpc.stub.StreamObserver<alluxio.grpc.CreateDatabasePResponse> responseObserver) {
      asyncUnaryCall(
          getChannel().newCall(getCreateDatabaseMethod(), getCallOptions()), request, responseObserver);
    }

    /**
     * <pre>
     **
     * Attach an existing database into the catalog as a new database name
     * </pre>
     */
    public void attachDatabase(alluxio.grpc.AttachDatabasePRequest request,
        io.grpc.stub.StreamObserver<alluxio.grpc.AttachDatabasePResponse> responseObserver) {
      asyncUnaryCall(
          getChannel().newCall(getAttachDatabaseMethod(), getCallOptions()), request, responseObserver);
    }

    /**
     */
    public void getDataFiles(alluxio.grpc.GetDataFilesPRequest request,
        io.grpc.stub.StreamObserver<alluxio.grpc.GetDataFilesPResponse> responseObserver) {
      asyncUnaryCall(
          getChannel().newCall(getGetDataFilesMethod(), getCallOptions()), request, responseObserver);
    }

    /**
     */
    public void getStatistics(alluxio.grpc.GetStatisticsPRequest request,
        io.grpc.stub.StreamObserver<alluxio.grpc.GetStatisticsPResponse> responseObserver) {
      asyncUnaryCall(
          getChannel().newCall(getGetStatisticsMethod(), getCallOptions()), request, responseObserver);
    }

    /**
     */
    public void getPartitions(alluxio.grpc.GetPartitionsPRequest request,
        io.grpc.stub.StreamObserver<alluxio.grpc.GetPartitionsPResponse> responseObserver) {
      asyncUnaryCall(
          getChannel().newCall(getGetPartitionsMethod(), getCallOptions()), request, responseObserver);
    }
  }

  /**
   * <pre>
   **
   * This interface contains catalog master service endpoints for Alluxio clients.
   * </pre>
   */
  public static final class CatalogMasterClientServiceBlockingStub extends io.grpc.stub.AbstractStub<CatalogMasterClientServiceBlockingStub> {
    private CatalogMasterClientServiceBlockingStub(io.grpc.Channel channel) {
      super(channel);
    }

    private CatalogMasterClientServiceBlockingStub(io.grpc.Channel channel,
        io.grpc.CallOptions callOptions) {
      super(channel, callOptions);
    }

    @java.lang.Override
    protected CatalogMasterClientServiceBlockingStub build(io.grpc.Channel channel,
        io.grpc.CallOptions callOptions) {
      return new CatalogMasterClientServiceBlockingStub(channel, callOptions);
    }

    /**
     * <pre>
     **
     * Returns all databases in the catalog
     * </pre>
     */
    public alluxio.grpc.GetAllDatabasesPResponse getAllDatabases(alluxio.grpc.GetAllDatabasesPRequest request) {
      return blockingUnaryCall(
          getChannel(), getGetAllDatabasesMethod(), getCallOptions(), request);
    }

    /**
     * <pre>
     **
     * Returns all tables in the database
     * </pre>
     */
    public alluxio.grpc.GetAllTablesPResponse getAllTables(alluxio.grpc.GetAllTablesPRequest request) {
      return blockingUnaryCall(
          getChannel(), getGetAllTablesMethod(), getCallOptions(), request);
    }

    /**
     * <pre>
     **
     * Returns a specific table info
     * </pre>
     */
    public alluxio.grpc.GetTablePResponse getTable(alluxio.grpc.GetTablePRequest request) {
      return blockingUnaryCall(
          getChannel(), getGetTableMethod(), getCallOptions(), request);
    }

    /**
     * <pre>
     **
     * Load a data table into the metastore
     * </pre>
     */
    public alluxio.grpc.LoadTablePResponse loadTable(alluxio.grpc.LoadTablePRequest request) {
      return blockingUnaryCall(
          getChannel(), getLoadTableMethod(), getCallOptions(), request);
    }

    /**
     * <pre>
     **
     * Create a new table in the metastore
     * </pre>
     */
    public alluxio.grpc.CreateTablePResponse createTable(alluxio.grpc.CreateTablePRequest request) {
      return blockingUnaryCall(
          getChannel(), getCreateTableMethod(), getCallOptions(), request);
    }

    /**
     * <pre>
     **
     * Create a new database in the metastore
     * </pre>
     */
    public alluxio.grpc.CreateDatabasePResponse createDatabase(alluxio.grpc.CreateDatabasePRequest request) {
      return blockingUnaryCall(
          getChannel(), getCreateDatabaseMethod(), getCallOptions(), request);
    }

    /**
     * <pre>
     **
     * Attach an existing database into the catalog as a new database name
     * </pre>
     */
    public alluxio.grpc.AttachDatabasePResponse attachDatabase(alluxio.grpc.AttachDatabasePRequest request) {
      return blockingUnaryCall(
          getChannel(), getAttachDatabaseMethod(), getCallOptions(), request);
    }

    /**
     */
    public alluxio.grpc.GetDataFilesPResponse getDataFiles(alluxio.grpc.GetDataFilesPRequest request) {
      return blockingUnaryCall(
          getChannel(), getGetDataFilesMethod(), getCallOptions(), request);
    }

    /**
     */
    public alluxio.grpc.GetStatisticsPResponse getStatistics(alluxio.grpc.GetStatisticsPRequest request) {
      return blockingUnaryCall(
          getChannel(), getGetStatisticsMethod(), getCallOptions(), request);
    }

    /**
     */
    public alluxio.grpc.GetPartitionsPResponse getPartitions(alluxio.grpc.GetPartitionsPRequest request) {
      return blockingUnaryCall(
          getChannel(), getGetPartitionsMethod(), getCallOptions(), request);
    }
  }

  /**
   * <pre>
   **
   * This interface contains catalog master service endpoints for Alluxio clients.
   * </pre>
   */
  public static final class CatalogMasterClientServiceFutureStub extends io.grpc.stub.AbstractStub<CatalogMasterClientServiceFutureStub> {
    private CatalogMasterClientServiceFutureStub(io.grpc.Channel channel) {
      super(channel);
    }

    private CatalogMasterClientServiceFutureStub(io.grpc.Channel channel,
        io.grpc.CallOptions callOptions) {
      super(channel, callOptions);
    }

    @java.lang.Override
    protected CatalogMasterClientServiceFutureStub build(io.grpc.Channel channel,
        io.grpc.CallOptions callOptions) {
      return new CatalogMasterClientServiceFutureStub(channel, callOptions);
    }

    /**
     * <pre>
     **
     * Returns all databases in the catalog
     * </pre>
     */
    public com.google.common.util.concurrent.ListenableFuture<alluxio.grpc.GetAllDatabasesPResponse> getAllDatabases(
        alluxio.grpc.GetAllDatabasesPRequest request) {
      return futureUnaryCall(
          getChannel().newCall(getGetAllDatabasesMethod(), getCallOptions()), request);
    }

    /**
     * <pre>
     **
     * Returns all tables in the database
     * </pre>
     */
    public com.google.common.util.concurrent.ListenableFuture<alluxio.grpc.GetAllTablesPResponse> getAllTables(
        alluxio.grpc.GetAllTablesPRequest request) {
      return futureUnaryCall(
          getChannel().newCall(getGetAllTablesMethod(), getCallOptions()), request);
    }

    /**
     * <pre>
     **
     * Returns a specific table info
     * </pre>
     */
    public com.google.common.util.concurrent.ListenableFuture<alluxio.grpc.GetTablePResponse> getTable(
        alluxio.grpc.GetTablePRequest request) {
      return futureUnaryCall(
          getChannel().newCall(getGetTableMethod(), getCallOptions()), request);
    }

    /**
     * <pre>
     **
     * Load a data table into the metastore
     * </pre>
     */
    public com.google.common.util.concurrent.ListenableFuture<alluxio.grpc.LoadTablePResponse> loadTable(
        alluxio.grpc.LoadTablePRequest request) {
      return futureUnaryCall(
          getChannel().newCall(getLoadTableMethod(), getCallOptions()), request);
    }

    /**
     * <pre>
     **
     * Create a new table in the metastore
     * </pre>
     */
    public com.google.common.util.concurrent.ListenableFuture<alluxio.grpc.CreateTablePResponse> createTable(
        alluxio.grpc.CreateTablePRequest request) {
      return futureUnaryCall(
          getChannel().newCall(getCreateTableMethod(), getCallOptions()), request);
    }

    /**
     * <pre>
     **
     * Create a new database in the metastore
     * </pre>
     */
    public com.google.common.util.concurrent.ListenableFuture<alluxio.grpc.CreateDatabasePResponse> createDatabase(
        alluxio.grpc.CreateDatabasePRequest request) {
      return futureUnaryCall(
          getChannel().newCall(getCreateDatabaseMethod(), getCallOptions()), request);
    }

    /**
     * <pre>
     **
     * Attach an existing database into the catalog as a new database name
     * </pre>
     */
    public com.google.common.util.concurrent.ListenableFuture<alluxio.grpc.AttachDatabasePResponse> attachDatabase(
        alluxio.grpc.AttachDatabasePRequest request) {
      return futureUnaryCall(
          getChannel().newCall(getAttachDatabaseMethod(), getCallOptions()), request);
    }

    /**
     */
    public com.google.common.util.concurrent.ListenableFuture<alluxio.grpc.GetDataFilesPResponse> getDataFiles(
        alluxio.grpc.GetDataFilesPRequest request) {
      return futureUnaryCall(
          getChannel().newCall(getGetDataFilesMethod(), getCallOptions()), request);
    }

    /**
     */
    public com.google.common.util.concurrent.ListenableFuture<alluxio.grpc.GetStatisticsPResponse> getStatistics(
        alluxio.grpc.GetStatisticsPRequest request) {
      return futureUnaryCall(
          getChannel().newCall(getGetStatisticsMethod(), getCallOptions()), request);
    }

    /**
     */
    public com.google.common.util.concurrent.ListenableFuture<alluxio.grpc.GetPartitionsPResponse> getPartitions(
        alluxio.grpc.GetPartitionsPRequest request) {
      return futureUnaryCall(
          getChannel().newCall(getGetPartitionsMethod(), getCallOptions()), request);
    }
  }

  private static final int METHODID_GET_ALL_DATABASES = 0;
  private static final int METHODID_GET_ALL_TABLES = 1;
  private static final int METHODID_GET_TABLE = 2;
  private static final int METHODID_LOAD_TABLE = 3;
  private static final int METHODID_CREATE_TABLE = 4;
  private static final int METHODID_CREATE_DATABASE = 5;
<<<<<<< HEAD
  private static final int METHODID_GET_DATA_FILES = 6;
  private static final int METHODID_GET_STATISTICS = 7;
  private static final int METHODID_GET_PARTITIONS = 8;
=======
  private static final int METHODID_ATTACH_DATABASE = 6;
  private static final int METHODID_GET_DATA_FILES = 7;
  private static final int METHODID_GET_STATISTICS = 8;
>>>>>>> 12eb6b93

  private static final class MethodHandlers<Req, Resp> implements
      io.grpc.stub.ServerCalls.UnaryMethod<Req, Resp>,
      io.grpc.stub.ServerCalls.ServerStreamingMethod<Req, Resp>,
      io.grpc.stub.ServerCalls.ClientStreamingMethod<Req, Resp>,
      io.grpc.stub.ServerCalls.BidiStreamingMethod<Req, Resp> {
    private final CatalogMasterClientServiceImplBase serviceImpl;
    private final int methodId;

    MethodHandlers(CatalogMasterClientServiceImplBase serviceImpl, int methodId) {
      this.serviceImpl = serviceImpl;
      this.methodId = methodId;
    }

    @java.lang.Override
    @java.lang.SuppressWarnings("unchecked")
    public void invoke(Req request, io.grpc.stub.StreamObserver<Resp> responseObserver) {
      switch (methodId) {
        case METHODID_GET_ALL_DATABASES:
          serviceImpl.getAllDatabases((alluxio.grpc.GetAllDatabasesPRequest) request,
              (io.grpc.stub.StreamObserver<alluxio.grpc.GetAllDatabasesPResponse>) responseObserver);
          break;
        case METHODID_GET_ALL_TABLES:
          serviceImpl.getAllTables((alluxio.grpc.GetAllTablesPRequest) request,
              (io.grpc.stub.StreamObserver<alluxio.grpc.GetAllTablesPResponse>) responseObserver);
          break;
        case METHODID_GET_TABLE:
          serviceImpl.getTable((alluxio.grpc.GetTablePRequest) request,
              (io.grpc.stub.StreamObserver<alluxio.grpc.GetTablePResponse>) responseObserver);
          break;
        case METHODID_LOAD_TABLE:
          serviceImpl.loadTable((alluxio.grpc.LoadTablePRequest) request,
              (io.grpc.stub.StreamObserver<alluxio.grpc.LoadTablePResponse>) responseObserver);
          break;
        case METHODID_CREATE_TABLE:
          serviceImpl.createTable((alluxio.grpc.CreateTablePRequest) request,
              (io.grpc.stub.StreamObserver<alluxio.grpc.CreateTablePResponse>) responseObserver);
          break;
        case METHODID_CREATE_DATABASE:
          serviceImpl.createDatabase((alluxio.grpc.CreateDatabasePRequest) request,
              (io.grpc.stub.StreamObserver<alluxio.grpc.CreateDatabasePResponse>) responseObserver);
          break;
        case METHODID_ATTACH_DATABASE:
          serviceImpl.attachDatabase((alluxio.grpc.AttachDatabasePRequest) request,
              (io.grpc.stub.StreamObserver<alluxio.grpc.AttachDatabasePResponse>) responseObserver);
          break;
        case METHODID_GET_DATA_FILES:
          serviceImpl.getDataFiles((alluxio.grpc.GetDataFilesPRequest) request,
              (io.grpc.stub.StreamObserver<alluxio.grpc.GetDataFilesPResponse>) responseObserver);
          break;
        case METHODID_GET_STATISTICS:
          serviceImpl.getStatistics((alluxio.grpc.GetStatisticsPRequest) request,
              (io.grpc.stub.StreamObserver<alluxio.grpc.GetStatisticsPResponse>) responseObserver);
          break;
        case METHODID_GET_PARTITIONS:
          serviceImpl.getPartitions((alluxio.grpc.GetPartitionsPRequest) request,
              (io.grpc.stub.StreamObserver<alluxio.grpc.GetPartitionsPResponse>) responseObserver);
          break;
        default:
          throw new AssertionError();
      }
    }

    @java.lang.Override
    @java.lang.SuppressWarnings("unchecked")
    public io.grpc.stub.StreamObserver<Req> invoke(
        io.grpc.stub.StreamObserver<Resp> responseObserver) {
      switch (methodId) {
        default:
          throw new AssertionError();
      }
    }
  }

  private static abstract class CatalogMasterClientServiceBaseDescriptorSupplier
      implements io.grpc.protobuf.ProtoFileDescriptorSupplier, io.grpc.protobuf.ProtoServiceDescriptorSupplier {
    CatalogMasterClientServiceBaseDescriptorSupplier() {}

    @java.lang.Override
    public com.google.protobuf.Descriptors.FileDescriptor getFileDescriptor() {
      return alluxio.grpc.CatalogMasterProto.getDescriptor();
    }

    @java.lang.Override
    public com.google.protobuf.Descriptors.ServiceDescriptor getServiceDescriptor() {
      return getFileDescriptor().findServiceByName("CatalogMasterClientService");
    }
  }

  private static final class CatalogMasterClientServiceFileDescriptorSupplier
      extends CatalogMasterClientServiceBaseDescriptorSupplier {
    CatalogMasterClientServiceFileDescriptorSupplier() {}
  }

  private static final class CatalogMasterClientServiceMethodDescriptorSupplier
      extends CatalogMasterClientServiceBaseDescriptorSupplier
      implements io.grpc.protobuf.ProtoMethodDescriptorSupplier {
    private final String methodName;

    CatalogMasterClientServiceMethodDescriptorSupplier(String methodName) {
      this.methodName = methodName;
    }

    @java.lang.Override
    public com.google.protobuf.Descriptors.MethodDescriptor getMethodDescriptor() {
      return getServiceDescriptor().findMethodByName(methodName);
    }
  }

  private static volatile io.grpc.ServiceDescriptor serviceDescriptor;

  public static io.grpc.ServiceDescriptor getServiceDescriptor() {
    io.grpc.ServiceDescriptor result = serviceDescriptor;
    if (result == null) {
      synchronized (CatalogMasterClientServiceGrpc.class) {
        result = serviceDescriptor;
        if (result == null) {
          serviceDescriptor = result = io.grpc.ServiceDescriptor.newBuilder(SERVICE_NAME)
              .setSchemaDescriptor(new CatalogMasterClientServiceFileDescriptorSupplier())
              .addMethod(getGetAllDatabasesMethod())
              .addMethod(getGetAllTablesMethod())
              .addMethod(getGetTableMethod())
              .addMethod(getLoadTableMethod())
              .addMethod(getCreateTableMethod())
              .addMethod(getCreateDatabaseMethod())
              .addMethod(getAttachDatabaseMethod())
              .addMethod(getGetDataFilesMethod())
              .addMethod(getGetStatisticsMethod())
              .addMethod(getGetPartitionsMethod())
              .build();
        }
      }
    }
    return result;
  }
}<|MERGE_RESOLUTION|>--- conflicted
+++ resolved
@@ -945,15 +945,10 @@
   private static final int METHODID_LOAD_TABLE = 3;
   private static final int METHODID_CREATE_TABLE = 4;
   private static final int METHODID_CREATE_DATABASE = 5;
-<<<<<<< HEAD
-  private static final int METHODID_GET_DATA_FILES = 6;
-  private static final int METHODID_GET_STATISTICS = 7;
-  private static final int METHODID_GET_PARTITIONS = 8;
-=======
   private static final int METHODID_ATTACH_DATABASE = 6;
   private static final int METHODID_GET_DATA_FILES = 7;
   private static final int METHODID_GET_STATISTICS = 8;
->>>>>>> 12eb6b93
+  private static final int METHODID_GET_PARTITIONS = 9;
 
   private static final class MethodHandlers<Req, Resp> implements
       io.grpc.stub.ServerCalls.UnaryMethod<Req, Resp>,
