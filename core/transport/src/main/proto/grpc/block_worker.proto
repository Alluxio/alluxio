syntax = "proto2";

option java_multiple_files = true;
option java_package = "alluxio.grpc";
option java_outer_classname = "BlockWorkerProto";

package alluxio.grpc.block;

import "proto/dataserver/protocol.proto";
import "grpc/common.proto";

// The block worker service
service BlockWorker {
  rpc ReadBlock (stream ReadRequest) returns (stream ReadResponse);
  rpc WriteBlock (stream WriteRequest) returns (stream WriteResponse);

  // Replaces ShortCircuitBlockReadHandler.
  rpc OpenLocalBlock (stream OpenLocalBlockRequest) returns (stream OpenLocalBlockResponse);

  // Replaces ShortCircuitBlockWriteHandler.
  rpc CreateLocalBlock (stream CreateLocalBlockRequest) returns (stream CreateLocalBlockResponse);
  rpc AsyncCache (AsyncCacheRequest) returns (AsyncCacheResponse);
  rpc Cache (CacheRequest) returns (CacheResponse);
  rpc Load(LoadRequest)returns (LoadResponse);
  rpc RemoveBlock (RemoveBlockRequest) returns (RemoveBlockResponse);
  rpc MoveBlock (MoveBlockRequest) returns (MoveBlockResponse);

  // TODO(lu) Move to metrics worker
  rpc ClearMetrics (ClearMetricsRequest) returns (ClearMetricsResponse);

<<<<<<< HEAD
  rpc HandleRPC (HandleRPCRequest) returns (HandleRPCResponse);
  // TODO(Tony Sun) Not finished.
  rpc DecommissionWorker (DecommissionWorkerRequest) returns (DecommissionWorkerResponse);

=======
>>>>>>> 32785f97
  rpc FreeWorker (FreeWorkerRequest) returns (FreeWorkerResponse);
}

// The check request
message CheckRequest {}

// The check response
message CheckResponse {}

// The data chunk.
// next available id: 2
message Chunk {
  optional bytes data = 1;
}

// The read/write request type. It can either be an Alluxio block operation or a UFS file operation.
// next available id: 3
enum RequestType {
  ALLUXIO_BLOCK = 0;
  UFS_FILE = 1;
  UFS_FALLBACK_BLOCK = 2;
}

// The read request.
// next available id: 9
message ReadRequest {
  optional int64 block_id = 1;
  optional int64 offset = 2;
  optional int64 length = 3;
  // Whether the block should be promoted before reading
  optional bool promote = 4;
  optional int64 chunk_size = 5;

  // This is only set for UFS block read.
  optional alluxio.proto.dataserver.OpenUfsBlockOptions open_ufs_block_options = 6;

  // Read receipt
  optional int64 offset_received = 7;

  // Is position read to a small buffer
  optional bool position_short = 8;
}

// The read response.
// next available id: 2
message ReadResponse {
  optional Chunk chunk = 1;
}

// The write request command.
// next available id: 11
message WriteRequestCommand {
  optional RequestType type = 1;
  // The block ID or UFS file ID.
  optional int64 id = 2;
  optional int64 offset = 3;
  // This is only applicable for block write.
  optional int32 tier = 4;
  optional bool flush = 5;
  // Cancel, close and error will be handled by standard gRPC stream APIs.
  optional alluxio.proto.dataserver.CreateUfsFileOptions create_ufs_file_options = 6;
  optional alluxio.proto.dataserver.CreateUfsBlockOptions create_ufs_block_options = 7;
  optional string medium_type = 8;
  optional bool pin_on_create = 9;
  optional int64 space_to_reserve = 10;
}

// The write request.
// next available id: 3
message WriteRequest {
  oneof value {
    WriteRequestCommand command = 1;
    Chunk chunk = 2;
  }
}

// The write response.
// next available id: 2
message WriteResponse {
  optional int64 offset = 1;
  // Errors will be handled by standard gRPC stream APIs.
}

// Request for caching a block asynchronously
// Deprecated and will be removed in v3.0
message AsyncCacheRequest {
  optional int64 block_id = 1;
  // TODO(calvin): source host and port should be replace with WorkerNetAddress
  optional string source_host = 2;
  optional int32 source_port = 3;
  optional alluxio.proto.dataserver.OpenUfsBlockOptions open_ufs_block_options = 4;
  optional int64 length = 5;
}

// Request for caching a block synchronously/asynchronously
// next available id: 7
message CacheRequest {
  optional int64 block_id = 1;
  // TODO(calvin): source host and port should be replace with WorkerNetAddress
  optional string source_host = 2;
  optional int32 source_port = 3;
  optional alluxio.proto.dataserver.OpenUfsBlockOptions open_ufs_block_options = 4;
  optional int64 length = 5;
  optional bool async = 6;
}

// Request for load a block into alluxio
// next available id: 3
message LoadRequest {
  repeated Block blocks = 1;
  required UfsReadOptions options = 2;
}

message UfsReadOptions{
  required string tag = 1;
  // is position short or not, used for HDFS performance optimization.
  // When the client buffer size is large ( > 2MB) and reads are guaranteed to be somewhat
  // sequential, the `pread` API to HDFS is not as efficient as simple `read`.
  // We introduce a heuristic to choose which API to use.
  required bool position_short = 2;
  optional int64 bandwidth = 3;
}


message Block{
  required int64 block_id = 1;
    // The block length.
  required int64 length = 2;
  optional string ufs_path = 3;
  // The offset of the block in within ufs the file.
  optional int64 offset_in_file = 4;
  optional int64 mountId = 5;
}

message LoadResponse {
  required TaskStatus status = 1;
  repeated BlockStatus block_status = 2;
<<<<<<< HEAD
}

// TODO(Tony Sun): Options may be needed.
message DecommissionWorkerRequest{
  required string workerName = 1;
  optional bool async = 2;
}

message DecommissionWorkerResponse{
  required TaskStatus status = 1;
}

message HandleRPCRequest{
  required string workerName = 1;
  optional bool async = 2;
  optional int64 timeOut = 3;
  optional bool forced = 4;
}

message HandleRPCResponse{
  required TaskStatus status = 1;
}

// TODO(Tony Sun): Options may be needed.
message FreeWorkerRequest{
  required string workerName = 1;
  optional bool async = 2;
}

message FreeWorkerResponse{
  required TaskStatus status = 1;
=======
>>>>>>> 32785f97
}

enum TaskStatus {
  SUCCESS = 0;
  FAILURE = 1;
  PARTIAL_FAILURE = 2;
}

message FreeWorkerRequest{}

message FreeWorkerResponse{}

message BlockStatus {
  required Block block = 1;
  // The status code, which should be an enum value of [google.rpc.Code][google.rpc.Code].
  required int32 code = 2;
  // A developer-facing error message
  optional string message = 3;
  optional bool retryable = 4;
}

// Response for an async cache request
message AsyncCacheResponse {}

// Response for an async cache request
message CacheResponse {}

// next available id: 3
message OpenLocalBlockRequest {
  optional int64 block_id = 1;
  optional bool promote = 2;
}

// next available id: 2
message OpenLocalBlockResponse {
  optional string path = 1;
}

// next available id: 9
message CreateLocalBlockRequest {
  optional int64 block_id = 1;
  optional int32 tier = 3;
  optional int64 space_to_reserve = 4;
  // If set, only reserve space for the block.
  optional bool only_reserve_space = 5;
  optional bool cleanup_on_failure = 6;
  optional string medium_type = 7;
  optional bool pin_on_create = 8;
}

// next available id: 2
message CreateLocalBlockResponse {
  optional string path = 1;
}

// next available id: 2
message RemoveBlockRequest {
  optional int64 block_id = 1;
}

message RemoveBlockResponse {}

message MoveBlockRequest {
  optional int64 block_id = 1;
  optional string medium_type = 2;
}

message MoveBlockResponse {}

message ClearMetricsRequest {}

message ClearMetricsResponse {}<|MERGE_RESOLUTION|>--- conflicted
+++ resolved
@@ -28,13 +28,10 @@
   // TODO(lu) Move to metrics worker
   rpc ClearMetrics (ClearMetricsRequest) returns (ClearMetricsResponse);
 
-<<<<<<< HEAD
   rpc HandleRPC (HandleRPCRequest) returns (HandleRPCResponse);
   // TODO(Tony Sun) Not finished.
   rpc DecommissionWorker (DecommissionWorkerRequest) returns (DecommissionWorkerResponse);
 
-=======
->>>>>>> 32785f97
   rpc FreeWorker (FreeWorkerRequest) returns (FreeWorkerResponse);
 }
 
@@ -172,7 +169,6 @@
 message LoadResponse {
   required TaskStatus status = 1;
   repeated BlockStatus block_status = 2;
-<<<<<<< HEAD
 }
 
 // TODO(Tony Sun): Options may be needed.
@@ -196,27 +192,15 @@
   required TaskStatus status = 1;
 }
 
-// TODO(Tony Sun): Options may be needed.
-message FreeWorkerRequest{
-  required string workerName = 1;
-  optional bool async = 2;
-}
-
-message FreeWorkerResponse{
-  required TaskStatus status = 1;
-=======
->>>>>>> 32785f97
-}
+message FreeWorkerRequest{}
+
+message FreeWorkerResponse{}
 
 enum TaskStatus {
   SUCCESS = 0;
   FAILURE = 1;
   PARTIAL_FAILURE = 2;
 }
-
-message FreeWorkerRequest{}
-
-message FreeWorkerResponse{}
 
 message BlockStatus {
   required Block block = 1;
