syntax = "proto2";

option java_multiple_files = true;
option java_package = "alluxio.grpc";
option java_outer_classname = "BlockMasterProto";

package alluxio.grpc.block;

import "grpc/common.proto";

enum BlockMasterInfoField {
  CAPACITY_BYTES = 1;
  CAPACITY_BYTES_ON_TIERS = 2;
  FREE_BYTES = 3;
  LIVE_WORKER_NUM = 4;
  LOST_WORKER_NUM = 5;
  USED_BYTES = 6;
  USED_BYTES_ON_TIERS = 7;
  DECOMMISSIONED_WORKER_NUM = 8;
}

message BlockMasterInfo {
  optional int64 capacityBytes = 1;
  map<string, int64> capacityBytesOnTiers = 2;
  optional int64 freeBytes = 3;
  optional int32 liveWorkerNum = 4;
  optional int32 lostWorkerNum = 5;
  optional int64 usedBytes = 6;
  map<string, int64> usedBytesOnTiers = 7;
  optional int32 decommissionedWorkerNum = 8;
}

message GetBlockInfoPOptions {}
message GetBlockInfoPRequest {
  /** the id of the block */
  optional int64 blockId = 1;

  optional GetBlockInfoPOptions options = 2;
}
message GetBlockInfoPResponse {
  optional grpc.BlockInfo blockInfo = 1;
}

message GetCapacityBytesPOptions {}
message GetCapacityBytesPResponse {
  optional int64 bytes = 1;
}

message GetBlockMasterInfoPOptions {
 repeated BlockMasterInfoField filters = 1;
}
message GetBlockMasterInfoPResponse {
 optional BlockMasterInfo blockMasterInfo = 1;
}

message GetUsedBytesPOptions {}
message GetUsedBytesPResponse {
  optional int64 bytes = 1;
}

message WorkerInfo {
  optional int64 id = 1;
  optional grpc.WorkerNetAddress address = 2;
  optional int32 lastContactSec = 3;
  optional string state = 4;
  optional int64 capacityBytes = 5;
  optional int64 usedBytes = 6;
  optional int64 startTimeMs = 7;
  map<string, int64> capacityBytesOnTiers = 8;
  map<string, int64> usedBytesOnTiers = 9;
  optional BuildVersion buildVersion = 10;
}

enum WorkerRange {
  ALL = 1;
  LIVE = 2;
  LOST = 3;
  SPECIFIED = 4;
  DECOMMISSIONED = 5;
}

enum WorkerInfoField {
  ADDRESS = 1;
  WORKER_CAPACITY_BYTES = 2;
  WORKER_CAPACITY_BYTES_ON_TIERS = 3;
  ID = 4;
  LAST_CONTACT_SEC = 5;
  START_TIME_MS = 6;
  STATE = 7;
  WORKER_USED_BYTES = 8;
  WORKER_USED_BYTES_ON_TIERS = 9;
<<<<<<< HEAD
  BUILD_VERSION = 10;
=======
  BLOCK_COUNT = 10;
>>>>>>> 0549466b
}

message GetWorkerReportPOptions {
  /** addresses are only valid when workerRange is SPECIFIED */
  repeated string addresses = 1;
  repeated WorkerInfoField fieldRanges = 2;
  optional WorkerRange workerRange = 3;
}
message GetWorkerInfoListPOptions {}
message GetWorkerInfoListPResponse {
  repeated WorkerInfo workerInfos = 1;
}

message WorkerLostStorageInfo {
  optional grpc.WorkerNetAddress address = 1;
  /** a map from tier alias to the lost storage paths */
  map<string, StorageList> lostStorage = 2;
}
message RemoveDecommissionedWorkerPOptions {
  optional string workerName = 1;
}
message RemoveDecommissionedWorkerPResponse {}

message GetWorkerLostStoragePOptions {}
message GetWorkerLostStoragePResponse {
  repeated WorkerLostStorageInfo workerLostStorageInfo = 1;
}

/**
 * This interface contains block master service endpoints for Alluxio clients.
 */
service BlockMasterClientService {

  /**
   * Returns the block information for the given block id.
   */
  rpc GetBlockInfo(GetBlockInfoPRequest) returns (GetBlockInfoPResponse);

  /**
    * Returns block master information.
    */
  rpc GetBlockMasterInfo(GetBlockMasterInfoPOptions) returns (GetBlockMasterInfoPResponse);

  /**
   * Returns the capacity (in bytes).
   */
  rpc GetCapacityBytes(GetCapacityBytesPOptions) returns(GetCapacityBytesPResponse);

  /**
   * Returns the used storage (in bytes).
   */
  rpc GetUsedBytes(GetUsedBytesPOptions) returns (GetUsedBytesPResponse);

  /**
   * Returns a list of workers information.
   */
  rpc GetWorkerInfoList(GetWorkerInfoListPOptions) returns (GetWorkerInfoListPResponse);

  /**
   * If target worker is in the decommissioned worker set,
   * return true, remove target worker from decommissioned worker set; else, return false.
   */
  rpc RemoveDecommissionedWorker(RemoveDecommissionedWorkerPOptions)
      returns (RemoveDecommissionedWorkerPResponse);

  /**
   * Returns a list of workers information for report CLI.
   */
  rpc GetWorkerReport(GetWorkerReportPOptions) returns (GetWorkerInfoListPResponse);

  /**
   * Returns a list of worker lost storage information
   */
  rpc GetWorkerLostStorage(GetWorkerLostStoragePOptions) returns (GetWorkerLostStoragePResponse);
}

message TierList {
  repeated int64 tiers = 1;
}

message BlockIdList {
  repeated int64 blockId = 1;
}
/**
 * A list of lost storage paths inside a worker
 */
message StorageList {
  /** a lost storage path */
  repeated string storage = 1;
}

message BlockHeartbeatPOptions {
  repeated grpc.Metric metrics = 1;
  map<string, int64> capacityBytesOnTiers = 2;
}

message LocationBlockIdListEntry {
  optional BlockStoreLocationProto key= 1;
  optional BlockIdList value = 2;
}

message BlockHeartbeatPRequest {
  /** the id of the worker */
  optional int64 workerId = 1;
  /** the map of space used in bytes on all tiers */
  map<string, int64> usedBytesOnTiers = 2;
  /** the list of removed block ids */
  repeated int64 removedBlockIds = 3;
  /** the map of added blocks on all tiers (deprecated since 2.0, replaced by addedBlocks) */
  map<string, TierList> addedBlocksOnTiers = 4;
  optional BlockHeartbeatPOptions options = 5;
  /** the map of lost storage paths on all tiers */
  map<string, StorageList> lostStorage = 6;
  /** use repeated fields to represent mapping from BlockStoreLocationProto to TierList */
  repeated LocationBlockIdListEntry addedBlocks = 7;
}

message BlockHeartbeatPResponse {
  optional grpc.Command command = 1;
}

message CommitBlockPResponse {}
message CommitBlockPRequest {
  /** the id of the worker */
  optional int64 workerId = 1;
  /** the space used in bytes on the target tier */
  optional int64 usedBytesOnTier = 2;
  /** the alias of the target tier */
  optional string tierAlias = 3;
  /** the id of the block being committed */
  optional int64 blockId = 4;
  /** the length of the block being committed */
  optional int64 length = 5;
  optional CommitBlockPOptions options = 6;
  optional string mediumType = 7;
}

message CommitBlockPOptions {}
message CommitBlockInUfsPRequest {
  /** the id of the worker */
  optional int64 blockId = 1;
  /** the space used in bytes on the target tier */
  optional int64 length = 2;
  optional CommitBlockInUfsPOptions options = 3;
}

message CommitBlockInUfsPOptions {}
message CommitBlockInUfsPResponse {}

message GetWorkerIdPOptions {}
message GetWorkerIdPRequest {
  /** the worker network address */
  optional grpc.WorkerNetAddress workerNetAddress = 1;
  optional GetWorkerIdPOptions options = 2;
}
message GetWorkerIdPResponse {
  optional int64 workerId = 1;
}

message GetRegisterLeasePRequest {
  optional int64 workerId = 1;
  /** This may not accurate because the worker can add/delete blocks before sending the RegisterWorkerPRequest */
  optional int64 blockCount = 2;
}
message GetRegisterLeasePOptions {}
message GetRegisterLeasePResponse {
  optional int64 workerId = 1;
  optional bool allowed = 2;
  optional int64 expiryMs = 3;
  optional GetRegisterLeasePOptions options = 4;
}

message BuildVersion {
  /** the project version of the worker */
  optional string version = 1;
  /** the latest git revision of at the time of building the worker */
  optional string revision = 2;
}
message RegisterWorkerPOptions {
  repeated grpc.ConfigProperty configs = 1;
  /** the worker version to display in info pages (useful for rolling upgrades) */
  optional BuildVersion buildVersion = 2;
}
message RegisterWorkerPRequest {
  /** the id of the worker */
  optional int64 workerId = 1;
  /** the list of storage tiers */
  repeated string storageTiers = 2;
  /** the map of total bytes on each tier */
  map<string, int64> totalBytesOnTiers = 3;
  /** the map of used bytes on each tier */
  map<string, int64> usedBytesOnTiers = 4;
  /** the map of list of blocks on each tier (deprecated since 2.0, replaced by currentBlocks*/
  map<string, TierList> currentBlocksOnTiers = 5;
  optional RegisterWorkerPOptions options = 6;
  /** the map of tier alias to a list of lost storage paths. */
  map<string, StorageList> lostStorage = 7;
  /** use repeated fields to represent mapping from BlockStoreLocationProto to TierList */
  repeated LocationBlockIdListEntry currentBlocks = 8;
}
message RegisterWorkerPResponse {}

/**
 * This interface contains block master service endpoints for Alluxio workers.
 */
service BlockMasterWorkerService {

  /**
   * Periodic block worker heartbeat returns an optional command for the block worker to execute.
   */
  rpc BlockHeartbeat(BlockHeartbeatPRequest) returns (BlockHeartbeatPResponse);

  /**
   * Marks the given block as committed.
   */
  rpc CommitBlock(CommitBlockPRequest) returns(CommitBlockPResponse);

  /**
   * Marks the given block as committed which resides in UFS.
   */
  rpc CommitBlockInUfs(CommitBlockInUfsPRequest) returns(CommitBlockInUfsPResponse);

  /**
   * Returns a worker id for the given network address.
   */
  rpc GetWorkerId(GetWorkerIdPRequest) returns (GetWorkerIdPResponse);

  /**
   * Registers a worker.
   */
  rpc RegisterWorker(RegisterWorkerPRequest) returns (RegisterWorkerPResponse);

  /**
   * Registers a worker in a streaming way
   */
  rpc RegisterWorkerStream(stream RegisterWorkerPRequest) returns (stream RegisterWorkerPResponse);

  /**
   * Requests a lease for registration
   */
   rpc RequestRegisterLease(GetRegisterLeasePRequest) returns (GetRegisterLeasePResponse);
}<|MERGE_RESOLUTION|>--- conflicted
+++ resolved
@@ -89,11 +89,8 @@
   STATE = 7;
   WORKER_USED_BYTES = 8;
   WORKER_USED_BYTES_ON_TIERS = 9;
-<<<<<<< HEAD
-  BUILD_VERSION = 10;
-=======
   BLOCK_COUNT = 10;
->>>>>>> 0549466b
+  BUILD_VERSION = 11;
 }
 
 message GetWorkerReportPOptions {
