syntax = "proto2";

option java_multiple_files = true;
option java_package = "alluxio.grpc";
option java_outer_classname = "BlockMasterProto";

package alluxio.grpc.block;

import "grpc/common.proto";

enum BlockMasterInfoField {
  CAPACITY_BYTES = 1;
  CAPACITY_BYTES_ON_TIERS = 2;
  FREE_BYTES = 3;
  LIVE_WORKER_NUM = 4;
  LOST_WORKER_NUM = 5;
  USED_BYTES = 6;
  USED_BYTES_ON_TIERS = 7;
  DECOMMISSIONED_WORKER_NUM = 8;
}

message BlockMasterInfo {
  optional int64 capacityBytes = 1;
  map<string, int64> capacityBytesOnTiers = 2;
  optional int64 freeBytes = 3;
  optional int32 liveWorkerNum = 4;
  optional int32 lostWorkerNum = 5;
  optional int64 usedBytes = 6;
  map<string, int64> usedBytesOnTiers = 7;
  optional int32 decommissionedWorkerNum = 8;
}

message GetBlockInfoPOptions {}
message GetBlockInfoPRequest {
  /** the id of the block */
  optional int64 blockId = 1;

  optional GetBlockInfoPOptions options = 2;
}
message GetBlockInfoPResponse {
  optional grpc.BlockInfo blockInfo = 1;
}

message GetCapacityBytesPOptions {}
message GetCapacityBytesPResponse {
  optional int64 bytes = 1;
}

message GetBlockMasterInfoPOptions {
 repeated BlockMasterInfoField filters = 1;
}
message GetBlockMasterInfoPResponse {
 optional BlockMasterInfo blockMasterInfo = 1;
}

message GetUsedBytesPOptions {}
message GetUsedBytesPResponse {
  optional int64 bytes = 1;
}

message WorkerInfo {
  optional int64 id = 1;
  optional grpc.WorkerNetAddress address = 2;
  optional int32 lastContactSec = 3;
  optional string state = 4;
  optional int64 capacityBytes = 5;
  optional int64 usedBytes = 6;
  optional int64 startTimeMs = 7;
  map<string, int64> capacityBytesOnTiers = 8;
  map<string, int64> usedBytesOnTiers = 9;
  optional BuildVersion buildVersion = 10;
}

enum WorkerRange {
  ALL = 1;
  LIVE = 2;
  LOST = 3;
  SPECIFIED = 4;
  DECOMMISSIONED = 5;
}

enum WorkerInfoField {
  ADDRESS = 1;
  WORKER_CAPACITY_BYTES = 2;
  WORKER_CAPACITY_BYTES_ON_TIERS = 3;
  ID = 4;
  LAST_CONTACT_SEC = 5;
  START_TIME_MS = 6;
  STATE = 7;
  WORKER_USED_BYTES = 8;
  WORKER_USED_BYTES_ON_TIERS = 9;
  BLOCK_COUNT = 10;
<<<<<<< HEAD
=======
  BUILD_VERSION = 11;
>>>>>>> b47fbda0
}

message GetWorkerReportPOptions {
  /** addresses are only valid when workerRange is SPECIFIED */
  repeated string addresses = 1;
  repeated WorkerInfoField fieldRanges = 2;
  optional WorkerRange workerRange = 3;
}
message GetWorkerInfoListPOptions {}
message GetWorkerInfoListPResponse {
  repeated WorkerInfo workerInfos = 1;
}

message WorkerLostStorageInfo {
  optional grpc.WorkerNetAddress address = 1;
  /** a map from tier alias to the lost storage paths */
  map<string, StorageList> lostStorage = 2;
}
message RemoveDecommissionedWorkerPOptions {
  optional string workerName = 1;
}
message RemoveDecommissionedWorkerPResponse {}

message GetWorkerLostStoragePOptions {}
message GetWorkerLostStoragePResponse {
  repeated WorkerLostStorageInfo workerLostStorageInfo = 1;
}

/**
 * This interface contains block master service endpoints for Alluxio clients.
 */
service BlockMasterClientService {

  /**
   * Returns the block information for the given block id.
   */
  rpc GetBlockInfo(GetBlockInfoPRequest) returns (GetBlockInfoPResponse);

  /**
    * Returns block master information.
    */
  rpc GetBlockMasterInfo(GetBlockMasterInfoPOptions) returns (GetBlockMasterInfoPResponse);

  /**
   * Returns the capacity (in bytes).
   */
  rpc GetCapacityBytes(GetCapacityBytesPOptions) returns(GetCapacityBytesPResponse);

  /**
   * Returns the used storage (in bytes).
   */
  rpc GetUsedBytes(GetUsedBytesPOptions) returns (GetUsedBytesPResponse);

  /**
   * Returns a list of workers information.
   */
  rpc GetWorkerInfoList(GetWorkerInfoListPOptions) returns (GetWorkerInfoListPResponse);

  /**
   * If target worker is in the decommissioned worker set,
   * return true, remove target worker from decommissioned worker set; else, return false.
   */
  rpc RemoveDecommissionedWorker(RemoveDecommissionedWorkerPOptions)
      returns (RemoveDecommissionedWorkerPResponse);

  /**
   * Returns a list of workers information for report CLI.
   */
  rpc GetWorkerReport(GetWorkerReportPOptions) returns (GetWorkerInfoListPResponse);

  /**
   * Returns a list of worker lost storage information
   */
  rpc GetWorkerLostStorage(GetWorkerLostStoragePOptions) returns (GetWorkerLostStoragePResponse);
}

message TierList {
  repeated int64 tiers = 1;
}

message BlockIdList {
  repeated int64 blockId = 1;
}
/**
 * A list of lost storage paths inside a worker
 */
message StorageList {
  /** a lost storage path */
  repeated string storage = 1;
}

message BlockHeartbeatPOptions {
  repeated grpc.Metric metrics = 1;
  map<string, int64> capacityBytesOnTiers = 2;
}

message LocationBlockIdListEntry {
  optional BlockStoreLocationProto key= 1;
  optional BlockIdList value = 2;
}

message BlockHeartbeatPRequest {
  /** the id of the worker */
  optional int64 workerId = 1;
  /** the map of space used in bytes on all tiers */
  map<string, int64> usedBytesOnTiers = 2;
  /** the list of removed block ids */
  repeated int64 removedBlockIds = 3;
  /** the map of added blocks on all tiers (deprecated since 2.0, replaced by addedBlocks) */
  map<string, TierList> addedBlocksOnTiers = 4;
  optional BlockHeartbeatPOptions options = 5;
  /** the map of lost storage paths on all tiers */
  map<string, StorageList> lostStorage = 6;
  /** use repeated fields to represent mapping from BlockStoreLocationProto to TierList */
  repeated LocationBlockIdListEntry addedBlocks = 7;
}

message BlockHeartbeatPResponse {
  optional grpc.Command command = 1;
}

message CommitBlockPResponse {}
message CommitBlockPRequest {
  /** the id of the worker */
  optional int64 workerId = 1;
  /** the space used in bytes on the target tier */
  optional int64 usedBytesOnTier = 2;
  /** the alias of the target tier */
  optional string tierAlias = 3;
  /** the id of the block being committed */
  optional int64 blockId = 4;
  /** the length of the block being committed */
  optional int64 length = 5;
  optional CommitBlockPOptions options = 6;
  optional string mediumType = 7;
}

message CommitBlockPOptions {}
message CommitBlockInUfsPRequest {
  /** the id of the worker */
  optional int64 blockId = 1;
  /** the space used in bytes on the target tier */
  optional int64 length = 2;
  optional CommitBlockInUfsPOptions options = 3;
}

message CommitBlockInUfsPOptions {}
message CommitBlockInUfsPResponse {}

message GetWorkerIdPOptions {}
message GetWorkerIdPRequest {
  /** the worker network address */
  optional grpc.WorkerNetAddress workerNetAddress = 1;
  optional GetWorkerIdPOptions options = 2;
}
message GetWorkerIdPResponse {
  optional int64 workerId = 1;
}

message GetRegisterLeasePRequest {
  optional int64 workerId = 1;
  /** This may not accurate because the worker can add/delete blocks before sending the RegisterWorkerPRequest */
  optional int64 blockCount = 2;
}
message GetRegisterLeasePOptions {}
message GetRegisterLeasePResponse {
  optional int64 workerId = 1;
  optional bool allowed = 2;
  optional int64 expiryMs = 3;
  optional GetRegisterLeasePOptions options = 4;
}

message BuildVersion {
  /** the project version of the worker */
  optional string version = 1;
  /** the git revision at the time of building the worker */
  optional string revision = 2;
}
message RegisterWorkerPOptions {
  repeated grpc.ConfigProperty configs = 1;
  /** the worker version to display in info pages (useful for rolling upgrades) */
  optional BuildVersion buildVersion = 2;
}
message RegisterWorkerPRequest {
  /** the id of the worker */
  optional int64 workerId = 1;
  /** the list of storage tiers */
  repeated string storageTiers = 2;
  /** the map of total bytes on each tier */
  map<string, int64> totalBytesOnTiers = 3;
  /** the map of used bytes on each tier */
  map<string, int64> usedBytesOnTiers = 4;
  /** the map of list of blocks on each tier (deprecated since 2.0, replaced by currentBlocks*/
  map<string, TierList> currentBlocksOnTiers = 5;
  optional RegisterWorkerPOptions options = 6;
  /** the map of tier alias to a list of lost storage paths. */
  map<string, StorageList> lostStorage = 7;
  /** use repeated fields to represent mapping from BlockStoreLocationProto to TierList */
  repeated LocationBlockIdListEntry currentBlocks = 8;
}
message RegisterWorkerPResponse {}

/**
 * This interface contains block master service endpoints for Alluxio workers.
 */
service BlockMasterWorkerService {

  /**
   * Periodic block worker heartbeat returns an optional command for the block worker to execute.
   */
  rpc BlockHeartbeat(BlockHeartbeatPRequest) returns (BlockHeartbeatPResponse);

  /**
   * Marks the given block as committed.
   */
  rpc CommitBlock(CommitBlockPRequest) returns(CommitBlockPResponse);

  /**
   * Marks the given block as committed which resides in UFS.
   */
  rpc CommitBlockInUfs(CommitBlockInUfsPRequest) returns(CommitBlockInUfsPResponse);

  /**
   * Returns a worker id for the given network address.
   */
  rpc GetWorkerId(GetWorkerIdPRequest) returns (GetWorkerIdPResponse);

  /**
   * Registers a worker.
   */
  rpc RegisterWorker(RegisterWorkerPRequest) returns (RegisterWorkerPResponse);

  /**
   * Registers a worker in a streaming way
   */
  rpc RegisterWorkerStream(stream RegisterWorkerPRequest) returns (stream RegisterWorkerPResponse);

  /**
   * Requests a lease for registration
   */
   rpc RequestRegisterLease(GetRegisterLeasePRequest) returns (GetRegisterLeasePResponse);
}<|MERGE_RESOLUTION|>--- conflicted
+++ resolved
@@ -90,10 +90,7 @@
   WORKER_USED_BYTES = 8;
   WORKER_USED_BYTES_ON_TIERS = 9;
   BLOCK_COUNT = 10;
-<<<<<<< HEAD
-=======
   BUILD_VERSION = 11;
->>>>>>> b47fbda0
 }
 
 message GetWorkerReportPOptions {
