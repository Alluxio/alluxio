--- conflicted
+++ resolved
@@ -605,15 +605,6 @@
   optional GetStateLockHoldersPOptions options = 1;
 }
 
-<<<<<<< HEAD
-message LostBlockList {
-  repeated int64 blockId = 1;
-}
-message GetLostFilesPRequest {
-}
-message GetLostFilesPResponse {
-  map<int64, LostBlockList> lostFiles = 1;
-=======
 message NeedsSyncRequest {
   required string path = 1;
 }
@@ -738,7 +729,14 @@
 
 message CancelSyncMetadataPResponse {
   optional bool success = 1;
->>>>>>> 15a333a5
+}
+message LostBlockList {
+  repeated int64 blockId = 1;
+}
+message GetLostFilesPRequest {
+}
+message GetLostFilesPResponse {
+  map<int64, LostBlockList> lostFiles = 1;
 }
 
 /**
@@ -885,9 +883,6 @@
 
   rpc GetStateLockHolders(GetStateLockHoldersPRequest) returns (GetStateLockHoldersPResponse);
 
-<<<<<<< HEAD
-  rpc GetLostFilesWithBlocks(GetLostFilesPRequest) returns (GetLostFilesPResponse);
-=======
   rpc NeedsSync(NeedsSyncRequest) returns (NeedsSyncResponse);
 
   /**
@@ -906,7 +901,8 @@
   rpc SyncMetadataAsync(SyncMetadataPRequest) returns (SyncMetadataAsyncPResponse);
   rpc GetSyncProgress(GetSyncProgressPRequest) returns (GetSyncProgressPResponse);
   rpc CancelSyncMetadata(CancelSyncMetadataPRequest) returns (CancelSyncMetadataPResponse);
->>>>>>> 15a333a5
+
+  rpc GetLostFilesWithBlocks(GetLostFilesPRequest) returns (GetLostFilesPResponse);
 }
 
 message FileSystemHeartbeatPResponse {
