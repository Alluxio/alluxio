{
  "definitions": [
    {
      "protopath": "grpc:/:block_master.proto",
      "def": {
        "enums": [
          {
            "name": "BlockMasterInfoField",
            "enum_fields": [
              {
                "name": "CAPACITY_BYTES",
                "integer": 1
              },
              {
                "name": "CAPACITY_BYTES_ON_TIERS",
                "integer": 2
              },
              {
                "name": "FREE_BYTES",
                "integer": 3
              },
              {
                "name": "LIVE_WORKER_NUM",
                "integer": 4
              },
              {
                "name": "LOST_WORKER_NUM",
                "integer": 5
              },
              {
                "name": "USED_BYTES",
                "integer": 6
              },
              {
                "name": "USED_BYTES_ON_TIERS",
                "integer": 7
              },
              {
                "name": "DECOMMISSIONED_WORKER_NUM",
                "integer": 8
              }
            ]
          },
          {
            "name": "WorkerRange",
            "enum_fields": [
              {
                "name": "ALL",
                "integer": 1
              },
              {
                "name": "LIVE",
                "integer": 2
              },
              {
                "name": "LOST",
                "integer": 3
              },
              {
                "name": "SPECIFIED",
                "integer": 4
              },
              {
                "name": "DECOMMISSIONED",
                "integer": 5
              }
            ]
          },
          {
            "name": "WorkerInfoField",
            "enum_fields": [
              {
                "name": "ADDRESS",
                "integer": 1
              },
              {
                "name": "WORKER_CAPACITY_BYTES",
                "integer": 2
              },
              {
                "name": "WORKER_CAPACITY_BYTES_ON_TIERS",
                "integer": 3
              },
              {
                "name": "ID",
                "integer": 4
              },
              {
                "name": "LAST_CONTACT_SEC",
                "integer": 5
              },
              {
                "name": "START_TIME_MS",
                "integer": 6
              },
              {
                "name": "STATE",
                "integer": 7
              },
              {
                "name": "WORKER_USED_BYTES",
                "integer": 8
              },
              {
                "name": "WORKER_USED_BYTES_ON_TIERS",
                "integer": 9
              },
              {
                "name": "BLOCK_COUNT",
                "integer": 10
<<<<<<< HEAD
=======
              },
              {
                "name": "BUILD_VERSION",
                "integer": 11
>>>>>>> b47fbda0
              }
            ]
          }
        ],
        "messages": [
          {
            "name": "BlockMasterInfo",
            "fields": [
              {
                "id": 1,
                "name": "capacityBytes",
                "type": "int64"
              },
              {
                "id": 3,
                "name": "freeBytes",
                "type": "int64"
              },
              {
                "id": 4,
                "name": "liveWorkerNum",
                "type": "int32"
              },
              {
                "id": 5,
                "name": "lostWorkerNum",
                "type": "int32"
              },
              {
                "id": 6,
                "name": "usedBytes",
                "type": "int64"
              },
              {
                "id": 8,
                "name": "decommissionedWorkerNum",
                "type": "int32"
              }
            ],
            "maps": [
              {
                "key_type": "string",
                "field": {
                  "id": 2,
                  "name": "capacityBytesOnTiers",
                  "type": "int64"
                }
              },
              {
                "key_type": "string",
                "field": {
                  "id": 7,
                  "name": "usedBytesOnTiers",
                  "type": "int64"
                }
              }
            ]
          },
          {
            "name": "GetBlockInfoPOptions"
          },
          {
            "name": "GetBlockInfoPRequest",
            "fields": [
              {
                "id": 1,
                "name": "blockId",
                "type": "int64"
              },
              {
                "id": 2,
                "name": "options",
                "type": "GetBlockInfoPOptions"
              }
            ]
          },
          {
            "name": "GetBlockInfoPResponse",
            "fields": [
              {
                "id": 1,
                "name": "blockInfo",
                "type": "grpc.BlockInfo"
              }
            ]
          },
          {
            "name": "GetCapacityBytesPOptions"
          },
          {
            "name": "GetCapacityBytesPResponse",
            "fields": [
              {
                "id": 1,
                "name": "bytes",
                "type": "int64"
              }
            ]
          },
          {
            "name": "GetBlockMasterInfoPOptions",
            "fields": [
              {
                "id": 1,
                "name": "filters",
                "type": "BlockMasterInfoField",
                "is_repeated": true
              }
            ]
          },
          {
            "name": "GetBlockMasterInfoPResponse",
            "fields": [
              {
                "id": 1,
                "name": "blockMasterInfo",
                "type": "BlockMasterInfo"
              }
            ]
          },
          {
            "name": "GetUsedBytesPOptions"
          },
          {
            "name": "GetUsedBytesPResponse",
            "fields": [
              {
                "id": 1,
                "name": "bytes",
                "type": "int64"
              }
            ]
          },
          {
            "name": "WorkerInfo",
            "fields": [
              {
                "id": 1,
                "name": "id",
                "type": "int64"
              },
              {
                "id": 2,
                "name": "address",
                "type": "grpc.WorkerNetAddress"
              },
              {
                "id": 3,
                "name": "lastContactSec",
                "type": "int32"
              },
              {
                "id": 4,
                "name": "state",
                "type": "string"
              },
              {
                "id": 5,
                "name": "capacityBytes",
                "type": "int64"
              },
              {
                "id": 6,
                "name": "usedBytes",
                "type": "int64"
              },
              {
                "id": 7,
                "name": "startTimeMs",
                "type": "int64"
              },
              {
                "id": 10,
                "name": "buildVersion",
                "type": "BuildVersion"
              }
            ],
            "maps": [
              {
                "key_type": "string",
                "field": {
                  "id": 8,
                  "name": "capacityBytesOnTiers",
                  "type": "int64"
                }
              },
              {
                "key_type": "string",
                "field": {
                  "id": 9,
                  "name": "usedBytesOnTiers",
                  "type": "int64"
                }
              }
            ]
          },
          {
            "name": "GetWorkerReportPOptions",
            "fields": [
              {
                "id": 1,
                "name": "addresses",
                "type": "string",
                "is_repeated": true
              },
              {
                "id": 2,
                "name": "fieldRanges",
                "type": "WorkerInfoField",
                "is_repeated": true
              },
              {
                "id": 3,
                "name": "workerRange",
                "type": "WorkerRange"
              }
            ]
          },
          {
            "name": "GetWorkerInfoListPOptions"
          },
          {
            "name": "GetWorkerInfoListPResponse",
            "fields": [
              {
                "id": 1,
                "name": "workerInfos",
                "type": "WorkerInfo",
                "is_repeated": true
              }
            ]
          },
          {
            "name": "WorkerLostStorageInfo",
            "fields": [
              {
                "id": 1,
                "name": "address",
                "type": "grpc.WorkerNetAddress"
              }
            ],
            "maps": [
              {
                "key_type": "string",
                "field": {
                  "id": 2,
                  "name": "lostStorage",
                  "type": "StorageList"
                }
              }
            ]
          },
          {
            "name": "RemoveDecommissionedWorkerPOptions",
            "fields": [
              {
                "id": 1,
                "name": "workerName",
                "type": "string"
              }
            ]
          },
          {
            "name": "RemoveDecommissionedWorkerPResponse"
          },
          {
            "name": "GetWorkerLostStoragePOptions"
          },
          {
            "name": "GetWorkerLostStoragePResponse",
            "fields": [
              {
                "id": 1,
                "name": "workerLostStorageInfo",
                "type": "WorkerLostStorageInfo",
                "is_repeated": true
              }
            ]
          },
          {
            "name": "TierList",
            "fields": [
              {
                "id": 1,
                "name": "tiers",
                "type": "int64",
                "is_repeated": true
              }
            ]
          },
          {
            "name": "BlockIdList",
            "fields": [
              {
                "id": 1,
                "name": "blockId",
                "type": "int64",
                "is_repeated": true
              }
            ]
          },
          {
            "name": "StorageList",
            "fields": [
              {
                "id": 1,
                "name": "storage",
                "type": "string",
                "is_repeated": true
              }
            ]
          },
          {
            "name": "BlockHeartbeatPOptions",
            "fields": [
              {
                "id": 1,
                "name": "metrics",
                "type": "grpc.Metric",
                "is_repeated": true
              }
            ],
            "maps": [
              {
                "key_type": "string",
                "field": {
                  "id": 2,
                  "name": "capacityBytesOnTiers",
                  "type": "int64"
                }
              }
            ]
          },
          {
            "name": "LocationBlockIdListEntry",
            "fields": [
              {
                "id": 1,
                "name": "key",
                "type": "BlockStoreLocationProto"
              },
              {
                "id": 2,
                "name": "value",
                "type": "BlockIdList"
              }
            ]
          },
          {
            "name": "BlockHeartbeatPRequest",
            "fields": [
              {
                "id": 1,
                "name": "workerId",
                "type": "int64"
              },
              {
                "id": 3,
                "name": "removedBlockIds",
                "type": "int64",
                "is_repeated": true
              },
              {
                "id": 5,
                "name": "options",
                "type": "BlockHeartbeatPOptions"
              },
              {
                "id": 7,
                "name": "addedBlocks",
                "type": "LocationBlockIdListEntry",
                "is_repeated": true
              }
            ],
            "maps": [
              {
                "key_type": "string",
                "field": {
                  "id": 2,
                  "name": "usedBytesOnTiers",
                  "type": "int64"
                }
              },
              {
                "key_type": "string",
                "field": {
                  "id": 4,
                  "name": "addedBlocksOnTiers",
                  "type": "TierList"
                }
              },
              {
                "key_type": "string",
                "field": {
                  "id": 6,
                  "name": "lostStorage",
                  "type": "StorageList"
                }
              }
            ]
          },
          {
            "name": "BlockHeartbeatPResponse",
            "fields": [
              {
                "id": 1,
                "name": "command",
                "type": "grpc.Command"
              }
            ]
          },
          {
            "name": "CommitBlockPResponse"
          },
          {
            "name": "CommitBlockPRequest",
            "fields": [
              {
                "id": 1,
                "name": "workerId",
                "type": "int64"
              },
              {
                "id": 2,
                "name": "usedBytesOnTier",
                "type": "int64"
              },
              {
                "id": 3,
                "name": "tierAlias",
                "type": "string"
              },
              {
                "id": 4,
                "name": "blockId",
                "type": "int64"
              },
              {
                "id": 5,
                "name": "length",
                "type": "int64"
              },
              {
                "id": 6,
                "name": "options",
                "type": "CommitBlockPOptions"
              },
              {
                "id": 7,
                "name": "mediumType",
                "type": "string"
              }
            ]
          },
          {
            "name": "CommitBlockPOptions"
          },
          {
            "name": "CommitBlockInUfsPRequest",
            "fields": [
              {
                "id": 1,
                "name": "blockId",
                "type": "int64"
              },
              {
                "id": 2,
                "name": "length",
                "type": "int64"
              },
              {
                "id": 3,
                "name": "options",
                "type": "CommitBlockInUfsPOptions"
              }
            ]
          },
          {
            "name": "CommitBlockInUfsPOptions"
          },
          {
            "name": "CommitBlockInUfsPResponse"
          },
          {
            "name": "GetWorkerIdPOptions"
          },
          {
            "name": "GetWorkerIdPRequest",
            "fields": [
              {
                "id": 1,
                "name": "workerNetAddress",
                "type": "grpc.WorkerNetAddress"
              },
              {
                "id": 2,
                "name": "options",
                "type": "GetWorkerIdPOptions"
              }
            ]
          },
          {
            "name": "GetWorkerIdPResponse",
            "fields": [
              {
                "id": 1,
                "name": "workerId",
                "type": "int64"
              }
            ]
          },
          {
            "name": "GetRegisterLeasePRequest",
            "fields": [
              {
                "id": 1,
                "name": "workerId",
                "type": "int64"
              },
              {
                "id": 2,
                "name": "blockCount",
                "type": "int64"
              }
            ]
          },
          {
            "name": "GetRegisterLeasePOptions"
          },
          {
            "name": "GetRegisterLeasePResponse",
            "fields": [
              {
                "id": 1,
                "name": "workerId",
                "type": "int64"
              },
              {
                "id": 2,
                "name": "allowed",
                "type": "bool"
              },
              {
                "id": 3,
                "name": "expiryMs",
                "type": "int64"
              },
              {
                "id": 4,
                "name": "options",
                "type": "GetRegisterLeasePOptions"
              }
            ]
          },
          {
            "name": "BuildVersion",
            "fields": [
              {
                "id": 1,
                "name": "version",
                "type": "string"
              },
              {
                "id": 2,
                "name": "revision",
                "type": "string"
              }
            ]
          },
          {
            "name": "RegisterWorkerPOptions",
            "fields": [
              {
                "id": 1,
                "name": "configs",
                "type": "grpc.ConfigProperty",
                "is_repeated": true
              },
              {
                "id": 2,
                "name": "buildVersion",
                "type": "BuildVersion"
              }
            ]
          },
          {
            "name": "RegisterWorkerPRequest",
            "fields": [
              {
                "id": 1,
                "name": "workerId",
                "type": "int64"
              },
              {
                "id": 2,
                "name": "storageTiers",
                "type": "string",
                "is_repeated": true
              },
              {
                "id": 6,
                "name": "options",
                "type": "RegisterWorkerPOptions"
              },
              {
                "id": 8,
                "name": "currentBlocks",
                "type": "LocationBlockIdListEntry",
                "is_repeated": true
              }
            ],
            "maps": [
              {
                "key_type": "string",
                "field": {
                  "id": 3,
                  "name": "totalBytesOnTiers",
                  "type": "int64"
                }
              },
              {
                "key_type": "string",
                "field": {
                  "id": 4,
                  "name": "usedBytesOnTiers",
                  "type": "int64"
                }
              },
              {
                "key_type": "string",
                "field": {
                  "id": 5,
                  "name": "currentBlocksOnTiers",
                  "type": "TierList"
                }
              },
              {
                "key_type": "string",
                "field": {
                  "id": 7,
                  "name": "lostStorage",
                  "type": "StorageList"
                }
              }
            ]
          },
          {
            "name": "RegisterWorkerPResponse"
          }
        ],
        "services": [
          {
            "name": "BlockMasterClientService",
            "rpcs": [
              {
                "name": "GetBlockInfo",
                "in_type": "GetBlockInfoPRequest",
                "out_type": "GetBlockInfoPResponse"
              },
              {
                "name": "GetBlockMasterInfo",
                "in_type": "GetBlockMasterInfoPOptions",
                "out_type": "GetBlockMasterInfoPResponse"
              },
              {
                "name": "GetCapacityBytes",
                "in_type": "GetCapacityBytesPOptions",
                "out_type": "GetCapacityBytesPResponse"
              },
              {
                "name": "GetUsedBytes",
                "in_type": "GetUsedBytesPOptions",
                "out_type": "GetUsedBytesPResponse"
              },
              {
                "name": "GetWorkerInfoList",
                "in_type": "GetWorkerInfoListPOptions",
                "out_type": "GetWorkerInfoListPResponse"
              },
              {
                "name": "RemoveDecommissionedWorker",
                "in_type": "RemoveDecommissionedWorkerPOptions",
                "out_type": "RemoveDecommissionedWorkerPResponse"
              },
              {
                "name": "GetWorkerReport",
                "in_type": "GetWorkerReportPOptions",
                "out_type": "GetWorkerInfoListPResponse"
              },
              {
                "name": "GetWorkerLostStorage",
                "in_type": "GetWorkerLostStoragePOptions",
                "out_type": "GetWorkerLostStoragePResponse"
              }
            ]
          },
          {
            "name": "BlockMasterWorkerService",
            "rpcs": [
              {
                "name": "BlockHeartbeat",
                "in_type": "BlockHeartbeatPRequest",
                "out_type": "BlockHeartbeatPResponse"
              },
              {
                "name": "CommitBlock",
                "in_type": "CommitBlockPRequest",
                "out_type": "CommitBlockPResponse"
              },
              {
                "name": "CommitBlockInUfs",
                "in_type": "CommitBlockInUfsPRequest",
                "out_type": "CommitBlockInUfsPResponse"
              },
              {
                "name": "GetWorkerId",
                "in_type": "GetWorkerIdPRequest",
                "out_type": "GetWorkerIdPResponse"
              },
              {
                "name": "RegisterWorker",
                "in_type": "RegisterWorkerPRequest",
                "out_type": "RegisterWorkerPResponse"
              },
              {
                "name": "RegisterWorkerStream",
                "in_type": "RegisterWorkerPRequest",
                "out_type": "RegisterWorkerPResponse",
                "in_streamed": true,
                "out_streamed": true
              },
              {
                "name": "RequestRegisterLease",
                "in_type": "GetRegisterLeasePRequest",
                "out_type": "GetRegisterLeasePResponse"
              }
            ]
          }
        ],
        "imports": [
          {
            "path": "grpc/common.proto"
          }
        ],
        "package": {
          "name": "alluxio.grpc.block"
        },
        "options": [
          {
            "name": "java_multiple_files",
            "value": "true"
          },
          {
            "name": "java_package",
            "value": "alluxio.grpc"
          },
          {
            "name": "java_outer_classname",
            "value": "BlockMasterProto"
          }
        ]
      }
    },
    {
      "protopath": "grpc:/:block_worker.proto",
      "def": {
        "enums": [
          {
            "name": "RequestType",
            "enum_fields": [
              {
                "name": "ALLUXIO_BLOCK"
              },
              {
                "name": "UFS_FILE",
                "integer": 1
              },
              {
                "name": "UFS_FALLBACK_BLOCK",
                "integer": 2
              }
            ]
          },
          {
            "name": "TaskStatus",
            "enum_fields": [
              {
                "name": "SUCCESS"
              },
              {
                "name": "FAILURE",
                "integer": 1
              },
              {
                "name": "PARTIAL_FAILURE",
                "integer": 2
              }
            ]
          }
        ],
        "messages": [
          {
            "name": "CheckRequest"
          },
          {
            "name": "CheckResponse"
          },
          {
            "name": "Chunk",
            "fields": [
              {
                "id": 1,
                "name": "data",
                "type": "bytes"
              }
            ]
          },
          {
            "name": "ReadRequest",
            "fields": [
              {
                "id": 1,
                "name": "block_id",
                "type": "int64"
              },
              {
                "id": 2,
                "name": "offset",
                "type": "int64"
              },
              {
                "id": 3,
                "name": "length",
                "type": "int64"
              },
              {
                "id": 4,
                "name": "promote",
                "type": "bool"
              },
              {
                "id": 5,
                "name": "chunk_size",
                "type": "int64"
              },
              {
                "id": 6,
                "name": "open_ufs_block_options",
                "type": "alluxio.proto.dataserver.OpenUfsBlockOptions"
              },
              {
                "id": 7,
                "name": "offset_received",
                "type": "int64"
              },
              {
                "id": 8,
                "name": "position_short",
                "type": "bool"
              }
            ]
          },
          {
            "name": "ReadResponse",
            "fields": [
              {
                "id": 1,
                "name": "chunk",
                "type": "Chunk"
              }
            ]
          },
          {
            "name": "WriteRequestCommand",
            "fields": [
              {
                "id": 1,
                "name": "type",
                "type": "RequestType"
              },
              {
                "id": 2,
                "name": "id",
                "type": "int64"
              },
              {
                "id": 3,
                "name": "offset",
                "type": "int64"
              },
              {
                "id": 4,
                "name": "tier",
                "type": "int32"
              },
              {
                "id": 5,
                "name": "flush",
                "type": "bool"
              },
              {
                "id": 6,
                "name": "create_ufs_file_options",
                "type": "alluxio.proto.dataserver.CreateUfsFileOptions"
              },
              {
                "id": 7,
                "name": "create_ufs_block_options",
                "type": "alluxio.proto.dataserver.CreateUfsBlockOptions"
              },
              {
                "id": 8,
                "name": "medium_type",
                "type": "string"
              },
              {
                "id": 9,
                "name": "pin_on_create",
                "type": "bool"
              },
              {
                "id": 10,
                "name": "space_to_reserve",
                "type": "int64"
              }
            ]
          },
          {
            "name": "WriteRequest",
            "fields": [
              {
                "id": 1,
                "name": "command",
                "type": "WriteRequestCommand"
              },
              {
                "id": 2,
                "name": "chunk",
                "type": "Chunk"
              }
            ]
          },
          {
            "name": "WriteResponse",
            "fields": [
              {
                "id": 1,
                "name": "offset",
                "type": "int64"
              }
            ]
          },
          {
            "name": "AsyncCacheRequest",
            "fields": [
              {
                "id": 1,
                "name": "block_id",
                "type": "int64"
              },
              {
                "id": 2,
                "name": "source_host",
                "type": "string"
              },
              {
                "id": 3,
                "name": "source_port",
                "type": "int32"
              },
              {
                "id": 4,
                "name": "open_ufs_block_options",
                "type": "alluxio.proto.dataserver.OpenUfsBlockOptions"
              },
              {
                "id": 5,
                "name": "length",
                "type": "int64"
              }
            ]
          },
          {
            "name": "CacheRequest",
            "fields": [
              {
                "id": 1,
                "name": "block_id",
                "type": "int64"
              },
              {
                "id": 2,
                "name": "source_host",
                "type": "string"
              },
              {
                "id": 3,
                "name": "source_port",
                "type": "int32"
              },
              {
                "id": 4,
                "name": "open_ufs_block_options",
                "type": "alluxio.proto.dataserver.OpenUfsBlockOptions"
              },
              {
                "id": 5,
                "name": "length",
                "type": "int64"
              },
              {
                "id": 6,
                "name": "async",
                "type": "bool"
              }
            ]
          },
          {
            "name": "LoadRequest",
            "fields": [
              {
                "id": 1,
                "name": "blocks",
                "type": "Block",
                "is_repeated": true
              },
              {
                "id": 2,
                "name": "options",
                "type": "UfsReadOptions"
              }
            ]
          },
          {
            "name": "UfsReadOptions",
            "fields": [
              {
                "id": 1,
                "name": "tag",
                "type": "string"
              },
              {
                "id": 2,
                "name": "position_short",
                "type": "bool"
              },
              {
                "id": 3,
                "name": "bandwidth",
                "type": "int64"
              }
            ]
          },
          {
            "name": "Block",
            "fields": [
              {
                "id": 1,
                "name": "block_id",
                "type": "int64"
              },
              {
                "id": 2,
                "name": "length",
                "type": "int64"
              },
              {
                "id": 3,
                "name": "ufs_path",
                "type": "string"
              },
              {
                "id": 4,
                "name": "offset_in_file",
                "type": "int64"
              },
              {
                "id": 5,
                "name": "mountId",
                "type": "int64"
              }
            ]
          },
          {
            "name": "LoadResponse",
            "fields": [
              {
                "id": 1,
                "name": "status",
                "type": "TaskStatus"
              },
              {
                "id": 2,
                "name": "block_status",
                "type": "BlockStatus",
                "is_repeated": true
              }
            ]
          },
          {
            "name": "DecommissionWorkerRequest",
            "fields": [
              {
                "id": 1,
                "name": "workerName",
                "type": "string"
              },
              {
                "id": 2,
                "name": "async",
                "type": "bool"
              }
            ]
          },
          {
            "name": "DecommissionWorkerResponse",
            "fields": [
              {
                "id": 1,
                "name": "status",
                "type": "TaskStatus"
              }
            ]
          },
          {
            "name": "HandleRPCRequest",
            "fields": [
              {
                "id": 1,
                "name": "workerName",
                "type": "string"
              },
              {
                "id": 2,
                "name": "async",
                "type": "bool"
              },
              {
                "id": 3,
                "name": "timeOut",
                "type": "int64"
              },
              {
                "id": 4,
                "name": "forced",
                "type": "bool"
              }
            ]
          },
          {
            "name": "HandleRPCResponse",
            "fields": [
              {
                "id": 1,
                "name": "status",
                "type": "TaskStatus"
              }
            ]
          },
          {
            "name": "FreeWorkerRequest"
          },
          {
            "name": "FreeWorkerResponse"
          },
          {
            "name": "BlockStatus",
            "fields": [
              {
                "id": 1,
                "name": "block",
                "type": "Block"
              },
              {
                "id": 2,
                "name": "code",
                "type": "int32"
              },
              {
                "id": 3,
                "name": "message",
                "type": "string"
              },
              {
                "id": 4,
                "name": "retryable",
                "type": "bool"
              }
            ]
          },
          {
            "name": "AsyncCacheResponse"
          },
          {
            "name": "CacheResponse"
          },
          {
            "name": "OpenLocalBlockRequest",
            "fields": [
              {
                "id": 1,
                "name": "block_id",
                "type": "int64"
              },
              {
                "id": 2,
                "name": "promote",
                "type": "bool"
              }
            ]
          },
          {
            "name": "OpenLocalBlockResponse",
            "fields": [
              {
                "id": 1,
                "name": "path",
                "type": "string"
              }
            ]
          },
          {
            "name": "CreateLocalBlockRequest",
            "fields": [
              {
                "id": 1,
                "name": "block_id",
                "type": "int64"
              },
              {
                "id": 3,
                "name": "tier",
                "type": "int32"
              },
              {
                "id": 4,
                "name": "space_to_reserve",
                "type": "int64"
              },
              {
                "id": 5,
                "name": "only_reserve_space",
                "type": "bool"
              },
              {
                "id": 6,
                "name": "cleanup_on_failure",
                "type": "bool"
              },
              {
                "id": 7,
                "name": "medium_type",
                "type": "string"
              },
              {
                "id": 8,
                "name": "pin_on_create",
                "type": "bool"
              }
            ]
          },
          {
            "name": "CreateLocalBlockResponse",
            "fields": [
              {
                "id": 1,
                "name": "path",
                "type": "string"
              }
            ]
          },
          {
            "name": "RemoveBlockRequest",
            "fields": [
              {
                "id": 1,
                "name": "block_id",
                "type": "int64"
              }
            ]
          },
          {
            "name": "RemoveBlockResponse"
          },
          {
            "name": "MoveBlockRequest",
            "fields": [
              {
                "id": 1,
                "name": "block_id",
                "type": "int64"
              },
              {
                "id": 2,
                "name": "medium_type",
                "type": "string"
              }
            ]
          },
          {
            "name": "MoveBlockResponse"
          },
          {
            "name": "ClearMetricsRequest"
          },
          {
            "name": "ClearMetricsResponse"
          }
        ],
        "services": [
          {
            "name": "BlockWorker",
            "rpcs": [
              {
                "name": "ReadBlock",
                "in_type": "ReadRequest",
                "out_type": "ReadResponse",
                "in_streamed": true,
                "out_streamed": true
              },
              {
                "name": "WriteBlock",
                "in_type": "WriteRequest",
                "out_type": "WriteResponse",
                "in_streamed": true,
                "out_streamed": true
              },
              {
                "name": "OpenLocalBlock",
                "in_type": "OpenLocalBlockRequest",
                "out_type": "OpenLocalBlockResponse",
                "in_streamed": true,
                "out_streamed": true
              },
              {
                "name": "CreateLocalBlock",
                "in_type": "CreateLocalBlockRequest",
                "out_type": "CreateLocalBlockResponse",
                "in_streamed": true,
                "out_streamed": true
              },
              {
                "name": "AsyncCache",
                "in_type": "AsyncCacheRequest",
                "out_type": "AsyncCacheResponse"
              },
              {
                "name": "Cache",
                "in_type": "CacheRequest",
                "out_type": "CacheResponse"
              },
              {
                "name": "Load",
                "in_type": "LoadRequest",
                "out_type": "LoadResponse"
              },
              {
                "name": "RemoveBlock",
                "in_type": "RemoveBlockRequest",
                "out_type": "RemoveBlockResponse"
              },
              {
                "name": "MoveBlock",
                "in_type": "MoveBlockRequest",
                "out_type": "MoveBlockResponse"
              },
              {
                "name": "ClearMetrics",
                "in_type": "ClearMetricsRequest",
                "out_type": "ClearMetricsResponse"
              },
              {
                "name": "HandleRPC",
                "in_type": "HandleRPCRequest",
                "out_type": "HandleRPCResponse"
              },
              {
                "name": "DecommissionWorker",
                "in_type": "DecommissionWorkerRequest",
                "out_type": "DecommissionWorkerResponse"
              },
              {
                "name": "FreeWorker",
                "in_type": "FreeWorkerRequest",
                "out_type": "FreeWorkerResponse"
              }
            ]
          }
        ],
        "imports": [
          {
            "path": "proto/dataserver/protocol.proto"
          },
          {
            "path": "grpc/common.proto"
          }
        ],
        "package": {
          "name": "alluxio.grpc.block"
        },
        "options": [
          {
            "name": "java_multiple_files",
            "value": "true"
          },
          {
            "name": "java_package",
            "value": "alluxio.grpc"
          },
          {
            "name": "java_outer_classname",
            "value": "BlockWorkerProto"
          }
        ]
      }
    },
    {
      "protopath": "grpc:/:common.proto",
      "def": {
        "enums": [
          {
            "name": "Bits",
            "enum_fields": [
              {
                "name": "NONE",
                "integer": 1
              },
              {
                "name": "EXECUTE",
                "integer": 2
              },
              {
                "name": "WRITE",
                "integer": 3
              },
              {
                "name": "WRITE_EXECUTE",
                "integer": 4
              },
              {
                "name": "READ",
                "integer": 5
              },
              {
                "name": "READ_EXECUTE",
                "integer": 6
              },
              {
                "name": "READ_WRITE",
                "integer": 7
              },
              {
                "name": "ALL",
                "integer": 8
              }
            ]
          },
          {
            "name": "MetricType",
            "enum_fields": [
              {
                "name": "GAUGE"
              },
              {
                "name": "COUNTER",
                "integer": 1
              },
              {
                "name": "METER",
                "integer": 2
              },
              {
                "name": "TIMER",
                "integer": 3
              },
              {
                "name": "EXECUTOR_SERVICE",
                "integer": 4
              }
            ]
          },
          {
            "name": "CommandType",
            "enum_fields": [
              {
                "name": "Unknown"
              },
              {
                "name": "Nothing",
                "integer": 1
              },
              {
                "name": "Register",
                "integer": 2
              },
              {
                "name": "Free",
                "integer": 3
              },
              {
                "name": "Delete",
                "integer": 4
              },
              {
                "name": "Persist",
                "integer": 5
              },
              {
                "name": "Decommission",
                "integer": 6
              }
            ]
          },
          {
            "name": "TtlAction",
            "enum_fields": [
              {
                "name": "DELETE"
              },
              {
                "name": "FREE",
                "integer": 1
              }
            ]
          },
          {
            "name": "ErrorType",
            "enum_fields": [
              {
                "name": "User"
              },
              {
                "name": "Internal",
                "integer": 1
              },
              {
                "name": "External",
                "integer": 2
              }
            ]
          }
        ],
        "messages": [
          {
            "name": "PMode",
            "fields": [
              {
                "id": 1,
                "name": "ownerBits",
                "type": "Bits"
              },
              {
                "id": 2,
                "name": "groupBits",
                "type": "Bits"
              },
              {
                "id": 3,
                "name": "otherBits",
                "type": "Bits"
              }
            ]
          },
          {
            "name": "BlockInfo",
            "fields": [
              {
                "id": 1,
                "name": "blockId",
                "type": "int64"
              },
              {
                "id": 2,
                "name": "length",
                "type": "int64"
              },
              {
                "id": 3,
                "name": "locations",
                "type": "BlockLocation",
                "is_repeated": true
              }
            ]
          },
          {
            "name": "BlockLocation",
            "fields": [
              {
                "id": 1,
                "name": "workerId",
                "type": "int64"
              },
              {
                "id": 2,
                "name": "workerAddress",
                "type": "WorkerNetAddress"
              },
              {
                "id": 3,
                "name": "tierAlias",
                "type": "string"
              },
              {
                "id": 4,
                "name": "mediumType",
                "type": "string"
              }
            ]
          },
          {
            "name": "Metric",
            "fields": [
              {
                "id": 1,
                "name": "instance",
                "type": "string"
              },
              {
                "id": 2,
                "name": "source",
                "type": "string"
              },
              {
                "id": 3,
                "name": "name",
                "type": "string"
              },
              {
                "id": 4,
                "name": "value",
                "type": "double"
              },
              {
                "id": 5,
                "name": "metricType",
                "type": "MetricType"
              }
            ],
            "maps": [
              {
                "key_type": "string",
                "field": {
                  "id": 6,
                  "name": "tags",
                  "type": "string"
                }
              }
            ]
          },
          {
            "name": "ConfigProperty",
            "fields": [
              {
                "id": 1,
                "name": "name",
                "type": "string"
              },
              {
                "id": 2,
                "name": "source",
                "type": "string"
              },
              {
                "id": 3,
                "name": "value",
                "type": "string"
              }
            ]
          },
          {
            "name": "Command",
            "fields": [
              {
                "id": 1,
                "name": "commandType",
                "type": "CommandType"
              },
              {
                "id": 2,
                "name": "data",
                "type": "int64",
                "is_repeated": true
              }
            ]
          },
          {
            "name": "LocalityTier",
            "fields": [
              {
                "id": 1,
                "name": "tierName",
                "type": "string"
              },
              {
                "id": 2,
                "name": "value",
                "type": "string"
              }
            ]
          },
          {
            "name": "TieredIdentity",
            "fields": [
              {
                "id": 1,
                "name": "tiers",
                "type": "LocalityTier",
                "is_repeated": true
              }
            ]
          },
          {
            "name": "NetAddress",
            "fields": [
              {
                "id": 1,
                "name": "host",
                "type": "string"
              },
              {
                "id": 2,
                "name": "rpcPort",
                "type": "int32"
              }
            ]
          },
          {
            "name": "WorkerNetAddress",
            "fields": [
              {
                "id": 1,
                "name": "host",
                "type": "string"
              },
              {
                "id": 2,
                "name": "rpcPort",
                "type": "int32"
              },
              {
                "id": 3,
                "name": "dataPort",
                "type": "int32"
              },
              {
                "id": 4,
                "name": "webPort",
                "type": "int32"
              },
              {
                "id": 5,
                "name": "domainSocketPath",
                "type": "string"
              },
              {
                "id": 6,
                "name": "tieredIdentity",
                "type": "TieredIdentity"
              },
              {
                "id": 7,
                "name": "containerHost",
                "type": "string"
              }
            ]
          },
          {
            "name": "BlockStoreLocationProto",
            "fields": [
              {
                "id": 1,
                "name": "tierAlias",
                "type": "string"
              },
              {
                "id": 2,
                "name": "mediumType",
                "type": "string"
              }
            ]
          },
          {
            "name": "RetryInfo",
            "fields": [
              {
                "id": 1,
                "name": "isRetryable",
                "type": "bool"
              }
            ]
          },
          {
            "name": "ErrorInfo",
            "fields": [
              {
                "id": 1,
                "name": "errorType",
                "type": "ErrorType"
              }
            ]
          }
        ],
        "package": {
          "name": "alluxio.grpc"
        },
        "options": [
          {
            "name": "java_multiple_files",
            "value": "true"
          },
          {
            "name": "java_package",
            "value": "alluxio.grpc"
          },
          {
            "name": "java_outer_classname",
            "value": "CommonProto"
          }
        ]
      }
    },
    {
      "protopath": "grpc:/:file_system_master.proto",
      "def": {
        "enums": [
          {
            "name": "WritePType",
            "enum_fields": [
              {
                "name": "MUST_CACHE",
                "integer": 1
              },
              {
                "name": "TRY_CACHE",
                "integer": 2
              },
              {
                "name": "CACHE_THROUGH",
                "integer": 3
              },
              {
                "name": "THROUGH",
                "integer": 4
              },
              {
                "name": "ASYNC_THROUGH",
                "integer": 5
              },
              {
                "name": "NONE",
                "integer": 6
              }
            ]
          },
          {
            "name": "ReadPType",
            "enum_fields": [
              {
                "name": "NO_CACHE",
                "integer": 1
              },
              {
                "name": "CACHE",
                "integer": 2
              },
              {
                "name": "CACHE_PROMOTE",
                "integer": 3
              }
            ]
          },
          {
            "name": "LoadMetadataPType",
            "enum_fields": [
              {
                "name": "NEVER"
              },
              {
                "name": "ONCE",
                "integer": 1
              },
              {
                "name": "ALWAYS",
                "integer": 2
              }
            ]
          },
          {
            "name": "XAttrPropagationStrategy",
            "enum_fields": [
              {
                "name": "NEW_PATHS",
                "integer": 1
              },
              {
                "name": "LEAF_NODE",
                "integer": 2
              }
            ]
          },
          {
            "name": "SyncPointStatus",
            "enum_fields": [
              {
                "name": "Not_Initially_Synced"
              },
              {
                "name": "Syncing",
                "integer": 1
              },
              {
                "name": "Initially_Synced",
                "integer": 2
              }
            ]
          },
          {
            "name": "PAclEntryType",
            "enum_fields": [
              {
                "name": "Owner"
              },
              {
                "name": "NamedUser",
                "integer": 1
              },
              {
                "name": "OwningGroup",
                "integer": 2
              },
              {
                "name": "NamedGroup",
                "integer": 3
              },
              {
                "name": "Mask",
                "integer": 4
              },
              {
                "name": "Other",
                "integer": 5
              }
            ]
          },
          {
            "name": "PAclAction",
            "enum_fields": [
              {
                "name": "Read"
              },
              {
                "name": "Write",
                "integer": 1
              },
              {
                "name": "Execute",
                "integer": 2
              }
            ]
          },
          {
            "name": "SetAclAction",
            "enum_fields": [
              {
                "name": "REPLACE"
              },
              {
                "name": "MODIFY",
                "integer": 1
              },
              {
                "name": "REMOVE",
                "integer": 2
              },
              {
                "name": "REMOVE_ALL",
                "integer": 3
              },
              {
                "name": "REMOVE_DEFAULT",
                "integer": 4
              }
            ]
          },
          {
            "name": "UfsPMode",
            "enum_fields": [
              {
                "name": "NO_ACCESS",
                "integer": 1
              },
              {
                "name": "READ_ONLY",
                "integer": 2
              },
              {
                "name": "READ_WRITE",
                "integer": 3
              }
            ]
          }
        ],
        "messages": [
          {
            "name": "FsOpPId",
            "fields": [
              {
                "id": 1,
                "name": "mostSignificantBits",
                "type": "int64"
              },
              {
                "id": 2,
                "name": "leastSignificantBits",
                "type": "int64"
              }
            ]
          },
          {
            "name": "FileSystemMasterCommonPOptions",
            "fields": [
              {
                "id": 1,
                "name": "syncIntervalMs",
                "type": "int64"
              },
              {
                "id": 2,
                "name": "ttl",
                "type": "int64"
              },
              {
                "id": 3,
                "name": "ttlAction",
                "type": "grpc.TtlAction"
              },
              {
                "id": 4,
                "name": "operationId",
                "type": "FsOpPId"
              }
            ]
          },
          {
            "name": "CheckAccessPRequest",
            "fields": [
              {
                "id": 1,
                "name": "path",
                "type": "string"
              },
              {
                "id": 2,
                "name": "options",
                "type": "CheckAccessPOptions"
              }
            ]
          },
          {
            "name": "CheckAccessPResponse"
          },
          {
            "name": "CheckAccessPOptions",
            "fields": [
              {
                "id": 1,
                "name": "bits",
                "type": "Bits"
              },
              {
                "id": 2,
                "name": "commonOptions",
                "type": "FileSystemMasterCommonPOptions"
              }
            ]
          },
          {
            "name": "CheckConsistencyPResponse",
            "fields": [
              {
                "id": 1,
                "name": "inconsistentPaths",
                "type": "string",
                "is_repeated": true
              }
            ]
          },
          {
            "name": "CheckConsistencyPOptions",
            "fields": [
              {
                "id": 1,
                "name": "commonOptions",
                "type": "FileSystemMasterCommonPOptions"
              }
            ]
          },
          {
            "name": "CheckConsistencyPRequest",
            "fields": [
              {
                "id": 1,
                "name": "path",
                "type": "string"
              },
              {
                "id": 2,
                "name": "options",
                "type": "CheckConsistencyPOptions"
              }
            ]
          },
          {
            "name": "ExistsPRequest",
            "fields": [
              {
                "id": 1,
                "name": "path",
                "type": "string"
              },
              {
                "id": 2,
                "name": "options",
                "type": "ExistsPOptions"
              }
            ]
          },
          {
            "name": "ExistsPResponse",
            "fields": [
              {
                "id": 1,
                "name": "exists",
                "type": "bool"
              }
            ]
          },
          {
            "name": "CompleteFilePResponse"
          },
          {
            "name": "CompleteFilePOptions",
            "fields": [
              {
                "id": 1,
                "name": "ufsLength",
                "type": "int64"
              },
              {
                "id": 2,
                "name": "asyncPersistOptions",
                "type": "ScheduleAsyncPersistencePOptions"
              },
              {
                "id": 3,
                "name": "commonOptions",
                "type": "FileSystemMasterCommonPOptions"
              }
            ]
          },
          {
            "name": "CompleteFilePRequest",
            "fields": [
              {
                "id": 1,
                "name": "path",
                "type": "string"
              },
              {
                "id": 2,
                "name": "options",
                "type": "CompleteFilePOptions"
              }
            ]
          },
          {
            "name": "OpenFilePOptions",
            "fields": [
              {
                "id": 1,
                "name": "readType",
                "type": "ReadPType"
              },
              {
                "id": 2,
                "name": "maxUfsReadConcurrency",
                "type": "int32"
              },
              {
                "id": 3,
                "name": "commonOptions",
                "type": "FileSystemMasterCommonPOptions"
              },
              {
                "id": 4,
                "name": "updateLastAccessTime",
                "type": "bool",
                "options": [
                  {
                    "name": "default",
                    "value": "true"
                  }
                ]
              }
            ]
          },
          {
            "name": "CreateDirectoryPResponse"
          },
          {
            "name": "CreateDirectoryPOptions",
            "fields": [
              {
                "id": 1,
                "name": "recursive",
                "type": "bool"
              },
              {
                "id": 2,
                "name": "allowExists",
                "type": "bool"
              },
              {
                "id": 3,
                "name": "mode",
                "type": "PMode"
              },
              {
                "id": 4,
                "name": "writeType",
                "type": "WritePType"
              },
              {
                "id": 5,
                "name": "commonOptions",
                "type": "FileSystemMasterCommonPOptions"
              },
              {
                "id": 7,
                "name": "xattrPropStrat",
                "type": "XAttrPropagationStrategy",
                "options": [
                  {
                    "name": "default",
                    "value": "NEW_PATHS"
                  }
                ]
              }
            ],
            "maps": [
              {
                "key_type": "string",
                "field": {
                  "id": 6,
                  "name": "xattr",
                  "type": "bytes"
                }
              }
            ]
          },
          {
            "name": "CreateDirectoryPRequest",
            "fields": [
              {
                "id": 1,
                "name": "path",
                "type": "string"
              },
              {
                "id": 2,
                "name": "options",
                "type": "CreateDirectoryPOptions"
              }
            ]
          },
          {
            "name": "CreateFilePResponse",
            "fields": [
              {
                "id": 1,
                "name": "fileInfo",
                "type": "FileInfo"
              }
            ]
          },
          {
            "name": "CreateFilePOptions",
            "fields": [
              {
                "id": 1,
                "name": "blockSizeBytes",
                "type": "int64"
              },
              {
                "id": 2,
                "name": "recursive",
                "type": "bool"
              },
              {
                "id": 3,
                "name": "mode",
                "type": "PMode"
              },
              {
                "id": 4,
                "name": "replicationMax",
                "type": "int32"
              },
              {
                "id": 5,
                "name": "replicationMin",
                "type": "int32"
              },
              {
                "id": 6,
                "name": "replicationDurable",
                "type": "int32"
              },
              {
                "id": 7,
                "name": "writeTier",
                "type": "int32"
              },
              {
                "id": 8,
                "name": "writeType",
                "type": "WritePType"
              },
              {
                "id": 9,
                "name": "commonOptions",
                "type": "FileSystemMasterCommonPOptions"
              },
              {
                "id": 10,
                "name": "persistenceWaitTime",
                "type": "int64"
              },
              {
                "id": 12,
                "name": "xattrPropStrat",
                "type": "XAttrPropagationStrategy",
                "options": [
                  {
                    "name": "default",
                    "value": "NEW_PATHS"
                  }
                ]
              }
            ],
            "maps": [
              {
                "key_type": "string",
                "field": {
                  "id": 11,
                  "name": "xattr",
                  "type": "bytes"
                }
              }
            ]
          },
          {
            "name": "CreateFilePRequest",
            "fields": [
              {
                "id": 1,
                "name": "path",
                "type": "string"
              },
              {
                "id": 2,
                "name": "options",
                "type": "CreateFilePOptions"
              }
            ]
          },
          {
            "name": "DeletePResponse"
          },
          {
            "name": "DeletePOptions",
            "fields": [
              {
                "id": 1,
                "name": "recursive",
                "type": "bool"
              },
              {
                "id": 2,
                "name": "alluxioOnly",
                "type": "bool"
              },
              {
                "id": 3,
                "name": "unchecked",
                "type": "bool"
              },
              {
                "id": 4,
                "name": "commonOptions",
                "type": "FileSystemMasterCommonPOptions"
              },
              {
                "id": 6,
                "name": "deleteMountPoint",
                "type": "bool"
              }
            ]
          },
          {
            "name": "DeletePRequest",
            "fields": [
              {
                "id": 1,
                "name": "path",
                "type": "string"
              },
              {
                "id": 2,
                "name": "options",
                "type": "DeletePOptions"
              }
            ]
          },
          {
            "name": "FreePResponse"
          },
          {
            "name": "FreePOptions",
            "fields": [
              {
                "id": 1,
                "name": "recursive",
                "type": "bool"
              },
              {
                "id": 2,
                "name": "forced",
                "type": "bool"
              },
              {
                "id": 3,
                "name": "commonOptions",
                "type": "FileSystemMasterCommonPOptions"
              }
            ]
          },
          {
            "name": "FreePRequest",
            "fields": [
              {
                "id": 1,
                "name": "path",
                "type": "string"
              },
              {
                "id": 2,
                "name": "options",
                "type": "FreePOptions"
              }
            ]
          },
          {
            "name": "DecommissionWorkerPResponse",
            "fields": [
              {
                "id": 1,
                "name": "decommissionSuccessful",
                "type": "bool"
              }
            ]
          },
          {
            "name": "DecommissionWorkerPOptions",
            "fields": [
              {
                "id": 1,
                "name": "timeOut",
                "type": "int64"
              },
              {
                "id": 2,
                "name": "forced",
                "type": "bool"
              }
            ]
          },
          {
            "name": "DecommissionWorkerPRequest",
            "fields": [
              {
                "id": 1,
                "name": "workerName",
                "type": "string"
              },
              {
                "id": 2,
                "name": "options",
                "type": "DecommissionWorkerPOptions"
              }
            ]
          },
          {
            "name": "GetNewBlockIdForFilePResponse",
            "fields": [
              {
                "id": 1,
                "name": "id",
                "type": "int64"
              }
            ]
          },
          {
            "name": "GetNewBlockIdForFilePOptions",
            "fields": [
              {
                "id": 1,
                "name": "commonOptions",
                "type": "FileSystemMasterCommonPOptions"
              }
            ]
          },
          {
            "name": "GetNewBlockIdForFilePRequest",
            "fields": [
              {
                "id": 1,
                "name": "path",
                "type": "string"
              },
              {
                "id": 2,
                "name": "options",
                "type": "GetNewBlockIdForFilePOptions"
              }
            ]
          },
          {
            "name": "GetStatusPResponse",
            "fields": [
              {
                "id": 1,
                "name": "fileInfo",
                "type": "FileInfo"
              }
            ]
          },
          {
            "name": "GetStatusPOptions",
            "fields": [
              {
                "id": 1,
                "name": "loadMetadataType",
                "type": "LoadMetadataPType"
              },
              {
                "id": 2,
                "name": "commonOptions",
                "type": "FileSystemMasterCommonPOptions"
              },
              {
                "id": 3,
                "name": "accessMode",
                "type": "Bits"
              },
              {
                "id": 4,
                "name": "updateTimestamps",
                "type": "bool",
                "options": [
                  {
                    "name": "default",
                    "value": "true"
                  }
                ]
              }
            ]
          },
          {
            "name": "GetStatusPRequest",
            "fields": [
              {
                "id": 1,
                "name": "path",
                "type": "string"
              },
              {
                "id": 2,
                "name": "options",
                "type": "GetStatusPOptions"
              }
            ]
          },
          {
            "name": "ExistsPOptions",
            "fields": [
              {
                "id": 1,
                "name": "loadMetadataType",
                "type": "LoadMetadataPType"
              },
              {
                "id": 2,
                "name": "commonOptions",
                "type": "FileSystemMasterCommonPOptions"
              }
            ]
          },
          {
            "name": "SyncPointInfo",
            "fields": [
              {
                "id": 1,
                "name": "syncPointUri",
                "type": "string"
              },
              {
                "id": 2,
                "name": "syncStatus",
                "type": "SyncPointStatus"
              }
            ]
          },
          {
            "name": "GetSyncPathListPResponse",
            "fields": [
              {
                "id": 1,
                "name": "syncPaths",
                "type": "SyncPointInfo",
                "is_repeated": true
              }
            ]
          },
          {
            "name": "GetSyncPathListPRequest"
          },
          {
            "name": "ListStatusPResponse",
            "fields": [
              {
                "id": 1,
                "name": "fileInfos",
                "type": "FileInfo",
                "is_repeated": true
              }
            ]
          },
          {
            "name": "ListStatusPOptions",
            "fields": [
              {
                "id": 1,
                "name": "loadDirectChildren",
                "type": "bool"
              },
              {
                "id": 2,
                "name": "loadMetadataType",
                "type": "LoadMetadataPType"
              },
              {
                "id": 3,
                "name": "commonOptions",
                "type": "FileSystemMasterCommonPOptions"
              },
              {
                "id": 4,
                "name": "recursive",
                "type": "bool"
              },
              {
                "id": 5,
                "name": "loadMetadataOnly",
                "type": "bool"
              }
            ]
          },
          {
            "name": "ListStatusPRequest",
            "fields": [
              {
                "id": 1,
                "name": "path",
                "type": "string"
              },
              {
                "id": 2,
                "name": "options",
                "type": "ListStatusPOptions"
              }
            ]
          },
          {
            "name": "ListStatusPartialPRequest",
            "fields": [
              {
                "id": 1,
                "name": "path",
                "type": "string"
              },
              {
                "id": 2,
                "name": "options",
                "type": "ListStatusPartialPOptions"
              }
            ]
          },
          {
            "name": "ListStatusPartialPOptions",
            "fields": [
              {
                "id": 1,
                "name": "options",
                "type": "ListStatusPOptions"
              },
              {
                "id": 2,
                "name": "offsetId",
                "type": "int64"
              },
              {
                "id": 3,
                "name": "startAfter",
                "type": "string"
              },
              {
                "id": 4,
                "name": "offsetCount",
                "type": "int32"
              },
              {
                "id": 5,
                "name": "batchSize",
                "type": "int32"
              },
              {
                "id": 6,
                "name": "prefix",
                "type": "string"
              }
            ]
          },
          {
            "name": "ListStatusPartialPResponse",
            "fields": [
              {
                "id": 1,
                "name": "fileInfos",
                "type": "FileInfo",
                "is_repeated": true
              },
              {
                "id": 2,
                "name": "isTruncated",
                "type": "bool"
              },
              {
                "id": 3,
                "name": "fileCount",
                "type": "int64"
              }
            ]
          },
          {
            "name": "LoadMetadataPOptions",
            "fields": [
              {
                "id": 1,
                "name": "recursive",
                "type": "bool"
              },
              {
                "id": 2,
                "name": "createAncestors",
                "type": "bool"
              },
              {
                "id": 3,
                "name": "loadDescendantType",
                "type": "fscommon.LoadDescendantPType"
              },
              {
                "id": 4,
                "name": "commonOptions",
                "type": "FileSystemMasterCommonPOptions"
              },
              {
                "id": 5,
                "name": "loadType",
                "type": "LoadMetadataPType"
              }
            ]
          },
          {
            "name": "PAclEntry",
            "fields": [
              {
                "id": 1,
                "name": "type",
                "type": "PAclEntryType"
              },
              {
                "id": 2,
                "name": "subject",
                "type": "string"
              },
              {
                "id": 3,
                "name": "actions",
                "type": "PAclAction",
                "is_repeated": true
              },
              {
                "id": 4,
                "name": "isDefault",
                "type": "bool"
              }
            ]
          },
          {
            "name": "PAcl",
            "fields": [
              {
                "id": 1,
                "name": "owner",
                "type": "string"
              },
              {
                "id": 2,
                "name": "owningGroup",
                "type": "string"
              },
              {
                "id": 3,
                "name": "entries",
                "type": "PAclEntry",
                "is_repeated": true
              },
              {
                "id": 4,
                "name": "mode",
                "type": "int32"
              },
              {
                "id": 5,
                "name": "isDefault",
                "type": "bool"
              },
              {
                "id": 6,
                "name": "isDefaultEmpty",
                "type": "bool"
              }
            ]
          },
          {
            "name": "FileBlockInfo",
            "fields": [
              {
                "id": 1,
                "name": "blockInfo",
                "type": "grpc.BlockInfo"
              },
              {
                "id": 2,
                "name": "offset",
                "type": "int64"
              },
              {
                "id": 3,
                "name": "ufsLocations",
                "type": "grpc.WorkerNetAddress",
                "is_repeated": true
              },
              {
                "id": 4,
                "name": "ufsStringLocations",
                "type": "string",
                "is_repeated": true
              }
            ]
          },
          {
            "name": "FileInfo",
            "fields": [
              {
                "id": 1,
                "name": "fileId",
                "type": "int64"
              },
              {
                "id": 2,
                "name": "name",
                "type": "string"
              },
              {
                "id": 3,
                "name": "path",
                "type": "string"
              },
              {
                "id": 4,
                "name": "ufsPath",
                "type": "string"
              },
              {
                "id": 5,
                "name": "length",
                "type": "int64"
              },
              {
                "id": 6,
                "name": "blockSizeBytes",
                "type": "int64"
              },
              {
                "id": 7,
                "name": "creationTimeMs",
                "type": "int64"
              },
              {
                "id": 8,
                "name": "completed",
                "type": "bool"
              },
              {
                "id": 9,
                "name": "folder",
                "type": "bool"
              },
              {
                "id": 10,
                "name": "pinned",
                "type": "bool"
              },
              {
                "id": 11,
                "name": "cacheable",
                "type": "bool"
              },
              {
                "id": 12,
                "name": "persisted",
                "type": "bool"
              },
              {
                "id": 13,
                "name": "blockIds",
                "type": "int64",
                "is_repeated": true
              },
              {
                "id": 14,
                "name": "lastModificationTimeMs",
                "type": "int64"
              },
              {
                "id": 15,
                "name": "ttl",
                "type": "int64"
              },
              {
                "id": 16,
                "name": "owner",
                "type": "string"
              },
              {
                "id": 17,
                "name": "group",
                "type": "string"
              },
              {
                "id": 18,
                "name": "mode",
                "type": "int32"
              },
              {
                "id": 19,
                "name": "persistenceState",
                "type": "string"
              },
              {
                "id": 20,
                "name": "mountPoint",
                "type": "bool"
              },
              {
                "id": 21,
                "name": "fileBlockInfos",
                "type": "FileBlockInfo",
                "is_repeated": true
              },
              {
                "id": 22,
                "name": "ttlAction",
                "type": "grpc.TtlAction"
              },
              {
                "id": 23,
                "name": "mountId",
                "type": "int64"
              },
              {
                "id": 24,
                "name": "inAlluxioPercentage",
                "type": "int32"
              },
              {
                "id": 25,
                "name": "inMemoryPercentage",
                "type": "int32"
              },
              {
                "id": 26,
                "name": "ufsFingerprint",
                "type": "string"
              },
              {
                "id": 27,
                "name": "acl",
                "type": "PAcl"
              },
              {
                "id": 28,
                "name": "defaultAcl",
                "type": "PAcl"
              },
              {
                "id": 29,
                "name": "replicationMax",
                "type": "int32"
              },
              {
                "id": 30,
                "name": "replicationMin",
                "type": "int32"
              },
              {
                "id": 31,
                "name": "lastAccessTimeMs",
                "type": "int64"
              },
              {
                "id": 33,
                "name": "mediumType",
                "type": "string",
                "is_repeated": true
              }
            ],
            "maps": [
              {
                "key_type": "string",
                "field": {
                  "id": 32,
                  "name": "xattr",
                  "type": "bytes"
                }
              }
            ]
          },
          {
            "name": "GetFilePathPResponse",
            "fields": [
              {
                "id": 1,
                "name": "path",
                "type": "string"
              }
            ]
          },
          {
            "name": "GetFilePathPRequest",
            "fields": [
              {
                "id": 1,
                "name": "fileId",
                "type": "int64"
              }
            ]
          },
          {
            "name": "MountPResponse"
          },
          {
            "name": "MountPOptions",
            "fields": [
              {
                "id": 1,
                "name": "readOnly",
                "type": "bool"
              },
              {
                "id": 3,
                "name": "shared",
                "type": "bool"
              },
              {
                "id": 4,
                "name": "commonOptions",
                "type": "FileSystemMasterCommonPOptions"
              }
            ],
            "maps": [
              {
                "key_type": "string",
                "field": {
                  "id": 2,
                  "name": "properties",
                  "type": "string"
                }
              }
            ]
          },
          {
            "name": "MountPRequest",
            "fields": [
              {
                "id": 1,
                "name": "alluxioPath",
                "type": "string"
              },
              {
                "id": 2,
                "name": "ufsPath",
                "type": "string"
              },
              {
                "id": 3,
                "name": "options",
                "type": "MountPOptions"
              }
            ]
          },
          {
            "name": "GetMountTablePResponse",
            "maps": [
              {
                "key_type": "string",
                "field": {
                  "id": 1,
                  "name": "mountPoints",
                  "type": "MountPointInfo"
                }
              }
            ]
          },
          {
            "name": "GetMountTablePRequest",
            "fields": [
              {
                "id": 1,
                "name": "checkUfs",
                "type": "bool"
              }
            ]
          },
          {
            "name": "MountPointInfo",
            "fields": [
              {
                "id": 1,
                "name": "ufsUri",
                "type": "string"
              },
              {
                "id": 2,
                "name": "ufsType",
                "type": "string"
              },
              {
                "id": 3,
                "name": "ufsCapacityBytes",
                "type": "int64",
                "options": [
                  {
                    "name": "default",
                    "value": "-1"
                  }
                ]
              },
              {
                "id": 4,
                "name": "ufsUsedBytes",
                "type": "int64",
                "options": [
                  {
                    "name": "default",
                    "value": "-1"
                  }
                ]
              },
              {
                "id": 5,
                "name": "readOnly",
                "type": "bool"
              },
              {
                "id": 7,
                "name": "shared",
                "type": "bool"
              },
              {
                "id": 8,
                "name": "mountId",
                "type": "int64"
              }
            ],
            "maps": [
              {
                "key_type": "string",
                "field": {
                  "id": 6,
                  "name": "properties",
                  "type": "string"
                }
              }
            ]
          },
          {
            "name": "FileSystemCommandOptions",
            "fields": [
              {
                "id": 1,
                "name": "persistOptions",
                "type": "PersistCommandOptions"
              }
            ]
          },
          {
            "name": "PersistCommandOptions",
            "fields": [
              {
                "id": 1,
                "name": "persistFiles",
                "type": "PersistFile",
                "is_repeated": true
              }
            ]
          },
          {
            "name": "PersistFile",
            "fields": [
              {
                "id": 1,
                "name": "fileId",
                "type": "int64"
              },
              {
                "id": 2,
                "name": "blockIds",
                "type": "int64",
                "is_repeated": true
              }
            ]
          },
          {
            "name": "FileSystemCommand",
            "fields": [
              {
                "id": 1,
                "name": "commandType",
                "type": "grpc.CommandType"
              },
              {
                "id": 2,
                "name": "commandOptions",
                "type": "FileSystemCommandOptions"
              }
            ]
          },
          {
            "name": "S3SyntaxOptions",
            "fields": [
              {
                "id": 1,
                "name": "overwrite",
                "type": "bool"
              },
              {
                "id": 2,
                "name": "isMultipartUpload",
                "type": "bool"
              }
            ]
          },
          {
            "name": "RenamePResponse"
          },
          {
            "name": "RenamePOptions",
            "fields": [
              {
                "id": 1,
                "name": "commonOptions",
                "type": "FileSystemMasterCommonPOptions"
              },
              {
                "id": 2,
                "name": "persist",
                "type": "bool"
              },
              {
                "id": 3,
                "name": "s3SyntaxOptions",
                "type": "S3SyntaxOptions"
              }
            ]
          },
          {
            "name": "RenamePRequest",
            "fields": [
              {
                "id": 1,
                "name": "path",
                "type": "string"
              },
              {
                "id": 2,
                "name": "dstPath",
                "type": "string"
              },
              {
                "id": 3,
                "name": "options",
                "type": "RenamePOptions"
              }
            ]
          },
          {
            "name": "ReverseResolvePRequest",
            "fields": [
              {
                "id": 1,
                "name": "ufsUri",
                "type": "string"
              }
            ]
          },
          {
            "name": "ReverseResolvePResponse",
            "fields": [
              {
                "id": 1,
                "name": "alluxioPath",
                "type": "string"
              }
            ]
          },
          {
            "name": "SetAttributePResponse"
          },
          {
            "name": "SetAttributePOptions",
            "fields": [
              {
                "id": 1,
                "name": "pinned",
                "type": "bool"
              },
              {
                "id": 2,
                "name": "persisted",
                "type": "bool"
              },
              {
                "id": 3,
                "name": "owner",
                "type": "string"
              },
              {
                "id": 4,
                "name": "group",
                "type": "string"
              },
              {
                "id": 5,
                "name": "mode",
                "type": "PMode"
              },
              {
                "id": 6,
                "name": "recursive",
                "type": "bool"
              },
              {
                "id": 7,
                "name": "replicationMax",
                "type": "int32"
              },
              {
                "id": 8,
                "name": "replicationMin",
                "type": "int32"
              },
              {
                "id": 9,
                "name": "commonOptions",
                "type": "FileSystemMasterCommonPOptions"
              },
              {
                "id": 10,
                "name": "pinnedMedia",
                "type": "string",
                "is_repeated": true
              },
              {
                "id": 12,
                "name": "xattrUpdateStrategy",
                "type": "alluxio.proto.journal.XAttrUpdateStrategy"
              }
            ],
            "maps": [
              {
                "key_type": "string",
                "field": {
                  "id": 11,
                  "name": "xattr",
                  "type": "bytes"
                }
              }
            ]
          },
          {
            "name": "SetAttributePRequest",
            "fields": [
              {
                "id": 1,
                "name": "path",
                "type": "string"
              },
              {
                "id": 2,
                "name": "options",
                "type": "SetAttributePOptions"
              }
            ]
          },
          {
            "name": "SetAclPResponse"
          },
          {
            "name": "SetAclPOptions",
            "fields": [
              {
                "id": 1,
                "name": "commonOptions",
                "type": "FileSystemMasterCommonPOptions"
              },
              {
                "id": 2,
                "name": "recursive",
                "type": "bool"
              }
            ]
          },
          {
            "name": "SetAclPRequest",
            "fields": [
              {
                "id": 1,
                "name": "path",
                "type": "string"
              },
              {
                "id": 2,
                "name": "action",
                "type": "SetAclAction"
              },
              {
                "id": 3,
                "name": "entries",
                "type": "PAclEntry",
                "is_repeated": true
              },
              {
                "id": 4,
                "name": "options",
                "type": "SetAclPOptions"
              }
            ]
          },
          {
            "name": "ScheduleAsyncPersistencePResponse"
          },
          {
            "name": "ScheduleAsyncPersistencePOptions",
            "fields": [
              {
                "id": 1,
                "name": "commonOptions",
                "type": "FileSystemMasterCommonPOptions"
              },
              {
                "id": 2,
                "name": "persistenceWaitTime",
                "type": "int64"
              }
            ]
          },
          {
            "name": "ScheduleAsyncPersistencePRequest",
            "fields": [
              {
                "id": 1,
                "name": "path",
                "type": "string"
              },
              {
                "id": 2,
                "name": "options",
                "type": "ScheduleAsyncPersistencePOptions"
              }
            ]
          },
          {
            "name": "StartSyncPResponse"
          },
          {
            "name": "StartSyncPOptions",
            "fields": [
              {
                "id": 1,
                "name": "commonOptions",
                "type": "FileSystemMasterCommonPOptions"
              }
            ]
          },
          {
            "name": "StartSyncPRequest",
            "fields": [
              {
                "id": 1,
                "name": "path",
                "type": "string"
              },
              {
                "id": 2,
                "name": "options",
                "type": "StartSyncPOptions"
              }
            ]
          },
          {
            "name": "StopSyncPResponse"
          },
          {
            "name": "StopSyncPOptions",
            "fields": [
              {
                "id": 1,
                "name": "commonOptions",
                "type": "FileSystemMasterCommonPOptions"
              }
            ]
          },
          {
            "name": "StopSyncPRequest",
            "fields": [
              {
                "id": 1,
                "name": "path",
                "type": "string"
              },
              {
                "id": 2,
                "name": "options",
                "type": "StopSyncPOptions"
              }
            ]
          },
          {
            "name": "UnmountPResponse"
          },
          {
            "name": "UnmountPOptions",
            "fields": [
              {
                "id": 1,
                "name": "commonOptions",
                "type": "FileSystemMasterCommonPOptions"
              }
            ]
          },
          {
            "name": "UnmountPRequest",
            "fields": [
              {
                "id": 1,
                "name": "alluxioPath",
                "type": "string"
              },
              {
                "id": 2,
                "name": "options",
                "type": "UnmountPOptions"
              }
            ]
          },
          {
            "name": "UfsInfo",
            "fields": [
              {
                "id": 1,
                "name": "uri",
                "type": "string"
              },
              {
                "id": 2,
                "name": "properties",
                "type": "MountPOptions"
              }
            ]
          },
          {
            "name": "UpdateMountPRequest",
            "fields": [
              {
                "id": 1,
                "name": "alluxioPath",
                "type": "string"
              },
              {
                "id": 3,
                "name": "options",
                "type": "MountPOptions"
              }
            ]
          },
          {
            "name": "UpdateMountPResponse"
          },
          {
            "name": "UpdateUfsModePResponse"
          },
          {
            "name": "UpdateUfsModePOptions",
            "fields": [
              {
                "id": 1,
                "name": "ufsMode",
                "type": "UfsPMode"
              }
            ]
          },
          {
            "name": "UpdateUfsModePRequest",
            "fields": [
              {
                "id": 1,
                "name": "ufsPath",
                "type": "string"
              },
              {
                "id": 2,
                "name": "options",
                "type": "UpdateUfsModePOptions"
              }
            ]
          },
          {
            "name": "GetStateLockHoldersPResponse",
            "fields": [
              {
                "id": 1,
                "name": "threads",
                "type": "string",
                "is_repeated": true
              }
            ]
          },
          {
            "name": "GetStateLockHoldersPOptions"
          },
          {
            "name": "GetStateLockHoldersPRequest",
            "fields": [
              {
                "id": 1,
                "name": "options",
                "type": "GetStateLockHoldersPOptions"
              }
            ]
          },
          {
            "name": "NeedsSyncRequest",
            "fields": [
              {
                "id": 1,
                "name": "path",
                "type": "string"
              }
            ]
          },
          {
            "name": "NeedsSyncResponse"
          },
          {
            "name": "FileSystemHeartbeatPResponse",
            "fields": [
              {
                "id": 1,
                "name": "command",
                "type": "FileSystemCommand"
              }
            ]
          },
          {
            "name": "FileSystemHeartbeatPOptions",
            "fields": [
              {
                "id": 1,
                "name": "persistedFileFingerprints",
                "type": "string",
                "is_repeated": true
              }
            ]
          },
          {
            "name": "FileSystemHeartbeatPRequest",
            "fields": [
              {
                "id": 1,
                "name": "workerId",
                "type": "int64"
              },
              {
                "id": 2,
                "name": "persistedFiles",
                "type": "int64",
                "is_repeated": true
              },
              {
                "id": 3,
                "name": "options",
                "type": "FileSystemHeartbeatPOptions"
              }
            ]
          },
          {
            "name": "GetFileInfoPResponse",
            "fields": [
              {
                "id": 1,
                "name": "fileInfo",
                "type": "FileInfo"
              }
            ]
          },
          {
            "name": "GetFileInfoPOptions"
          },
          {
            "name": "GetFileInfoPRequest",
            "fields": [
              {
                "id": 1,
                "name": "fileId",
                "type": "int64"
              },
              {
                "id": 2,
                "name": "options",
                "type": "GetFileInfoPOptions"
              }
            ]
          },
          {
            "name": "GetPinnedFileIdsPResponse",
            "fields": [
              {
                "id": 1,
                "name": "pinnedFileIds",
                "type": "int64",
                "is_repeated": true
              }
            ]
          },
          {
            "name": "GetPinnedFileIdsPOptions"
          },
          {
            "name": "GetPinnedFileIdsPRequest",
            "fields": [
              {
                "id": 1,
                "name": "options",
                "type": "GetPinnedFileIdsPOptions"
              }
            ]
          },
          {
            "name": "GetUfsInfoPResponse",
            "fields": [
              {
                "id": 1,
                "name": "ufsInfo",
                "type": "UfsInfo"
              }
            ]
          },
          {
            "name": "GetUfsInfoPOptions"
          },
          {
            "name": "GetUfsInfoPRequest",
            "fields": [
              {
                "id": 1,
                "name": "mountId",
                "type": "int64"
              },
              {
                "id": 2,
                "name": "options",
                "type": "GetUfsInfoPOptions"
              }
            ]
          }
        ],
        "services": [
          {
            "name": "FileSystemMasterClientService",
            "rpcs": [
              {
                "name": "CheckAccess",
                "in_type": "CheckAccessPRequest",
                "out_type": "CheckAccessPResponse"
              },
              {
                "name": "CheckConsistency",
                "in_type": "CheckConsistencyPRequest",
                "out_type": "CheckConsistencyPResponse"
              },
              {
                "name": "Exists",
                "in_type": "ExistsPRequest",
                "out_type": "ExistsPResponse"
              },
              {
                "name": "CompleteFile",
                "in_type": "CompleteFilePRequest",
                "out_type": "CompleteFilePResponse"
              },
              {
                "name": "CreateDirectory",
                "in_type": "CreateDirectoryPRequest",
                "out_type": "CreateDirectoryPResponse"
              },
              {
                "name": "CreateFile",
                "in_type": "CreateFilePRequest",
                "out_type": "CreateFilePResponse"
              },
              {
                "name": "Free",
                "in_type": "FreePRequest",
                "out_type": "FreePResponse"
              },
              {
                "name": "DecommissionWorker",
                "in_type": "DecommissionWorkerPRequest",
                "out_type": "DecommissionWorkerPResponse"
              },
              {
                "name": "GetFilePath",
                "in_type": "GetFilePathPRequest",
                "out_type": "GetFilePathPResponse"
              },
              {
                "name": "GetMountTable",
                "in_type": "GetMountTablePRequest",
                "out_type": "GetMountTablePResponse"
              },
              {
                "name": "GetSyncPathList",
                "in_type": "GetSyncPathListPRequest",
                "out_type": "GetSyncPathListPResponse"
              },
              {
                "name": "GetNewBlockIdForFile",
                "in_type": "GetNewBlockIdForFilePRequest",
                "out_type": "GetNewBlockIdForFilePResponse"
              },
              {
                "name": "GetStatus",
                "in_type": "GetStatusPRequest",
                "out_type": "GetStatusPResponse"
              },
              {
                "name": "ListStatus",
                "in_type": "ListStatusPRequest",
                "out_type": "ListStatusPResponse",
                "out_streamed": true
              },
              {
                "name": "ListStatusPartial",
                "in_type": "ListStatusPartialPRequest",
                "out_type": "ListStatusPartialPResponse"
              },
              {
                "name": "Mount",
                "in_type": "MountPRequest",
                "out_type": "MountPResponse"
              },
              {
                "name": "Remove",
                "in_type": "DeletePRequest",
                "out_type": "DeletePResponse"
              },
              {
                "name": "Rename",
                "in_type": "RenamePRequest",
                "out_type": "RenamePResponse"
              },
              {
                "name": "ReverseResolve",
                "in_type": "ReverseResolvePRequest",
                "out_type": "ReverseResolvePResponse"
              },
              {
                "name": "ScheduleAsyncPersistence",
                "in_type": "ScheduleAsyncPersistencePRequest",
                "out_type": "ScheduleAsyncPersistencePResponse"
              },
              {
                "name": "SetAcl",
                "in_type": "SetAclPRequest",
                "out_type": "SetAclPResponse"
              },
              {
                "name": "SetAttribute",
                "in_type": "SetAttributePRequest",
                "out_type": "SetAttributePResponse"
              },
              {
                "name": "StartSync",
                "in_type": "StartSyncPRequest",
                "out_type": "StartSyncPResponse"
              },
              {
                "name": "StopSync",
                "in_type": "StopSyncPRequest",
                "out_type": "StopSyncPResponse"
              },
              {
                "name": "Unmount",
                "in_type": "UnmountPRequest",
                "out_type": "UnmountPResponse"
              },
              {
                "name": "UpdateMount",
                "in_type": "UpdateMountPRequest",
                "out_type": "UpdateMountPResponse"
              },
              {
                "name": "UpdateUfsMode",
                "in_type": "UpdateUfsModePRequest",
                "out_type": "UpdateUfsModePResponse"
              },
              {
                "name": "GetStateLockHolders",
                "in_type": "GetStateLockHoldersPRequest",
                "out_type": "GetStateLockHoldersPResponse"
              },
              {
                "name": "NeedsSync",
                "in_type": "NeedsSyncRequest",
                "out_type": "NeedsSyncResponse"
              }
            ]
          },
          {
            "name": "FileSystemMasterWorkerService",
            "rpcs": [
              {
                "name": "FileSystemHeartbeat",
                "in_type": "FileSystemHeartbeatPRequest",
                "out_type": "FileSystemHeartbeatPResponse"
              },
              {
                "name": "GetFileInfo",
                "in_type": "GetFileInfoPRequest",
                "out_type": "GetFileInfoPResponse"
              },
              {
                "name": "GetPinnedFileIds",
                "in_type": "GetPinnedFileIdsPRequest",
                "out_type": "GetPinnedFileIdsPResponse"
              },
              {
                "name": "GetUfsInfo",
                "in_type": "GetUfsInfoPRequest",
                "out_type": "GetUfsInfoPResponse"
              }
            ]
          },
          {
            "name": "FileSystemMasterJobService",
            "rpcs": [
              {
                "name": "GetFileInfo",
                "in_type": "GetFileInfoPRequest",
                "out_type": "GetFileInfoPResponse"
              },
              {
                "name": "GetUfsInfo",
                "in_type": "GetUfsInfoPRequest",
                "out_type": "GetUfsInfoPResponse"
              }
            ]
          }
        ],
        "imports": [
          {
            "path": "grpc/common.proto"
          },
          {
            "path": "grpc/fscommon.proto"
          },
          {
            "path": "proto/journal/file.proto"
          }
        ],
        "package": {
          "name": "alluxio.grpc.file"
        },
        "options": [
          {
            "name": "java_multiple_files",
            "value": "true"
          },
          {
            "name": "java_package",
            "value": "alluxio.grpc"
          },
          {
            "name": "java_outer_classname",
            "value": "FileSystemMasterProto"
          }
        ]
      }
    },
    {
      "protopath": "grpc:/:fscommon.proto",
      "def": {
        "enums": [
          {
            "name": "LoadDescendantPType",
            "enum_fields": [
              {
                "name": "NONE"
              },
              {
                "name": "ONE",
                "integer": 1
              },
              {
                "name": "ALL",
                "integer": 2
              }
            ]
          }
        ],
        "package": {
          "name": "alluxio.grpc.fscommon"
        },
        "options": [
          {
            "name": "java_multiple_files",
            "value": "true"
          },
          {
            "name": "java_package",
            "value": "alluxio.grpc"
          },
          {
            "name": "java_outer_classname",
            "value": "FsCommonProto"
          }
        ]
      }
    },
    {
      "protopath": "grpc:/:job_master.proto",
      "def": {
        "enums": [
          {
            "name": "Status",
            "enum_fields": [
              {
                "name": "UNKNOWN"
              },
              {
                "name": "CREATED",
                "integer": 1
              },
              {
                "name": "CANCELED",
                "integer": 2
              },
              {
                "name": "FAILED",
                "integer": 3
              },
              {
                "name": "RUNNING",
                "integer": 4
              },
              {
                "name": "COMPLETED",
                "integer": 5
              }
            ]
          },
          {
            "name": "JobType",
            "enum_fields": [
              {
                "name": "PLAN",
                "integer": 1
              },
              {
                "name": "TASK",
                "integer": 2
              },
              {
                "name": "WORKFLOW",
                "integer": 3
              }
            ]
          },
          {
            "name": "JobSource",
            "enum_fields": [
              {
                "name": "UNSUPPORTED"
              },
              {
                "name": "CLI",
                "integer": 1
              },
              {
                "name": "POLICY",
                "integer": 2
              },
              {
                "name": "SYSTEM",
                "integer": 3
              }
            ]
          },
          {
            "name": "OperationType",
            "enum_fields": [
              {
                "name": "DIST_LOAD",
                "integer": 1
              },
              {
                "name": "DIST_CP",
                "integer": 2
              },
              {
                "name": "PERSIST",
                "integer": 3
              }
            ]
          }
        ],
        "messages": [
          {
            "name": "JobUnused"
          },
          {
            "name": "JobInfo",
            "fields": [
              {
                "id": 1,
                "name": "id",
                "type": "int64"
              },
              {
                "id": 2,
                "name": "errorMessage",
                "type": "string"
              },
              {
                "id": 4,
                "name": "status",
                "type": "Status"
              },
              {
                "id": 6,
                "name": "lastUpdated",
                "type": "int64"
              },
              {
                "id": 8,
                "name": "type",
                "type": "JobType"
              },
              {
                "id": 9,
                "name": "result",
                "type": "bytes"
              },
              {
                "id": 15,
                "name": "errorType",
                "type": "string"
              },
              {
                "id": 7,
                "name": "name",
                "type": "string"
              },
              {
                "id": 10,
                "name": "parentId",
                "type": "int64"
              },
              {
                "id": 11,
                "name": "children",
                "type": "JobInfo",
                "is_repeated": true
              },
              {
                "id": 12,
                "name": "workerHost",
                "type": "string"
              },
              {
                "id": 13,
                "name": "description",
                "type": "string"
              },
              {
                "id": 14,
                "name": "affectedPaths",
                "type": "string",
                "is_repeated": true
              },
              {
                "id": 3,
                "name": "unused0",
                "type": "JobUnused",
                "is_repeated": true
              },
              {
                "id": 5,
                "name": "unused1",
                "type": "string"
              }
            ]
          },
          {
            "name": "JobProgress",
            "fields": [
              {
                "id": 1,
                "name": "jobId",
                "type": "int64"
              },
              {
                "id": 2,
                "name": "fileCount",
                "type": "int64"
              },
              {
                "id": 3,
                "name": "fileSize",
                "type": "int64"
              },
              {
                "id": 4,
                "name": "lastUpdateMs",
                "type": "int64"
              },
              {
                "id": 5,
                "name": "errorMsg",
                "type": "string"
              },
              {
                "id": 6,
                "name": "errorType",
                "type": "string"
              },
              {
                "id": 7,
                "name": "status",
                "type": "Status"
              }
            ]
          },
          {
            "name": "CmdProgress",
            "fields": [
              {
                "id": 1,
                "name": "jobProgress",
                "type": "JobProgress",
                "is_repeated": true
              }
            ]
          },
          {
            "name": "CmdSummary",
            "fields": [
              {
                "id": 1,
                "name": "jobControlId",
                "type": "int64"
              },
              {
                "id": 2,
                "name": "operationType",
                "type": "OperationType"
              },
              {
                "id": 3,
                "name": "jobSource",
                "type": "JobSource"
              },
              {
                "id": 4,
                "name": "status",
                "type": "Status"
              },
              {
                "id": 5,
                "name": "submissionTime",
                "type": "int64"
              },
              {
                "id": 6,
                "name": "duration",
                "type": "int64"
              },
              {
                "id": 7,
                "name": "errorMessage",
                "type": "string"
              },
              {
                "id": 8,
                "name": "cmdProgress",
                "type": "CmdProgress"
              },
              {
                "id": 9,
                "name": "progressPercentage",
                "type": "float"
              }
            ]
          },
          {
            "name": "StatusSummary",
            "fields": [
              {
                "id": 1,
                "name": "status",
                "type": "Status"
              },
              {
                "id": 2,
                "name": "count",
                "type": "int64"
              }
            ]
          },
          {
            "name": "JobServiceSummary",
            "fields": [
              {
                "id": 1,
                "name": "summaryPerStatus",
                "type": "StatusSummary",
                "is_repeated": true
              },
              {
                "id": 2,
                "name": "recentActivities",
                "type": "JobInfo",
                "is_repeated": true
              },
              {
                "id": 3,
                "name": "recentFailures",
                "type": "JobInfo",
                "is_repeated": true
              },
              {
                "id": 4,
                "name": "longestRunning",
                "type": "JobInfo",
                "is_repeated": true
              }
            ]
          },
          {
            "name": "JobWorkerHealth",
            "fields": [
              {
                "id": 1,
                "name": "workerId",
                "type": "int64"
              },
              {
                "id": 2,
                "name": "loadAverage",
                "type": "double",
                "is_repeated": true
              },
              {
                "id": 3,
                "name": "lastUpdated",
                "type": "int64"
              },
              {
                "id": 4,
                "name": "hostname",
                "type": "string"
              },
              {
                "id": 5,
                "name": "taskPoolSize",
                "type": "int32"
              },
              {
                "id": 6,
                "name": "numActiveTasks",
                "type": "int32"
              },
              {
                "id": 7,
                "name": "unfinishedTasks",
                "type": "int32"
              }
            ]
          },
          {
            "name": "JobCommand",
            "fields": [
              {
                "id": 1,
                "name": "runTaskCommand",
                "type": "RunTaskCommand"
              },
              {
                "id": 2,
                "name": "cancelTaskCommand",
                "type": "CancelTaskCommand"
              },
              {
                "id": 3,
                "name": "registerCommand",
                "type": "RegisterCommand"
              },
              {
                "id": 4,
                "name": "setTaskPoolSizeCommand",
                "type": "SetTaskPoolSizeCommand"
              }
            ]
          },
          {
            "name": "RunTaskCommand",
            "fields": [
              {
                "id": 1,
                "name": "jobId",
                "type": "int64"
              },
              {
                "id": 2,
                "name": "taskId",
                "type": "int64"
              },
              {
                "id": 3,
                "name": "jobConfig",
                "type": "bytes"
              },
              {
                "id": 4,
                "name": "taskArgs",
                "type": "bytes"
              }
            ]
          },
          {
            "name": "RegisterCommand"
          },
          {
            "name": "SetTaskPoolSizeCommand",
            "fields": [
              {
                "id": 1,
                "name": "taskPoolSize",
                "type": "int32"
              }
            ]
          },
          {
            "name": "CancelTaskCommand",
            "fields": [
              {
                "id": 1,
                "name": "jobId",
                "type": "int64"
              },
              {
                "id": 2,
                "name": "taskId",
                "type": "int64"
              }
            ]
          },
          {
            "name": "CancelPOptions"
          },
          {
            "name": "CancelPRequest",
            "fields": [
              {
                "id": 1,
                "name": "jobId",
                "type": "int64"
              },
              {
                "id": 2,
                "name": "options",
                "type": "CancelPOptions"
              }
            ]
          },
          {
            "name": "CancelPResponse"
          },
          {
            "name": "GetJobStatusPOptions"
          },
          {
            "name": "GetJobStatusPRequest",
            "fields": [
              {
                "id": 1,
                "name": "jobId",
                "type": "int64"
              },
              {
                "id": 2,
                "name": "options",
                "type": "GetJobStatusPOptions"
              }
            ]
          },
          {
            "name": "GetJobStatusPResponse",
            "fields": [
              {
                "id": 1,
                "name": "jobInfo",
                "type": "JobInfo"
              }
            ]
          },
          {
            "name": "GetJobStatusDetailedPOptions"
          },
          {
            "name": "GetJobStatusDetailedPRequest",
            "fields": [
              {
                "id": 1,
                "name": "jobId",
                "type": "int64"
              },
              {
                "id": 2,
                "name": "options",
                "type": "GetJobStatusDetailedPOptions"
              }
            ]
          },
          {
            "name": "GetJobStatusDetailedPResponse",
            "fields": [
              {
                "id": 1,
                "name": "jobInfo",
                "type": "JobInfo"
              }
            ]
          },
          {
            "name": "ListAllPOptions",
            "fields": [
              {
                "id": 1,
                "name": "status",
                "type": "Status",
                "is_repeated": true
              },
              {
                "id": 2,
                "name": "name",
                "type": "string"
              },
              {
                "id": 3,
                "name": "jobIdOnly",
                "type": "bool"
              }
            ]
          },
          {
            "name": "ListAllPRequest",
            "fields": [
              {
                "id": 1,
                "name": "options",
                "type": "ListAllPOptions"
              }
            ]
          },
          {
            "name": "ListAllPResponse",
            "fields": [
              {
                "id": 1,
                "name": "jobIds",
                "type": "int64",
                "is_repeated": true
              },
              {
                "id": 2,
                "name": "jobInfos",
                "type": "JobInfo",
                "is_repeated": true
              }
            ]
          },
          {
            "name": "RunPOptions"
          },
          {
            "name": "RunPRequest",
            "fields": [
              {
                "id": 1,
                "name": "jobConfig",
                "type": "bytes"
              },
              {
                "id": 2,
                "name": "options",
                "type": "RunPOptions"
              }
            ]
          },
          {
            "name": "RunPResponse",
            "fields": [
              {
                "id": 1,
                "name": "jobId",
                "type": "int64"
              }
            ]
          },
          {
            "name": "GetJobServiceSummaryPOptions"
          },
          {
            "name": "GetJobServiceSummaryPRequest",
            "fields": [
              {
                "id": 1,
                "name": "options",
                "type": "GetJobServiceSummaryPOptions"
              }
            ]
          },
          {
            "name": "GetJobServiceSummaryPResponse",
            "fields": [
              {
                "id": 1,
                "name": "summary",
                "type": "JobServiceSummary"
              }
            ]
          },
          {
            "name": "GetAllWorkerHealthPOptions"
          },
          {
            "name": "GetAllWorkerHealthPRequest",
            "fields": [
              {
                "id": 1,
                "name": "options",
                "type": "GetAllWorkerHealthPOptions"
              }
            ]
          },
          {
            "name": "GetAllWorkerHealthPResponse",
            "fields": [
              {
                "id": 1,
                "name": "workerHealths",
                "type": "JobWorkerHealth",
                "is_repeated": true
              }
            ]
          },
          {
            "name": "SubmitOptions"
          },
          {
            "name": "SubmitRequest",
            "fields": [
              {
                "id": 1,
                "name": "cmdConfig",
                "type": "bytes"
              },
              {
                "id": 2,
                "name": "options",
                "type": "SubmitOptions"
              }
            ]
          },
          {
            "name": "SubmitResponse",
            "fields": [
              {
                "id": 1,
                "name": "jobControlId",
                "type": "int64"
              }
            ]
          },
          {
            "name": "GetCmdStatusOptions"
          },
          {
            "name": "GetCmdStatusRequest",
            "fields": [
              {
                "id": 1,
                "name": "jobControlId",
                "type": "int64"
              },
              {
                "id": 2,
                "name": "options",
                "type": "GetCmdStatusOptions"
              }
            ]
          },
          {
            "name": "GetCmdStatusResponse",
            "fields": [
              {
                "id": 1,
                "name": "cmdStatus",
                "type": "Status"
              }
            ]
          },
          {
            "name": "GetCmdStatusDetailedOptions"
          },
          {
            "name": "GetCmdStatusDetailedRequest",
            "fields": [
              {
                "id": 1,
                "name": "jobControlId",
                "type": "int64"
              },
              {
                "id": 2,
                "name": "options",
                "type": "GetCmdStatusOptions"
              }
            ]
          },
          {
            "name": "JobStatusBlock",
            "fields": [
              {
                "id": 1,
                "name": "jobId",
                "type": "int64"
              },
              {
                "id": 2,
                "name": "jobStatus",
                "type": "Status"
              },
              {
                "id": 3,
                "name": "filePath",
                "type": "string"
              },
              {
                "id": 4,
                "name": "filePathFailed",
                "type": "string"
              }
            ]
          },
          {
            "name": "CmdStatusBlock",
            "fields": [
              {
                "id": 1,
                "name": "jobControlId",
                "type": "int64"
              },
              {
                "id": 2,
                "name": "jobStatusBlock",
                "type": "JobStatusBlock",
                "is_repeated": true
              },
              {
                "id": 3,
                "name": "operationType",
                "type": "OperationType"
              }
            ]
          },
          {
            "name": "GetCmdStatusDetailedResponse",
            "fields": [
              {
                "id": 1,
                "name": "cmdStatusBlock",
                "type": "CmdStatusBlock"
              }
            ]
          },
          {
            "name": "JobHeartbeatPOptions"
          },
          {
            "name": "JobHeartbeatPRequest",
            "fields": [
              {
                "id": 1,
                "name": "jobWorkerHealth",
                "type": "JobWorkerHealth"
              },
              {
                "id": 2,
                "name": "taskInfos",
                "type": "JobInfo",
                "is_repeated": true
              },
              {
                "id": 3,
                "name": "options",
                "type": "JobHeartbeatPOptions"
              }
            ]
          },
          {
            "name": "JobHeartbeatPResponse",
            "fields": [
              {
                "id": 1,
                "name": "commands",
                "type": "JobCommand",
                "is_repeated": true
              }
            ]
          },
          {
            "name": "RegisterJobWorkerPOptions"
          },
          {
            "name": "RegisterJobWorkerPRequest",
            "fields": [
              {
                "id": 1,
                "name": "workerNetAddress",
                "type": "grpc.WorkerNetAddress"
              },
              {
                "id": 2,
                "name": "options",
                "type": "RegisterJobWorkerPOptions"
              }
            ]
          },
          {
            "name": "RegisterJobWorkerPResponse",
            "fields": [
              {
                "id": 1,
                "name": "id",
                "type": "int64"
              }
            ]
          }
        ],
        "services": [
          {
            "name": "JobMasterClientService",
            "rpcs": [
              {
                "name": "Cancel",
                "in_type": "CancelPRequest",
                "out_type": "CancelPResponse"
              },
              {
                "name": "GetJobStatus",
                "in_type": "GetJobStatusPRequest",
                "out_type": "GetJobStatusPResponse"
              },
              {
                "name": "GetJobStatusDetailed",
                "in_type": "GetJobStatusDetailedPRequest",
                "out_type": "GetJobStatusDetailedPResponse"
              },
              {
                "name": "GetJobServiceSummary",
                "in_type": "GetJobServiceSummaryPRequest",
                "out_type": "GetJobServiceSummaryPResponse"
              },
              {
                "name": "ListAll",
                "in_type": "ListAllPRequest",
                "out_type": "ListAllPResponse"
              },
              {
                "name": "Run",
                "in_type": "RunPRequest",
                "out_type": "RunPResponse"
              },
              {
                "name": "GetAllWorkerHealth",
                "in_type": "GetAllWorkerHealthPRequest",
                "out_type": "GetAllWorkerHealthPResponse"
              },
              {
                "name": "Submit",
                "in_type": "SubmitRequest",
                "out_type": "SubmitResponse"
              },
              {
                "name": "GetCmdStatus",
                "in_type": "GetCmdStatusRequest",
                "out_type": "GetCmdStatusResponse"
              },
              {
                "name": "GetCmdStatusDetailed",
                "in_type": "GetCmdStatusDetailedRequest",
                "out_type": "GetCmdStatusDetailedResponse"
              }
            ]
          },
          {
            "name": "JobMasterWorkerService",
            "rpcs": [
              {
                "name": "Heartbeat",
                "in_type": "JobHeartbeatPRequest",
                "out_type": "JobHeartbeatPResponse"
              },
              {
                "name": "RegisterJobWorker",
                "in_type": "RegisterJobWorkerPRequest",
                "out_type": "RegisterJobWorkerPResponse"
              }
            ]
          }
        ],
        "imports": [
          {
            "path": "grpc/common.proto"
          }
        ],
        "package": {
          "name": "alluxio.grpc.job"
        },
        "options": [
          {
            "name": "java_multiple_files",
            "value": "true"
          },
          {
            "name": "java_package",
            "value": "alluxio.grpc"
          },
          {
            "name": "java_outer_classname",
            "value": "JobMasterProto"
          }
        ]
      }
    },
    {
      "protopath": "grpc:/:journal_master.proto",
      "def": {
        "enums": [
          {
            "name": "QuorumServerState",
            "enum_fields": [
              {
                "name": "AVAILABLE",
                "integer": 1
              },
              {
                "name": "UNAVAILABLE",
                "integer": 2
              }
            ]
          },
          {
            "name": "JournalDomain",
            "enum_fields": [
              {
                "name": "MASTER",
                "integer": 1
              },
              {
                "name": "JOB_MASTER",
                "integer": 2
              }
            ]
          },
          {
            "name": "NodeState",
            "enum_fields": [
              {
                "name": "STANDBY"
              },
              {
                "name": "PRIMARY",
                "integer": 1
              }
            ]
          }
        ],
        "messages": [
          {
            "name": "QuorumServerInfo",
            "fields": [
              {
                "id": 1,
                "name": "serverAddress",
                "type": "NetAddress"
              },
              {
                "id": 2,
                "name": "serverState",
                "type": "QuorumServerState"
              },
              {
                "id": 3,
                "name": "isLeader",
                "type": "bool"
              },
              {
                "id": 4,
                "name": "priority",
                "type": "int32"
              }
            ]
          },
          {
            "name": "GetQuorumInfoPOptions"
          },
          {
            "name": "GetQuorumInfoPRequest",
            "fields": [
              {
                "id": 1,
                "name": "options",
                "type": "GetQuorumInfoPOptions"
              }
            ]
          },
          {
            "name": "GetQuorumInfoPResponse",
            "fields": [
              {
                "id": 1,
                "name": "domain",
                "type": "JournalDomain"
              },
              {
                "id": 2,
                "name": "serverInfo",
                "type": "QuorumServerInfo",
                "is_repeated": true
              }
            ]
          },
          {
            "name": "RemoveQuorumServerPOptions"
          },
          {
            "name": "RemoveQuorumServerPRequest",
            "fields": [
              {
                "id": 1,
                "name": "options",
                "type": "RemoveQuorumServerPOptions"
              },
              {
                "id": 2,
                "name": "serverAddress",
                "type": "NetAddress"
              }
            ]
          },
          {
            "name": "RemoveQuorumServerPResponse"
          },
          {
            "name": "TransferLeadershipPOptions"
          },
          {
            "name": "TransferLeadershipPRequest",
            "fields": [
              {
                "id": 1,
                "name": "options",
                "type": "TransferLeadershipPOptions"
              },
              {
                "id": 2,
                "name": "serverAddress",
                "type": "NetAddress"
              }
            ]
          },
          {
            "name": "TransferLeadershipPResponse",
            "fields": [
              {
                "id": 1,
                "name": "transferId",
                "type": "string"
              }
            ]
          },
          {
            "name": "ResetPrioritiesPOptions"
          },
          {
            "name": "ResetPrioritiesPRequest",
            "fields": [
              {
                "id": 1,
                "name": "options",
                "type": "ResetPrioritiesPOptions"
              }
            ]
          },
          {
            "name": "ResetPrioritiesPResponse"
          },
          {
            "name": "TransferLeaderMessage",
            "fields": [
              {
                "id": 1,
                "name": "msg",
                "type": "string"
              }
            ]
          },
          {
            "name": "GetTransferLeaderMessageOptions"
          },
          {
            "name": "GetTransferLeaderMessagePRequest",
            "fields": [
              {
                "id": 1,
                "name": "transferId",
                "type": "string"
              }
            ]
          },
          {
            "name": "GetTransferLeaderMessagePResponse",
            "fields": [
              {
                "id": 1,
                "name": "transMsg",
                "type": "TransferLeaderMessage"
              }
            ]
          },
          {
            "name": "GetNodeStatePRequest"
          },
          {
            "name": "GetNodeStatePResponse",
            "fields": [
              {
                "id": 1,
                "name": "node_state",
                "type": "NodeState"
              }
            ]
          }
        ],
        "services": [
          {
            "name": "JournalMasterClientService",
            "rpcs": [
              {
                "name": "GetQuorumInfo",
                "in_type": "GetQuorumInfoPRequest",
                "out_type": "GetQuorumInfoPResponse"
              },
              {
                "name": "RemoveQuorumServer",
                "in_type": "RemoveQuorumServerPRequest",
                "out_type": "RemoveQuorumServerPResponse"
              },
              {
                "name": "TransferLeadership",
                "in_type": "TransferLeadershipPRequest",
                "out_type": "TransferLeadershipPResponse"
              },
              {
                "name": "ResetPriorities",
                "in_type": "ResetPrioritiesPRequest",
                "out_type": "ResetPrioritiesPResponse"
              },
              {
                "name": "GetTransferLeaderMessage",
                "in_type": "GetTransferLeaderMessagePRequest",
                "out_type": "GetTransferLeaderMessagePResponse"
              },
              {
                "name": "GetNodeState",
                "in_type": "GetNodeStatePRequest",
                "out_type": "GetNodeStatePResponse"
              }
            ]
          }
        ],
        "imports": [
          {
            "path": "grpc/common.proto"
          }
        ],
        "package": {
          "name": "alluxio.grpc.journal"
        },
        "options": [
          {
            "name": "java_multiple_files",
            "value": "true"
          },
          {
            "name": "java_package",
            "value": "alluxio.grpc"
          },
          {
            "name": "java_outer_classname",
            "value": "JournalMasterProto"
          }
        ]
      }
    },
    {
      "protopath": "grpc:/:messaging_transport.proto",
      "def": {
        "messages": [
          {
            "name": "MessagingRequestHeader",
            "fields": [
              {
                "id": 1,
                "name": "requestId",
                "type": "int64"
              }
            ]
          },
          {
            "name": "MessagingResponseHeader",
            "fields": [
              {
                "id": 1,
                "name": "requestId",
                "type": "int64"
              },
              {
                "id": 2,
                "name": "isThrowable",
                "type": "bool"
              }
            ]
          },
          {
            "name": "TransportMessage",
            "fields": [
              {
                "id": 1,
                "name": "requestHeader",
                "type": "MessagingRequestHeader"
              },
              {
                "id": 2,
                "name": "responseHeader",
                "type": "MessagingResponseHeader"
              },
              {
                "id": 3,
                "name": "message",
                "type": "bytes"
              }
            ]
          }
        ],
        "services": [
          {
            "name": "MessagingService",
            "rpcs": [
              {
                "name": "connect",
                "in_type": "TransportMessage",
                "out_type": "TransportMessage",
                "in_streamed": true,
                "out_streamed": true
              }
            ]
          }
        ],
        "package": {
          "name": "alluxio.grpc.messaging"
        },
        "options": [
          {
            "name": "java_multiple_files",
            "value": "true"
          },
          {
            "name": "java_package",
            "value": "alluxio.grpc"
          },
          {
            "name": "java_outer_classname",
            "value": "MessagingTransportProto"
          }
        ]
      }
    },
    {
      "protopath": "grpc:/:meta_master.proto",
      "def": {
        "enums": [
          {
            "name": "ConfigStatus",
            "enum_fields": [
              {
                "name": "PASSED",
                "integer": 1
              },
              {
                "name": "WARN",
                "integer": 2
              },
              {
                "name": "FAILED",
                "integer": 3
              }
            ]
          },
          {
            "name": "Scope",
            "enum_fields": [
              {
                "name": "MASTER",
                "integer": 1
              },
              {
                "name": "WORKER",
                "integer": 2
              },
              {
                "name": "CLIENT",
                "integer": 4
              },
              {
                "name": "SERVER",
                "integer": 3
              },
              {
                "name": "ALL",
                "integer": 7
              },
              {
                "name": "NONE"
              }
            ]
          },
          {
            "name": "MasterInfoField",
            "enum_fields": [
              {
                "name": "LEADER_MASTER_ADDRESS"
              },
              {
                "name": "MASTER_ADDRESSES",
                "integer": 1
              },
              {
                "name": "RPC_PORT",
                "integer": 2
              },
              {
                "name": "SAFE_MODE",
                "integer": 3
              },
              {
                "name": "START_TIME_MS",
                "integer": 4
              },
              {
                "name": "UP_TIME_MS",
                "integer": 5
              },
              {
                "name": "VERSION",
                "integer": 6
              },
              {
                "name": "WEB_PORT",
                "integer": 7
              },
              {
                "name": "WORKER_ADDRESSES",
                "integer": 8
              },
              {
                "name": "ZOOKEEPER_ADDRESSES",
                "integer": 9
              },
              {
                "name": "CLUSTER_ID",
                "integer": 10
              },
              {
                "name": "RAFT_JOURNAL",
                "integer": 11
              },
              {
                "name": "RAFT_ADDRESSES",
                "integer": 12
              }
            ]
          },
          {
            "name": "BackupState",
            "enum_fields": [
              {
                "name": "None",
                "integer": 1
              },
              {
                "name": "Initiating",
                "integer": 2
              },
              {
                "name": "Transitioning",
                "integer": 3
              },
              {
                "name": "Running",
                "integer": 4
              },
              {
                "name": "Completed",
                "integer": 5
              },
              {
                "name": "Failed",
                "integer": 6
              }
            ]
          },
          {
            "name": "MetaCommand",
            "enum_fields": [
              {
                "name": "MetaCommand_Unknown"
              },
              {
                "name": "MetaCommand_Nothing",
                "integer": 1
              },
              {
                "name": "MetaCommand_Register",
                "integer": 2
              }
            ]
          }
        ],
        "messages": [
          {
            "name": "ConfigProperties",
            "fields": [
              {
                "id": 1,
                "name": "properties",
                "type": "ConfigProperty",
                "is_repeated": true
              }
            ]
          },
          {
            "name": "GetConfigurationPOptions",
            "fields": [
              {
                "id": 1,
                "name": "rawValue",
                "type": "bool"
              },
              {
                "id": 2,
                "name": "ignoreClusterConf",
                "type": "bool"
              },
              {
                "id": 3,
                "name": "ignorePathConf",
                "type": "bool"
              }
            ]
          },
          {
            "name": "GetConfigurationPResponse",
            "fields": [
              {
                "id": 1,
                "name": "clusterConfigs",
                "type": "ConfigProperty",
                "is_repeated": true
              },
              {
                "id": 3,
                "name": "clusterConfigHash",
                "type": "string"
              },
              {
                "id": 4,
                "name": "pathConfigHash",
                "type": "string"
              }
            ],
            "maps": [
              {
                "key_type": "string",
                "field": {
                  "id": 2,
                  "name": "pathConfigs",
                  "type": "ConfigProperties"
                }
              }
            ]
          },
          {
            "name": "InconsistentPropertyValues",
            "fields": [
              {
                "id": 1,
                "name": "values",
                "type": "string",
                "is_repeated": true
              }
            ]
          },
          {
            "name": "InconsistentProperty",
            "fields": [
              {
                "id": 1,
                "name": "name",
                "type": "string"
              }
            ],
            "maps": [
              {
                "key_type": "string",
                "field": {
                  "id": 2,
                  "name": "values",
                  "type": "InconsistentPropertyValues"
                }
              }
            ]
          },
          {
            "name": "InconsistentProperties",
            "fields": [
              {
                "id": 1,
                "name": "properties",
                "type": "InconsistentProperty",
                "is_repeated": true
              }
            ]
          },
          {
            "name": "ConfigCheckReport",
            "fields": [
              {
                "id": 3,
                "name": "status",
                "type": "ConfigStatus"
              }
            ],
            "maps": [
              {
                "key_type": "string",
                "field": {
                  "id": 1,
                  "name": "errors",
                  "type": "InconsistentProperties"
                }
              },
              {
                "key_type": "string",
                "field": {
                  "id": 2,
                  "name": "warns",
                  "type": "InconsistentProperties"
                }
              }
            ]
          },
          {
            "name": "GetConfigReportPOptions"
          },
          {
            "name": "GetConfigReportPResponse",
            "fields": [
              {
                "id": 1,
                "name": "report",
                "type": "ConfigCheckReport"
              }
            ]
          },
          {
            "name": "MasterInfo",
            "fields": [
              {
                "id": 1,
                "name": "leaderMasterAddress",
                "type": "string"
              },
              {
                "id": 2,
                "name": "masterAddresses",
                "type": "grpc.NetAddress",
                "is_repeated": true
              },
              {
                "id": 3,
                "name": "rpcPort",
                "type": "int32"
              },
              {
                "id": 4,
                "name": "safeMode",
                "type": "bool"
              },
              {
                "id": 5,
                "name": "startTimeMs",
                "type": "int64"
              },
              {
                "id": 6,
                "name": "upTimeMs",
                "type": "int64"
              },
              {
                "id": 7,
                "name": "version",
                "type": "string"
              },
              {
                "id": 8,
                "name": "webPort",
                "type": "int32"
              },
              {
                "id": 9,
                "name": "workerAddresses",
                "type": "grpc.NetAddress",
                "is_repeated": true
              },
              {
                "id": 10,
                "name": "zookeeperAddresses",
                "type": "string",
                "is_repeated": true
              },
              {
                "id": 11,
                "name": "clusterId",
                "type": "string"
              },
              {
                "id": 12,
                "name": "raftJournal",
                "type": "bool"
              },
              {
                "id": 13,
                "name": "raftAddress",
                "type": "string",
                "is_repeated": true
              }
            ]
          },
          {
            "name": "GetMasterInfoPOptions",
            "fields": [
              {
                "id": 1,
                "name": "filter",
                "type": "MasterInfoField",
                "is_repeated": true
              }
            ]
          },
          {
            "name": "GetMasterInfoPResponse",
            "fields": [
              {
                "id": 1,
                "name": "masterInfo",
                "type": "MasterInfo"
              }
            ]
          },
          {
            "name": "CheckpointPOptions"
          },
          {
            "name": "CheckpointPResponse",
            "fields": [
              {
                "id": 1,
                "name": "masterHostname",
                "type": "string"
              }
            ]
          },
          {
            "name": "BackupPRequest",
            "fields": [
              {
                "id": 1,
                "name": "options",
                "type": "BackupPOptions"
              },
              {
                "id": 2,
                "name": "targetDirectory",
                "type": "string"
              }
            ]
          },
          {
            "name": "BackupPOptions",
            "fields": [
              {
                "id": 1,
                "name": "localFileSystem",
                "type": "bool"
              },
              {
                "id": 2,
                "name": "runAsync",
                "type": "bool"
              },
              {
                "id": 3,
                "name": "allowLeader",
                "type": "bool"
              },
              {
                "id": 4,
                "name": "bypassDelegation",
                "type": "bool"
              }
            ]
          },
          {
            "name": "BackupPStatus",
            "fields": [
              {
                "id": 1,
                "name": "backupId",
                "type": "string"
              },
              {
                "id": 2,
                "name": "backupState",
                "type": "BackupState"
              },
              {
                "id": 3,
                "name": "backupHost",
                "type": "string"
              },
              {
                "id": 4,
                "name": "backupUri",
                "type": "string"
              },
              {
                "id": 5,
                "name": "entryCount",
                "type": "int64"
              },
              {
                "id": 6,
                "name": "backupError",
                "type": "bytes"
              }
            ]
          },
          {
            "name": "BackupStatusPRequest",
            "fields": [
              {
                "id": 1,
                "name": "backupId",
                "type": "string"
              }
            ]
          },
          {
            "name": "SetPathConfigurationPOptions"
          },
          {
            "name": "SetPathConfigurationPRequest",
            "fields": [
              {
                "id": 1,
                "name": "path",
                "type": "string"
              },
              {
                "id": 3,
                "name": "options",
                "type": "SetPathConfigurationPOptions"
              }
            ],
            "maps": [
              {
                "key_type": "string",
                "field": {
                  "id": 2,
                  "name": "properties",
                  "type": "string"
                }
              }
            ]
          },
          {
            "name": "SetPathConfigurationPResponse"
          },
          {
            "name": "RemovePathConfigurationPOptions"
          },
          {
            "name": "RemovePathConfigurationPRequest",
            "fields": [
              {
                "id": 1,
                "name": "path",
                "type": "string"
              },
              {
                "id": 2,
                "name": "keys",
                "type": "string",
                "is_repeated": true
              },
              {
                "id": 3,
                "name": "options",
                "type": "RemovePathConfigurationPOptions"
              }
            ]
          },
          {
            "name": "RemovePathConfigurationPResponse"
          },
          {
            "name": "GetConfigHashPOptions"
          },
          {
            "name": "GetConfigHashPResponse",
            "fields": [
              {
                "id": 1,
                "name": "clusterConfigHash",
                "type": "string"
              },
              {
                "id": 2,
                "name": "pathConfigHash",
                "type": "string"
              }
            ]
          },
          {
            "name": "GetMasterIdPOptions"
          },
          {
            "name": "GetMasterIdPRequest",
            "fields": [
              {
                "id": 1,
                "name": "masterAddress",
                "type": "grpc.NetAddress"
              },
              {
                "id": 2,
                "name": "options",
                "type": "GetMasterIdPOptions"
              }
            ]
          },
          {
            "name": "GetMasterIdPResponse",
            "fields": [
              {
                "id": 1,
                "name": "masterId",
                "type": "int64"
              }
            ]
          },
          {
            "name": "RegisterMasterPOptions",
            "fields": [
              {
                "id": 1,
                "name": "configs",
                "type": "grpc.ConfigProperty",
                "is_repeated": true
              }
            ]
          },
          {
            "name": "RegisterMasterPRequest",
            "fields": [
              {
                "id": 1,
                "name": "masterId",
                "type": "int64"
              },
              {
                "id": 2,
                "name": "options",
                "type": "RegisterMasterPOptions"
              }
            ]
          },
          {
            "name": "RegisterMasterPResponse"
          },
          {
            "name": "MasterHeartbeatPOptions"
          },
          {
            "name": "MasterHeartbeatPRequest",
            "fields": [
              {
                "id": 1,
                "name": "masterId",
                "type": "int64"
              },
              {
                "id": 2,
                "name": "options",
                "type": "MasterHeartbeatPOptions"
              }
            ]
          },
          {
            "name": "MasterHeartbeatPResponse",
            "fields": [
              {
                "id": 1,
                "name": "command",
                "type": "MetaCommand"
              }
            ]
          },
          {
            "name": "UpdateConfigurationPRequest",
            "maps": [
              {
                "key_type": "string",
                "field": {
                  "id": 1,
                  "name": "properties",
                  "type": "string"
                }
              }
            ]
          },
          {
            "name": "UpdateConfigurationPResponse",
            "maps": [
              {
                "key_type": "string",
                "field": {
                  "id": 1,
                  "name": "status",
                  "type": "bool"
                }
              }
            ]
          }
        ],
        "services": [
          {
            "name": "MetaMasterClientService",
            "rpcs": [
              {
                "name": "Backup",
                "in_type": "BackupPRequest",
                "out_type": "BackupPStatus"
              },
              {
                "name": "GetBackupStatus",
                "in_type": "BackupStatusPRequest",
                "out_type": "BackupPStatus"
              },
              {
                "name": "GetConfigReport",
                "in_type": "GetConfigReportPOptions",
                "out_type": "GetConfigReportPResponse"
              },
              {
                "name": "GetMasterInfo",
                "in_type": "GetMasterInfoPOptions",
                "out_type": "GetMasterInfoPResponse"
              },
              {
                "name": "Checkpoint",
                "in_type": "CheckpointPOptions",
                "out_type": "CheckpointPResponse"
              }
            ]
          },
          {
            "name": "MetaMasterConfigurationService",
            "rpcs": [
              {
                "name": "GetConfiguration",
                "in_type": "GetConfigurationPOptions",
                "out_type": "GetConfigurationPResponse"
              },
              {
                "name": "SetPathConfiguration",
                "in_type": "SetPathConfigurationPRequest",
                "out_type": "SetPathConfigurationPResponse"
              },
              {
                "name": "RemovePathConfiguration",
                "in_type": "RemovePathConfigurationPRequest",
                "out_type": "RemovePathConfigurationPResponse"
              },
              {
                "name": "GetConfigHash",
                "in_type": "GetConfigHashPOptions",
                "out_type": "GetConfigHashPResponse"
              },
              {
                "name": "UpdateConfiguration",
                "in_type": "UpdateConfigurationPRequest",
                "out_type": "UpdateConfigurationPResponse"
              }
            ]
          },
          {
            "name": "MetaMasterMasterService",
            "rpcs": [
              {
                "name": "GetMasterId",
                "in_type": "GetMasterIdPRequest",
                "out_type": "GetMasterIdPResponse"
              },
              {
                "name": "RegisterMaster",
                "in_type": "RegisterMasterPRequest",
                "out_type": "RegisterMasterPResponse"
              },
              {
                "name": "MasterHeartbeat",
                "in_type": "MasterHeartbeatPRequest",
                "out_type": "MasterHeartbeatPResponse"
              }
            ]
          }
        ],
        "imports": [
          {
            "path": "grpc/common.proto"
          }
        ],
        "package": {
          "name": "alluxio.grpc.meta"
        },
        "options": [
          {
            "name": "java_multiple_files",
            "value": "true"
          },
          {
            "name": "java_package",
            "value": "alluxio.grpc"
          },
          {
            "name": "java_outer_classname",
            "value": "MetaMasterProto"
          }
        ]
      }
    },
    {
      "protopath": "grpc:/:metric_master.proto",
      "def": {
        "messages": [
          {
            "name": "ClearMetricsPRequest"
          },
          {
            "name": "ClearMetricsPResponse"
          },
          {
            "name": "MetricsHeartbeatPOptions",
            "fields": [
              {
                "id": 1,
                "name": "clientMetrics",
                "type": "ClientMetrics",
                "is_repeated": true
              }
            ]
          },
          {
            "name": "ClientMetrics",
            "fields": [
              {
                "id": 1,
                "name": "source",
                "type": "string"
              },
              {
                "id": 2,
                "name": "metrics",
                "type": "grpc.Metric",
                "is_repeated": true
              }
            ]
          },
          {
            "name": "MetricsHeartbeatPRequest",
            "fields": [
              {
                "id": 1,
                "name": "options",
                "type": "MetricsHeartbeatPOptions"
              }
            ]
          },
          {
            "name": "MetricsHeartbeatPResponse"
          },
          {
            "name": "MetricValue",
            "fields": [
              {
                "id": 1,
                "name": "doubleValue",
                "type": "double"
              },
              {
                "id": 2,
                "name": "stringValue",
                "type": "string"
              },
              {
                "id": 6,
                "name": "metricType",
                "type": "grpc.MetricType"
              }
            ]
          },
          {
            "name": "GetMetricsPOptions"
          },
          {
            "name": "GetMetricsPResponse",
            "maps": [
              {
                "key_type": "string",
                "field": {
                  "id": 1,
                  "name": "metrics",
                  "type": "MetricValue"
                }
              }
            ]
          }
        ],
        "services": [
          {
            "name": "MetricsMasterClientService",
            "rpcs": [
              {
                "name": "ClearMetrics",
                "in_type": "ClearMetricsPRequest",
                "out_type": "ClearMetricsPResponse"
              },
              {
                "name": "MetricsHeartbeat",
                "in_type": "MetricsHeartbeatPRequest",
                "out_type": "MetricsHeartbeatPResponse"
              },
              {
                "name": "GetMetrics",
                "in_type": "GetMetricsPOptions",
                "out_type": "GetMetricsPResponse"
              }
            ]
          }
        ],
        "imports": [
          {
            "path": "grpc/common.proto"
          }
        ],
        "package": {
          "name": "alluxio.grpc.metric"
        },
        "options": [
          {
            "name": "java_multiple_files",
            "value": "true"
          },
          {
            "name": "java_package",
            "value": "alluxio.grpc"
          },
          {
            "name": "java_outer_classname",
            "value": "MetricMasterProto"
          }
        ]
      }
    },
    {
      "protopath": "grpc:/:raft_journal.proto",
      "def": {
        "messages": [
          {
            "name": "JournalQueryRequest",
            "fields": [
              {
                "id": 1,
                "name": "snapshotInfoRequest",
                "type": "GetSnapshotInfoRequest"
              },
              {
                "id": 2,
                "name": "snapshotRequest",
                "type": "GetSnapshotRequest"
              },
              {
                "id": 3,
                "name": "addQuorumServerRequest",
                "type": "AddQuorumServerRequest"
              }
            ]
          },
          {
            "name": "JournalQueryResponse",
            "fields": [
              {
                "id": 1,
                "name": "snapshotInfoResponse",
                "type": "GetSnapshotInfoResponse"
              }
            ]
          },
          {
            "name": "AddQuorumServerRequest",
            "fields": [
              {
                "id": 1,
                "name": "serverAddress",
                "type": "NetAddress"
              }
            ]
          },
          {
            "name": "GetSnapshotInfoRequest",
            "fields": [
              {
                "id": 1,
                "name": "snapshotInfo",
                "type": "SnapshotMetadata"
              }
            ]
          },
          {
            "name": "GetSnapshotInfoResponse",
            "fields": [
              {
                "id": 1,
                "name": "latest",
                "type": "SnapshotMetadata"
              }
            ]
          },
          {
            "name": "GetSnapshotRequest"
          },
          {
            "name": "SnapshotMetadata",
            "fields": [
              {
                "id": 1,
                "name": "snapshotTerm",
                "type": "int64"
              },
              {
                "id": 2,
                "name": "snapshotIndex",
                "type": "int64"
              }
            ]
          },
          {
            "name": "SnapshotData",
            "fields": [
              {
                "id": 1,
                "name": "snapshotTerm",
                "type": "int64"
              },
              {
                "id": 2,
                "name": "snapshotIndex",
                "type": "int64"
              },
              {
                "id": 3,
                "name": "chunk",
                "type": "bytes"
              },
              {
                "id": 4,
                "name": "offset",
                "type": "int64"
              },
              {
                "id": 5,
                "name": "eof",
                "type": "bool"
              }
            ]
          },
          {
            "name": "UploadSnapshotPRequest",
            "fields": [
              {
                "id": 1,
                "name": "data",
                "type": "SnapshotData"
              }
            ]
          },
          {
            "name": "UploadSnapshotPResponse",
            "fields": [
              {
                "id": 1,
                "name": "offsetReceived",
                "type": "int64"
              }
            ]
          },
          {
            "name": "DownloadSnapshotPRequest",
            "fields": [
              {
                "id": 1,
                "name": "offsetReceived",
                "type": "int64"
              }
            ]
          },
          {
            "name": "DownloadSnapshotPResponse",
            "fields": [
              {
                "id": 1,
                "name": "data",
                "type": "SnapshotData"
              }
            ]
          }
        ],
        "services": [
          {
            "name": "RaftJournalService",
            "rpcs": [
              {
                "name": "UploadSnapshot",
                "in_type": "UploadSnapshotPRequest",
                "out_type": "UploadSnapshotPResponse",
                "in_streamed": true,
                "out_streamed": true
              },
              {
                "name": "DownloadSnapshot",
                "in_type": "DownloadSnapshotPRequest",
                "out_type": "DownloadSnapshotPResponse",
                "in_streamed": true,
                "out_streamed": true
              }
            ]
          }
        ],
        "imports": [
          {
            "path": "grpc/common.proto"
          }
        ],
        "package": {
          "name": "alluxio.grpc.meta"
        },
        "options": [
          {
            "name": "java_multiple_files",
            "value": "true"
          },
          {
            "name": "java_package",
            "value": "alluxio.grpc"
          },
          {
            "name": "java_outer_classname",
            "value": "RaftJournalProto"
          }
        ]
      }
    },
    {
      "protopath": "grpc:/:sasl_server.proto",
      "def": {
        "enums": [
          {
            "name": "SaslMessageType",
            "enum_fields": [
              {
                "name": "CHALLENGE"
              },
              {
                "name": "SUCCESS",
                "integer": 1
              }
            ]
          },
          {
            "name": "ChannelAuthenticationScheme",
            "enum_fields": [
              {
                "name": "NOSASL"
              },
              {
                "name": "SIMPLE",
                "integer": 1
              },
              {
                "name": "CUSTOM",
                "integer": 2
              }
            ]
          }
        ],
        "messages": [
          {
            "name": "SaslMessage",
            "fields": [
              {
                "id": 1,
                "name": "messageType",
                "type": "SaslMessageType"
              },
              {
                "id": 2,
                "name": "message",
                "type": "bytes"
              },
              {
                "id": 3,
                "name": "clientId",
                "type": "string"
              },
              {
                "id": 4,
                "name": "authenticationScheme",
                "type": "ChannelAuthenticationScheme"
              },
              {
                "id": 5,
                "name": "channelRef",
                "type": "string"
              }
            ]
          }
        ],
        "services": [
          {
            "name": "SaslAuthenticationService",
            "rpcs": [
              {
                "name": "authenticate",
                "in_type": "SaslMessage",
                "out_type": "SaslMessage",
                "in_streamed": true,
                "out_streamed": true
              }
            ]
          }
        ],
        "package": {
          "name": "alluxio.grpc.sasl"
        },
        "options": [
          {
            "name": "java_multiple_files",
            "value": "true"
          },
          {
            "name": "java_package",
            "value": "alluxio.grpc"
          },
          {
            "name": "java_outer_classname",
            "value": "AuthenticationServerProto"
          }
        ]
      }
    },
    {
      "protopath": "grpc:/:table:/:layout:/:hive:/:hive.proto",
      "def": {
        "enums": [
          {
            "name": "SortingColumn.SortingOrder",
            "enum_fields": [
              {
                "name": "ASCENDING"
              },
              {
                "name": "DESCENDING",
                "integer": 1
              }
            ]
          }
        ],
        "messages": [
          {
            "name": "StorageFormat",
            "fields": [
              {
                "id": 1,
                "name": "serde",
                "type": "string"
              },
              {
                "id": 2,
                "name": "input_format",
                "type": "string"
              },
              {
                "id": 3,
                "name": "output_format",
                "type": "string"
              }
            ],
            "maps": [
              {
                "key_type": "string",
                "field": {
                  "id": 4,
                  "name": "serdelib_parameters",
                  "type": "string"
                }
              }
            ]
          },
          {
            "name": "HiveBucketProperty",
            "fields": [
              {
                "id": 1,
                "name": "bucketed_by",
                "type": "string",
                "is_repeated": true
              },
              {
                "id": 2,
                "name": "bucket_count",
                "type": "int64"
              },
              {
                "id": 3,
                "name": "sorted_by",
                "type": "SortingColumn",
                "is_repeated": true
              }
            ]
          },
          {
            "name": "SortingColumn",
            "fields": [
              {
                "id": 1,
                "name": "column_name",
                "type": "string"
              },
              {
                "id": 2,
                "name": "order",
                "type": "SortingOrder"
              }
            ]
          },
          {
            "name": "Storage",
            "fields": [
              {
                "id": 1,
                "name": "storage_format",
                "type": "StorageFormat"
              },
              {
                "id": 2,
                "name": "location",
                "type": "string"
              },
              {
                "id": 3,
                "name": "bucket_property",
                "type": "HiveBucketProperty"
              },
              {
                "id": 4,
                "name": "skewed",
                "type": "bool"
              }
            ],
            "maps": [
              {
                "key_type": "string",
                "field": {
                  "id": 5,
                  "name": "serde_parameters",
                  "type": "string"
                }
              }
            ]
          },
          {
            "name": "PartitionInfo",
            "fields": [
              {
                "id": 1,
                "name": "values",
                "type": "string",
                "is_repeated": true
              },
              {
                "id": 2,
                "name": "partition_name",
                "type": "string"
              },
              {
                "id": 3,
                "name": "db_name",
                "type": "string"
              },
              {
                "id": 4,
                "name": "table_name",
                "type": "string"
              },
              {
                "id": 5,
                "name": "storage",
                "type": "Storage"
              },
              {
                "id": 6,
                "name": "data_cols",
                "type": "FieldSchema",
                "is_repeated": true
              }
            ],
            "maps": [
              {
                "key_type": "string",
                "field": {
                  "id": 7,
                  "name": "parameters",
                  "type": "string"
                }
              }
            ]
          }
        ],
        "imports": [
          {
            "path": "grpc/common.proto"
          },
          {
            "path": "grpc/table/table_master.proto"
          }
        ],
        "package": {
          "name": "alluxio.grpc.table.layout"
        },
        "options": [
          {
            "name": "java_multiple_files",
            "value": "true"
          },
          {
            "name": "java_package",
            "value": "alluxio.grpc.table.layout.hive"
          },
          {
            "name": "java_outer_classname",
            "value": "HiveLayoutProto"
          }
        ]
      }
    },
    {
      "protopath": "grpc:/:table:/:table_master.proto",
      "def": {
        "enums": [
          {
            "name": "PrincipalType",
            "enum_fields": [
              {
                "name": "USER"
              },
              {
                "name": "ROLE",
                "integer": 1
              }
            ]
          },
          {
            "name": "TableInfo.TableType",
            "enum_fields": [
              {
                "name": "NATIVE"
              },
              {
                "name": "IMPORTED",
                "integer": 1
              }
            ]
          }
        ],
        "messages": [
          {
            "name": "FieldSchema",
            "fields": [
              {
                "id": 1,
                "name": "id",
                "type": "uint32"
              },
              {
                "id": 2,
                "name": "name",
                "type": "string"
              },
              {
                "id": 3,
                "name": "type",
                "type": "string"
              },
              {
                "id": 4,
                "name": "comment",
                "type": "string"
              }
            ]
          },
          {
            "name": "Schema",
            "fields": [
              {
                "id": 1,
                "name": "cols",
                "type": "FieldSchema",
                "is_repeated": true
              }
            ]
          },
          {
            "name": "Database",
            "fields": [
              {
                "id": 1,
                "name": "db_name",
                "type": "string"
              },
              {
                "id": 2,
                "name": "description",
                "type": "string"
              },
              {
                "id": 3,
                "name": "location",
                "type": "string"
              },
              {
                "id": 5,
                "name": "owner_name",
                "type": "string"
              },
              {
                "id": 6,
                "name": "owner_type",
                "type": "PrincipalType"
              },
              {
                "id": 7,
                "name": "comment",
                "type": "string"
              }
            ],
            "maps": [
              {
                "key_type": "string",
                "field": {
                  "id": 4,
                  "name": "parameter",
                  "type": "string"
                }
              }
            ]
          },
          {
            "name": "TableInfo",
            "fields": [
              {
                "id": 1,
                "name": "db_name",
                "type": "string"
              },
              {
                "id": 2,
                "name": "table_name",
                "type": "string"
              },
              {
                "id": 3,
                "name": "type",
                "type": "TableType"
              },
              {
                "id": 4,
                "name": "owner",
                "type": "string"
              },
              {
                "id": 5,
                "name": "schema",
                "type": "Schema"
              },
              {
                "id": 6,
                "name": "layout",
                "type": "Layout"
              },
              {
                "id": 8,
                "name": "partition_cols",
                "type": "FieldSchema",
                "is_repeated": true
              },
              {
                "id": 9,
                "name": "previous_version",
                "type": "int64"
              },
              {
                "id": 10,
                "name": "version",
                "type": "int64"
              },
              {
                "id": 11,
                "name": "version_creation_time",
                "type": "int64"
              }
            ],
            "maps": [
              {
                "key_type": "string",
                "field": {
                  "id": 7,
                  "name": "parameters",
                  "type": "string"
                }
              }
            ]
          },
          {
            "name": "LayoutSpec",
            "fields": [
              {
                "id": 1,
                "name": "spec",
                "type": "string"
              }
            ]
          },
          {
            "name": "PartitionSpec",
            "fields": [
              {
                "id": 1,
                "name": "spec",
                "type": "string"
              }
            ]
          },
          {
            "name": "Layout",
            "fields": [
              {
                "id": 1,
                "name": "layout_type",
                "type": "string"
              },
              {
                "id": 2,
                "name": "layout_spec",
                "type": "LayoutSpec"
              },
              {
                "id": 3,
                "name": "layout_data",
                "type": "bytes"
              }
            ],
            "maps": [
              {
                "key_type": "string",
                "field": {
                  "id": 4,
                  "name": "stats",
                  "type": "ColumnStatisticsInfo"
                }
              }
            ]
          },
          {
            "name": "Transformation",
            "fields": [
              {
                "id": 1,
                "name": "layout",
                "type": "Layout"
              },
              {
                "id": 2,
                "name": "definition",
                "type": "string"
              }
            ]
          },
          {
            "name": "Partition",
            "fields": [
              {
                "id": 1,
                "name": "partition_spec",
                "type": "PartitionSpec"
              },
              {
                "id": 2,
                "name": "base_layout",
                "type": "Layout"
              },
              {
                "id": 3,
                "name": "transformations",
                "type": "Transformation",
                "is_repeated": true
              },
              {
                "id": 4,
                "name": "version",
                "type": "int64"
              },
              {
                "id": 5,
                "name": "version_creation_time",
                "type": "int64"
              }
            ]
          },
          {
            "name": "ColumnStatisticsInfo",
            "fields": [
              {
                "id": 1,
                "name": "col_name",
                "type": "string"
              },
              {
                "id": 2,
                "name": "col_type",
                "type": "string"
              },
              {
                "id": 3,
                "name": "data",
                "type": "ColumnStatisticsData"
              }
            ]
          },
          {
            "name": "ColumnStatisticsData",
            "fields": [
              {
                "id": 1,
                "name": "boolean_stats",
                "type": "BooleanColumnStatsData"
              },
              {
                "id": 2,
                "name": "long_stats",
                "type": "LongColumnStatsData"
              },
              {
                "id": 3,
                "name": "double_stats",
                "type": "DoubleColumnStatsData"
              },
              {
                "id": 4,
                "name": "string_stats",
                "type": "StringColumnStatsData"
              },
              {
                "id": 5,
                "name": "binary_stats",
                "type": "BinaryColumnStatsData"
              },
              {
                "id": 6,
                "name": "decimal_stats",
                "type": "DecimalColumnStatsData"
              },
              {
                "id": 7,
                "name": "date_stats",
                "type": "DateColumnStatsData"
              }
            ]
          },
          {
            "name": "BooleanColumnStatsData",
            "fields": [
              {
                "id": 1,
                "name": "num_trues",
                "type": "int64"
              },
              {
                "id": 2,
                "name": "num_falses",
                "type": "int64"
              },
              {
                "id": 3,
                "name": "num_nulls",
                "type": "int64"
              },
              {
                "id": 4,
                "name": "bit_vectors",
                "type": "string"
              }
            ]
          },
          {
            "name": "LongColumnStatsData",
            "fields": [
              {
                "id": 1,
                "name": "low_value",
                "type": "int64"
              },
              {
                "id": 2,
                "name": "high_value",
                "type": "int64"
              },
              {
                "id": 3,
                "name": "num_nulls",
                "type": "int64"
              },
              {
                "id": 4,
                "name": "num_distincts",
                "type": "int64"
              },
              {
                "id": 5,
                "name": "bit_vectors",
                "type": "string"
              }
            ]
          },
          {
            "name": "DoubleColumnStatsData",
            "fields": [
              {
                "id": 1,
                "name": "low_value",
                "type": "double"
              },
              {
                "id": 2,
                "name": "high_value",
                "type": "double"
              },
              {
                "id": 3,
                "name": "num_nulls",
                "type": "int64"
              },
              {
                "id": 4,
                "name": "num_distincts",
                "type": "int64"
              },
              {
                "id": 5,
                "name": "bit_vectors",
                "type": "string"
              }
            ]
          },
          {
            "name": "Decimal",
            "fields": [
              {
                "id": 1,
                "name": "scale",
                "type": "int32"
              },
              {
                "id": 2,
                "name": "unscaled",
                "type": "bytes"
              }
            ]
          },
          {
            "name": "DecimalColumnStatsData",
            "fields": [
              {
                "id": 1,
                "name": "low_value",
                "type": "Decimal"
              },
              {
                "id": 2,
                "name": "high_value",
                "type": "Decimal"
              },
              {
                "id": 3,
                "name": "num_nulls",
                "type": "int64"
              },
              {
                "id": 4,
                "name": "num_distincts",
                "type": "int64"
              },
              {
                "id": 5,
                "name": "bit_vectors",
                "type": "string"
              }
            ]
          },
          {
            "name": "StringColumnStatsData",
            "fields": [
              {
                "id": 1,
                "name": "max_col_len",
                "type": "int64"
              },
              {
                "id": 2,
                "name": "avg_col_len",
                "type": "double"
              },
              {
                "id": 3,
                "name": "num_nulls",
                "type": "int64"
              },
              {
                "id": 4,
                "name": "num_distincts",
                "type": "int64"
              },
              {
                "id": 5,
                "name": "bit_vectors",
                "type": "string"
              }
            ]
          },
          {
            "name": "BinaryColumnStatsData",
            "fields": [
              {
                "id": 1,
                "name": "max_col_len",
                "type": "int64"
              },
              {
                "id": 2,
                "name": "avg_col_len",
                "type": "double"
              },
              {
                "id": 3,
                "name": "num_nulls",
                "type": "int64"
              },
              {
                "id": 4,
                "name": "bit_vectors",
                "type": "string"
              }
            ]
          },
          {
            "name": "Date",
            "fields": [
              {
                "id": 1,
                "name": "days_since_epoch",
                "type": "int64"
              }
            ]
          },
          {
            "name": "DateColumnStatsData",
            "fields": [
              {
                "id": 1,
                "name": "low_value",
                "type": "Date"
              },
              {
                "id": 2,
                "name": "high_value",
                "type": "Date"
              },
              {
                "id": 3,
                "name": "num_nulls",
                "type": "int64"
              },
              {
                "id": 4,
                "name": "num_distincts",
                "type": "int64"
              },
              {
                "id": 5,
                "name": "bit_vectors",
                "type": "string"
              }
            ]
          },
          {
            "name": "SyncStatus",
            "fields": [
              {
                "id": 2,
                "name": "tables_ignored",
                "type": "string",
                "is_repeated": true
              },
              {
                "id": 3,
                "name": "tables_unchanged",
                "type": "string",
                "is_repeated": true
              },
              {
                "id": 4,
                "name": "tables_updated",
                "type": "string",
                "is_repeated": true
              },
              {
                "id": 5,
                "name": "tables_removed",
                "type": "string",
                "is_repeated": true
              }
            ],
            "maps": [
              {
                "key_type": "string",
                "field": {
                  "id": 1,
                  "name": "tables_errors",
                  "type": "string"
                }
              }
            ]
          },
          {
            "name": "GetAllDatabasesPRequest"
          },
          {
            "name": "GetAllDatabasesPResponse",
            "fields": [
              {
                "id": 1,
                "name": "database",
                "type": "string",
                "is_repeated": true
              }
            ]
          },
          {
            "name": "GetAllTablesPRequest",
            "fields": [
              {
                "id": 1,
                "name": "database",
                "type": "string"
              }
            ]
          },
          {
            "name": "GetAllTablesPResponse",
            "fields": [
              {
                "id": 1,
                "name": "table",
                "type": "string",
                "is_repeated": true
              }
            ]
          },
          {
            "name": "GetDatabasePRequest",
            "fields": [
              {
                "id": 1,
                "name": "db_name",
                "type": "string"
              }
            ]
          },
          {
            "name": "GetDatabasePResponse",
            "fields": [
              {
                "id": 1,
                "name": "db",
                "type": "Database"
              }
            ]
          },
          {
            "name": "GetTablePRequest",
            "fields": [
              {
                "id": 1,
                "name": "db_name",
                "type": "string"
              },
              {
                "id": 2,
                "name": "table_name",
                "type": "string"
              }
            ]
          },
          {
            "name": "GetTablePResponse",
            "fields": [
              {
                "id": 1,
                "name": "table_info",
                "type": "TableInfo"
              }
            ]
          },
          {
            "name": "AttachDatabasePRequest",
            "fields": [
              {
                "id": 1,
                "name": "udb_type",
                "type": "string"
              },
              {
                "id": 2,
                "name": "udb_connection_uri",
                "type": "string"
              },
              {
                "id": 3,
                "name": "udb_db_name",
                "type": "string"
              },
              {
                "id": 4,
                "name": "db_name",
                "type": "string"
              },
              {
                "id": 6,
                "name": "ignore_sync_errors",
                "type": "bool"
              }
            ],
            "maps": [
              {
                "key_type": "string",
                "field": {
                  "id": 5,
                  "name": "options",
                  "type": "string"
                }
              }
            ]
          },
          {
            "name": "AttachDatabasePResponse",
            "fields": [
              {
                "id": 1,
                "name": "success",
                "type": "bool"
              },
              {
                "id": 2,
                "name": "sync_status",
                "type": "SyncStatus"
              }
            ]
          },
          {
            "name": "DetachDatabasePRequest",
            "fields": [
              {
                "id": 1,
                "name": "db_name",
                "type": "string"
              }
            ]
          },
          {
            "name": "DetachDatabasePResponse",
            "fields": [
              {
                "id": 1,
                "name": "success",
                "type": "bool"
              }
            ]
          },
          {
            "name": "SyncDatabasePRequest",
            "fields": [
              {
                "id": 1,
                "name": "db_name",
                "type": "string"
              }
            ]
          },
          {
            "name": "SyncDatabasePResponse",
            "fields": [
              {
                "id": 1,
                "name": "success",
                "type": "bool"
              },
              {
                "id": 2,
                "name": "status",
                "type": "SyncStatus"
              }
            ]
          },
          {
            "name": "FileStatistics",
            "maps": [
              {
                "key_type": "string",
                "field": {
                  "id": 1,
                  "name": "column",
                  "type": "ColumnStatisticsInfo"
                }
              }
            ]
          },
          {
            "name": "GetTableColumnStatisticsPRequest",
            "fields": [
              {
                "id": 1,
                "name": "db_name",
                "type": "string"
              },
              {
                "id": 2,
                "name": "table_name",
                "type": "string"
              },
              {
                "id": 3,
                "name": "col_names",
                "type": "string",
                "is_repeated": true
              }
            ]
          },
          {
            "name": "GetPartitionColumnStatisticsPRequest",
            "fields": [
              {
                "id": 1,
                "name": "db_name",
                "type": "string"
              },
              {
                "id": 2,
                "name": "table_name",
                "type": "string"
              },
              {
                "id": 3,
                "name": "col_names",
                "type": "string",
                "is_repeated": true
              },
              {
                "id": 4,
                "name": "part_names",
                "type": "string",
                "is_repeated": true
              }
            ]
          },
          {
            "name": "GetTableColumnStatisticsPResponse",
            "fields": [
              {
                "id": 1,
                "name": "statistics",
                "type": "ColumnStatisticsInfo",
                "is_repeated": true
              }
            ]
          },
          {
            "name": "ColumnStatisticsList",
            "fields": [
              {
                "id": 1,
                "name": "statistics",
                "type": "ColumnStatisticsInfo",
                "is_repeated": true
              }
            ]
          },
          {
            "name": "GetPartitionColumnStatisticsPResponse",
            "maps": [
              {
                "key_type": "string",
                "field": {
                  "id": 1,
                  "name": "partition_statistics",
                  "type": "ColumnStatisticsList"
                }
              }
            ]
          },
          {
            "name": "Value",
            "fields": [
              {
                "id": 1,
                "name": "long_type",
                "type": "int64"
              },
              {
                "id": 2,
                "name": "double_type",
                "type": "double"
              },
              {
                "id": 3,
                "name": "string_type",
                "type": "string"
              },
              {
                "id": 4,
                "name": "boolean_type",
                "type": "bool"
              }
            ]
          },
          {
            "name": "Range",
            "fields": [
              {
                "id": 1,
                "name": "low",
                "type": "Value"
              },
              {
                "id": 2,
                "name": "high",
                "type": "Value"
              }
            ]
          },
          {
            "name": "RangeSet",
            "fields": [
              {
                "id": 1,
                "name": "ranges",
                "type": "Range",
                "is_repeated": true
              }
            ]
          },
          {
            "name": "EquatableValueSet",
            "fields": [
              {
                "id": 1,
                "name": "candidates",
                "type": "Value",
                "is_repeated": true
              },
              {
                "id": 2,
                "name": "white_list",
                "type": "bool"
              }
            ]
          },
          {
            "name": "AllOrNoneSet",
            "fields": [
              {
                "id": 1,
                "name": "all",
                "type": "bool"
              }
            ]
          },
          {
            "name": "Domain",
            "fields": [
              {
                "id": 1,
                "name": "range",
                "type": "RangeSet"
              },
              {
                "id": 2,
                "name": "equatable",
                "type": "EquatableValueSet"
              },
              {
                "id": 3,
                "name": "all_or_none",
                "type": "AllOrNoneSet"
              }
            ]
          },
          {
            "name": "Constraint",
            "maps": [
              {
                "key_type": "string",
                "field": {
                  "id": 1,
                  "name": "column_constraints",
                  "type": "Domain"
                }
              }
            ]
          },
          {
            "name": "ReadTablePRequest",
            "fields": [
              {
                "id": 1,
                "name": "db_name",
                "type": "string"
              },
              {
                "id": 2,
                "name": "table_name",
                "type": "string"
              },
              {
                "id": 3,
                "name": "constraint",
                "type": "Constraint"
              }
            ]
          },
          {
            "name": "ReadTablePResponse",
            "fields": [
              {
                "id": 1,
                "name": "partitions",
                "type": "Partition",
                "is_repeated": true
              }
            ]
          },
          {
            "name": "TransformTablePRequest",
            "fields": [
              {
                "id": 1,
                "name": "db_name",
                "type": "string"
              },
              {
                "id": 2,
                "name": "table_name",
                "type": "string"
              },
              {
                "id": 3,
                "name": "definition",
                "type": "string"
              }
            ]
          },
          {
            "name": "TransformTablePResponse",
            "fields": [
              {
                "id": 1,
                "name": "job_id",
                "type": "int64"
              }
            ]
          },
          {
            "name": "GetTransformJobInfoPRequest",
            "fields": [
              {
                "id": 1,
                "name": "job_id",
                "type": "int64"
              }
            ]
          },
          {
            "name": "TransformJobInfo",
            "fields": [
              {
                "id": 1,
                "name": "db_name",
                "type": "string"
              },
              {
                "id": 2,
                "name": "table_name",
                "type": "string"
              },
              {
                "id": 3,
                "name": "definition",
                "type": "string"
              },
              {
                "id": 4,
                "name": "job_id",
                "type": "int64"
              },
              {
                "id": 5,
                "name": "job_status",
                "type": "alluxio.grpc.job.Status"
              },
              {
                "id": 6,
                "name": "job_error",
                "type": "string"
              }
            ]
          },
          {
            "name": "GetTransformJobInfoPResponse",
            "fields": [
              {
                "id": 1,
                "name": "info",
                "type": "TransformJobInfo",
                "is_repeated": true
              }
            ]
          }
        ],
        "services": [
          {
            "name": "TableMasterClientService",
            "rpcs": [
              {
                "name": "GetAllDatabases",
                "in_type": "GetAllDatabasesPRequest",
                "out_type": "GetAllDatabasesPResponse"
              },
              {
                "name": "GetAllTables",
                "in_type": "GetAllTablesPRequest",
                "out_type": "GetAllTablesPResponse"
              },
              {
                "name": "GetDatabase",
                "in_type": "GetDatabasePRequest",
                "out_type": "GetDatabasePResponse"
              },
              {
                "name": "GetTable",
                "in_type": "GetTablePRequest",
                "out_type": "GetTablePResponse"
              },
              {
                "name": "AttachDatabase",
                "in_type": "AttachDatabasePRequest",
                "out_type": "AttachDatabasePResponse"
              },
              {
                "name": "DetachDatabase",
                "in_type": "DetachDatabasePRequest",
                "out_type": "DetachDatabasePResponse"
              },
              {
                "name": "SyncDatabase",
                "in_type": "SyncDatabasePRequest",
                "out_type": "SyncDatabasePResponse"
              },
              {
                "name": "GetTableColumnStatistics",
                "in_type": "GetTableColumnStatisticsPRequest",
                "out_type": "GetTableColumnStatisticsPResponse"
              },
              {
                "name": "GetPartitionColumnStatistics",
                "in_type": "GetPartitionColumnStatisticsPRequest",
                "out_type": "GetPartitionColumnStatisticsPResponse"
              },
              {
                "name": "ReadTable",
                "in_type": "ReadTablePRequest",
                "out_type": "ReadTablePResponse"
              },
              {
                "name": "TransformTable",
                "in_type": "TransformTablePRequest",
                "out_type": "TransformTablePResponse"
              },
              {
                "name": "GetTransformJobInfo",
                "in_type": "GetTransformJobInfoPRequest",
                "out_type": "GetTransformJobInfoPResponse"
              }
            ]
          }
        ],
        "imports": [
          {
            "path": "grpc/common.proto"
          },
          {
            "path": "grpc/job_master.proto"
          }
        ],
        "package": {
          "name": "alluxio.grpc.table"
        },
        "options": [
          {
            "name": "java_multiple_files",
            "value": "true"
          },
          {
            "name": "java_package",
            "value": "alluxio.grpc.table"
          },
          {
            "name": "java_outer_classname",
            "value": "TableMasterProto"
          }
        ]
      }
    },
    {
      "protopath": "grpc:/:version.proto",
      "def": {
        "enums": [
          {
            "name": "ServiceType",
            "enum_fields": [
              {
                "name": "UNKNOWN_SERVICE"
              },
              {
                "name": "FILE_SYSTEM_MASTER_CLIENT_SERVICE",
                "integer": 1
              },
              {
                "name": "FILE_SYSTEM_MASTER_WORKER_SERVICE",
                "integer": 2
              },
              {
                "name": "FILE_SYSTEM_MASTER_JOB_SERVICE",
                "integer": 3
              },
              {
                "name": "BLOCK_MASTER_CLIENT_SERVICE",
                "integer": 4
              },
              {
                "name": "BLOCK_MASTER_WORKER_SERVICE",
                "integer": 5
              },
              {
                "name": "META_MASTER_CONFIG_SERVICE",
                "integer": 6
              },
              {
                "name": "META_MASTER_CLIENT_SERVICE",
                "integer": 7
              },
              {
                "name": "META_MASTER_MASTER_SERVICE",
                "integer": 8
              },
              {
                "name": "METRICS_MASTER_CLIENT_SERVICE",
                "integer": 9
              },
              {
                "name": "JOB_MASTER_CLIENT_SERVICE",
                "integer": 10
              },
              {
                "name": "JOB_MASTER_WORKER_SERVICE",
                "integer": 11
              },
              {
                "name": "JOURNAL_MASTER_CLIENT_SERVICE",
                "integer": 13
              },
              {
                "name": "TABLE_MASTER_CLIENT_SERVICE",
                "integer": 14
              },
              {
                "name": "META_MASTER_BACKUP_MESSAGING_SERVICE",
                "integer": 15
              },
              {
                "name": "RAFT_JOURNAL_SERVICE",
                "integer": 16
              },
              {
                "name": "BLOCK_WORKER_CLIENT_SERVICE",
                "integer": 17
              }
            ],
            "reserved_ids": [
              12
            ],
            "reserved_names": [
              "FILE_SYSTEM_WORKER_WORKER_SERVICE"
            ]
          }
        ],
        "messages": [
          {
            "name": "GetServiceVersionPRequest",
            "fields": [
              {
                "id": 1,
                "name": "serviceType",
                "type": "ServiceType"
              }
            ]
          },
          {
            "name": "GetServiceVersionPResponse",
            "fields": [
              {
                "id": 1,
                "name": "version",
                "type": "int64"
              }
            ]
          }
        ],
        "services": [
          {
            "name": "ServiceVersionClientService",
            "rpcs": [
              {
                "name": "getServiceVersion",
                "in_type": "GetServiceVersionPRequest",
                "out_type": "GetServiceVersionPResponse"
              }
            ]
          }
        ],
        "package": {
          "name": "alluxio.grpc.version"
        },
        "options": [
          {
            "name": "java_multiple_files",
            "value": "true"
          },
          {
            "name": "java_package",
            "value": "alluxio.grpc"
          },
          {
            "name": "java_outer_classname",
            "value": "VersionProto"
          }
        ]
      }
    },
    {
      "protopath": "proto:/:client:/:cache.proto",
      "def": {
        "messages": [
          {
            "name": "PPageStoreCommonOptions",
            "fields": [
              {
                "id": 1,
                "name": "pageSize",
                "type": "int64"
              },
              {
                "id": 2,
                "name": "cacheSize",
                "type": "int64"
              },
              {
                "id": 3,
                "name": "alluxioVersion",
                "type": "string"
              }
            ]
          },
          {
            "name": "PRocksPageStoreOptions",
            "fields": [
              {
                "id": 1,
                "name": "commonOptions",
                "type": "PPageStoreCommonOptions"
              }
            ]
          }
        ],
        "package": {
          "name": "alluxio.proto.client"
        }
      }
    },
    {
      "protopath": "proto:/:dataserver:/:protocol.proto",
      "def": {
        "messages": [
          {
            "name": "OpenUfsBlockOptions",
            "fields": [
              {
                "id": 1,
                "name": "ufs_path",
                "type": "string"
              },
              {
                "id": 2,
                "name": "offset_in_file",
                "type": "int64"
              },
              {
                "id": 3,
                "name": "block_size",
                "type": "int64"
              },
              {
                "id": 4,
                "name": "maxUfsReadConcurrency",
                "type": "int32"
              },
              {
                "id": 5,
                "name": "mountId",
                "type": "int64"
              },
              {
                "id": 6,
                "name": "no_cache",
                "type": "bool"
              },
              {
                "id": 7,
                "name": "user",
                "type": "string"
              },
              {
                "id": 8,
                "name": "block_in_ufs_tier",
                "type": "bool"
              }
            ]
          },
          {
            "name": "CreateUfsFileOptions",
            "fields": [
              {
                "id": 1,
                "name": "ufs_path",
                "type": "string"
              },
              {
                "id": 2,
                "name": "owner",
                "type": "string"
              },
              {
                "id": 3,
                "name": "group",
                "type": "string"
              },
              {
                "id": 4,
                "name": "mode",
                "type": "int32"
              },
              {
                "id": 5,
                "name": "mount_id",
                "type": "int64"
              },
              {
                "id": 6,
                "name": "acl",
                "type": "alluxio.proto.shared.AccessControlList"
              }
            ]
          },
          {
            "name": "CreateUfsBlockOptions",
            "fields": [
              {
                "id": 1,
                "name": "bytes_in_block_store",
                "type": "int64"
              },
              {
                "id": 2,
                "name": "mount_id",
                "type": "int64"
              },
              {
                "id": 3,
                "name": "fallback",
                "type": "bool"
              }
            ]
          },
          {
            "name": "Response",
            "fields": [
              {
                "id": 1,
                "name": "status",
                "type": "status.PStatus"
              },
              {
                "id": 2,
                "name": "message",
                "type": "string"
              }
            ]
          }
        ],
        "imports": [
          {
            "path": "proto/dataserver/status.proto"
          },
          {
            "path": "proto/shared/acl.proto"
          }
        ],
        "package": {
          "name": "alluxio.proto.dataserver"
        }
      }
    },
    {
      "protopath": "proto:/:dataserver:/:status.proto",
      "def": {
        "enums": [
          {
            "name": "PStatus",
            "enum_fields": [
              {
                "name": "OK"
              },
              {
                "name": "CANCELED",
                "integer": 1
              },
              {
                "name": "UNKNOWN",
                "integer": 2
              },
              {
                "name": "INVALID_ARGUMENT",
                "integer": 3
              },
              {
                "name": "DEADLINE_EXCEEDED",
                "integer": 4
              },
              {
                "name": "NOT_FOUND",
                "integer": 5
              },
              {
                "name": "ALREADY_EXISTS",
                "integer": 6
              },
              {
                "name": "PERMISSION_DENIED",
                "integer": 7
              },
              {
                "name": "UNAUTHENTICATED",
                "integer": 16
              },
              {
                "name": "RESOURCE_EXHAUSTED",
                "integer": 8
              },
              {
                "name": "FAILED_PRECONDITION",
                "integer": 9
              },
              {
                "name": "ABORTED",
                "integer": 10
              },
              {
                "name": "OUT_OF_RANGE",
                "integer": 11
              },
              {
                "name": "UNIMPLEMENTED",
                "integer": 12
              },
              {
                "name": "INTERNAL",
                "integer": 13
              },
              {
                "name": "UNAVAILABLE",
                "integer": 14
              },
              {
                "name": "DATA_LOSS",
                "integer": 15
              }
            ]
          }
        ],
        "package": {
          "name": "alluxio.proto.status"
        }
      }
    },
    {
      "protopath": "proto:/:journal:/:block.proto",
      "def": {
        "messages": [
          {
            "name": "BlockContainerIdGeneratorEntry",
            "fields": [
              {
                "id": 1,
                "name": "next_container_id",
                "type": "int64"
              }
            ]
          },
          {
            "name": "BlockInfoEntry",
            "fields": [
              {
                "id": 1,
                "name": "block_id",
                "type": "int64"
              },
              {
                "id": 2,
                "name": "length",
                "type": "int64"
              }
            ]
          },
          {
            "name": "DeleteBlockEntry",
            "fields": [
              {
                "id": 1,
                "name": "block_id",
                "type": "int64"
              }
            ]
          }
        ],
        "package": {
          "name": "alluxio.proto.journal"
        }
      }
    },
    {
      "protopath": "proto:/:journal:/:file.proto",
      "def": {
        "enums": [
          {
            "name": "XAttrUpdateStrategy",
            "enum_fields": [
              {
                "name": "TRUNCATE",
                "integer": 1
              },
              {
                "name": "UNION_REPLACE",
                "integer": 2
              },
              {
                "name": "UNION_PRESERVE",
                "integer": 3
              },
              {
                "name": "DELETE_KEYS",
                "integer": 4
              }
            ]
          },
          {
            "name": "PTtlAction",
            "enum_fields": [
              {
                "name": "DELETE"
              },
              {
                "name": "FREE",
                "integer": 1
              }
            ]
          },
          {
            "name": "PSetAclAction",
            "enum_fields": [
              {
                "name": "REPLACE"
              },
              {
                "name": "MODIFY",
                "integer": 1
              },
              {
                "name": "REMOVE",
                "integer": 2
              },
              {
                "name": "REMOVE_ALL",
                "integer": 3
              },
              {
                "name": "REMOVE_DEFAULT",
                "integer": 4
              }
            ]
          },
          {
            "name": "UfsMode",
            "enum_fields": [
              {
                "name": "NO_ACCESS"
              },
              {
                "name": "READ_ONLY",
                "integer": 1
              },
              {
                "name": "READ_WRITE",
                "integer": 2
              }
            ]
          }
        ],
        "messages": [
          {
            "name": "StringPairEntry",
            "fields": [
              {
                "id": 1,
                "name": "key",
                "type": "string"
              },
              {
                "id": 2,
                "name": "value",
                "type": "string"
              }
            ]
          },
          {
            "name": "ActiveSyncTxIdEntry",
            "fields": [
              {
                "id": 1,
                "name": "mount_id",
                "type": "int64"
              },
              {
                "id": 2,
                "name": "tx_id",
                "type": "int64"
              }
            ]
          },
          {
            "name": "AddSyncPointEntry",
            "fields": [
              {
                "id": 1,
                "name": "syncpoint_path",
                "type": "string"
              },
              {
                "id": 2,
                "name": "mount_id",
                "type": "int64"
              }
            ]
          },
          {
            "name": "RemoveSyncPointEntry",
            "fields": [
              {
                "id": 1,
                "name": "syncpoint_path",
                "type": "string"
              },
              {
                "id": 2,
                "name": "mount_id",
                "type": "int64"
              }
            ]
          },
          {
            "name": "AddMountPointEntry",
            "fields": [
              {
                "id": 1,
                "name": "alluxio_path",
                "type": "string"
              },
              {
                "id": 2,
                "name": "ufs_path",
                "type": "string"
              },
              {
                "id": 3,
                "name": "readOnly",
                "type": "bool"
              },
              {
                "id": 4,
                "name": "properties",
                "type": "StringPairEntry",
                "is_repeated": true
              },
              {
                "id": 5,
                "name": "shared",
                "type": "bool"
              },
              {
                "id": 6,
                "name": "mount_id",
                "type": "int64"
              }
            ]
          },
          {
            "name": "AsyncPersistRequestEntry",
            "fields": [
              {
                "id": 1,
                "name": "file_id",
                "type": "int64"
              }
            ]
          },
          {
            "name": "CompleteFileEntry",
            "fields": [
              {
                "id": 1,
                "name": "block_ids",
                "type": "int64",
                "is_repeated": true
              },
              {
                "id": 2,
                "name": "id",
                "type": "int64"
              },
              {
                "id": 3,
                "name": "length",
                "type": "int64"
              },
              {
                "id": 4,
                "name": "op_time_ms",
                "type": "int64"
              },
              {
                "id": 5,
                "name": "ufs_fingerprint",
                "type": "string"
              }
            ]
          },
          {
            "name": "DeleteFileEntry",
            "fields": [
              {
                "id": 1,
                "name": "id",
                "type": "int64"
              },
              {
                "id": 2,
                "name": "recursive",
                "type": "bool"
              },
              {
                "id": 3,
                "name": "op_time_ms",
                "type": "int64"
              },
              {
                "id": 4,
                "name": "alluxioOnly",
                "type": "bool"
              },
              {
                "id": 5,
                "name": "path",
                "type": "string"
              }
            ]
          },
          {
            "name": "DeleteMountPointEntry",
            "fields": [
              {
                "id": 1,
                "name": "alluxio_path",
                "type": "string"
              }
            ]
          },
          {
            "name": "NewBlockEntry",
            "fields": [
              {
                "id": 1,
                "name": "id",
                "type": "int64"
              }
            ]
          },
          {
            "name": "UpdateInodeEntry",
            "fields": [
              {
                "id": 1,
                "name": "id",
                "type": "int64"
              },
              {
                "id": 2,
                "name": "parent_id",
                "type": "int64"
              },
              {
                "id": 3,
                "name": "name",
                "type": "string"
              },
              {
                "id": 4,
                "name": "persistence_state",
                "type": "string"
              },
              {
                "id": 5,
                "name": "pinned",
                "type": "bool"
              },
              {
                "id": 6,
                "name": "creation_time_ms",
                "type": "int64"
              },
              {
                "id": 7,
                "name": "last_modification_time_ms",
                "type": "int64"
              },
              {
                "id": 8,
                "name": "overwrite_modification_time",
                "type": "bool"
              },
              {
                "id": 9,
                "name": "owner",
                "type": "string"
              },
              {
                "id": 10,
                "name": "group",
                "type": "string"
              },
              {
                "id": 11,
                "name": "mode",
                "type": "int32"
              },
              {
                "id": 12,
                "name": "ttl",
                "type": "int64"
              },
              {
                "id": 13,
                "name": "ttlAction",
                "type": "PTtlAction",
                "options": [
                  {
                    "name": "default",
                    "value": "DELETE"
                  }
                ]
              },
              {
                "id": 14,
                "name": "acl",
                "type": "alluxio.proto.shared.AccessControlList"
              },
              {
                "id": 15,
                "name": "ufs_fingerprint",
                "type": "string"
              },
              {
                "id": 16,
                "name": "medium_type",
                "type": "string",
                "is_repeated": true
              },
              {
                "id": 18,
                "name": "last_access_time_ms",
                "type": "int64"
              },
              {
                "id": 19,
                "name": "overwrite_access_time",
                "type": "bool"
              },
              {
                "id": 20,
                "name": "xAttr_update_strategy",
                "type": "XAttrUpdateStrategy",
                "options": [
                  {
                    "name": "default",
                    "value": "TRUNCATE"
                  }
                ]
              }
            ],
            "maps": [
              {
                "key_type": "string",
                "field": {
                  "id": 17,
                  "name": "xAttr",
                  "type": "bytes"
                }
              }
            ]
          },
          {
            "name": "UpdateInodeDirectoryEntry",
            "fields": [
              {
                "id": 1,
                "name": "id",
                "type": "int64"
              },
              {
                "id": 2,
                "name": "mount_point",
                "type": "bool"
              },
              {
                "id": 3,
                "name": "direct_children_loaded",
                "type": "bool"
              },
              {
                "id": 4,
                "name": "defaultAcl",
                "type": "alluxio.proto.shared.AccessControlList"
              }
            ]
          },
          {
            "name": "UpdateInodeFileEntry",
            "fields": [
              {
                "id": 1,
                "name": "id",
                "type": "int64"
              },
              {
                "id": 2,
                "name": "block_size_bytes",
                "type": "int64"
              },
              {
                "id": 3,
                "name": "length",
                "type": "int64"
              },
              {
                "id": 4,
                "name": "completed",
                "type": "bool"
              },
              {
                "id": 5,
                "name": "cacheable",
                "type": "bool"
              },
              {
                "id": 7,
                "name": "set_blocks",
                "type": "int64",
                "is_repeated": true
              },
              {
                "id": 8,
                "name": "replication_max",
                "type": "int32"
              },
              {
                "id": 9,
                "name": "replication_min",
                "type": "int32"
              },
              {
                "id": 10,
                "name": "persist_job_id",
                "type": "int64"
              },
              {
                "id": 11,
                "name": "temp_ufs_path",
                "type": "string"
              },
              {
                "id": 12,
                "name": "path",
                "type": "string"
              }
            ]
          },
          {
            "name": "InodeDirectoryEntry",
            "fields": [
              {
                "id": 1,
                "name": "id",
                "type": "int64"
              },
              {
                "id": 2,
                "name": "parent_id",
                "type": "int64"
              },
              {
                "id": 3,
                "name": "name",
                "type": "string"
              },
              {
                "id": 4,
                "name": "persistence_state",
                "type": "string"
              },
              {
                "id": 5,
                "name": "pinned",
                "type": "bool"
              },
              {
                "id": 6,
                "name": "creation_time_ms",
                "type": "int64"
              },
              {
                "id": 7,
                "name": "last_modification_time_ms",
                "type": "int64"
              },
              {
                "id": 8,
                "name": "owner",
                "type": "string"
              },
              {
                "id": 9,
                "name": "group",
                "type": "string"
              },
              {
                "id": 10,
                "name": "mode",
                "type": "int32"
              },
              {
                "id": 11,
                "name": "mount_point",
                "type": "bool"
              },
              {
                "id": 12,
                "name": "direct_children_loaded",
                "type": "bool"
              },
              {
                "id": 13,
                "name": "ttl",
                "type": "int64"
              },
              {
                "id": 14,
                "name": "ttlAction",
                "type": "PTtlAction",
                "options": [
                  {
                    "name": "default",
                    "value": "DELETE"
                  }
                ]
              },
              {
                "id": 15,
                "name": "acl",
                "type": "alluxio.proto.shared.AccessControlList"
              },
              {
                "id": 16,
                "name": "defaultAcl",
                "type": "alluxio.proto.shared.AccessControlList"
              },
              {
                "id": 17,
                "name": "path",
                "type": "string"
              },
              {
                "id": 18,
                "name": "medium_type",
                "type": "string",
                "is_repeated": true
              },
              {
                "id": 20,
                "name": "last_access_time_ms",
                "type": "int64"
              }
            ],
            "maps": [
              {
                "key_type": "string",
                "field": {
                  "id": 19,
                  "name": "xAttr",
                  "type": "bytes"
                }
              }
            ]
          },
          {
            "name": "InodeDirectoryIdGeneratorEntry",
            "fields": [
              {
                "id": 1,
                "name": "container_id",
                "type": "int64"
              },
              {
                "id": 2,
                "name": "sequence_number",
                "type": "int64"
              }
            ]
          },
          {
            "name": "InodeFileEntry",
            "fields": [
              {
                "id": 1,
                "name": "id",
                "type": "int64"
              },
              {
                "id": 2,
                "name": "parent_id",
                "type": "int64"
              },
              {
                "id": 3,
                "name": "name",
                "type": "string"
              },
              {
                "id": 4,
                "name": "persistence_state",
                "type": "string"
              },
              {
                "id": 5,
                "name": "pinned",
                "type": "bool"
              },
              {
                "id": 6,
                "name": "creation_time_ms",
                "type": "int64"
              },
              {
                "id": 7,
                "name": "last_modification_time_ms",
                "type": "int64"
              },
              {
                "id": 8,
                "name": "block_size_bytes",
                "type": "int64"
              },
              {
                "id": 9,
                "name": "length",
                "type": "int64"
              },
              {
                "id": 10,
                "name": "completed",
                "type": "bool"
              },
              {
                "id": 11,
                "name": "cacheable",
                "type": "bool"
              },
              {
                "id": 12,
                "name": "blocks",
                "type": "int64",
                "is_repeated": true
              },
              {
                "id": 13,
                "name": "ttl",
                "type": "int64"
              },
              {
                "id": 14,
                "name": "owner",
                "type": "string"
              },
              {
                "id": 15,
                "name": "group",
                "type": "string"
              },
              {
                "id": 16,
                "name": "mode",
                "type": "int32"
              },
              {
                "id": 17,
                "name": "ttlAction",
                "type": "PTtlAction",
                "options": [
                  {
                    "name": "default",
                    "value": "DELETE"
                  }
                ]
              },
              {
                "id": 18,
                "name": "ufs_fingerprint",
                "type": "string"
              },
              {
                "id": 19,
                "name": "acl",
                "type": "alluxio.proto.shared.AccessControlList"
              },
              {
                "id": 20,
                "name": "replication_max",
                "type": "int32"
              },
              {
                "id": 21,
                "name": "replication_min",
                "type": "int32"
              },
              {
                "id": 22,
                "name": "persist_job_id",
                "type": "int64"
              },
              {
                "id": 23,
                "name": "temp_ufs_path",
                "type": "string"
              },
              {
                "id": 24,
                "name": "replication_durable",
                "type": "int32"
              },
              {
                "id": 25,
                "name": "path",
                "type": "string"
              },
              {
                "id": 26,
                "name": "medium_type",
                "type": "string",
                "is_repeated": true
              },
              {
                "id": 27,
                "name": "should_persist_time",
                "type": "int64"
              },
              {
                "id": 29,
                "name": "last_access_time_ms",
                "type": "int64"
              }
            ],
            "maps": [
              {
                "key_type": "string",
                "field": {
                  "id": 28,
                  "name": "xAttr",
                  "type": "bytes"
                }
              }
            ]
          },
          {
            "name": "InodeLastModificationTimeEntry",
            "fields": [
              {
                "id": 1,
                "name": "id",
                "type": "int64"
              },
              {
                "id": 2,
                "name": "last_modification_time_ms",
                "type": "int64"
              }
            ]
          },
          {
            "name": "PersistDirectoryEntry",
            "fields": [
              {
                "id": 1,
                "name": "id",
                "type": "int64"
              }
            ]
          },
          {
            "name": "PersistFileEntry",
            "fields": [
              {
                "id": 1,
                "name": "id",
                "type": "int64"
              },
              {
                "id": 2,
                "name": "length",
                "type": "int64"
              },
              {
                "id": 3,
                "name": "op_time_ms",
                "type": "int64"
              }
            ]
          },
          {
            "name": "RenameEntry",
            "fields": [
              {
                "id": 1,
                "name": "id",
                "type": "int64"
              },
              {
                "id": 2,
                "name": "dst_path",
                "type": "string"
              },
              {
                "id": 3,
                "name": "op_time_ms",
                "type": "int64"
              },
              {
                "id": 4,
                "name": "new_parent_id",
                "type": "int64"
              },
              {
                "id": 5,
                "name": "new_name",
                "type": "string"
              },
              {
                "id": 6,
                "name": "path",
                "type": "string"
              },
              {
                "id": 7,
                "name": "new_path",
                "type": "string"
              }
            ]
          },
          {
            "name": "SetAclEntry",
            "fields": [
              {
                "id": 1,
                "name": "id",
                "type": "int64"
              },
              {
                "id": 2,
                "name": "op_time_ms",
                "type": "int64"
              },
              {
                "id": 3,
                "name": "action",
                "type": "PSetAclAction"
              },
              {
                "id": 4,
                "name": "entries",
                "type": "alluxio.proto.shared.AclEntry",
                "is_repeated": true
              },
              {
                "id": 5,
                "name": "recursive",
                "type": "bool"
              }
            ]
          },
          {
            "name": "SetAttributeEntry",
            "fields": [
              {
                "id": 1,
                "name": "id",
                "type": "int64"
              },
              {
                "id": 2,
                "name": "op_time_ms",
                "type": "int64"
              },
              {
                "id": 3,
                "name": "pinned",
                "type": "bool"
              },
              {
                "id": 4,
                "name": "ttl",
                "type": "int64"
              },
              {
                "id": 5,
                "name": "persisted",
                "type": "bool"
              },
              {
                "id": 6,
                "name": "owner",
                "type": "string"
              },
              {
                "id": 7,
                "name": "group",
                "type": "string"
              },
              {
                "id": 8,
                "name": "permission",
                "type": "int32"
              },
              {
                "id": 9,
                "name": "ttlAction",
                "type": "PTtlAction",
                "options": [
                  {
                    "name": "default",
                    "value": "DELETE"
                  }
                ]
              },
              {
                "id": 10,
                "name": "ufs_fingerprint",
                "type": "string"
              },
              {
                "id": 11,
                "name": "persistJobId",
                "type": "int64"
              },
              {
                "id": 12,
                "name": "tempUfsPath",
                "type": "string"
              },
              {
                "id": 13,
                "name": "replication_max",
                "type": "int32"
              },
              {
                "id": 14,
                "name": "replication_min",
                "type": "int32"
              }
            ]
          },
          {
            "name": "UpdateUfsModeEntry",
            "fields": [
              {
                "id": 1,
                "name": "ufsPath",
                "type": "string"
              },
              {
                "id": 2,
                "name": "ufsMode",
                "type": "UfsMode",
                "options": [
                  {
                    "name": "default",
                    "value": "READ_WRITE"
                  }
                ]
              }
            ]
          }
        ],
        "imports": [
          {
            "path": "grpc/common.proto"
          },
          {
            "path": "proto/shared/acl.proto"
          }
        ],
        "package": {
          "name": "alluxio.proto.journal"
        }
      }
    },
    {
      "protopath": "proto:/:journal:/:journal.proto",
      "def": {
        "messages": [
          {
            "name": "JournalOpPId",
            "fields": [
              {
                "id": 1,
                "name": "mostSignificantBits",
                "type": "int64"
              },
              {
                "id": 2,
                "name": "leastSignificantBits",
                "type": "int64"
              }
            ]
          },
          {
            "name": "JournalEntry",
            "fields": [
              {
                "id": 1,
                "name": "sequence_number",
                "type": "int64"
              },
              {
                "id": 52,
                "name": "operationId",
                "type": "JournalOpPId"
              },
              {
                "id": 34,
                "name": "active_sync_tx_id",
                "type": "ActiveSyncTxIdEntry"
              },
              {
                "id": 43,
                "name": "add_table",
                "type": "AddTableEntry"
              },
              {
                "id": 51,
                "name": "add_table_partitions",
                "type": "AddTablePartitionsEntry"
              },
              {
                "id": 32,
                "name": "add_sync_point",
                "type": "AddSyncPointEntry"
              },
              {
                "id": 2,
                "name": "add_mount_point",
                "type": "AddMountPointEntry"
              },
              {
                "id": 16,
                "name": "async_persist_request",
                "type": "AsyncPersistRequestEntry"
              },
              {
                "id": 44,
                "name": "attach_db",
                "type": "AttachDbEntry"
              },
              {
                "id": 3,
                "name": "block_container_id_generator",
                "type": "BlockContainerIdGeneratorEntry"
              },
              {
                "id": 4,
                "name": "block_info",
                "type": "BlockInfoEntry"
              },
              {
                "id": 42,
                "name": "cluster_info",
                "type": "ClusterInfoEntry"
              },
              {
                "id": 5,
                "name": "complete_file",
                "type": "CompleteFileEntry"
              },
              {
                "id": 29,
                "name": "delete_block",
                "type": "DeleteBlockEntry"
              },
              {
                "id": 6,
                "name": "delete_file",
                "type": "DeleteFileEntry"
              },
              {
                "id": 8,
                "name": "delete_mount_point",
                "type": "DeleteMountPointEntry"
              },
              {
                "id": 45,
                "name": "detach_db",
                "type": "DetachDbEntry"
              },
              {
                "id": 9,
                "name": "inode_directory",
                "type": "InodeDirectoryEntry"
              },
              {
                "id": 10,
                "name": "inode_directory_id_generator",
                "type": "InodeDirectoryIdGeneratorEntry"
              },
              {
                "id": 11,
                "name": "inode_file",
                "type": "InodeFileEntry"
              },
              {
                "id": 12,
                "name": "inode_last_modification_time",
                "type": "InodeLastModificationTimeEntry"
              },
              {
                "id": 38,
                "name": "new_block",
                "type": "NewBlockEntry"
              },
              {
                "id": 40,
                "name": "path_properties",
                "type": "PathPropertiesEntry"
              },
              {
                "id": 15,
                "name": "persist_directory",
                "type": "PersistDirectoryEntry"
              },
              {
                "id": 41,
                "name": "remove_path_properties",
                "type": "RemovePathPropertiesEntry"
              },
              {
                "id": 50,
                "name": "remove_table",
                "type": "RemoveTableEntry"
              },
              {
                "id": 47,
                "name": "remove_transform_job_info",
                "type": "RemoveTransformJobInfoEntry"
              },
              {
                "id": 33,
                "name": "remove_sync_point",
                "type": "RemoveSyncPointEntry"
              },
              {
                "id": 19,
                "name": "rename",
                "type": "RenameEntry"
              },
              {
                "id": 31,
                "name": "set_acl",
                "type": "SetAclEntry"
              },
              {
                "id": 27,
                "name": "set_attribute",
                "type": "SetAttributeEntry"
              },
              {
                "id": 46,
                "name": "add_transform_job_info",
                "type": "AddTransformJobInfoEntry"
              },
              {
                "id": 48,
                "name": "complete_transform_table",
                "type": "CompleteTransformTableEntry"
              },
              {
                "id": 49,
                "name": "update_database_info",
                "type": "UpdateDatabaseInfoEntry"
              },
              {
                "id": 30,
                "name": "update_ufs_mode",
                "type": "UpdateUfsModeEntry"
              },
              {
                "id": 35,
                "name": "update_inode",
                "type": "UpdateInodeEntry"
              },
              {
                "id": 36,
                "name": "update_inode_directory",
                "type": "UpdateInodeDirectoryEntry"
              },
              {
                "id": 37,
                "name": "update_inode_file",
                "type": "UpdateInodeFileEntry"
              },
              {
                "id": 39,
                "name": "journal_entries",
                "type": "JournalEntry",
                "is_repeated": true
              }
            ]
          }
        ],
        "imports": [
          {
            "path": "proto/journal/block.proto"
          },
          {
            "path": "proto/journal/file.proto"
          },
          {
            "path": "proto/journal/meta.proto"
          },
          {
            "path": "proto/journal/table.proto"
          }
        ],
        "package": {
          "name": "alluxio.proto.journal"
        },
        "options": [
          {
            "name": "java_package",
            "value": "alluxio.proto.journal"
          }
        ]
      }
    },
    {
      "protopath": "proto:/:journal:/:meta.proto",
      "def": {
        "messages": [
          {
            "name": "PathPropertiesEntry",
            "fields": [
              {
                "id": 1,
                "name": "path",
                "type": "string"
              }
            ],
            "maps": [
              {
                "key_type": "string",
                "field": {
                  "id": 2,
                  "name": "properties",
                  "type": "string"
                }
              }
            ]
          },
          {
            "name": "RemovePathPropertiesEntry",
            "fields": [
              {
                "id": 1,
                "name": "path",
                "type": "string"
              }
            ]
          },
          {
            "name": "ClusterInfoEntry",
            "fields": [
              {
                "id": 1,
                "name": "cluster_id",
                "type": "string"
              }
            ]
          }
        ],
        "package": {
          "name": "alluxio.proto.journal"
        }
      }
    },
    {
      "protopath": "proto:/:journal:/:table.proto",
      "def": {
        "messages": [
          {
            "name": "AttachDbEntry",
            "fields": [
              {
                "id": 1,
                "name": "udb_type",
                "type": "string"
              },
              {
                "id": 2,
                "name": "udb_connection_uri",
                "type": "string"
              },
              {
                "id": 3,
                "name": "udb_db_name",
                "type": "string"
              },
              {
                "id": 4,
                "name": "db_name",
                "type": "string"
              }
            ],
            "maps": [
              {
                "key_type": "string",
                "field": {
                  "id": 5,
                  "name": "config",
                  "type": "string"
                }
              }
            ]
          },
          {
            "name": "DetachDbEntry",
            "fields": [
              {
                "id": 1,
                "name": "db_name",
                "type": "string"
              }
            ]
          },
          {
            "name": "AddTableEntry",
            "fields": [
              {
                "id": 1,
                "name": "db_name",
                "type": "string"
              },
              {
                "id": 2,
                "name": "table_name",
                "type": "string"
              },
              {
                "id": 3,
                "name": "owner",
                "type": "string"
              },
              {
                "id": 4,
                "name": "schema",
                "type": "alluxio.grpc.table.Schema"
              },
              {
                "id": 5,
                "name": "layout",
                "type": "alluxio.grpc.table.Layout"
              },
              {
                "id": 6,
                "name": "table_stats",
                "type": "alluxio.grpc.table.ColumnStatisticsInfo",
                "is_repeated": true
              },
              {
                "id": 8,
                "name": "partition_cols",
                "type": "alluxio.grpc.table.FieldSchema",
                "is_repeated": true
              },
              {
                "id": 9,
                "name": "partitions",
                "type": "alluxio.grpc.table.Partition",
                "is_repeated": true
              },
              {
                "id": 10,
                "name": "previous_version",
                "type": "int64"
              },
              {
                "id": 11,
                "name": "version",
                "type": "int64"
              },
              {
                "id": 12,
                "name": "version_creation_time",
                "type": "int64"
              }
            ],
            "maps": [
              {
                "key_type": "string",
                "field": {
                  "id": 7,
                  "name": "parameters",
                  "type": "string"
                }
              }
            ]
          },
          {
            "name": "AddTablePartitionsEntry",
            "fields": [
              {
                "id": 1,
                "name": "db_name",
                "type": "string"
              },
              {
                "id": 2,
                "name": "table_name",
                "type": "string"
              },
              {
                "id": 3,
                "name": "version",
                "type": "int64"
              },
              {
                "id": 4,
                "name": "partitions",
                "type": "alluxio.grpc.table.Partition",
                "is_repeated": true
              }
            ]
          },
          {
            "name": "RemoveTableEntry",
            "fields": [
              {
                "id": 1,
                "name": "db_name",
                "type": "string"
              },
              {
                "id": 2,
                "name": "table_name",
                "type": "string"
              },
              {
                "id": 4,
                "name": "version",
                "type": "int64"
              }
            ]
          },
          {
            "name": "CompleteTransformTableEntry",
            "fields": [
              {
                "id": 1,
                "name": "db_name",
                "type": "string"
              },
              {
                "id": 2,
                "name": "table_name",
                "type": "string"
              },
              {
                "id": 3,
                "name": "definition",
                "type": "string"
              }
            ],
            "maps": [
              {
                "key_type": "string",
                "field": {
                  "id": 4,
                  "name": "transformed_layouts",
                  "type": "alluxio.grpc.table.Layout"
                }
              }
            ]
          },
          {
            "name": "AddTransformJobInfoEntry",
            "fields": [
              {
                "id": 1,
                "name": "db_name",
                "type": "string"
              },
              {
                "id": 2,
                "name": "table_name",
                "type": "string"
              },
              {
                "id": 3,
                "name": "definition",
                "type": "string"
              },
              {
                "id": 4,
                "name": "job_id",
                "type": "int64"
              }
            ],
            "maps": [
              {
                "key_type": "string",
                "field": {
                  "id": 5,
                  "name": "transformed_layouts",
                  "type": "alluxio.grpc.table.Layout"
                }
              }
            ]
          },
          {
            "name": "RemoveTransformJobInfoEntry",
            "fields": [
              {
                "id": 1,
                "name": "db_name",
                "type": "string"
              },
              {
                "id": 2,
                "name": "table_name",
                "type": "string"
              }
            ]
          },
          {
            "name": "UpdateDatabaseInfoEntry",
            "fields": [
              {
                "id": 1,
                "name": "db_name",
                "type": "string"
              },
              {
                "id": 2,
                "name": "location",
                "type": "string"
              },
              {
                "id": 4,
                "name": "owner_name",
                "type": "string"
              },
              {
                "id": 5,
                "name": "owner_type",
                "type": "alluxio.grpc.table.PrincipalType"
              },
              {
                "id": 6,
                "name": "comment",
                "type": "string"
              }
            ],
            "maps": [
              {
                "key_type": "string",
                "field": {
                  "id": 3,
                  "name": "parameter",
                  "type": "string"
                }
              }
            ]
          }
        ],
        "imports": [
          {
            "path": "grpc/table/table_master.proto"
          }
        ],
        "package": {
          "name": "alluxio.proto.journal"
        }
      }
    },
    {
      "protopath": "proto:/:meta:/:block.proto",
      "def": {
        "messages": [
          {
            "name": "BlockMeta",
            "fields": [
              {
                "id": 1,
                "name": "length",
                "type": "int64"
              }
            ]
          },
          {
            "name": "BlockLocation",
            "fields": [
              {
                "id": 1,
                "name": "worker_id",
                "type": "int64"
              },
              {
                "id": 2,
                "name": "tier",
                "type": "string"
              },
              {
                "id": 3,
                "name": "mediumType",
                "type": "string"
              }
            ]
          }
        ],
        "package": {
          "name": "alluxio.proto.meta"
        }
      }
    },
    {
      "protopath": "proto:/:meta:/:inode_meta.proto",
      "def": {
        "messages": [
          {
            "name": "Inode",
            "fields": [
              {
                "id": 1,
                "name": "id",
                "type": "int64"
              },
              {
                "id": 2,
                "name": "creation_time_ms",
                "type": "int64"
              },
              {
                "id": 3,
                "name": "is_directory",
                "type": "bool"
              },
              {
                "id": 4,
                "name": "ttl",
                "type": "int64"
              },
              {
                "id": 5,
                "name": "ttl_action",
                "type": "grpc.TtlAction"
              },
              {
                "id": 25,
                "name": "last_modified_ms",
                "type": "int64"
              },
              {
                "id": 6,
                "name": "name",
                "type": "string"
              },
              {
                "id": 7,
                "name": "parent_id",
                "type": "int64"
              },
              {
                "id": 8,
                "name": "persistence_state",
                "type": "string"
              },
              {
                "id": 9,
                "name": "is_pinned",
                "type": "bool"
              },
              {
                "id": 10,
                "name": "access_acl",
                "type": "alluxio.proto.shared.AccessControlList"
              },
              {
                "id": 11,
                "name": "ufs_fingerprint",
                "type": "string"
              },
              {
                "id": 27,
                "name": "medium_type",
                "type": "string",
                "is_repeated": true
              },
              {
                "id": 30,
                "name": "last_accessed_ms",
                "type": "int64"
              },
              {
                "id": 12,
                "name": "is_mount_point",
                "type": "bool"
              },
              {
                "id": 13,
                "name": "has_direct_children_loaded",
                "type": "bool"
              },
              {
                "id": 26,
                "name": "child_count",
                "type": "int64"
              },
              {
                "id": 14,
                "name": "default_acl",
                "type": "alluxio.proto.shared.AccessControlList"
              },
              {
                "id": 15,
                "name": "block_size_bytes",
                "type": "int64"
              },
              {
                "id": 16,
                "name": "blocks",
                "type": "int64",
                "is_repeated": true
              },
              {
                "id": 17,
                "name": "is_cacheable",
                "type": "bool"
              },
              {
                "id": 18,
                "name": "is_completed",
                "type": "bool"
              },
              {
                "id": 19,
                "name": "length",
                "type": "int64"
              },
              {
                "id": 20,
                "name": "replication_durable",
                "type": "int32"
              },
              {
                "id": 21,
                "name": "replication_max",
                "type": "int32"
              },
              {
                "id": 22,
                "name": "replication_min",
                "type": "int32"
              },
              {
                "id": 28,
                "name": "should_persist_time",
                "type": "int64"
              },
              {
                "id": 23,
                "name": "persist_job_id",
                "type": "int64"
              },
              {
                "id": 24,
                "name": "persist_job_temp_ufs_path",
                "type": "string"
              }
            ],
            "maps": [
              {
                "key_type": "string",
                "field": {
                  "id": 29,
                  "name": "xAttr",
                  "type": "bytes"
                }
              }
            ]
          }
        ],
        "imports": [
          {
            "path": "grpc/common.proto"
          },
          {
            "path": "proto/shared/acl.proto"
          }
        ],
        "package": {
          "name": "alluxio.proto.meta"
        }
      }
    },
    {
      "protopath": "proto:/:shared:/:acl.proto",
      "def": {
        "enums": [
          {
            "name": "AclAction",
            "enum_fields": [
              {
                "name": "READ"
              },
              {
                "name": "WRITE",
                "integer": 1
              },
              {
                "name": "EXECUTE",
                "integer": 2
              }
            ]
          },
          {
            "name": "AclEntryType",
            "enum_fields": [
              {
                "name": "OWNER"
              },
              {
                "name": "NAMED_USER",
                "integer": 1
              },
              {
                "name": "OWNING_GROUP",
                "integer": 2
              },
              {
                "name": "NAMED_GROUP",
                "integer": 3
              },
              {
                "name": "MASK",
                "integer": 4
              },
              {
                "name": "OTHER",
                "integer": 5
              }
            ]
          }
        ],
        "messages": [
          {
            "name": "AclActions",
            "fields": [
              {
                "id": 1,
                "name": "actions",
                "type": "AclAction",
                "is_repeated": true
              }
            ]
          },
          {
            "name": "AclEntry",
            "fields": [
              {
                "id": 1,
                "name": "type",
                "type": "AclEntryType"
              },
              {
                "id": 2,
                "name": "subject",
                "type": "string"
              },
              {
                "id": 3,
                "name": "actions",
                "type": "AclAction",
                "is_repeated": true
              },
              {
                "id": 4,
                "name": "isDefault",
                "type": "bool"
              }
            ]
          },
          {
            "name": "NamedAclActions",
            "fields": [
              {
                "id": 1,
                "name": "name",
                "type": "string"
              },
              {
                "id": 2,
                "name": "actions",
                "type": "AclActions"
              }
            ]
          },
          {
            "name": "AccessControlList",
            "fields": [
              {
                "id": 1,
                "name": "owningUser",
                "type": "string"
              },
              {
                "id": 2,
                "name": "owningGroup",
                "type": "string"
              },
              {
                "id": 3,
                "name": "userActions",
                "type": "NamedAclActions",
                "is_repeated": true
              },
              {
                "id": 4,
                "name": "groupActions",
                "type": "NamedAclActions",
                "is_repeated": true
              },
              {
                "id": 5,
                "name": "maskActions",
                "type": "AclActions"
              },
              {
                "id": 6,
                "name": "otherActions",
                "type": "AclActions"
              },
              {
                "id": 7,
                "name": "isDefault",
                "type": "bool"
              },
              {
                "id": 8,
                "name": "isEmpty",
                "type": "bool"
              }
            ]
          }
        ],
        "package": {
          "name": "alluxio.proto.shared"
        }
      }
    }
  ]
}<|MERGE_RESOLUTION|>--- conflicted
+++ resolved
@@ -108,13 +108,10 @@
               {
                 "name": "BLOCK_COUNT",
                 "integer": 10
-<<<<<<< HEAD
-=======
               },
               {
                 "name": "BUILD_VERSION",
                 "integer": 11
->>>>>>> b47fbda0
               }
             ]
           }
