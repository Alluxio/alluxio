--- conflicted
+++ resolved
@@ -26,10 +26,7 @@
 import alluxio.metrics.MetricsSystem;
 import alluxio.network.protocol.databuffer.DataBuffer;
 import alluxio.network.protocol.databuffer.NettyDataBuffer;
-<<<<<<< HEAD
-=======
 import alluxio.network.protocol.databuffer.PooledDirectNioByteBuf;
->>>>>>> a7e02151
 import alluxio.resource.LockResource;
 import alluxio.util.LogUtils;
 import alluxio.util.logging.SamplingLogger;
@@ -528,10 +525,6 @@
         ByteBuf buf;
         switch (mBlockStoreType) {
           case PAGE:
-<<<<<<< HEAD
-            ByteBuffer pooledBuf = blockReader.read(offset, len);
-            return new NettyDataBuffer(Unpooled.wrappedBuffer(pooledBuf));
-=======
             if (mIsReaderBufferPooled) {
               buf = PooledDirectNioByteBuf.allocate(len);
             } else {
@@ -544,7 +537,6 @@
             } finally {
               buf.release();
             }
->>>>>>> a7e02151
           case FILE:
             //TODO(beinan): change the blockReader interface to accept pre-allocated byte buffer
             // or accept a supplier of the bytebuffer.
