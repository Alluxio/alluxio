/*
 * The Alluxio Open Foundation licenses this work under the Apache License, version 2.0
 * (the "License"). You may not use this work except in compliance with the License, which is
 * available at www.apache.org/licenses/LICENSE-2.0
 *
 * This software is distributed on an "AS IS" basis, WITHOUT WARRANTIES OR CONDITIONS OF ANY KIND,
 * either express or implied, as more fully set forth in the License.
 *
 * See the NOTICE file distributed with this work for information regarding copyright ownership.
 */

package alluxio.worker.block.evictor;

import alluxio.conf.ServerConfiguration;
import alluxio.conf.PropertyKey;
import alluxio.collections.Pair;
import alluxio.worker.block.BlockMetadataManagerView;
import alluxio.worker.block.BlockStoreLocation;
import alluxio.worker.block.allocator.Allocator;
import alluxio.worker.block.meta.BlockMeta;
import alluxio.worker.block.meta.StorageDirView;
import alluxio.worker.block.meta.StorageTierView;

import com.google.common.base.Preconditions;
import com.google.common.collect.Iterators;

import java.util.ArrayList;
import java.util.Comparator;
import java.util.Iterator;
import java.util.List;
import java.util.Map;
import java.util.Map.Entry;
import java.util.concurrent.ConcurrentHashMap;
import java.util.concurrent.atomic.AtomicLong;

import javax.annotation.Nullable;
import javax.annotation.concurrent.NotThreadSafe;

/**
 * This class is used to evict blocks by LRFU. LRFU evict blocks with minimum CRF, where CRF of a
 * block is the sum of F(t) = pow(1.0 / {@link #mAttenuationFactor}, t * {@link #mStepFactor}).
 * Each access to a block has a F(t) value and t is the time interval since that access to current.
 * As the formula of F(t) shows, when (1.0 / {@link #mStepFactor}) time units passed, F(t) will
 * cut to the (1.0 / {@link #mAttenuationFactor}) of the old value. So {@link #mStepFactor}
 * controls the step and {@link #mAttenuationFactor} controls the attenuation. Actually, LRFU
 * combines LRU and LFU, it evicts blocks with small frequency or large recency. When
 * {@link #mStepFactor} is close to 0, LRFU is close to LFU. Conversely, LRFU is close to LRU
 * when {@link #mStepFactor} is close to 1.
 */
@NotThreadSafe
public final class LRFUEvictor extends AbstractEvictor {
  /** Map from block id to the last updated logic time count. */
  private final Map<Long, Long> mBlockIdToLastUpdateTime = new ConcurrentHashMap<>();
  // Map from block id to the CRF value of the block
  private final Map<Long, Double> mBlockIdToCRFValue = new ConcurrentHashMap<>();
  /** In the range of [0, 1]. Closer to 0, LRFU closer to LFU. Closer to 1, LRFU closer to LRU. */
  private final double mStepFactor;
  /** The attenuation factor is in the range of [2, INF]. */
  private final double mAttenuationFactor;

  /** Logic time count. */
  private AtomicLong mLogicTimeCount = new AtomicLong(0L);

  /**
   * Creates a new instance of {@link LRFUEvictor}.
   *
   * @param view a view of block metadata information
   * @param allocator an allocation policy
   */
  public LRFUEvictor(BlockMetadataManagerView view, Allocator allocator) {
    super(view, allocator);
    mStepFactor = ServerConfiguration.getDouble(PropertyKey.WORKER_EVICTOR_LRFU_STEP_FACTOR);
    mAttenuationFactor =
        ServerConfiguration.getDouble(PropertyKey.WORKER_EVICTOR_LRFU_ATTENUATION_FACTOR);
    Preconditions.checkArgument(mStepFactor >= 0.0 && mStepFactor <= 1.0,
        "Step factor should be in the range of [0.0, 1.0]");
    Preconditions.checkArgument(mAttenuationFactor >= 2.0,
        "Attenuation factor should be no less than 2.0");

    // Preloading blocks
    for (StorageTierView tier : mManagerView.getTierViews()) {
      for (StorageDirView dir : tier.getDirViews()) {
        for (BlockMeta block : dir.getEvictableBlocks()) {
          mBlockIdToLastUpdateTime.put(block.getBlockId(), 0L);
          mBlockIdToCRFValue.put(block.getBlockId(), 0.0);
        }
      }
    }
  }

  /**
   * Calculates weight of an access, which is the function value of
   * F(t) = pow (1.0 / {@link #mAttenuationFactor}, t * {@link #mStepFactor}).
   *
   * @param logicTimeInterval time interval since that access to current
   * @return Function value of F(t)
   */
  private double calculateAccessWeight(long logicTimeInterval) {
    return Math.pow(1.0 / mAttenuationFactor, logicTimeInterval * mStepFactor);
  }

  @Nullable
  @Override
  public EvictionPlan freeSpaceWithView(long bytesToBeAvailable, BlockStoreLocation location,
      BlockMetadataManagerView view, Mode mode) {
    synchronized (mBlockIdToLastUpdateTime) {
      updateCRFValue();
      mManagerView = view;

      List<BlockTransferInfo> toMove = new ArrayList<>();
      List<Pair<Long, BlockStoreLocation>> toEvict = new ArrayList<>();
      EvictionPlan plan = new EvictionPlan(toMove, toEvict);
      StorageDirView candidateDir = cascadingEvict(bytesToBeAvailable, location, plan, mode);

      mManagerView.clearBlockMarks();
      if (candidateDir == null) {
        return null;
      }

      return plan;
    }
  }

  @Override
  protected Iterator<Long> getBlockIterator() {
    return Iterators.transform(getSortedCRF().iterator(), Entry::getKey);
  }

  /**
   * Sorts all blocks in ascending order of CRF.
   *
   * @return the sorted CRF of all blocks
   */
  private List<Map.Entry<Long, Double>> getSortedCRF() {
    List<Map.Entry<Long, Double>> sortedCRF = new ArrayList<>(mBlockIdToCRFValue.entrySet());
<<<<<<< HEAD
    Collections.sort(sortedCRF, Comparator.comparingDouble(Entry::getValue));
=======
    sortedCRF.sort(Comparator.comparingDouble(Entry::getValue));
>>>>>>> 60b1ac69
    return sortedCRF;
  }

  @Override
  public void onAccessBlock(long userId, long blockId) {
    updateOnAccessAndCommit(blockId);
  }

  @Override
  public void onCommitBlock(long userId, long blockId, BlockStoreLocation location) {
    updateOnAccessAndCommit(blockId);
  }

  @Override
  public void onRemoveBlockByClient(long userId, long blockId) {
    updateOnRemoveBlock(blockId);
  }

  @Override
  public void onRemoveBlockByWorker(long userId, long blockId) {
    updateOnRemoveBlock(blockId);
  }

  @Override
  public void onBlockLost(long blockId) {
    updateOnRemoveBlock(blockId);
  }

  @Override
  protected void onRemoveBlockFromIterator(long blockId) {
    mBlockIdToLastUpdateTime.remove(blockId);
    mBlockIdToCRFValue.remove(blockId);
  }

  /**
   * This function is used to update CRF of all the blocks according to current logic time. When
   * some block is accessed in some time, only CRF of that block itself will be updated to current
   * time, other blocks who are not accessed recently will only be updated until
   * {@link #freeSpaceWithView(long, BlockStoreLocation, BlockMetadataManagerView)} is called
   * because blocks need to be sorted in the increasing order of CRF. When this function is called,
   * {@link #mBlockIdToLastUpdateTime} and {@link #mBlockIdToCRFValue} need to be locked in case
   * of the changing of values.
   */
  private void updateCRFValue() {
    long currentLogicTime = mLogicTimeCount.get();
    for (Entry<Long, Double> entry : mBlockIdToCRFValue.entrySet()) {
      long blockId = entry.getKey();
      double crfValue = entry.getValue();
      mBlockIdToCRFValue.put(blockId, crfValue
          * calculateAccessWeight(currentLogicTime - mBlockIdToLastUpdateTime.get(blockId)));
      mBlockIdToLastUpdateTime.put(blockId, currentLogicTime);
    }
  }

  /**
   * Updates {@link #mBlockIdToLastUpdateTime} and {@link #mBlockIdToCRFValue} when block is
   * accessed or committed. Only CRF of the accessed or committed block will be updated, CRF
   * of other blocks will be lazily updated (only when {@link #updateCRFValue()} is called).
   * If the block is updated at the first time, CRF of the block will be set to 1.0, otherwise
   * the CRF of the block will be set to {1.0 + old CRF * F(current time - last update time)}.
   *
   * @param blockId id of the block to be accessed or committed
   */
  private void updateOnAccessAndCommit(long blockId) {
    synchronized (mBlockIdToLastUpdateTime) {
      long currentLogicTime = mLogicTimeCount.incrementAndGet();
      // update CRF value
      // CRF(currentLogicTime)=CRF(lastUpdateTime)*F(currentLogicTime-lastUpdateTime)+F(0)
      if (mBlockIdToCRFValue.containsKey(blockId)) {
        mBlockIdToCRFValue.put(blockId, mBlockIdToCRFValue.get(blockId)
            * calculateAccessWeight(currentLogicTime - mBlockIdToLastUpdateTime.get(blockId))
            + 1.0);
      } else {
        mBlockIdToCRFValue.put(blockId, 1.0);
      }
      // update currentLogicTime to lastUpdateTime
      mBlockIdToLastUpdateTime.put(blockId, currentLogicTime);
    }
  }

  /**
   * Updates {@link #mBlockIdToLastUpdateTime} and {@link #mBlockIdToCRFValue} when block is
   * removed.
   *
   * @param blockId id of the block to be removed
   */
  private void updateOnRemoveBlock(long blockId) {
    synchronized (mBlockIdToLastUpdateTime) {
      mLogicTimeCount.incrementAndGet();
      mBlockIdToCRFValue.remove(blockId);
      mBlockIdToLastUpdateTime.remove(blockId);
    }
  }
}<|MERGE_RESOLUTION|>--- conflicted
+++ resolved
@@ -133,11 +133,7 @@
    */
   private List<Map.Entry<Long, Double>> getSortedCRF() {
     List<Map.Entry<Long, Double>> sortedCRF = new ArrayList<>(mBlockIdToCRFValue.entrySet());
-<<<<<<< HEAD
-    Collections.sort(sortedCRF, Comparator.comparingDouble(Entry::getValue));
-=======
     sortedCRF.sort(Comparator.comparingDouble(Entry::getValue));
->>>>>>> 60b1ac69
     return sortedCRF;
   }
 
