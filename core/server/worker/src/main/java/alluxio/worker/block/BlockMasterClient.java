--- conflicted
+++ resolved
@@ -142,7 +142,6 @@
   }
 
   /**
-<<<<<<< HEAD
    * Tell the master the worker old id, update address if changed.
    *
    * @param address the worker net address
@@ -157,9 +156,7 @@
     }, LOG, "GetId", "address=%s", address);
   }
 
-  private List<LocationBlockIdListEntry> convertBlockListMapToProto(
-      Map<BlockStoreLocation, List<Long>> blockListOnLocation) {
-=======
+  /**
    * Converts the block list map to a proto list.
    * Because the list is flattened from a map, in the list no two {@link LocationBlockIdListEntry}
    * instances shall have the same {@link BlockStoreLocationProto}.
@@ -173,12 +170,12 @@
   @VisibleForTesting
   List<LocationBlockIdListEntry> convertBlockListMapToProto(
           Map<BlockStoreLocation, List<Long>> blockListOnLocation) {
->>>>>>> 23a31c0f
     final List<LocationBlockIdListEntry> entryList = new ArrayList<>();
 
     Map<BlockStoreLocationProto, List<Long>> tierToBlocks = new HashMap<>();
     for (Map.Entry<BlockStoreLocation, List<Long>> entry : blockListOnLocation.entrySet()) {
       BlockStoreLocation loc = entry.getKey();
+      List<Long> entryValue = entry.getValue();
       BlockStoreLocationProto locationProto = BlockStoreLocationProto.newBuilder()
           .setTierAlias(loc.tierAlias())
           .setMediumType(loc.mediumType())
