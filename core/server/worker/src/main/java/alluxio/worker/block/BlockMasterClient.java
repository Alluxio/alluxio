/*
 * The Alluxio Open Foundation licenses this work under the Apache License, version 2.0
 * (the "License"). You may not use this work except in compliance with the License, which is
 * available at www.apache.org/licenses/LICENSE-2.0
 *
 * This software is distributed on an "AS IS" basis, WITHOUT WARRANTIES OR CONDITIONS OF ANY KIND,
 * either express or implied, as more fully set forth in the License.
 *
 * See the NOTICE file distributed with this work for information regarding copyright ownership.
 */

package alluxio.worker.block;

import alluxio.AbstractMasterClient;
import alluxio.Constants;
import alluxio.conf.PropertyKey;
import alluxio.exception.FailedToAcquireRegisterLeaseException;
import alluxio.exception.status.AlluxioStatusException;
import alluxio.grpc.BlockHeartbeatPOptions;
import alluxio.grpc.BlockHeartbeatPRequest;
import alluxio.grpc.BlockIdList;
import alluxio.grpc.BlockMasterWorkerServiceGrpc;
import alluxio.grpc.BlockStoreLocationProto;
import alluxio.grpc.CommitBlockInUfsPRequest;
import alluxio.grpc.CommitBlockPRequest;
import alluxio.grpc.ConfigProperty;
import alluxio.grpc.GetRegisterLeasePRequest;
import alluxio.grpc.GetRegisterLeasePResponse;
import alluxio.grpc.GetWorkerIdPRequest;
import alluxio.grpc.GrpcUtils;
import alluxio.grpc.LocationBlockIdListEntry;
import alluxio.grpc.Metric;
import alluxio.grpc.RegisterWorkerPOptions;
import alluxio.grpc.RegisterWorkerPRequest;
import alluxio.grpc.ServiceType;
import alluxio.grpc.StorageList;
import alluxio.master.MasterClientContext;
import alluxio.retry.RetryPolicy;
import alluxio.wire.HeartBeatResponseMessage;
import alluxio.wire.WorkerNetAddress;

import com.google.common.annotations.VisibleForTesting;
import org.slf4j.Logger;
import org.slf4j.LoggerFactory;

import java.io.IOException;
import java.util.ArrayList;
import java.util.HashMap;
import java.util.List;
import java.util.Map;
import java.util.concurrent.TimeUnit;
import java.util.concurrent.atomic.AtomicReference;
import java.util.stream.Collectors;
import javax.annotation.concurrent.ThreadSafe;

/**
 * A wrapper for the gRPC client to interact with the block master, used by alluxio worker.
 * <p/>
 */
@ThreadSafe
public class BlockMasterClient extends AbstractMasterClient {
  private static final Logger LOG = LoggerFactory.getLogger(BlockMasterClient.class);
  public BlockMasterWorkerServiceGrpc.BlockMasterWorkerServiceBlockingStub mClient = null;
  public BlockMasterWorkerServiceGrpc.BlockMasterWorkerServiceStub mAsyncClient = null;

  /**
   * Creates a new instance of {@link BlockMasterClient} for the worker.
   *
   * @param conf master client configuration
   */
  public BlockMasterClient(MasterClientContext conf) {
    super(conf);
  }

  @Override
  protected ServiceType getRemoteServiceType() {
    return ServiceType.BLOCK_MASTER_WORKER_SERVICE;
  }

  @Override
  protected String getServiceName() {
    return Constants.BLOCK_MASTER_WORKER_SERVICE_NAME;
  }

  @Override
  protected long getServiceVersion() {
    return Constants.BLOCK_MASTER_WORKER_SERVICE_VERSION;
  }

  @Override
  protected void afterConnect() {
    mClient = BlockMasterWorkerServiceGrpc.newBlockingStub(mChannel);
    mAsyncClient = BlockMasterWorkerServiceGrpc.newStub(mChannel);
  }

  /**
   * Commits a block on a worker.
   *
   * @param workerId the worker id committing the block
   * @param usedBytesOnTier the amount of used bytes on the tier the block is committing to
   * @param tierAlias the alias of the tier the block is being committed to
   * @param mediumType the medium type the block is being committed to
   * @param blockId the block id being committed
   * @param length the length of the block being committed
   */
  public void commitBlock(final long workerId, final long usedBytesOnTier,
      final String tierAlias, final String mediumType,
      final long blockId, final long length) throws AlluxioStatusException {
    retryRPC(() -> {
      CommitBlockPRequest request =
          CommitBlockPRequest.newBuilder().setWorkerId(workerId).setUsedBytesOnTier(usedBytesOnTier)
              .setTierAlias(tierAlias).setMediumType(mediumType)
              .setBlockId(blockId).setLength(length).build();
      mClient.commitBlock(request);
      return null;
    }, LOG, "CommitBlock",
        "workerId=%d,usedBytesOnTier=%d,tierAlias=%s,mediumType=%s,blockId=%d,length=%d",
        workerId, usedBytesOnTier, tierAlias, mediumType, blockId, length);
  }

  /**
   * Commits a block in Ufs.
   *
   * @param blockId the block id being committed
   * @param length the length of the block being committed
   */
  public void commitBlockInUfs(final long blockId, final long length)
      throws AlluxioStatusException {
    retryRPC(() -> {
      CommitBlockInUfsPRequest request =
          CommitBlockInUfsPRequest.newBuilder().setBlockId(blockId).setLength(length).build();
      mClient.commitBlockInUfs(request);
      return null;
    }, LOG, "CommitBlockInUfs", "blockId=%d,length=%d", blockId, length);
  }

  /**
   * Returns a worker id for a workers net address.
   *
   * @param address the net address to get a worker id for
   * @return a worker id
   */
  public long getId(final WorkerNetAddress address) throws IOException {
    return retryRPC(() -> {
      GetWorkerIdPRequest request =
          GetWorkerIdPRequest.newBuilder().setWorkerNetAddress(GrpcUtils.toProto(address)).build();
      return mClient.getWorkerId(request).getWorkerId();
    }, LOG, "GetId", "address=%s", address);
  }

  /**
   * Converts the block list map to a proto list.
   * Because the list is flattened from a map, in the list no two {@link LocationBlockIdListEntry}
   * instances shall have the same {@link BlockStoreLocationProto}.
   * The uniqueness of {@link BlockStoreLocationProto} is determined by tier alias and medium type.
   * That means directories with the same tier alias and medium type will be merged into the same
   * {@link LocationBlockIdListEntry}.
   *
   * @param blockListOnLocation a map from block location to the block list
   * @return a flattened and deduplicated list
   */
  @VisibleForTesting
  public List<LocationBlockIdListEntry> convertBlockListMapToProto(
          Map<BlockStoreLocation, List<Long>> blockListOnLocation) {
    final List<LocationBlockIdListEntry> entryList = new ArrayList<>();

    Map<BlockStoreLocationProto, List<Long>> tierToBlocks = new HashMap<>();
    for (Map.Entry<BlockStoreLocation, List<Long>> entry : blockListOnLocation.entrySet()) {
      BlockStoreLocation loc = entry.getKey();
      BlockStoreLocationProto locationProto = BlockStoreLocationProto.newBuilder()
          .setTierAlias(loc.tierAlias())
          .setMediumType(loc.mediumType())
          .build();
      if (tierToBlocks.containsKey(locationProto)) {
        tierToBlocks.get(locationProto).addAll(entry.getValue());
      } else {
        List<Long> blockList = new ArrayList<>(entry.getValue());
        tierToBlocks.put(locationProto, blockList);
      }
    }
    for (Map.Entry<BlockStoreLocationProto, List<Long>> entry : tierToBlocks.entrySet()) {
      BlockIdList blockIdList = BlockIdList.newBuilder().addAllBlockId(entry.getValue()).build();
      LocationBlockIdListEntry listEntry = LocationBlockIdListEntry.newBuilder()
          .setKey(entry.getKey()).setValue(blockIdList).build();
      entryList.add(listEntry);
    }

    return entryList;
  }

  /**
   * The method the worker should periodically execute to heartbeat back to the master.
   *
   * @param workerId the worker id
   * @param capacityBytesOnTiers a mapping from storage tier alias to capacity bytes
   * @param usedBytesOnTiers a mapping from storage tier alias to used bytes
   * @param removedBlocks a list of block removed from this worker
   * @param addedBlocks a mapping from storage tier alias to added blocks
   * @param lostStorage a mapping from storage tier alias to a list of lost storage paths
   * @param metrics a list of worker metrics
   * @return an optional command for the worker to execute
   */
  public synchronized HeartBeatResponseMessage heartbeat(final long workerId,
      final Map<String, Long> capacityBytesOnTiers, final Map<String, Long> usedBytesOnTiers,
      final List<Long> removedBlocks, final Map<BlockStoreLocation, List<Long>> addedBlocks,
      final Map<String, List<String>> lostStorage, final List<Metric> metrics)
      throws IOException {
    final BlockHeartbeatPOptions options = BlockHeartbeatPOptions.newBuilder()
        .addAllMetrics(metrics).putAllCapacityBytesOnTiers(capacityBytesOnTiers).build();

    final List<LocationBlockIdListEntry> entryList = convertBlockListMapToProto(addedBlocks);

    final Map<String, StorageList> lostStorageMap = lostStorage.entrySet().stream()
        .collect(Collectors.toMap(Map.Entry::getKey,
            e -> StorageList.newBuilder().addAllStorage(e.getValue()).build()));

    final BlockHeartbeatPRequest request = BlockHeartbeatPRequest.newBuilder().setWorkerId(workerId)
        .putAllUsedBytesOnTiers(usedBytesOnTiers).addAllRemovedBlockIds(removedBlocks)
        .addAllAddedBlocks(entryList).setOptions(options)
        .putAllLostStorage(lostStorageMap).build();

<<<<<<< HEAD
    alluxio.grpc.BlockHeartbeatPResponse heartbeatReturn = retryRPC(() -> mClient.withDeadlineAfter(mContext.getClusterConf()
                    .getMs(PropertyKey.WORKER_MASTER_PERIODICAL_RPC_TIMEOUT), TimeUnit.MILLISECONDS)
            .blockHeartbeat(request), LOG, "Heartbeat", "workerId=%d", workerId);
    return new HeartBeatResponseMessage().fromProto(heartbeatReturn);
=======
    alluxio.grpc.BlockHeartbeatPResponse heartbeatReturn = retryRPC(() -> mClient.withDeadlineAfter(
        mContext.getClusterConf()
        .getMs(PropertyKey.WORKER_MASTER_PERIODICAL_RPC_TIMEOUT), TimeUnit.MILLISECONDS)
        .blockHeartbeat(request), LOG, "Heartbeat", "workerId=%d", workerId);
    return new HeartBeatResponseMessage().setCommand(heartbeatReturn.getCommand())
            .setReplicaInfo(heartbeatReturn.getReplicaInfoMap());
>>>>>>> 20bfe146
  }

  private GetRegisterLeasePResponse acquireRegisterLease(
      final long workerId, final int estimatedBlockCount) throws IOException {
    return retryRPC(() -> {
      LOG.info("Requesting lease with workerId {}, blockCount {}", workerId, estimatedBlockCount);
      return mClient.requestRegisterLease(GetRegisterLeasePRequest.newBuilder()
              .setWorkerId(workerId).setBlockCount(estimatedBlockCount).build());
    }, LOG, "GetRegisterLease", "workerId=%d, estimatedBlockCount=%d",
    workerId, estimatedBlockCount);
  }

  /**
   * Acquires a {@link alluxio.wire.RegisterLease} from the master with
   * the {@link RetryPolicy} specified.
   * If all the retry attempts have been exhaused, a {@link FailedToAcquireRegisterLeaseException}
   * will be thrown.
   *
   * @param workerId the worker ID
   * @param estimatedBlockCount the number of blocks this worker currently holds
   *    There is a gap between acquiring a lease and generating the {@link RegisterWorkerPRequest}
   *    so the real block count may be different. But this is a good hint for the master to
   *    guess how much resource the registration will take.
   * @param retry a retry policy
   */
  public void acquireRegisterLeaseWithBackoff(
      final long workerId, final int estimatedBlockCount, final RetryPolicy retry)
      throws IOException, FailedToAcquireRegisterLeaseException {
    boolean leaseAcquired = false;
    GetRegisterLeasePResponse response = null;
    while (!leaseAcquired && retry.attempt()) {
      LOG.debug("Worker {} attempting to grant registration lease from the master, iter {}",
          workerId, retry.getAttemptCount());
      response = acquireRegisterLease(workerId, estimatedBlockCount);
      LOG.debug("Worker {} lease response: {}", workerId, response);
      leaseAcquired = response.getAllowed();
    }

    if (response == null || !response.getAllowed()) {
      throw new FailedToAcquireRegisterLeaseException(
          String.format("Failed to acquire a register lease from master after %d attempts",
              retry.getAttemptCount()));
    }

    LOG.info("Worker {} acquired lease after {} attempts: {}",
        workerId, retry.getAttemptCount(), response);
  }

  /**
   * The method the worker should execute to register with the block master.
   *
   * @param workerId the worker id of the worker registering
   * @param storageTierAliases a list of storage tier aliases in ordinal order
   * @param totalBytesOnTiers mapping from storage tier alias to total bytes
   * @param usedBytesOnTiers mapping from storage tier alias to used bytes
   * @param currentBlocksOnLocation mapping from storage tier alias to the list of list of blocks
   * @param lostStorage mapping from storage tier alias to the list of lost storage paths
   * @param configList a list of configurations
   */
  // TODO(yupeng): rename to workerBlockReport or workerInitialize?
  public void register(final long workerId, final List<String> storageTierAliases,
      final Map<String, Long> totalBytesOnTiers, final Map<String, Long> usedBytesOnTiers,
      final Map<BlockStoreLocation, List<Long>> currentBlocksOnLocation,
      final Map<String, List<String>> lostStorage,
      final List<ConfigProperty> configList) throws IOException {

    final RegisterWorkerPOptions options =
        RegisterWorkerPOptions.newBuilder().addAllConfigs(configList).build();

    final List<LocationBlockIdListEntry> currentBlocks
        = convertBlockListMapToProto(currentBlocksOnLocation);

    final Map<String, StorageList> lostStorageMap = lostStorage.entrySet().stream()
        .collect(Collectors.toMap(Map.Entry::getKey,
            e -> StorageList.newBuilder().addAllStorage(e.getValue()).build()));

    final RegisterWorkerPRequest request = RegisterWorkerPRequest.newBuilder().setWorkerId(workerId)
        .addAllStorageTiers(storageTierAliases).putAllTotalBytesOnTiers(totalBytesOnTiers)
        .putAllUsedBytesOnTiers(usedBytesOnTiers)
        .addAllCurrentBlocks(currentBlocks)
        .putAllLostStorage(lostStorageMap)
        .setOptions(options).build();

    retryRPC(() -> {
      mClient.registerWorker(request);
      return null;
    }, LOG, "Register", "workerId=%d", workerId);
  }

  /**
   * Registers with the master in a stream.
   *
   * @param workerId the worker ID
   * @param storageTierAliases storage/tier setup from the configuration
   * @param totalBytesOnTiers the capacity of each tier
   * @param usedBytesOnTiers the current usage of each tier
   * @param currentBlocksOnLocation the blocks in each tier/dir
   * @param lostStorage the lost storage paths
   * @param configList the configuration properties
   */
  public void registerWithStream(final long workerId, final List<String> storageTierAliases,
      final Map<String, Long> totalBytesOnTiers, final Map<String, Long> usedBytesOnTiers,
      final Map<BlockStoreLocation, List<Long>> currentBlocksOnLocation,
      final Map<String, List<String>> lostStorage,
      final List<ConfigProperty> configList) throws IOException {
    AtomicReference<IOException> ioe = new AtomicReference<>();
    // The retry logic only takes care of connection issues.
    // If the master side sends back an error,
    // no retry will be attempted and the worker will quit.
    retryRPC(() -> {
      // The gRPC stream lifecycle is managed internal to the RegisterStreamer
      // When an exception is thrown, the stream has been closed and error propagated
      // to the other side, so no extra handling is required here.
      RegisterStreamer stream = new RegisterStreamer(mAsyncClient,
          workerId, storageTierAliases, totalBytesOnTiers, usedBytesOnTiers,
          currentBlocksOnLocation, lostStorage, configList);
      try {
        stream.registerWithMaster();
      } catch (IOException e) {
        ioe.set(e);
      } catch (InterruptedException e) {
        ioe.set(new IOException(e));
      }
      return null;
    }, LOG, "Register", "workerId=%d", workerId);

    if (ioe.get() != null) {
      throw ioe.get();
    }
  }
}<|MERGE_RESOLUTION|>--- conflicted
+++ resolved
@@ -219,19 +219,12 @@
         .addAllAddedBlocks(entryList).setOptions(options)
         .putAllLostStorage(lostStorageMap).build();
 
-<<<<<<< HEAD
-    alluxio.grpc.BlockHeartbeatPResponse heartbeatReturn = retryRPC(() -> mClient.withDeadlineAfter(mContext.getClusterConf()
-                    .getMs(PropertyKey.WORKER_MASTER_PERIODICAL_RPC_TIMEOUT), TimeUnit.MILLISECONDS)
-            .blockHeartbeat(request), LOG, "Heartbeat", "workerId=%d", workerId);
-    return new HeartBeatResponseMessage().fromProto(heartbeatReturn);
-=======
     alluxio.grpc.BlockHeartbeatPResponse heartbeatReturn = retryRPC(() -> mClient.withDeadlineAfter(
         mContext.getClusterConf()
         .getMs(PropertyKey.WORKER_MASTER_PERIODICAL_RPC_TIMEOUT), TimeUnit.MILLISECONDS)
         .blockHeartbeat(request), LOG, "Heartbeat", "workerId=%d", workerId);
     return new HeartBeatResponseMessage().setCommand(heartbeatReturn.getCommand())
             .setReplicaInfo(heartbeatReturn.getReplicaInfoMap());
->>>>>>> 20bfe146
   }
 
   private GetRegisterLeasePResponse acquireRegisterLease(
