--- conflicted
+++ resolved
@@ -311,11 +311,7 @@
   @ReturnType("java.lang.Long")
   @Deprecated
   public Response getUptimeMs() {
-<<<<<<< HEAD
     return RestUtils.call(()-> mWorkerProcess.getStartTimeMs());
-=======
-    return RestUtils.call(() -> mWorkerProcess.getUptimeMs());
->>>>>>> 69873359
   }
 
   /**
