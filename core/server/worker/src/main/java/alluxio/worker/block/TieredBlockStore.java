--- conflicted
+++ resolved
@@ -173,13 +173,8 @@
   }
 
   @Override
-<<<<<<< HEAD
-  public BlockWriter getBlockWriter(long sessionId, long blockId)
+  public BlockWriter createBlockWriter(long sessionId, long blockId)
       throws BlockAlreadyExistsException, InvalidWorkerStateException,
-=======
-  public BlockWriter createBlockWriter(long sessionId, long blockId)
-      throws BlockDoesNotExistException, BlockAlreadyExistsException, InvalidWorkerStateException,
->>>>>>> 0e35322d
       IOException {
     LOG.debug("getBlockWriter: sessionId={}, blockId={}", sessionId, blockId);
     // NOTE: a temp block is supposed to only be visible by its own writer, unnecessary to acquire
