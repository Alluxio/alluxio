/*
 * The Alluxio Open Foundation licenses this work under the Apache License, version 2.0
 * (the "License"). You may not use this work except in compliance with the License, which is
 * available at www.apache.org/licenses/LICENSE-2.0
 *
 * This software is distributed on an "AS IS" basis, WITHOUT WARRANTIES OR CONDITIONS OF ANY KIND,
 * either express or implied, as more fully set forth in the License.
 *
 * See the NOTICE file distributed with this work for information regarding copyright ownership.
 */

package alluxio.worker.grpc;

import alluxio.RpcUtils;
import alluxio.annotation.SuppressFBWarnings;
import alluxio.conf.Configuration;
import alluxio.conf.PropertyKey;
import alluxio.grpc.AsyncCacheRequest;
import alluxio.grpc.AsyncCacheResponse;
import alluxio.grpc.BlockStatus;
import alluxio.grpc.BlockWorkerGrpc;
import alluxio.grpc.CacheRequest;
import alluxio.grpc.CacheResponse;
import alluxio.grpc.ClearMetricsRequest;
import alluxio.grpc.ClearMetricsResponse;
import alluxio.grpc.CreateLocalBlockRequest;
import alluxio.grpc.CreateLocalBlockResponse;
import alluxio.grpc.LoadRequest;
import alluxio.grpc.LoadResponse;
import alluxio.grpc.MoveBlockRequest;
import alluxio.grpc.MoveBlockResponse;
import alluxio.grpc.OpenLocalBlockRequest;
import alluxio.grpc.OpenLocalBlockResponse;
import alluxio.grpc.ReadRequest;
import alluxio.grpc.ReadResponse;
import alluxio.grpc.ReadResponseMarshaller;
import alluxio.grpc.RemoveBlockRequest;
import alluxio.grpc.RemoveBlockResponse;
import alluxio.grpc.TaskStatus;
import alluxio.grpc.WriteRequestMarshaller;
import alluxio.grpc.WriteResponse;
import alluxio.grpc.FreeWorkerRequest;
import alluxio.grpc.FreeWorkerResponse;
import alluxio.grpc.DecommissionWorkerRequest;
import alluxio.grpc.DecommissionWorkerResponse;
import alluxio.grpc.HandleRPCRequest;
import alluxio.grpc.HandleRPCResponse;
import alluxio.security.authentication.AuthenticatedClientUser;
import alluxio.security.authentication.AuthenticatedUserInfo;
import alluxio.underfs.UfsManager;
import alluxio.util.IdUtils;
import alluxio.util.SecurityUtils;
import alluxio.worker.AlluxioWorkerProcess;
import alluxio.worker.WorkerProcess;
import alluxio.worker.block.AllocateOptions;
import alluxio.worker.block.BlockStoreLocation;
import alluxio.worker.block.BlockWorker;
import alluxio.worker.block.DefaultBlockWorker;

import com.google.common.collect.ImmutableMap;
import io.grpc.MethodDescriptor;
import io.grpc.Status;
import io.grpc.stub.CallStreamObserver;
import io.grpc.stub.ServerCallStreamObserver;
import io.grpc.stub.StreamObserver;
import org.slf4j.Logger;
import org.slf4j.LoggerFactory;

import java.util.Collections;
import java.util.List;
import java.util.Map;
import java.util.concurrent.CompletableFuture;
import java.util.concurrent.Future;
import java.util.concurrent.Executors;
import java.util.concurrent.ExecutorService;
import java.util.concurrent.TimeUnit;
import java.util.concurrent.ExecutionException;
import java.util.concurrent.TimeoutException;
import java.util.concurrent.atomic.AtomicBoolean;
import java.util.concurrent.atomic.AtomicInteger;
import java.util.concurrent.locks.Condition;
import java.util.concurrent.locks.Lock;
import java.util.concurrent.locks.ReentrantLock;

/**
 * Server side implementation of the gRPC BlockWorker interface.
 */
@SuppressFBWarnings("BC_UNCONFIRMED_CAST")
public class BlockWorkerClientServiceHandler extends BlockWorkerGrpc.BlockWorkerImplBase {
  private static final Logger LOG = LoggerFactory.getLogger(BlockWorkerClientServiceHandler.class);
  private static final boolean ZERO_COPY_ENABLED =
      Configuration.getBoolean(PropertyKey.WORKER_NETWORK_ZEROCOPY_ENABLED);
  private final DefaultBlockWorker mBlockWorker;
  private final UfsManager mUfsManager;
  private final ReadResponseMarshaller mReadResponseMarshaller = new ReadResponseMarshaller();
  private final WriteRequestMarshaller mWriteRequestMarshaller = new WriteRequestMarshaller();
  private final boolean mDomainSocketEnabled;
  private static final AtomicBoolean mReadOnlyMode = new AtomicBoolean(false);
  private static final AtomicInteger mReadRequestCount = new AtomicInteger(0);
  private static final AtomicInteger mWriteRequestCount = new AtomicInteger(0);
  private final WorkerProcess mWorkerProcess;
  private final Lock lock = new ReentrantLock();
  private final Condition condition = lock.newCondition();

  /**
   * Creates a new implementation of gRPC BlockWorker interface.
   *
   * @param workerProcess the worker process
   * @param domainSocketEnabled is using domain sockets
   */
  public BlockWorkerClientServiceHandler(WorkerProcess workerProcess,
      boolean domainSocketEnabled) {
    mBlockWorker = (DefaultBlockWorker) workerProcess.getWorker(BlockWorker.class);
    mUfsManager = workerProcess.getUfsManager();
    mDomainSocketEnabled = domainSocketEnabled;
    mWorkerProcess = workerProcess;
  }

  /**
   * @return a map of gRPC methods with overridden descriptors
   */
  public Map<MethodDescriptor, MethodDescriptor> getOverriddenMethodDescriptors() {
    if (ZERO_COPY_ENABLED) {
      return ImmutableMap.of(
          BlockWorkerGrpc.getReadBlockMethod(),
          BlockWorkerGrpc.getReadBlockMethod().toBuilder()
              .setResponseMarshaller(mReadResponseMarshaller).build(),
          BlockWorkerGrpc.getWriteBlockMethod(),
          BlockWorkerGrpc.getWriteBlockMethod().toBuilder()
              .setRequestMarshaller(mWriteRequestMarshaller).build());
    }
    return Collections.emptyMap();
  }

  @Override
  public StreamObserver<ReadRequest> readBlock(StreamObserver<ReadResponse> responseObserver) {
    CallStreamObserver<ReadResponse> callStreamObserver =
        (CallStreamObserver<ReadResponse>) responseObserver;
    if (ZERO_COPY_ENABLED) {
      callStreamObserver =
          new DataMessageServerStreamObserver<>(callStreamObserver, mReadResponseMarshaller);
    }
    BlockReadHandler readHandler = new BlockReadHandler(GrpcExecutors.BLOCK_READER_EXECUTOR,
        mBlockWorker, callStreamObserver, mDomainSocketEnabled);
    callStreamObserver.setOnReadyHandler(readHandler::onReady);
    return readHandler;
  }

  @Override
  public StreamObserver<alluxio.grpc.WriteRequest> writeBlock(
      StreamObserver<WriteResponse> responseObserver) {
    // TODO(Tony Sun): Consider an elegant return method.
    if (mReadOnlyMode.get())
      return null;
    ServerCallStreamObserver<WriteResponse> serverResponseObserver =
        (ServerCallStreamObserver<WriteResponse>) responseObserver;
    if (ZERO_COPY_ENABLED) {
      responseObserver =
          new DataMessageServerRequestObserver<>(responseObserver, mWriteRequestMarshaller, null);
    }
    DelegationWriteHandler handler = new DelegationWriteHandler(mBlockWorker, mUfsManager,
        responseObserver, getAuthenticatedUserInfo(), mDomainSocketEnabled);
    serverResponseObserver.setOnCancelHandler(handler::onCancel);
    return handler;
  }

  @Override
  public StreamObserver<OpenLocalBlockRequest> openLocalBlock(
      StreamObserver<OpenLocalBlockResponse> responseObserver) {
    return new ShortCircuitBlockReadHandler(
        mBlockWorker.getBlockStore(), responseObserver);
  }

  @Override
  public StreamObserver<CreateLocalBlockRequest> createLocalBlock(
      StreamObserver<CreateLocalBlockResponse> responseObserver) {
    // TODO(Tony Sun): Consider an elegant return method.
    if (mReadOnlyMode.get())
      return null;
    ShortCircuitBlockWriteHandler handler = new ShortCircuitBlockWriteHandler(
        mBlockWorker, responseObserver);
    ServerCallStreamObserver<CreateLocalBlockResponse> serverCallStreamObserver =
        (ServerCallStreamObserver<CreateLocalBlockResponse>) responseObserver;
    serverCallStreamObserver.setOnCancelHandler(handler::onCancel);
    return handler;
  }

  @Override
  public void asyncCache(AsyncCacheRequest request,
      StreamObserver<AsyncCacheResponse> responseObserver) {
    RpcUtils.call(LOG, () -> {
      mBlockWorker.asyncCache(request);
      return AsyncCacheResponse.getDefaultInstance();
    }, "asyncCache", "request=%s", responseObserver, request);
  }

  @Override
  public void cache(CacheRequest request, StreamObserver<CacheResponse> responseObserver) {
    RpcUtils.call(LOG, () -> {
      mBlockWorker.cache(request);
      return CacheResponse.getDefaultInstance();
    }, "cache", "request=%s", responseObserver, request);
  }

  @Override
  public void load(LoadRequest request, StreamObserver<LoadResponse> responseObserver) {
<<<<<<< HEAD
    // TODO(Tony Sun): Consider an elegant return method.
    if (mReadOnlyMode.get())
      return;
    OptionalLong bandwidth = OptionalLong.empty();
    if (request.hasBandwidth()) {
      bandwidth = OptionalLong.of(request.getBandwidth());
    }
=======
>>>>>>> aacee53f
    CompletableFuture<List<BlockStatus>> failures =
        mBlockWorker.load(request.getBlocksList(), request.getOptions());
    CompletableFuture<LoadResponse> future = failures.thenApply(fail -> {
      int numBlocks = request.getBlocksCount();
      TaskStatus taskStatus = TaskStatus.SUCCESS;
      if (fail.size() > 0) {
        taskStatus = numBlocks > fail.size() ? TaskStatus.PARTIAL_FAILURE : TaskStatus.FAILURE;
      }
      LoadResponse.Builder response = LoadResponse.newBuilder();
      return response.addAllBlockStatus(fail).setStatus(taskStatus).build();
    });
    RpcUtils.invoke(LOG, future, "load", "request=%s", responseObserver, request);
  }

  @Override
  public void removeBlock(RemoveBlockRequest request,
      StreamObserver<RemoveBlockResponse> responseObserver) {
    long sessionId = IdUtils.createSessionId();
    RpcUtils.call(LOG, () -> {
      mBlockWorker.removeBlock(sessionId, request.getBlockId());
      return RemoveBlockResponse.getDefaultInstance();
    }, "removeBlock", "request=%s", responseObserver, request);
  }

  @Override
  public void moveBlock(MoveBlockRequest request,
      StreamObserver<MoveBlockResponse> responseObserver) {
    long sessionId = IdUtils.createSessionId();
    RpcUtils.call(LOG, () -> {
      mBlockWorker.getBlockStore()
          .moveBlock(sessionId, request.getBlockId(),
              AllocateOptions.forMove(
                  BlockStoreLocation.anyDirInAnyTierWithMedium(request.getMediumType())));
      return MoveBlockResponse.getDefaultInstance();
    }, "moveBlock", "request=%s", responseObserver, request);
  }

  public boolean setWorkerToBeReadOnlyMode() {
    return mReadOnlyMode.compareAndSet(false, true);
  }

  // TODO(Tony Sun): Not finished, This method works for set ROM, waiting for the reading and writing to be ended.
  // Refactoring: Extract the persistence function.
  @Override
  public void decommissionWorker(DecommissionWorkerRequest request,
     StreamObserver<DecommissionWorkerResponse> responseObserver) {
    // If target worker is not in ROM now, return and do nothing.
    if (!mReadOnlyMode.get())
      return;
    RpcUtils.call(LOG, () -> {
      System.out.println("Now there are no reading and writing grpc. Next step is committing persist jobs");
      return DecommissionWorkerResponse.getDefaultInstance();
    }, "decommissionWorker", "request=%s", responseObserver, request);
  }

  public void handleRPC(HandleRPCRequest request, StreamObserver<HandleRPCResponse> responseObserver) {
    RpcUtils.call(LOG, () -> {
      // 1. Set ROM
      if (setWorkerToBeReadOnlyMode())
        System.out.println("ROM is set.");
      else {
        System.out.println("ROM has been set.");
//        return HandleRPCResponse.newBuilder().setStatus(TaskStatus.SUCCESS).build();
      }

      // 2. Reboot Grpc Server
      try {
        // TODO(Tony Sun): Find a better way to address timeout. condition variable? It will introduce new lock.
        // Or just Thread.sleep? Need a discussion. The code below is wrong.
        // Does worker have customized thread pool?
        final ExecutorService executor = Executors.newSingleThreadExecutor();
        // Note: Why uncomment this line will raise Exception?
        // executor.shutdown();
        final Future<?> future = executor.submit(() -> {
          lock.lock();
          try {
            while (mReadRequestCount.get() != 0 || mWriteRequestCount.get() != 0) {
              condition.await();
            }
          } catch (InterruptedException ie) {
            System.out.println(ie.toString());
          } finally {
            lock.unlock();
          }
        });

        try {
          future.get(request.getTimeOut(), TimeUnit.MILLISECONDS);
        }
        catch (ExecutionException ee) {
          throw Status.INTERNAL.withDescription(ee.toString()).asRuntimeException();
        }
        catch (TimeoutException te) {
          if (request.getForced()) {
            ((AlluxioWorkerProcess)mWorkerProcess).rebootDataServer();
          }
          // If timeout and not forced by default, it will return failure.
          else {
            return HandleRPCResponse.newBuilder().setStatus(TaskStatus.FAILURE).build();
          }
        }
      } catch (Exception e) {
        // TODO(Tony Sun): Add proper Exception handling logic.
        throw Status.INTERNAL.withDescription(e.toString()).asRuntimeException();
      }

      // If there is no timeout, reboot the grpc server to shut down all connections.
      ((AlluxioWorkerProcess)mWorkerProcess).rebootDataServer();

      System.out.println("The return below will raise Exception, " +
              "because the older data server has been shut down.");
      // TODO(Tony Sun): Does it appropriate to add persistence logic at here?
      return HandleRPCResponse.getDefaultInstance();
    }, "handleRPC", "request=%s", responseObserver, request);
  }

  @Override
  public void freeWorker(FreeWorkerRequest request, StreamObserver<FreeWorkerResponse> responseObserver) {
    long sessionId = IdUtils.createSessionId();
    RpcUtils.call(LOG, () -> {
      mBlockWorker.freeCurrentWorker();
      return FreeWorkerResponse.getDefaultInstance();
    }, "freeWorker", "request=%s", responseObserver, request);
  }

  public boolean getReadOnlyModeStatus() {
    return mReadOnlyMode.get();
  }

  @Override
  public void clearMetrics(ClearMetricsRequest request,
      StreamObserver<ClearMetricsResponse> responseObserver) {
    RpcUtils.call(LOG, () -> {
      mBlockWorker.clearMetrics();
      return ClearMetricsResponse.getDefaultInstance();
    }, "clearMetrics", "request=%s", responseObserver, request);
  }

  /**
   * @return {@link AuthenticatedUserInfo} that defines the user that has been authorized
   */
  private AuthenticatedUserInfo getAuthenticatedUserInfo() {
    try {
      if (SecurityUtils.isAuthenticationEnabled(Configuration.global())) {
        return new AuthenticatedUserInfo(
            AuthenticatedClientUser.getClientUser(Configuration.global()),
            AuthenticatedClientUser.getConnectionUser(Configuration.global()),
            AuthenticatedClientUser.getAuthMethod(Configuration.global()));
      } else {
        return new AuthenticatedUserInfo();
      }
    } catch (Exception e) {
      throw Status.UNAUTHENTICATED.withDescription(e.toString()).asRuntimeException();
    }
  }
}<|MERGE_RESOLUTION|>--- conflicted
+++ resolved
@@ -204,16 +204,9 @@
 
   @Override
   public void load(LoadRequest request, StreamObserver<LoadResponse> responseObserver) {
-<<<<<<< HEAD
     // TODO(Tony Sun): Consider an elegant return method.
     if (mReadOnlyMode.get())
       return;
-    OptionalLong bandwidth = OptionalLong.empty();
-    if (request.hasBandwidth()) {
-      bandwidth = OptionalLong.of(request.getBandwidth());
-    }
-=======
->>>>>>> aacee53f
     CompletableFuture<List<BlockStatus>> failures =
         mBlockWorker.load(request.getBlocksList(), request.getOptions());
     CompletableFuture<LoadResponse> future = failures.thenApply(fail -> {
