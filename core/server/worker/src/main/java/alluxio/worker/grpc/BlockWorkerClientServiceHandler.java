--- conflicted
+++ resolved
@@ -207,13 +207,6 @@
     // TODO(Tony Sun): Consider an elegant return method.
     if (mReadOnlyMode.get())
       return;
-<<<<<<< HEAD
-    OptionalLong bandwidth = OptionalLong.empty();
-    if (request.hasBandwidth()) {
-      bandwidth = OptionalLong.of(request.getBandwidth());
-    }
-=======
->>>>>>> 2c0223b0
     CompletableFuture<List<BlockStatus>> failures =
         mBlockWorker.load(request.getBlocksList(), request.getOptions());
     CompletableFuture<LoadResponse> future = failures.thenApply(fail -> {
@@ -272,7 +265,6 @@
   public void handleRPC(HandleRPCRequest request, StreamObserver<HandleRPCResponse> responseObserver) {
     RpcUtils.call(LOG, () -> {
       // 1. Set ROM
-<<<<<<< HEAD
       if (setWorkerToBeReadOnlyMode()) {
         System.out.println("Setting ROM.");
         // 2. Reboot Grpc Server
@@ -284,62 +276,6 @@
       // TODO(Tony Sun): In the future, add logic to monitor the running read and write service, add timeout.
       System.out.println("The return below will raise Exception, " +
               "because the older data server has been shut down.");
-=======
-      if (setWorkerToBeReadOnlyMode())
-        System.out.println("ROM is set.");
-      else {
-        System.out.println("ROM has been set.");
-//        return HandleRPCResponse.newBuilder().setStatus(TaskStatus.SUCCESS).build();
-      }
-
-      // 2. Reboot Grpc Server
-      try {
-        // TODO(Tony Sun): Find a better way to address timeout. condition variable? It will introduce new lock.
-        // Or just Thread.sleep? Need a discussion. The code below is wrong.
-        // Does worker have customized thread pool?
-        final ExecutorService executor = Executors.newSingleThreadExecutor();
-        // Note: Why uncomment this line will raise Exception?
-        // executor.shutdown();
-        final Future<?> future = executor.submit(() -> {
-          lock.lock();
-          try {
-            while (mReadRequestCount.get() != 0 || mWriteRequestCount.get() != 0) {
-              condition.await();
-            }
-          } catch (InterruptedException ie) {
-            System.out.println(ie.toString());
-          } finally {
-            lock.unlock();
-          }
-        });
-
-        try {
-          future.get(request.getTimeOut(), TimeUnit.MILLISECONDS);
-        }
-        catch (ExecutionException ee) {
-          throw Status.INTERNAL.withDescription(ee.toString()).asRuntimeException();
-        }
-        catch (TimeoutException te) {
-          if (request.getForced()) {
-            ((AlluxioWorkerProcess)mWorkerProcess).rebootDataServer();
-          }
-          // If timeout and not forced by default, it will return failure.
-          else {
-            return HandleRPCResponse.newBuilder().setStatus(TaskStatus.FAILURE).build();
-          }
-        }
-      } catch (Exception e) {
-        // TODO(Tony Sun): Add proper Exception handling logic.
-        throw Status.INTERNAL.withDescription(e.toString()).asRuntimeException();
-      }
-
-      // If there is no timeout, reboot the grpc server to shut down all connections.
-      ((AlluxioWorkerProcess)mWorkerProcess).rebootDataServer();
-
-      System.out.println("The return below will raise Exception, " +
-              "because the older data server has been shut down.");
-      // TODO(Tony Sun): Does it appropriate to add persistence logic at here?
->>>>>>> 2c0223b0
       return HandleRPCResponse.getDefaultInstance();
     }, "handleRPC", "request=%s", responseObserver, request);
   }
