--- conflicted
+++ resolved
@@ -75,7 +75,6 @@
 import java.util.List;
 import java.util.Map;
 import java.util.Set;
-import java.util.ArrayList;
 import java.util.concurrent.CompletableFuture;
 import java.util.concurrent.atomic.AtomicReference;
 import javax.annotation.concurrent.NotThreadSafe;
@@ -360,11 +359,8 @@
     mBlockStore.removeBlock(sessionId, blockId);
   }
 
-<<<<<<< HEAD
-=======
   @SuppressFBWarnings("NP_NULL_ON_SOME_PATH_FROM_RETURN_VALUE")
   @Override
->>>>>>> 32785f97
   public void freeWorker() throws IOException {
     List<String> paths = new ArrayList<>();
     if (Configuration.global().get(PropertyKey.WORKER_BLOCK_STORE_TYPE) == BlockStoreType.FILE) {
@@ -373,37 +369,15 @@
         paths.addAll(Configuration.global().getList(PropertyKey
                 .Template.WORKER_TIERED_STORE_LEVEL_DIRS_PATH.format(i)));
       }
-<<<<<<< HEAD
-    } else {
-      paths.addAll(Configuration.global().getList(PropertyKey.WORKER_PAGE_STORE_DIRS));
-=======
     } else if (Configuration.global()
         .get(PropertyKey.WORKER_BLOCK_STORE_TYPE) == BlockStoreType.PAGE) {
       paths.addAll(Configuration.global().getList(PropertyKey.WORKER_PAGE_STORE_DIRS));
     } else {
       throw new IllegalStateException("Unknown WORKER_BLOCK_STORE_TYPE.");
->>>>>>> 32785f97
     }
 
     List<String> failDeleteDirs = new ArrayList<>();
     for (String tmpPath : paths) {
-<<<<<<< HEAD
-        File[] files = new File(tmpPath).listFiles();
-        Preconditions.checkNotNull(files, "The path does not denote a directory.");
-        List<String> subDirectories = new ArrayList<>();
-        for (File file : files) {
-          subDirectories.add(file.getPath());
-        }
-        for (String s : subDirectories) {
-          try {
-            FileUtils.deletePathRecursively(s);
-          } catch (IOException ie) {
-            failDeleteDirs.add(s);
-          }
-        }
-    }
-    if (!failDeleteDirs.isEmpty()) {
-=======
       File[] files = new File(tmpPath).listFiles();
       Preconditions.checkNotNull(files, "The path does not denote a directory.");
       for (File file : files) {
@@ -416,7 +390,6 @@
     }
     if (!failDeleteDirs.isEmpty()) {
       LOG.info("Some directories fail to be deleted: " + failDeleteDirs);
->>>>>>> 32785f97
       throw new IOException(failDeleteDirs.toString());
     }
     LOG.info("All blocks and directories in worker {} are freed.", getWorkerId());
