/*
 * The Alluxio Open Foundation licenses this work under the Apache License, version 2.0
 * (the "License"). You may not use this work except in compliance with the License, which is
 * available at www.apache.org/licenses/LICENSE-2.0
 *
 * This software is distributed on an "AS IS" basis, WITHOUT WARRANTIES OR CONDITIONS OF ANY KIND,
 * either express or implied, as more fully set forth in the License.
 *
 * See the NOTICE file distributed with this work for information regarding copyright ownership.
 */

package alluxio.worker.block;

import alluxio.ClientContext;
import alluxio.Constants;
import alluxio.RuntimeConstants;
import alluxio.Server;
import alluxio.Sessions;
import alluxio.StorageTierAssoc;
import alluxio.WorkerStorageTierAssoc;
import alluxio.client.file.FileSystemContext;
import alluxio.collections.PrefixList;
import alluxio.conf.ConfigurationValueOptions;
import alluxio.conf.PropertyKey;
import alluxio.conf.ServerConfiguration;
import alluxio.conf.Source;
import alluxio.exception.AlluxioException;
import alluxio.exception.BlockAlreadyExistsException;
import alluxio.exception.BlockDoesNotExistException;
import alluxio.exception.ExceptionMessage;
import alluxio.exception.InvalidWorkerStateException;
import alluxio.exception.WorkerOutOfSpaceException;
import alluxio.exception.status.UnavailableException;
import alluxio.grpc.AsyncCacheRequest;
import alluxio.grpc.CacheRequest;
import alluxio.grpc.GetConfigurationPOptions;
import alluxio.grpc.GrpcService;
import alluxio.grpc.PreRegisterCommand;
import alluxio.grpc.ServiceType;
import alluxio.heartbeat.HeartbeatContext;
import alluxio.heartbeat.HeartbeatExecutor;
import alluxio.heartbeat.HeartbeatThread;
import alluxio.master.MasterClientContext;
import alluxio.metrics.MetricInfo;
import alluxio.metrics.MetricKey;
import alluxio.metrics.MetricsSystem;
import alluxio.proto.dataserver.Protocol;
import alluxio.retry.RetryPolicy;
import alluxio.retry.RetryUtils;
import alluxio.retry.TimeoutRetry;
import alluxio.security.user.ServerUserState;
import alluxio.underfs.UfsManager;
import alluxio.util.executor.ExecutorServiceFactories;
import alluxio.util.IdUtils;
import alluxio.wire.BlockReadRequest;
import alluxio.wire.Configuration;
import alluxio.wire.FileInfo;
import alluxio.wire.WorkerNetAddress;
import alluxio.worker.AbstractWorker;
import alluxio.worker.SessionCleaner;
import alluxio.worker.block.io.BlockReader;
import alluxio.worker.block.io.BlockWriter;
import alluxio.worker.block.io.DelegatingBlockReader;
import alluxio.worker.block.meta.BlockMeta;
import alluxio.worker.block.meta.TempBlockMeta;
import alluxio.worker.file.FileSystemMasterClient;
import alluxio.worker.grpc.GrpcExecutors;

import com.codahale.metrics.Counter;
import com.google.common.annotations.VisibleForTesting;
import com.google.common.base.Preconditions;
import com.google.common.io.Closer;
import org.slf4j.Logger;
import org.slf4j.LoggerFactory;

import java.io.IOException;
import java.net.InetSocketAddress;
import java.nio.channels.FileChannel;
import java.util.Collections;
import java.util.HashSet;
import java.util.List;
import java.util.Map;
import java.util.Set;
import java.util.concurrent.atomic.AtomicReference;

import javax.annotation.Nullable;
import javax.annotation.concurrent.NotThreadSafe;
import javax.annotation.concurrent.ThreadSafe;

/**
 * The class is responsible for managing all top level components of the Block Worker.
 *
 * This includes:
 *
 * Periodic Threads: {@link BlockMasterSync} (Worker to Master continuous communication)
 *
 * Logic: {@link DefaultBlockWorker} (Logic for all block related storage operations)
 */
@NotThreadSafe
public class DefaultBlockWorker extends AbstractWorker implements BlockWorker {
  private static final Logger LOG = LoggerFactory.getLogger(DefaultBlockWorker.class);
  private static final long UFS_BLOCK_OPEN_TIMEOUT_MS =
      ServerConfiguration.getMs(PropertyKey.WORKER_UFS_BLOCK_OPEN_TIMEOUT_MS);

  /** Runnable responsible for heartbeating and registration with master. */
  private BlockMasterSync mBlockMasterSync;

  /** Runnable responsible for fetching pinlist from master. */
  private PinListSync mPinListSync;

  /** Runnable responsible for clean up potential zombie sessions. */
  private SessionCleaner mSessionCleaner;

  /** Used to close resources during stop. */
  private final Closer mResourceCloser;
  /**
   * Block master clients. commitBlock is the only reason to keep a pool of block master clients
   * on each worker. We should either improve our RPC model in the master or get rid of the
   * necessity to call commitBlock in the workers.
   */
  private final BlockMasterClientPool mBlockMasterClientPool;

  /** Client for all file system master communication. */
  private final FileSystemMasterClient mFileSystemMasterClient;

  private final StorageTierAssoc mStorageTierAssoc = new WorkerStorageTierAssoc();

  /** Block store delta reporter for master heartbeat. */
  private BlockHeartbeatReporter mHeartbeatReporter;
  /** Metrics reporter that listens on block events and increases metrics counters. */
  private BlockMetricsReporter mMetricsReporter;
  /** Checker for storage paths. **/
  private StorageChecker mStorageChecker;
  /** Session metadata, used to keep track of session heartbeats. */
  private Sessions mSessions;
  /** Block Store manager. */
  private final BlockStore mLocalBlockStore;
  /** List of paths to always keep in memory. */
  private final PrefixList mWhitelist;
  private WorkerNetAddress mAddress;

  /** The under file system block store. */
  private final UnderFileSystemBlockStore mUnderFileSystemBlockStore;

  /**
   * The worker ID for this worker. This is initialized in {@link #start(WorkerNetAddress)} and may
   * be updated by the block sync thread if the master requests re-registration.
   */
  private final AtomicReference<Long> mWorkerId;
  private final AtomicReference<String> mClusterId;

  private final FileSystemContext mFsContext;
  private final CacheRequestManager mCacheManager;
  private final FuseManager mFuseManager;
  private final UfsManager mUfsManager;
  private final BlockWorkerDB mBlockWorkerDB;

  /**
   * Constructs a default block worker.
   *
   * @param ufsManager ufs manager
   */
  DefaultBlockWorker(UfsManager ufsManager) {
    this(new BlockMasterClientPool(),
        new FileSystemMasterClient(MasterClientContext
            .newBuilder(ClientContext.create(ServerConfiguration.global())).build()),
        new Sessions(), new TieredBlockStore(), ufsManager);
  }

  /**
   * Constructs a default block worker.
   *
   * @param blockMasterClientPool a client pool for talking to the block master
   * @param fileSystemMasterClient a client for talking to the file system master
   * @param sessions an object for tracking and cleaning up client sessions
   * @param blockStore an Alluxio block store
   * @param ufsManager ufs manager
   */
  @VisibleForTesting
  public DefaultBlockWorker(BlockMasterClientPool blockMasterClientPool,
      FileSystemMasterClient fileSystemMasterClient, Sessions sessions, BlockStore blockStore,
      UfsManager ufsManager) {
    super(ExecutorServiceFactories.fixedThreadPool("block-worker-executor", 5));
    mResourceCloser = Closer.create();
    mBlockMasterClientPool = mResourceCloser.register(blockMasterClientPool);
    mFileSystemMasterClient = mResourceCloser.register(fileSystemMasterClient);
    mHeartbeatReporter = new BlockHeartbeatReporter();
    mMetricsReporter = new BlockMetricsReporter();
    mSessions = sessions;
    mLocalBlockStore = mResourceCloser.register(blockStore);
    mWorkerId = new AtomicReference<>(-1L);
    mClusterId = new AtomicReference<>(IdUtils.INVALID_CLUSTER_ID);
    mLocalBlockStore.registerBlockStoreEventListener(mHeartbeatReporter);
    mLocalBlockStore.registerBlockStoreEventListener(mMetricsReporter);
    mUfsManager = ufsManager;
    mFsContext = mResourceCloser.register(
        FileSystemContext.create(null, ServerConfiguration.global(), this));
    mCacheManager = new CacheRequestManager(
        GrpcExecutors.CACHE_MANAGER_EXECUTOR, this, mFsContext);
    mFuseManager = mResourceCloser.register(new FuseManager(mFsContext));
    mUnderFileSystemBlockStore = new UnderFileSystemBlockStore(mLocalBlockStore, ufsManager);
<<<<<<< HEAD
    mBlockWorkerDB = new DefaultBlockWorkerDB();
=======
    mWhitelist = new PrefixList(ServerConfiguration.getList(PropertyKey.WORKER_WHITELIST, ","));
>>>>>>> 65aaae1d

    Metrics.registerGauges(this);
  }

  @Override
  public Set<Class<? extends Server>> getDependencies() {
    return new HashSet<>();
  }

  @Override
  public String getName() {
    return Constants.BLOCK_WORKER_NAME;
  }

  @Override
  public Map<ServiceType, GrpcService> getServices() {
    return Collections.emptyMap();
  }

  @Override
  public AtomicReference<Long> getWorkerId() {
    return mWorkerId;
  }

  @Override
  public AtomicReference<String> getClusterId() {
    /*
    get worker cluster id from persistence storage, This can be an expensive operation.
    If this is invoked frequently, you should refactoring this to support get clusterId
     from variable */
    String mClusterId = mBlockWorkerDB.getClusterId();
    return new AtomicReference<>(mClusterId);
  }

  void setClusterId(String clusterId) throws IOException {
    mBlockWorkerDB.setClusterId(clusterId);
  }

  /**
   * Handles a master preRegister command. The command is one of Nothing, Persist, Reset.
   * This call will block until the command is complete.
   *
   * @param cmd the command to execute
   * @throws IOException if I/O errors occur, such as setClusterId failed
   */
  void handlePreRegisterCommand(PreRegisterCommand cmd) throws IOException {
    if (cmd == null) {
      return;
    }

    switch (cmd.getPreRegisterCommandType()) {
      case Nothing:
        break; // worker normal restarted, state is in expected
      case Persist:
        setClusterId(cmd.getData()); // worker first time register, persisted some state info
        break;
      case Reset:
        LOG.warn("Master Command {}", cmd); // worker is not belonging the current cluster
        // todo clean all block and reset status
        // Current behavior is the same as the cmd "Persist"
        setClusterId(cmd.getData());
        break;
      default:
        throw new RuntimeException("PreRegister Un-recognized command from master " + cmd);
    }
  }

  /**
   * Runs the block worker. The thread must be called after all services (e.g., web, dataserver)
   * started.
   *
   * BlockWorker doesn't support being restarted!
   */
  @Override
  public void start(WorkerNetAddress address) throws IOException {
    super.start(address);
    mAddress = address;

    // preRegister, verify state info, such as that the worker belongs to the current cluster.
    BlockMasterClient blockMasterClient = mBlockMasterClientPool.acquire();
    final AtomicReference<PreRegisterCommand> mCommandFromMaster =
        new AtomicReference<>(PreRegisterCommand.getDefaultInstance());
    try {
      RetryUtils.retry("preRegister worker",
          () -> mCommandFromMaster.set(blockMasterClient.preRegister(getClusterId().get(),
              address)), RetryUtils.defaultWorkerMasterClientRetry(ServerConfiguration.getDuration(
                      PropertyKey.WORKER_MASTER_CONNECT_RETRY_TIMEOUT)));
    } catch (Exception e) {
      throw new RuntimeException("Failed to preRegister from block master: " + e.getMessage());
    } finally {
      mBlockMasterClientPool.release(blockMasterClient);
    }

    handlePreRegisterCommand(mCommandFromMaster.get());

    // Acquire worker Id.
    try {
      RetryUtils.retry("create worker id", () -> mWorkerId.set(blockMasterClient.getId(address)),
          RetryUtils.defaultWorkerMasterClientRetry(ServerConfiguration
              .getDuration(PropertyKey.WORKER_MASTER_CONNECT_RETRY_TIMEOUT)));
    } catch (Exception e) {
      throw new RuntimeException("Failed to create a worker id from block master: "
          + e.getMessage());
    } finally {
      mBlockMasterClientPool.release(blockMasterClient);
    }

    Preconditions.checkNotNull(mWorkerId, "mWorkerId");
    Preconditions.checkNotNull(mClusterId, "mWorkerId");
    Preconditions.checkNotNull(mAddress, "mAddress");

    // Setup BlockMasterSync
    mBlockMasterSync = mResourceCloser
        .register(new BlockMasterSync(this, mWorkerId, mClusterId,
            mAddress, mBlockMasterClientPool));
    getExecutorService()
        .submit(new HeartbeatThread(HeartbeatContext.WORKER_BLOCK_SYNC, mBlockMasterSync,
            (int) ServerConfiguration.getMs(PropertyKey.WORKER_BLOCK_HEARTBEAT_INTERVAL_MS),
            ServerConfiguration.global(), ServerUserState.global()));

    // Setup PinListSyncer
    mPinListSync = mResourceCloser.register(new PinListSync(this, mFileSystemMasterClient));
    getExecutorService()
        .submit(new HeartbeatThread(HeartbeatContext.WORKER_PIN_LIST_SYNC, mPinListSync,
            (int) ServerConfiguration.getMs(PropertyKey.WORKER_BLOCK_HEARTBEAT_INTERVAL_MS),
            ServerConfiguration.global(), ServerUserState.global()));

    // Setup session cleaner
    mSessionCleaner = mResourceCloser
        .register(new SessionCleaner(mSessions, mLocalBlockStore, mUnderFileSystemBlockStore));
    getExecutorService().submit(mSessionCleaner);

    // Setup storage checker
    if (ServerConfiguration.getBoolean(PropertyKey.WORKER_STORAGE_CHECKER_ENABLED)) {
      mStorageChecker = mResourceCloser.register(new StorageChecker());
      getExecutorService()
          .submit(new HeartbeatThread(HeartbeatContext.WORKER_STORAGE_HEALTH, mStorageChecker,
              (int) ServerConfiguration.getMs(PropertyKey.WORKER_BLOCK_HEARTBEAT_INTERVAL_MS),
                  ServerConfiguration.global(), ServerUserState.global()));
    }

    // Mounts the embedded Fuse application
    if (ServerConfiguration.getBoolean(PropertyKey.WORKER_FUSE_ENABLED)) {
      mFuseManager.start();
    }
  }

  /**
   * Stops the block worker. This method should only be called to terminate the worker.
   *
   * BlockWorker doesn't support being restarted!
   */
  @Override
  public void stop() throws IOException {
    // Stop the base. (closes executors.)
    // This is intentionally called first in order to send interrupt signals to heartbeat threads.
    // Otherwise, if the heartbeat threads are not interrupted then the shutdown can hang.
    super.stop();
    // Stop heart-beat executors and clients.
    mResourceCloser.close();
  }

  @Override
  public void abortBlock(long sessionId, long blockId) throws BlockAlreadyExistsException,
      BlockDoesNotExistException, InvalidWorkerStateException, IOException {
    mLocalBlockStore.abortBlock(sessionId, blockId);
    Metrics.WORKER_ACTIVE_CLIENTS.dec();
  }

  @Override
  public void accessBlock(long sessionId, long blockId) throws BlockDoesNotExistException {
    mLocalBlockStore.accessBlock(sessionId, blockId);
  }

  @Override
  public void commitBlock(long sessionId, long blockId, boolean pinOnCreate)
      throws BlockAlreadyExistsException, BlockDoesNotExistException, InvalidWorkerStateException,
      IOException, WorkerOutOfSpaceException {
    long lockId = BlockWorker.INVALID_LOCK_ID;
    try {
      lockId = mLocalBlockStore.commitBlockLocked(sessionId, blockId, pinOnCreate);
    } catch (BlockAlreadyExistsException e) {
      LOG.debug("Block {} has been in block store, this could be a retry due to master-side RPC "
          + "failure, therefore ignore the exception", blockId, e);
    }

    // TODO(calvin): Reconsider how to do this without heavy locking.
    // Block successfully committed, update master with new block metadata
    if (lockId == BlockWorker.INVALID_LOCK_ID) {
      lockId = mLocalBlockStore.lockBlock(sessionId, blockId);
    }
    BlockMasterClient blockMasterClient = mBlockMasterClientPool.acquire();
    try {
      BlockMeta meta = mLocalBlockStore.getBlockMeta(sessionId, blockId, lockId);
      BlockStoreLocation loc = meta.getBlockLocation();
      String mediumType = loc.mediumType();
      Long length = meta.getBlockSize();
      BlockStoreMeta storeMeta = mLocalBlockStore.getBlockStoreMeta();
      Long bytesUsedOnTier = storeMeta.getUsedBytesOnTiers().get(loc.tierAlias());
      blockMasterClient.commitBlock(mWorkerId.get(), bytesUsedOnTier, loc.tierAlias(), mediumType,
          blockId, length);
    } catch (Exception e) {
      throw new IOException(ExceptionMessage.FAILED_COMMIT_BLOCK_TO_MASTER.getMessage(blockId), e);
    } finally {
      mBlockMasterClientPool.release(blockMasterClient);
      mLocalBlockStore.unlockBlock(lockId);
      Metrics.WORKER_ACTIVE_CLIENTS.dec();
    }
  }

  @Override
  public void commitBlockInUfs(long blockId, long length) throws IOException {
    BlockMasterClient blockMasterClient = mBlockMasterClientPool.acquire();
    try {
      blockMasterClient.commitBlockInUfs(blockId, length);
    } catch (Exception e) {
      throw new IOException(ExceptionMessage.FAILED_COMMIT_BLOCK_TO_MASTER.getMessage(blockId), e);
    } finally {
      mBlockMasterClientPool.release(blockMasterClient);
    }
  }

  @Override
  public String createBlock(long sessionId, long blockId, int tier,
      String medium, long initialBytes)
      throws BlockAlreadyExistsException, WorkerOutOfSpaceException, IOException {
    BlockStoreLocation loc;
    if (medium.isEmpty()) {
      loc = BlockStoreLocation.anyDirInTier(mStorageTierAssoc.getAlias(tier));
    } else {
      loc = BlockStoreLocation.anyDirInAnyTierWithMedium(medium);
    }
    TempBlockMeta createdBlock;
    try {
      createdBlock = mLocalBlockStore.createBlock(sessionId, blockId,
          AllocateOptions.forCreate(initialBytes, loc));
    } catch (WorkerOutOfSpaceException e) {
      LOG.error(
          "Failed to create block. SessionId: {}, BlockId: {}, "
              + "TierAlias:{}, Medium:{}, InitialBytes:{}, Error:{}",
          sessionId, blockId, mStorageTierAssoc.getAlias(tier), medium, initialBytes, e);

      InetSocketAddress address =
          InetSocketAddress.createUnresolved(mAddress.getHost(), mAddress.getRpcPort());
      throw new WorkerOutOfSpaceException(ExceptionMessage.CANNOT_REQUEST_SPACE
          .getMessageWithUrl(RuntimeConstants.ALLUXIO_DEBUG_DOCS_URL, address, blockId), e);
    }
    Metrics.WORKER_ACTIVE_CLIENTS.inc();
    return createdBlock.getPath();
  }

  @Override
  public TempBlockMeta getTempBlockMeta(long sessionId, long blockId) {
    return mLocalBlockStore.getTempBlockMeta(sessionId, blockId);
  }

  @Override
  public BlockWriter createBlockWriter(long sessionId, long blockId)
      throws BlockDoesNotExistException, BlockAlreadyExistsException, InvalidWorkerStateException,
      IOException {
    return mLocalBlockStore.getBlockWriter(sessionId, blockId);
  }

  @Override
  public BlockHeartbeatReport getReport() {
    return mHeartbeatReporter.generateReport();
  }

  @Override
  public BlockStoreMeta getStoreMeta() {
    return mLocalBlockStore.getBlockStoreMeta();
  }

  @Override
  public BlockStoreMeta getStoreMetaFull() {
    return mLocalBlockStore.getBlockStoreMetaFull();
  }

  @Override
  public BlockMeta getVolatileBlockMeta(long blockId) throws BlockDoesNotExistException {
    return mLocalBlockStore.getVolatileBlockMeta(blockId);
  }

  @Override
  public BlockMeta getBlockMeta(long sessionId, long blockId, long lockId)
      throws BlockDoesNotExistException, InvalidWorkerStateException {
    return mLocalBlockStore.getBlockMeta(sessionId, blockId, lockId);
  }

  @Override
  public boolean hasBlockMeta(long blockId) {
    return mLocalBlockStore.hasBlockMeta(blockId);
  }

  @Override
  public long lockBlock(long sessionId, long blockId) {
    long lockId = mLocalBlockStore.lockBlockNoException(sessionId, blockId);
    if (lockId != INVALID_LOCK_ID) {
      Metrics.WORKER_ACTIVE_CLIENTS.inc();
    }
    return lockId;
  }

  @Override
  public void moveBlock(long sessionId, long blockId, int tier)
      throws BlockDoesNotExistException, BlockAlreadyExistsException, InvalidWorkerStateException,
      WorkerOutOfSpaceException, IOException {
    // TODO(calvin): Move this logic into BlockStore#moveBlockInternal if possible
    // Because the move operation is expensive, we first check if the operation is necessary
    BlockStoreLocation dst = BlockStoreLocation.anyDirInTier(mStorageTierAssoc.getAlias(tier));
    long lockId = mLocalBlockStore.lockBlock(sessionId, blockId);
    try {
      BlockMeta meta = mLocalBlockStore.getBlockMeta(sessionId, blockId, lockId);
      if (meta.getBlockLocation().belongsTo(dst)) {
        return;
      }
    } finally {
      mLocalBlockStore.unlockBlock(lockId);
    }
    // Execute the block move if necessary
    mLocalBlockStore.moveBlock(sessionId, blockId, AllocateOptions.forMove(dst));
  }

  @Override
  public void moveBlockToMedium(long sessionId, long blockId, String mediumType)
      throws BlockDoesNotExistException, BlockAlreadyExistsException, InvalidWorkerStateException,
      WorkerOutOfSpaceException, IOException {
    BlockStoreLocation dst = BlockStoreLocation.anyDirInAnyTierWithMedium(mediumType);
    long lockId = mLocalBlockStore.lockBlock(sessionId, blockId);
    try {
      BlockMeta meta = mLocalBlockStore.getBlockMeta(sessionId, blockId, lockId);
      if (meta.getBlockLocation().belongsTo(dst)) {
        return;
      }
    } finally {
      mLocalBlockStore.unlockBlock(lockId);
    }
    // Execute the block move if necessary
    mLocalBlockStore.moveBlock(sessionId, blockId, AllocateOptions.forMove(dst));
  }

  /**
   * Creates the block reader to read the local cached block starting from given block offset.
   * Owner of this block reader must close it or lock will leak.
   *
   * @param sessionId the id of the client
   * @param blockId the id of the block to read
   * @param offset the offset within this block
   * @return the block reader for the block or null if block not found
   */
  @Nullable
  private BlockReader createLocalBlockReader(long sessionId, long blockId, long offset)
      throws IOException {
    long lockId = mLocalBlockStore.lockBlockNoException(sessionId, blockId);
    if (lockId == BlockWorker.INVALID_LOCK_ID) {
      return null;
    }
    try {
      BlockReader reader = mLocalBlockStore.getBlockReader(sessionId, blockId, lockId);
      ((FileChannel) reader.getChannel()).position(offset);
      mLocalBlockStore.accessBlock(sessionId, blockId);
      return new DelegatingBlockReader(reader, () -> {
        try {
          mLocalBlockStore.unlockBlock(lockId);
        } catch (BlockDoesNotExistException e) {
          throw new IOException(e);
        }
      });
    } catch (Exception e) {
      try {
        mLocalBlockStore.unlockBlock(lockId);
      } catch (Exception ee) {
        LOG.warn("Failed to unlock block blockId={}, lockId={}", blockId, lockId, ee);
      }
      throw new IOException(String.format("Failed to get local block reader, sessionId=%d, "
              + "blockId=%d, offset=%d", sessionId, blockId, offset), e);
    }
  }

  @Override
  public List<String> getWhiteList() {
    return mWhitelist.getList();
  }

  @Override
  public BlockReader createUfsBlockReader(long sessionId, long blockId, long offset,
      boolean positionShort, Protocol.OpenUfsBlockOptions options)
      throws BlockDoesNotExistException, IOException {
    try {
      openUfsBlock(sessionId, blockId, options);
      BlockReader reader = mUnderFileSystemBlockStore.getBlockReader(sessionId, blockId, offset,
          positionShort, options.getUser());
      return new DelegatingBlockReader(reader, () -> {
        try {
          closeUfsBlock(sessionId, blockId);
        } catch (BlockAlreadyExistsException | IOException | WorkerOutOfSpaceException e) {
          throw new IOException(e);
        }
      });
    } catch (Exception e) {
      try {
        closeUfsBlock(sessionId, blockId);
      } catch (Exception ee) {
        LOG.warn("Failed to close UFS block", ee);
      }
      throw new IOException(String.format("Failed to read from UFS, sessionId=%d, "
              + "blockId=%d, offset=%d, positionShort=%s, options=%s: %s",
          sessionId, blockId, offset, positionShort, options, e.toString()), e);
    }
  }

  @Override
  public void removeBlock(long sessionId, long blockId)
      throws InvalidWorkerStateException, BlockDoesNotExistException, IOException {
    mLocalBlockStore.removeBlock(sessionId, blockId);
  }

  @Override
  public void requestSpace(long sessionId, long blockId, long additionalBytes)
      throws BlockDoesNotExistException, WorkerOutOfSpaceException, IOException {
    mLocalBlockStore.requestSpace(sessionId, blockId, additionalBytes);
  }

  @Override
  public void unlockBlock(long lockId) throws BlockDoesNotExistException {
    mLocalBlockStore.unlockBlock(lockId);
    Metrics.WORKER_ACTIVE_CLIENTS.dec();
  }

  @Override
  public void asyncCache(AsyncCacheRequest request) {
    CacheRequest cacheRequest =
        CacheRequest.newBuilder().setBlockId(request.getBlockId()).setLength(request.getLength())
            .setOpenUfsBlockOptions(request.getOpenUfsBlockOptions())
            .setSourceHost(request.getSourceHost()).setSourcePort(request.getSourcePort())
            .setAsync(true).build();
    try {
      mCacheManager.submitRequest(cacheRequest);
    } catch (Exception e) {
      LOG.warn("Failed to submit async cache request. request: {}", request, e);
    }
  }

  @Override
  public void cache(CacheRequest request) throws AlluxioException, IOException {
    mCacheManager.submitRequest(request);
  }

  @Override
  public void updatePinList(Set<Long> pinnedInodes) {
    mLocalBlockStore.updatePinnedInodes(pinnedInodes);
  }

  @Override
  public FileInfo getFileInfo(long fileId) throws IOException {
    return mFileSystemMasterClient.getFileInfo(fileId);
  }

  /**
   * Opens a UFS block. It registers the block metadata information to the UFS block store. It
   * returns false if the number of concurrent readers on this block exceeds a threshold.
   *
   * @param sessionId the session ID
   * @param blockId the block ID
   * @param options the options
   * @return whether the UFS block is successfully opened
   * @throws BlockAlreadyExistsException if the UFS block already exists in the
   *         UFS block store
   */
  @VisibleForTesting
  public boolean openUfsBlock(long sessionId, long blockId, Protocol.OpenUfsBlockOptions options)
      throws BlockAlreadyExistsException {
    if (!options.hasUfsPath() && options.hasBlockInUfsTier() && options.getBlockInUfsTier()) {
      // This is a fallback UFS block read. Reset the UFS block path according to the UfsBlock flag.
      UfsManager.UfsClient ufsClient;
      try {
        ufsClient = mUfsManager.get(options.getMountId());
      } catch (alluxio.exception.status.NotFoundException
          | alluxio.exception.status.UnavailableException e) {
        LOG.warn("Can not open UFS block: mount id {} not found {}",
            options.getMountId(), e.toString());
        return false;
      }
      options = options.toBuilder().setUfsPath(
          alluxio.worker.BlockUtils.getUfsBlockPath(ufsClient, blockId)).build();
    }
    return mUnderFileSystemBlockStore.acquireAccess(sessionId, blockId, options);
  }

  /**
   * Closes a UFS block for a client session. It also commits the block to Alluxio block store
   * if the UFS block has been cached successfully.
   *
   * @param sessionId the session ID
   * @param blockId the block ID
   * @throws BlockAlreadyExistsException if it fails to commit the block to Alluxio block store
   *         because the block exists in the Alluxio block store
   * @throws BlockDoesNotExistException if the UFS block does not exist in the
   *         UFS block store
   * @throws WorkerOutOfSpaceException the the worker does not have enough space to commit the block
   */
  @VisibleForTesting
  public void closeUfsBlock(long sessionId, long blockId)
      throws BlockAlreadyExistsException, IOException, WorkerOutOfSpaceException {
    try {
      mUnderFileSystemBlockStore.closeReaderOrWriter(sessionId, blockId);
      if (mLocalBlockStore.getTempBlockMeta(sessionId, blockId) != null) {
        try {
          commitBlock(sessionId, blockId, false);
        } catch (BlockDoesNotExistException e) {
          // This can only happen if the session is expired. Ignore this exception if that happens.
          LOG.warn("Block {} does not exist while being committed.", blockId);
        } catch (InvalidWorkerStateException e) {
          // This can happen if there are multiple sessions writing to the same block.
          // BlockStore#getTempBlockMeta does not check whether the temp block belongs to
          // the sessionId.
          LOG.debug("Invalid worker state while committing block.", e);
        }
      }
    } finally {
      mUnderFileSystemBlockStore.releaseAccess(sessionId, blockId);
    }
  }

  @Override
  public BlockReader createBlockReader(BlockReadRequest request) throws
      BlockDoesNotExistException, IOException {
    long sessionId = request.getSessionId();
    long blockId = request.getId();
    RetryPolicy retryPolicy = new TimeoutRetry(UFS_BLOCK_OPEN_TIMEOUT_MS, Constants.SECOND_MS);
    while (retryPolicy.attempt()) {
      BlockReader reader = createLocalBlockReader(sessionId, blockId, request.getStart());
      if (reader != null) {
        Metrics.WORKER_ACTIVE_CLIENTS.inc();
        return reader;
      }
      boolean checkUfs =
          request.isPersisted() || (request.getOpenUfsBlockOptions() != null && request
              .getOpenUfsBlockOptions().hasBlockInUfsTier() && request.getOpenUfsBlockOptions()
              .getBlockInUfsTier());
      if (!checkUfs) {
        throw new BlockDoesNotExistException(ExceptionMessage.NO_BLOCK_ID_FOUND, blockId);
      }
      // When the block does not exist in Alluxio but exists in UFS, try to open the UFS block.
      try {
        Metrics.WORKER_ACTIVE_CLIENTS.inc();
        return createUfsBlockReader(request.getSessionId(), request.getId(), request.getStart(),
            request.isPositionShort(), request.getOpenUfsBlockOptions());
      } catch (Exception e) {
        throw new UnavailableException(
            String.format("Failed to read block ID=%s from tiered storage and UFS tier: %s",
                request.getId(), e.toString()));
      }
    }
    throw new UnavailableException(ExceptionMessage.UFS_BLOCK_ACCESS_TOKEN_UNAVAILABLE
        .getMessage(request.getId(), request.getOpenUfsBlockOptions().getUfsPath()));
  }

  @Override
  public void clearMetrics() {
    // TODO(lu) Create a metrics worker and move this method to metrics worker
    MetricsSystem.resetAllMetrics();
  }

  @Override
  public Configuration getConfiguration(GetConfigurationPOptions options) {
    // NOTE(cc): there is no guarantee that the returned cluster and path configurations are
    // consistent snapshot of the system's state at a certain time, the path configuration might
    // be in a newer state. But it's guaranteed that the hashes are respectively correspondent to
    // the properties.
    Configuration.Builder builder = Configuration.newBuilder();

    if (!options.getIgnoreClusterConf()) {
      Set<PropertyKey> keys = ServerConfiguration.keySet();
      for (PropertyKey key : ServerConfiguration.keySet()) {
        if (key.isBuiltIn()) {
          Source source = ServerConfiguration.getSource(key);
          String value = ServerConfiguration.getOrDefault(key, null,
                  ConfigurationValueOptions.defaults().useDisplayValue(true)
                          .useRawValue(options.getRawValue()));
          builder.addClusterProperty(key.getName(), value, source);
        }
      }
      // NOTE(cc): assumes that ServerConfiguration is read-only when master is running, otherwise,
      // the following hash might not correspond to the above cluster configuration.
      builder.setClusterConfHash(ServerConfiguration.hash());
    }

    return builder.build();
  }

  @Override
  public void cleanupSession(long sessionId) {
    mLocalBlockStore.cleanupSession(sessionId);
    mUnderFileSystemBlockStore.cleanupSession(sessionId);
    Metrics.WORKER_ACTIVE_CLIENTS.dec();
  }

  /**
   * This class contains some metrics related to the block worker.
   * This class is public because the metric names are referenced in
   * {@link alluxio.web.WebInterfaceAbstractMetricsServlet}.
   */
  @ThreadSafe
  public static final class Metrics {
    private static final Counter WORKER_ACTIVE_CLIENTS =
        MetricsSystem.counter(MetricKey.WORKER_ACTIVE_CLIENTS.getName());

    /**
     * Registers metric gauges.
     *
     * @param blockWorker the block worker handle
     */
    public static void registerGauges(final BlockWorker blockWorker) {
      MetricsSystem.registerGaugeIfAbsent(
          MetricsSystem.getMetricName(MetricKey.WORKER_CAPACITY_TOTAL.getName()),
          () -> blockWorker.getStoreMeta().getCapacityBytes());

      MetricsSystem.registerGaugeIfAbsent(
          MetricsSystem.getMetricName(MetricKey.WORKER_CAPACITY_USED.getName()),
          () -> blockWorker.getStoreMeta().getUsedBytes());

      MetricsSystem.registerGaugeIfAbsent(
          MetricsSystem.getMetricName(MetricKey.WORKER_CAPACITY_FREE.getName()),
          () -> blockWorker.getStoreMeta().getCapacityBytes() - blockWorker.getStoreMeta()
                      .getUsedBytes());

      StorageTierAssoc assoc = blockWorker.getStoreMeta().getStorageTierAssoc();
      for (int i = 0; i < assoc.size(); i++) {
        String tier = assoc.getAlias(i);
        // TODO(lu) Add template to dynamically generate MetricKey
        MetricsSystem.registerGaugeIfAbsent(MetricsSystem.getMetricName(
            MetricKey.WORKER_CAPACITY_TOTAL.getName() + MetricInfo.TIER + tier),
            () -> blockWorker.getStoreMeta().getCapacityBytesOnTiers().getOrDefault(tier, 0L));

        MetricsSystem.registerGaugeIfAbsent(MetricsSystem.getMetricName(
            MetricKey.WORKER_CAPACITY_USED.getName() + MetricInfo.TIER + tier),
            () -> blockWorker.getStoreMeta().getUsedBytesOnTiers().getOrDefault(tier, 0L));

        MetricsSystem.registerGaugeIfAbsent(MetricsSystem.getMetricName(
            MetricKey.WORKER_CAPACITY_FREE.getName() + MetricInfo.TIER + tier),
            () -> blockWorker.getStoreMeta().getCapacityBytesOnTiers().getOrDefault(tier, 0L)
                - blockWorker.getStoreMeta().getUsedBytesOnTiers().getOrDefault(tier, 0L));
      }
      MetricsSystem.registerGaugeIfAbsent(MetricsSystem.getMetricName(
          MetricKey.WORKER_BLOCKS_CACHED.getName()),
          () -> blockWorker.getStoreMetaFull().getNumberOfBlocks());
    }

    private Metrics() {} // prevent instantiation
  }

  /**
   * StorageChecker periodically checks the health of each storage path and report missing blocks to
   * {@link BlockWorker}.
   */
  @NotThreadSafe
  public final class StorageChecker implements HeartbeatExecutor {

    @Override
    public void heartbeat() {
      try {
        mLocalBlockStore.checkStorage();
      } catch (Exception e) {
        LOG.warn("Failed to check storage: {}", e.toString());
        LOG.debug("Exception: ", e);
      }
    }

    @Override
    public void close() {
      // Nothing to clean up
    }
  }
}<|MERGE_RESOLUTION|>--- conflicted
+++ resolved
@@ -199,11 +199,8 @@
         GrpcExecutors.CACHE_MANAGER_EXECUTOR, this, mFsContext);
     mFuseManager = mResourceCloser.register(new FuseManager(mFsContext));
     mUnderFileSystemBlockStore = new UnderFileSystemBlockStore(mLocalBlockStore, ufsManager);
-<<<<<<< HEAD
     mBlockWorkerDB = new DefaultBlockWorkerDB();
-=======
     mWhitelist = new PrefixList(ServerConfiguration.getList(PropertyKey.WORKER_WHITELIST, ","));
->>>>>>> 65aaae1d
 
     Metrics.registerGauges(this);
   }
