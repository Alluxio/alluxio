/*
 * The Alluxio Open Foundation licenses this work under the Apache License, version 2.0
 * (the "License"). You may not use this work except in compliance with the License, which is
 * available at www.apache.org/licenses/LICENSE-2.0
 *
 * This software is distributed on an "AS IS" basis, WITHOUT WARRANTIES OR CONDITIONS OF ANY KIND,
 * either express or implied, as more fully set forth in the License.
 *
 * See the NOTICE file distributed with this work for information regarding copyright ownership.
 */

package alluxio.worker.block;

<<<<<<< HEAD
import static alluxio.cli.Format.format;
=======
import static alluxio.worker.block.BlockMetadataManager.WORKER_STORAGE_TIER_ASSOC;
>>>>>>> bf6b068b

import alluxio.ClientContext;
import alluxio.Constants;
import alluxio.RuntimeConstants;
import alluxio.Server;
import alluxio.Sessions;
<<<<<<< HEAD
import alluxio.StorageTierAssoc;
import alluxio.WorkerStorageTierAssoc;
import alluxio.cli.Format;
=======
>>>>>>> bf6b068b
import alluxio.client.file.FileSystemContext;
import alluxio.collections.PrefixList;
import alluxio.conf.AlluxioConfiguration;
import alluxio.conf.ConfigurationValueOptions;
import alluxio.conf.InstancedConfiguration;
import alluxio.conf.PropertyKey;
import alluxio.conf.Configuration;
import alluxio.conf.Source;
import alluxio.exception.AlluxioException;
import alluxio.exception.BlockDoesNotExistRuntimeException;
import alluxio.exception.ExceptionMessage;
import alluxio.exception.WorkerOutOfSpaceException;
import alluxio.exception.status.UnavailableException;
import alluxio.grpc.AsyncCacheRequest;
import alluxio.grpc.BlockStatus;
import alluxio.grpc.CacheRequest;
import alluxio.grpc.GetConfigurationPOptions;
import alluxio.grpc.GetWorkerIdPResponse;
import alluxio.grpc.GrpcService;
<<<<<<< HEAD
import alluxio.grpc.RegisterCommandType;
=======
import alluxio.grpc.LoadRequest;
>>>>>>> bf6b068b
import alluxio.grpc.ServiceType;
import alluxio.heartbeat.HeartbeatContext;
import alluxio.heartbeat.HeartbeatExecutor;
import alluxio.heartbeat.HeartbeatThread;
import alluxio.master.MasterClientContext;
import alluxio.metrics.MetricInfo;
import alluxio.metrics.MetricKey;
import alluxio.metrics.MetricsSystem;
import alluxio.proto.dataserver.Protocol;
import alluxio.retry.RetryUtils;
import alluxio.security.user.ServerUserState;
import alluxio.underfs.UfsManager;
import alluxio.util.ConfigurationUtils;
import alluxio.util.executor.ExecutorServiceFactories;
<<<<<<< HEAD
import alluxio.util.IdUtils;
import alluxio.wire.BlockReadRequest;
import alluxio.wire.Configuration;
=======
>>>>>>> bf6b068b
import alluxio.wire.FileInfo;
import alluxio.wire.WorkerNetAddress;
import alluxio.worker.AbstractWorker;
import alluxio.worker.SessionCleaner;
import alluxio.worker.block.io.BlockReader;
import alluxio.worker.block.io.BlockWriter;
import alluxio.worker.block.io.DelegatingBlockReader;
import alluxio.worker.block.meta.BlockMeta;
import alluxio.worker.block.meta.TempBlockMeta;
import alluxio.worker.file.FileSystemMasterClient;
import alluxio.worker.grpc.GrpcExecutors;
import alluxio.worker.page.PagedLocalBlockStore;

import com.codahale.metrics.Counter;
import com.google.common.annotations.VisibleForTesting;
import com.google.common.base.Preconditions;
import com.google.common.base.Strings;
import com.google.common.io.Closer;
import org.slf4j.Logger;
import org.slf4j.LoggerFactory;

import java.io.IOException;
import java.net.InetSocketAddress;
import java.util.Collections;
import java.util.HashSet;
import java.util.List;
import java.util.Map;
import java.util.Optional;
import java.util.OptionalLong;
import java.util.Set;
import java.util.concurrent.atomic.AtomicReference;
import javax.annotation.concurrent.NotThreadSafe;
import javax.annotation.concurrent.ThreadSafe;

/**
 * The class is responsible for managing all top level components of the Block Worker.
 *
 * This includes:
 *
 * Periodic Threads: {@link BlockMasterSync} (Worker to Master continuous communication)
 *
 * Logic: {@link DefaultBlockWorker} (Logic for all block related storage operations)
 */
@NotThreadSafe
public class DefaultBlockWorker extends AbstractWorker implements BlockWorker {
  private static final Logger LOG = LoggerFactory.getLogger(DefaultBlockWorker.class);
  private static final long UFS_BLOCK_OPEN_TIMEOUT_MS =
<<<<<<< HEAD
      ServerConfiguration.getMs(PropertyKey.WORKER_UFS_BLOCK_OPEN_TIMEOUT_MS);
  private static final String CLUSTER_ID_KEY = "clusterId";

  /** Runnable responsible for heartbeating and registration with master. */
  private BlockMasterSync mBlockMasterSync;

  /** Runnable responsible for fetching pinlist from master. */
  private PinListSync mPinListSync;

  /** Runnable responsible for clean up potential zombie sessions. */
  private SessionCleaner mSessionCleaner;
=======
      Configuration.getMs(PropertyKey.WORKER_UFS_BLOCK_OPEN_TIMEOUT_MS);
>>>>>>> bf6b068b

  /** Used to close resources during stop. */
  private final Closer mResourceCloser = Closer.create();
  /**
   * Block master clients. commitBlock is the only reason to keep a pool of block master clients
   * on each worker. We should either improve our RPC model in the master or get rid of the
   * necessity to call commitBlock in the workers.
   */
  private final BlockMasterClientPool mBlockMasterClientPool;

  /** Client for all file system master communication. */
  private final FileSystemMasterClient mFileSystemMasterClient;

  /** Block store delta reporter for master heartbeat. */
  private final BlockHeartbeatReporter mHeartbeatReporter;
  /** Session metadata, used to keep track of session heartbeats. */
  private final Sessions mSessions;
  /** Block Store manager. */
  private final LocalBlockStore mLocalBlockStore;
  /** List of paths to always keep in memory. */
  private final PrefixList mWhitelist;

  /** The under file system block store. */
  private final UnderFileSystemBlockStore mUnderFileSystemBlockStore;

  /**
   * The worker ID for this worker. This is initialized in {@link #start(WorkerNetAddress)} and may
   * be updated by the block sync thread if the master requests re-registration.
   */
  private final AtomicReference<Long> mWorkerId;
  private final AtomicReference<String> mClusterId;

  private final CacheRequestManager mCacheManager;
  private final FuseManager mFuseManager;
<<<<<<< HEAD
  private final UfsManager mUfsManager;
  private final WorkerMetaStore mWorkerMetaStore;
=======

  private WorkerNetAddress mAddress;
>>>>>>> bf6b068b

  /**
   * Constructs a default block worker.
   *
   * @param ufsManager ufs manager
   */
  DefaultBlockWorker(UfsManager ufsManager) {
    this(new BlockMasterClientPool(),
        new FileSystemMasterClient(MasterClientContext
            .newBuilder(ClientContext.create(Configuration.global())).build()),
        new Sessions(), LocalBlockStore.create(ufsManager), ufsManager);
  }

  /**
   * Constructs a default block worker.
   *
   * @param blockMasterClientPool a client pool for talking to the block master
   * @param fileSystemMasterClient a client for talking to the file system master
   * @param sessions an object for tracking and cleaning up client sessions
   * @param blockStore an Alluxio block store
   * @param ufsManager ufs manager
   */
  @VisibleForTesting
  public DefaultBlockWorker(BlockMasterClientPool blockMasterClientPool,
      FileSystemMasterClient fileSystemMasterClient, Sessions sessions, LocalBlockStore blockStore,
      UfsManager ufsManager) {
    super(ExecutorServiceFactories.fixedThreadPool("block-worker-executor", 5));
    mBlockMasterClientPool = mResourceCloser.register(blockMasterClientPool);
    mFileSystemMasterClient = mResourceCloser.register(fileSystemMasterClient);
    mHeartbeatReporter = new BlockHeartbeatReporter();
    /* Metrics reporter that listens on block events and increases metrics counters. */
    BlockMetricsReporter metricsReporter = new BlockMetricsReporter();
    mSessions = sessions;
    mLocalBlockStore = mResourceCloser.register(blockStore);
    mWorkerId = new AtomicReference<>(-1L);
    mClusterId = new AtomicReference<>(IdUtils.INVALID_CLUSTER_ID);
    mLocalBlockStore.registerBlockStoreEventListener(mHeartbeatReporter);
    mLocalBlockStore.registerBlockStoreEventListener(metricsReporter);
    FileSystemContext fsContext = mResourceCloser.register(
        FileSystemContext.create(ClientContext.create(Configuration.global()), this));
    mUnderFileSystemBlockStore = new UnderFileSystemBlockStore(mLocalBlockStore, ufsManager);
<<<<<<< HEAD
    mWhitelist = new PrefixList(ServerConfiguration.getList(PropertyKey.WORKER_WHITELIST));
    mWorkerMetaStore = WorkerMetaStore.Factory.create(ServerConfiguration.global());
=======
    mCacheManager = new CacheRequestManager(
        GrpcExecutors.CACHE_MANAGER_EXECUTOR, this, fsContext);
    mFuseManager = mResourceCloser.register(new FuseManager(fsContext));
    mWhitelist = new PrefixList(Configuration.getList(PropertyKey.WORKER_WHITELIST));
>>>>>>> bf6b068b

    Metrics.registerGauges(this);
  }

  /**
   * get the LocalBlockStore that manages local blocks.
   *
   * @return the LocalBlockStore that manages local blocks
   * */
  public LocalBlockStore getLocalBlockStore() {
    return mLocalBlockStore;
  }

  @Override
  public Set<Class<? extends Server>> getDependencies() {
    return new HashSet<>();
  }

  @Override
  public String getName() {
    return Constants.BLOCK_WORKER_NAME;
  }

  @Override
  public Map<ServiceType, GrpcService> getServices() {
    return Collections.emptyMap();
  }

  @Override
  public AtomicReference<Long> getWorkerId() {
    return mWorkerId;
  }

  @VisibleForTesting
  AtomicReference<String> getOrDefaultClusterIdFromMetaStore(String defaultValue) {
    String clusterId = mWorkerMetaStore.get(CLUSTER_ID_KEY);
    clusterId = clusterId == null ? defaultValue : clusterId;
    return new AtomicReference<>(clusterId);
  }

  @Override
  public AtomicReference<String> getClusterId() {
    return mClusterId;
  }

  @VisibleForTesting
  void setClusterIdInternal(String clusterId) throws IOException {
    mWorkerMetaStore.set(CLUSTER_ID_KEY, clusterId);
  }

  private void setClusterIdAllowFails(String clusterId) {
    try {
      setClusterIdInternal(clusterId);
    } catch (IOException e) {
      if (ServerConfiguration.getBoolean(PropertyKey.WORKER_MUST_PRESIST_CLUSTERID)) {
        throw new RuntimeException("setClusterId fails", e);
      } else {
        LOG.error("Failed to persist clusterId", e);
      }
    }
  }

  private void cleanBlocks()
      throws IOException {
    AlluxioConfiguration conf = new InstancedConfiguration(ConfigurationUtils.defaults());
    Format.Mode mode = Format.Mode.WORKER;
    format(mode, conf);
  }

  @VisibleForTesting
  void reset()
      throws IOException, BlockDoesNotExistException, InvalidWorkerStateException {
    cleanBlocks();
    clearMetrics();
    mHeartbeatReporter.clearReport();
    mWorkerMetaStore.reset();
  }

  /**
   * Handles a master Register command.
   *
   * @param response the command to execute
   * @throws RuntimeException RuntimeException if fails
   */
  public void handleRegisterInfo(GetWorkerIdPResponse response)
      throws IOException, BlockDoesNotExistException, InvalidWorkerStateException {
    switch (response.getRegisterCommandType()) {
      case ACK_REGISTER:
        break;
      case REGISTER_PERSIST_CLUSTERID:
        setClusterIdAllowFails(response.getClusterId());
        break;
      case REGISTER_CLEAN_BLOCKS:
        LOG.warn("Master Command {}", response);
        reset();
        setClusterIdAllowFails(response.getClusterId());
        break;
      case REJECT_REGISTER:
        throw new RuntimeException("Master reject to register");
      default:
        throw new RuntimeException("Register Un-recognized command from master " + response);
    }
    mClusterId.set(response.getClusterId());
    mWorkerId.set(response.getWorkerId());
  }

  private void acquireWorkerId(WorkerNetAddress address) {
    BlockMasterClient blockMasterClient = mBlockMasterClientPool.acquire();
    final AtomicReference<GetWorkerIdPResponse> response =
        new AtomicReference<>(GetWorkerIdPResponse.newBuilder()
            .setRegisterCommandType(RegisterCommandType.UNKNOWN).build());
    int blocksNum = getStoreMetaFull().getNumberOfBlocks();

    try {
      RetryUtils.retry("worker RegisterWithMaster ",
          () -> {
            response.set(
                blockMasterClient.getId(address, mClusterId.get(), blocksNum));
          }, RetryUtils.defaultWorkerMasterClientRetry(
              ServerConfiguration.getDuration(PropertyKey.WORKER_MASTER_CONNECT_RETRY_TIMEOUT)));
      handleRegisterInfo(response.get());
    } catch (Exception e) {
      LOG.error("Failed to Register from block master: ", e);
      throw new RuntimeException("Failed to Register from block master: {}", e);
    } finally {
      mBlockMasterClientPool.release(blockMasterClient);
    }
  }

  /**
   * Runs the block worker. The thread must be called after all services (e.g., web, dataserver)
   * started.
   *
   * BlockWorker doesn't support being restarted!
   */
  @Override
  public void start(WorkerNetAddress address) throws IOException {
    super.start(address);
    mAddress = address;
    mClusterId.set(getOrDefaultClusterIdFromMetaStore(IdUtils.EMPTY_CLUSTER_ID).get());

<<<<<<< HEAD
    acquireWorkerId(mAddress);
=======
    // Acquire worker Id.
    BlockMasterClient blockMasterClient = mBlockMasterClientPool.acquire();
    try {
      RetryUtils.retry("create worker id", () -> mWorkerId.set(blockMasterClient.getId(address)),
          RetryUtils.defaultWorkerMasterClientRetry(Configuration
              .getDuration(PropertyKey.WORKER_MASTER_CONNECT_RETRY_TIMEOUT)));
    } catch (Exception e) {
      throw new RuntimeException("Failed to create a worker id from block master: "
          + e.getMessage());
    } finally {
      mBlockMasterClientPool.release(blockMasterClient);
    }
>>>>>>> bf6b068b

    Preconditions.checkNotNull(mWorkerId, "mWorkerId");
    Preconditions.checkNotNull(mClusterId, "mWorkerId");
    Preconditions.checkNotNull(mAddress, "mAddress");

    // Setup BlockMasterSync
<<<<<<< HEAD
    mBlockMasterSync = mResourceCloser
        .register(new BlockMasterSync(this, mWorkerId, mClusterId,
            mAddress, mBlockMasterClientPool));
=======
    BlockMasterSync blockMasterSync = mResourceCloser
        .register(new BlockMasterSync(this, mWorkerId, mAddress, mBlockMasterClientPool));
>>>>>>> bf6b068b
    getExecutorService()
        .submit(new HeartbeatThread(HeartbeatContext.WORKER_BLOCK_SYNC, blockMasterSync,
            (int) Configuration.getMs(PropertyKey.WORKER_BLOCK_HEARTBEAT_INTERVAL_MS),
            Configuration.global(), ServerUserState.global()));

    // Setup PinListSyncer
    PinListSync pinListSync = mResourceCloser.register(
        new PinListSync(this, mFileSystemMasterClient));
    getExecutorService()
        .submit(new HeartbeatThread(HeartbeatContext.WORKER_PIN_LIST_SYNC, pinListSync,
            (int) Configuration.getMs(PropertyKey.WORKER_BLOCK_HEARTBEAT_INTERVAL_MS),
            Configuration.global(), ServerUserState.global()));

    // Setup session cleaner
    SessionCleaner sessionCleaner = mResourceCloser
        .register(new SessionCleaner(mSessions, mLocalBlockStore, mUnderFileSystemBlockStore));
    getExecutorService().submit(sessionCleaner);

    // Setup storage checker
    if (Configuration.getBoolean(PropertyKey.WORKER_STORAGE_CHECKER_ENABLED)) {
      StorageChecker storageChecker = mResourceCloser.register(new StorageChecker());
      getExecutorService()
          .submit(new HeartbeatThread(HeartbeatContext.WORKER_STORAGE_HEALTH, storageChecker,
              (int) Configuration.getMs(PropertyKey.WORKER_BLOCK_HEARTBEAT_INTERVAL_MS),
                  Configuration.global(), ServerUserState.global()));
    }

    // Mounts the embedded Fuse application
    if (Configuration.getBoolean(PropertyKey.WORKER_FUSE_ENABLED)) {
      mFuseManager.start();
    }
  }

  /**
   * Stops the block worker. This method should only be called to terminate the worker.
   *
   * BlockWorker doesn't support being restarted!
   */
  @Override
  public void stop() throws IOException {
    // Stop the base. (closes executors.)
    // This is intentionally called first in order to send interrupt signals to heartbeat threads.
    // Otherwise, if the heartbeat threads are not interrupted then the shutdown can hang.
    super.stop();
    // Stop heart-beat executors and clients.
    mResourceCloser.close();
  }

  @Override
  public void abortBlock(long sessionId, long blockId) throws IOException {
    mLocalBlockStore.abortBlock(sessionId, blockId);
    Metrics.WORKER_ACTIVE_CLIENTS.dec();
  }

  @Override
  public void commitBlock(long sessionId, long blockId, boolean pinOnCreate)
      throws IOException {
    OptionalLong lockId = OptionalLong.of(
        mLocalBlockStore.commitBlockLocked(sessionId, blockId, pinOnCreate));

    // TODO(calvin): Reconsider how to do this without heavy locking.
    // Block successfully committed, update master with new block metadata
    BlockMasterClient blockMasterClient = mBlockMasterClientPool.acquire();
    try {
      BlockMeta meta = mLocalBlockStore.getVolatileBlockMeta(blockId).get();
      BlockStoreLocation loc = meta.getBlockLocation();
      blockMasterClient.commitBlock(mWorkerId.get(),
          mLocalBlockStore.getBlockStoreMeta().getUsedBytesOnTiers().get(loc.tierAlias()),
          loc.tierAlias(), loc.mediumType(), blockId, meta.getBlockSize());
    } catch (Exception e) {
      throw new IOException(ExceptionMessage.FAILED_COMMIT_BLOCK_TO_MASTER.getMessage(blockId), e);
    } finally {
      mBlockMasterClientPool.release(blockMasterClient);
      if (lockId.isPresent()) {
        mLocalBlockStore.unpinBlock(lockId.getAsLong());
      }
      Metrics.WORKER_ACTIVE_CLIENTS.dec();
    }
  }

  @Override
  public void commitBlockInUfs(long blockId, long length) throws IOException {
    BlockMasterClient blockMasterClient = mBlockMasterClientPool.acquire();
    try {
      blockMasterClient.commitBlockInUfs(blockId, length);
    } catch (Exception e) {
      throw new IOException(ExceptionMessage.FAILED_COMMIT_BLOCK_TO_MASTER.getMessage(blockId), e);
    } finally {
      mBlockMasterClientPool.release(blockMasterClient);
    }
  }

  @Override
  public String createBlock(long sessionId, long blockId, int tier,
      CreateBlockOptions createBlockOptions)
      throws WorkerOutOfSpaceException, IOException {
    BlockStoreLocation loc;
    String tierAlias = WORKER_STORAGE_TIER_ASSOC.getAlias(tier);
    if (Strings.isNullOrEmpty(createBlockOptions.getMedium())) {
      loc = BlockStoreLocation.anyDirInTier(tierAlias);
    } else {
      loc = BlockStoreLocation.anyDirInAnyTierWithMedium(createBlockOptions.getMedium());
    }
    TempBlockMeta createdBlock;
    try {
      createdBlock = mLocalBlockStore.createBlock(sessionId, blockId,
          AllocateOptions.forCreate(createBlockOptions.getInitialBytes(), loc));
    } catch (WorkerOutOfSpaceException e) {
      LOG.error(
          "Failed to create block. SessionId: {}, BlockId: {}, "
              + "TierAlias:{}, Medium:{}, InitialBytes:{}, Error:{}",
          sessionId, blockId, tierAlias,
          createBlockOptions.getMedium(), createBlockOptions.getInitialBytes(), e);

      InetSocketAddress address =
          InetSocketAddress.createUnresolved(mAddress.getHost(), mAddress.getRpcPort());
      throw new WorkerOutOfSpaceException(ExceptionMessage.CANNOT_REQUEST_SPACE
          .getMessageWithUrl(RuntimeConstants.ALLUXIO_DEBUG_DOCS_URL, address, blockId), e);
    }
    Metrics.WORKER_ACTIVE_CLIENTS.inc();
    return createdBlock.getPath();
  }

  @Override
  public BlockWriter createBlockWriter(long sessionId, long blockId)
      throws IOException {
    return mLocalBlockStore.createBlockWriter(sessionId, blockId);
  }

  @Override
  public BlockHeartbeatReport getReport() {
    return mHeartbeatReporter.generateReport();
  }

  @Override
  public BlockStoreMeta getStoreMeta() {
    return mLocalBlockStore.getBlockStoreMeta();
  }

  @Override
  public BlockStoreMeta getStoreMetaFull() {
    return mLocalBlockStore.getBlockStoreMetaFull();
  }

  @Override
  public List<String> getWhiteList() {
    return mWhitelist.getList();
  }

  @Override
  public BlockReader createUfsBlockReader(long sessionId, long blockId, long offset,
      boolean positionShort, Protocol.OpenUfsBlockOptions options)
      throws IOException {
    try {
      BlockReader reader = mUnderFileSystemBlockStore.createBlockReader(sessionId, blockId, offset,
          positionShort, options);
      return new DelegatingBlockReader(reader, () -> closeUfsBlock(sessionId, blockId));
    } catch (Exception e) {
      try {
        closeUfsBlock(sessionId, blockId);
      } catch (Exception ee) {
        LOG.warn("Failed to close UFS block", ee);
      }
      throw new UnavailableException(String.format("Failed to read from UFS, sessionId=%d, "
              + "blockId=%d, offset=%d, positionShort=%s, options=%s: %s",
          sessionId, blockId, offset, positionShort, options, e), e);
    }
  }

  @Override
  public void removeBlock(long sessionId, long blockId)
      throws IOException {
    mLocalBlockStore.removeBlock(sessionId, blockId);
  }

  @Override
  public void requestSpace(long sessionId, long blockId, long additionalBytes)
      throws WorkerOutOfSpaceException, IOException {
    mLocalBlockStore.requestSpace(sessionId, blockId, additionalBytes);
  }

  @Override
  public void asyncCache(AsyncCacheRequest request) {
    CacheRequest cacheRequest =
        CacheRequest.newBuilder().setBlockId(request.getBlockId()).setLength(request.getLength())
            .setOpenUfsBlockOptions(request.getOpenUfsBlockOptions())
            .setSourceHost(request.getSourceHost()).setSourcePort(request.getSourcePort())
            .setAsync(true).build();
    try {
      mCacheManager.submitRequest(cacheRequest);
    } catch (Exception e) {
      LOG.warn("Failed to submit async cache request. request: {}", request, e);
    }
  }

  @Override
  public void cache(CacheRequest request) throws AlluxioException, IOException {
    mCacheManager.submitRequest(request);
  }

  @Override
  public List<BlockStatus> load(LoadRequest request) {
    return null;
  }

  @Override
  public void updatePinList(Set<Long> pinnedInodes) {
    mLocalBlockStore.updatePinnedInodes(pinnedInodes);
  }

  @Override
  public FileInfo getFileInfo(long fileId) throws IOException {
    return mFileSystemMasterClient.getFileInfo(fileId);
  }

  /**
   * Closes a UFS block for a client session. It also commits the block to Alluxio block store
   * if the UFS block has been cached successfully.
   *
   * @param sessionId the session ID
   * @param blockId the block ID
   */
  @VisibleForTesting
  public void closeUfsBlock(long sessionId, long blockId)
      throws IOException {
    try {
      mUnderFileSystemBlockStore.close(sessionId, blockId);
      Optional<TempBlockMeta> tempBlockMeta = mLocalBlockStore.getTempBlockMeta(blockId);
      if (tempBlockMeta.isPresent() && tempBlockMeta.get().getSessionId() == sessionId) {
        commitBlock(sessionId, blockId, false);
      } else {
        // When getTempBlockMeta() return null, such as a block readType NO_CACHE writeType THROUGH.
        // Counter will not be decrement in the commitblock().
        // So we should decrement counter here.
        if (mUnderFileSystemBlockStore.isNoCache(sessionId, blockId)) {
          Metrics.WORKER_ACTIVE_CLIENTS.dec();
        }
      }
    } finally {
      mUnderFileSystemBlockStore.releaseAccess(sessionId, blockId);
    }
  }

  @Override
  public BlockReader createBlockReader(long sessionId, long blockId, long offset,
      boolean positionShort, Protocol.OpenUfsBlockOptions options)
      throws IOException {
    BlockReader reader;
    if (mLocalBlockStore instanceof PagedLocalBlockStore) {
      reader = mLocalBlockStore.createBlockReader(sessionId, blockId, options);
      Metrics.WORKER_ACTIVE_CLIENTS.inc();
      return reader;
    }
    Optional<BlockMeta> blockMeta = mLocalBlockStore.getVolatileBlockMeta(blockId);
    if (blockMeta.isPresent()) {
      reader = mLocalBlockStore.createBlockReader(sessionId, blockId, offset);
    } else {
      boolean checkUfs = options != null && (options.hasUfsPath() || options.getBlockInUfsTier());
      if (!checkUfs) {
        throw new BlockDoesNotExistRuntimeException(blockId);
      }
      // When the block does not exist in Alluxio but exists in UFS, try to open the UFS block.
      reader = createUfsBlockReader(sessionId, blockId, offset, positionShort, options);
    }
    Metrics.WORKER_ACTIVE_CLIENTS.inc();
    return reader;
  }

  @Override
  public void clearMetrics() {
    // TODO(lu) Create a metrics worker and move this method to metrics worker
    MetricsSystem.resetAllMetrics();
  }

  @Override
  public alluxio.wire.Configuration getConfiguration(GetConfigurationPOptions options) {
    // NOTE(cc): there is no guarantee that the returned cluster and path configurations are
    // consistent snapshot of the system's state at a certain time, the path configuration might
    // be in a newer state. But it's guaranteed that the hashes are respectively correspondent to
    // the properties.
    alluxio.wire.Configuration.Builder builder = alluxio.wire.Configuration.newBuilder();

    if (!options.getIgnoreClusterConf()) {
      for (PropertyKey key : Configuration.keySet()) {
        if (key.isBuiltIn()) {
          Source source = Configuration.getSource(key);
          Object value = Configuration.getOrDefault(key, null,
                  ConfigurationValueOptions.defaults().useDisplayValue(true)
                          .useRawValue(options.getRawValue()));
          builder.addClusterProperty(key.getName(), value, source);
        }
      }
      // NOTE(cc): assumes that Configuration is read-only when master is running, otherwise,
      // the following hash might not correspond to the above cluster configuration.
      builder.setClusterConfHash(Configuration.hash());
    }

    return builder.build();
  }

  @Override
  public void cleanupSession(long sessionId) {
    mLocalBlockStore.cleanupSession(sessionId);
    mUnderFileSystemBlockStore.cleanupSession(sessionId);
    Metrics.WORKER_ACTIVE_CLIENTS.dec();
  }

  /**
   * This class contains some metrics related to the block worker.
   * This class is public because the metric names are referenced in
   * {@link alluxio.web.WebInterfaceAbstractMetricsServlet}.
   */
  @ThreadSafe
  public static final class Metrics {
    public static final Counter WORKER_ACTIVE_CLIENTS =
        MetricsSystem.counter(MetricKey.WORKER_ACTIVE_CLIENTS.getName());

    /**
     * Registers metric gauges.
     *
     * @param blockWorker the block worker handle
     */
    public static void registerGauges(final BlockWorker blockWorker) {
      MetricsSystem.registerGaugeIfAbsent(
          MetricsSystem.getMetricName(MetricKey.WORKER_CAPACITY_TOTAL.getName()),
          () -> blockWorker.getStoreMeta().getCapacityBytes());

      MetricsSystem.registerGaugeIfAbsent(
          MetricsSystem.getMetricName(MetricKey.WORKER_CAPACITY_USED.getName()),
          () -> blockWorker.getStoreMeta().getUsedBytes());

      MetricsSystem.registerGaugeIfAbsent(
          MetricsSystem.getMetricName(MetricKey.WORKER_CAPACITY_FREE.getName()),
          () -> blockWorker.getStoreMeta().getCapacityBytes() - blockWorker.getStoreMeta()
                      .getUsedBytes());

      for (int i = 0; i < WORKER_STORAGE_TIER_ASSOC.size(); i++) {
        String tier = WORKER_STORAGE_TIER_ASSOC.getAlias(i);
        // TODO(lu) Add template to dynamically generate MetricKey
        MetricsSystem.registerGaugeIfAbsent(MetricsSystem.getMetricName(
            MetricKey.WORKER_CAPACITY_TOTAL.getName() + MetricInfo.TIER + tier),
            () -> blockWorker.getStoreMeta().getCapacityBytesOnTiers().getOrDefault(tier, 0L));

        MetricsSystem.registerGaugeIfAbsent(MetricsSystem.getMetricName(
            MetricKey.WORKER_CAPACITY_USED.getName() + MetricInfo.TIER + tier),
            () -> blockWorker.getStoreMeta().getUsedBytesOnTiers().getOrDefault(tier, 0L));

        MetricsSystem.registerGaugeIfAbsent(MetricsSystem.getMetricName(
            MetricKey.WORKER_CAPACITY_FREE.getName() + MetricInfo.TIER + tier),
            () -> blockWorker.getStoreMeta().getCapacityBytesOnTiers().getOrDefault(tier, 0L)
                - blockWorker.getStoreMeta().getUsedBytesOnTiers().getOrDefault(tier, 0L));
      }
      MetricsSystem.registerGaugeIfAbsent(MetricsSystem.getMetricName(
          MetricKey.WORKER_BLOCKS_CACHED.getName()),
          () -> blockWorker.getStoreMetaFull().getNumberOfBlocks());
    }

    private Metrics() {} // prevent instantiation
  }

  /**
   * StorageChecker periodically checks the health of each storage path and report missing blocks to
   * {@link BlockWorker}.
   */
  @NotThreadSafe
  public final class StorageChecker implements HeartbeatExecutor {

    @Override
    public void heartbeat() {
      try {
        mLocalBlockStore.removeInaccessibleStorage();
      } catch (Exception e) {
        LOG.warn("Failed to check storage: {}", e.toString());
        LOG.debug("Exception: ", e);
      }
    }

    @Override
    public void close() {
      // Nothing to clean up
    }
  }
}<|MERGE_RESOLUTION|>--- conflicted
+++ resolved
@@ -11,24 +11,16 @@
 
 package alluxio.worker.block;
 
-<<<<<<< HEAD
+import static alluxio.worker.block.BlockMetadataManager.WORKER_STORAGE_TIER_ASSOC;
 import static alluxio.cli.Format.format;
-=======
-import static alluxio.worker.block.BlockMetadataManager.WORKER_STORAGE_TIER_ASSOC;
->>>>>>> bf6b068b
 
 import alluxio.ClientContext;
 import alluxio.Constants;
 import alluxio.RuntimeConstants;
 import alluxio.Server;
 import alluxio.Sessions;
-<<<<<<< HEAD
-import alluxio.StorageTierAssoc;
-import alluxio.WorkerStorageTierAssoc;
+import alluxio.client.file.FileSystemContext;
 import alluxio.cli.Format;
-=======
->>>>>>> bf6b068b
-import alluxio.client.file.FileSystemContext;
 import alluxio.collections.PrefixList;
 import alluxio.conf.AlluxioConfiguration;
 import alluxio.conf.ConfigurationValueOptions;
@@ -47,11 +39,8 @@
 import alluxio.grpc.GetConfigurationPOptions;
 import alluxio.grpc.GetWorkerIdPResponse;
 import alluxio.grpc.GrpcService;
-<<<<<<< HEAD
+import alluxio.grpc.LoadRequest;
 import alluxio.grpc.RegisterCommandType;
-=======
-import alluxio.grpc.LoadRequest;
->>>>>>> bf6b068b
 import alluxio.grpc.ServiceType;
 import alluxio.heartbeat.HeartbeatContext;
 import alluxio.heartbeat.HeartbeatExecutor;
@@ -66,12 +55,7 @@
 import alluxio.underfs.UfsManager;
 import alluxio.util.ConfigurationUtils;
 import alluxio.util.executor.ExecutorServiceFactories;
-<<<<<<< HEAD
 import alluxio.util.IdUtils;
-import alluxio.wire.BlockReadRequest;
-import alluxio.wire.Configuration;
-=======
->>>>>>> bf6b068b
 import alluxio.wire.FileInfo;
 import alluxio.wire.WorkerNetAddress;
 import alluxio.worker.AbstractWorker;
@@ -119,8 +103,7 @@
 public class DefaultBlockWorker extends AbstractWorker implements BlockWorker {
   private static final Logger LOG = LoggerFactory.getLogger(DefaultBlockWorker.class);
   private static final long UFS_BLOCK_OPEN_TIMEOUT_MS =
-<<<<<<< HEAD
-      ServerConfiguration.getMs(PropertyKey.WORKER_UFS_BLOCK_OPEN_TIMEOUT_MS);
+      Configuration.getMs(PropertyKey.WORKER_UFS_BLOCK_OPEN_TIMEOUT_MS);
   private static final String CLUSTER_ID_KEY = "clusterId";
 
   /** Runnable responsible for heartbeating and registration with master. */
@@ -131,9 +114,6 @@
 
   /** Runnable responsible for clean up potential zombie sessions. */
   private SessionCleaner mSessionCleaner;
-=======
-      Configuration.getMs(PropertyKey.WORKER_UFS_BLOCK_OPEN_TIMEOUT_MS);
->>>>>>> bf6b068b
 
   /** Used to close resources during stop. */
   private final Closer mResourceCloser = Closer.create();
@@ -168,13 +148,9 @@
 
   private final CacheRequestManager mCacheManager;
   private final FuseManager mFuseManager;
-<<<<<<< HEAD
-  private final UfsManager mUfsManager;
+
+  private WorkerNetAddress mAddress;
   private final WorkerMetaStore mWorkerMetaStore;
-=======
-
-  private WorkerNetAddress mAddress;
->>>>>>> bf6b068b
 
   /**
    * Constructs a default block worker.
@@ -216,15 +192,11 @@
     FileSystemContext fsContext = mResourceCloser.register(
         FileSystemContext.create(ClientContext.create(Configuration.global()), this));
     mUnderFileSystemBlockStore = new UnderFileSystemBlockStore(mLocalBlockStore, ufsManager);
-<<<<<<< HEAD
-    mWhitelist = new PrefixList(ServerConfiguration.getList(PropertyKey.WORKER_WHITELIST));
-    mWorkerMetaStore = WorkerMetaStore.Factory.create(ServerConfiguration.global());
-=======
     mCacheManager = new CacheRequestManager(
         GrpcExecutors.CACHE_MANAGER_EXECUTOR, this, fsContext);
     mFuseManager = mResourceCloser.register(new FuseManager(fsContext));
     mWhitelist = new PrefixList(Configuration.getList(PropertyKey.WORKER_WHITELIST));
->>>>>>> bf6b068b
+    mWorkerMetaStore = WorkerMetaStore.Factory.create(ServerConfiguration.global());
 
     Metrics.registerGauges(this);
   }
@@ -366,9 +338,6 @@
     mAddress = address;
     mClusterId.set(getOrDefaultClusterIdFromMetaStore(IdUtils.EMPTY_CLUSTER_ID).get());
 
-<<<<<<< HEAD
-    acquireWorkerId(mAddress);
-=======
     // Acquire worker Id.
     BlockMasterClient blockMasterClient = mBlockMasterClientPool.acquire();
     try {
@@ -381,21 +350,15 @@
     } finally {
       mBlockMasterClientPool.release(blockMasterClient);
     }
->>>>>>> bf6b068b
 
     Preconditions.checkNotNull(mWorkerId, "mWorkerId");
     Preconditions.checkNotNull(mClusterId, "mWorkerId");
     Preconditions.checkNotNull(mAddress, "mAddress");
 
     // Setup BlockMasterSync
-<<<<<<< HEAD
-    mBlockMasterSync = mResourceCloser
+    BlockMasterSync blockMasterSync = mResourceCloser
         .register(new BlockMasterSync(this, mWorkerId, mClusterId,
             mAddress, mBlockMasterClientPool));
-=======
-    BlockMasterSync blockMasterSync = mResourceCloser
-        .register(new BlockMasterSync(this, mWorkerId, mAddress, mBlockMasterClientPool));
->>>>>>> bf6b068b
     getExecutorService()
         .submit(new HeartbeatThread(HeartbeatContext.WORKER_BLOCK_SYNC, blockMasterSync,
             (int) Configuration.getMs(PropertyKey.WORKER_BLOCK_HEARTBEAT_INTERVAL_MS),
