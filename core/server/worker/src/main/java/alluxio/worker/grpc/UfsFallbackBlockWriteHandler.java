--- conflicted
+++ resolved
@@ -246,15 +246,9 @@
     UnderFileSystem ufs = ufsResource.get();
     // Set the atomic flag to be true to ensure only the creation of this file is atomic on close.
     OutputStream ufsOutputStream =
-<<<<<<< HEAD
         ufs.create(ufsPath,
-            CreateOptions.defaults(ServerConfiguration.global()).setEnsureAtomic(true)
+            CreateOptions.defaults(Configuration.global()).setEnsureAtomic(true)
                 .setCreateParent(true).setEnsureConsistency(true));
-=======
-        ufs.createNonexistingFile(ufsPath,
-            CreateOptions.defaults(Configuration.global()).setEnsureAtomic(true)
-                .setCreateParent(true));
->>>>>>> b224e123
     context.setOutputStream(ufsOutputStream);
     context.setUfsPath(ufsPath);
 
