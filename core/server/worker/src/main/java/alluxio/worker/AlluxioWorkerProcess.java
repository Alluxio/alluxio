/*
 * The Alluxio Open Foundation licenses this work under the Apache License, version 2.0
 * (the "License"). You may not use this work except in compliance with the License, which is
 * available at www.apache.org/licenses/LICENSE-2.0
 *
 * This software is distributed on an "AS IS" basis, WITHOUT WARRANTIES OR CONDITIONS OF ANY KIND,
 * either express or implied, as more fully set forth in the License.
 *
 * See the NOTICE file distributed with this work for information regarding copyright ownership.
 */

package alluxio.worker;

import static java.util.Objects.requireNonNull;

import alluxio.conf.Configuration;
import alluxio.conf.PropertyKey;
import alluxio.metrics.MetricKey;
import alluxio.metrics.MetricsSystem;
import alluxio.network.ChannelType;
import alluxio.underfs.UfsManager;
import alluxio.util.CommonUtils;
import alluxio.util.JvmPauseMonitor;
import alluxio.util.WaitForOptions;
import alluxio.util.network.NettyUtils;
import alluxio.util.network.NetworkAddressUtils;
import alluxio.util.network.NetworkAddressUtils.ServiceType;
import alluxio.web.WebServer;
import alluxio.web.WorkerWebServer;
import alluxio.wire.TieredIdentity;
import alluxio.wire.WorkerNetAddress;
import alluxio.worker.block.BlockWorker;
import alluxio.worker.dora.DoraWorker;
import alluxio.worker.netty.NettyDataServer;

import com.google.common.collect.ImmutableList;
import com.google.inject.Inject;
import io.netty.channel.unix.DomainSocketAddress;
import org.slf4j.Logger;
import org.slf4j.LoggerFactory;

import java.net.InetSocketAddress;
import java.util.List;
import java.util.concurrent.Callable;
import java.util.concurrent.TimeoutException;
import java.util.concurrent.atomic.AtomicReference;
import javax.annotation.Nullable;
import javax.annotation.concurrent.NotThreadSafe;

/**
 * This class encapsulates the different worker services that are configured to run.
 */
@NotThreadSafe
public final class AlluxioWorkerProcess implements WorkerProcess {
  private static final Logger LOG = LoggerFactory.getLogger(AlluxioWorkerProcess.class);

  private final TieredIdentity mTieredIdentitiy;

  /**
   * Server for data requests and responses.
   */
  private DataServer mDataServer;

  private final DataServer mNettyDataServer;

  /**
   * If started (i.e. not null), this server is used to serve local data transfer.
   */
  private DataServer mDomainSocketDataServer;

  /**
   * The worker registry.
   */
  private final WorkerRegistry mRegistry;

  /**
   * Worker Web UI server.
   */
  private WebServer mWebServer;

  /**
   * The bind address for the rpc server.
   */
  private final InetSocketAddress mRpcBindAddress;

  /**
   * The connect address for the rpc server.
   */
  private final InetSocketAddress mRpcConnectAddress;

  /**
   * Worker start time in milliseconds.
   */
  private final long mStartTimeMs;

  /**
   * The manager for all ufs.
   */
  private final UfsManager mUfsManager;

  /**
   * The jvm monitor.
   */
  private JvmPauseMonitor mJvmPauseMonitor;

  private boolean mDoraEnable;
  private boolean mNettyDataTransmissionEnable;

  /**
   * Creates a new instance of {@link AlluxioWorkerProcess}.
   */
  @Inject
  AlluxioWorkerProcess(
      TieredIdentity tieredIdentity,
      WorkerRegistry workerRegistry,
      UfsManager ufsManager,
      WorkerFactory workerFactory,
      DataServerFactory dataServerFactory,
      @Nullable NettyDataServer nettyDataServer) {
    try {
      mTieredIdentitiy = requireNonNull(tieredIdentity);
      mUfsManager = requireNonNull(ufsManager);
      mRegistry = requireNonNull(workerRegistry);
      mRpcBindAddress = requireNonNull(dataServerFactory.getGRpcBindAddress());
      mRpcConnectAddress = requireNonNull(dataServerFactory.getConnectAddress());
      mStartTimeMs = System.currentTimeMillis();
      List<Callable<Void>> callables = ImmutableList.of(() -> {
        Worker worker = workerFactory.create();
        if (worker instanceof BlockWorker) {
          mRegistry.add(BlockWorker.class, worker);
        } else if (worker instanceof DoraWorker) {
          mRegistry.add(DoraWorker.class, worker);
        }
        return null;
      });

      CommonUtils.invokeAll(callables,
          Configuration.getMs(PropertyKey.WORKER_STARTUP_TIMEOUT));
<<<<<<< HEAD

      if (Configuration.global().getBoolean(PropertyKey.DORA_CLIENT_READ_LOCATION_POLICY_ENABLED)) {
=======
      if (mDoraEnable) {
>>>>>>> afac2149
        setUpServersWithDoraWorker(dataServerFactory);
      } else {
        setUpServersWithBlockWorker(dataServerFactory);
      }

      // Setup Netty Data Server
      mNettyDataTransmissionEnable =
          Configuration.global().getBoolean(PropertyKey.USER_NETTY_DATA_TRANSMISSION_ENABLED);
      if (mNettyDataTransmissionEnable) {
        mNettyDataServer = nettyDataServer;
      } else {
        mNettyDataServer = null;
      }
<<<<<<< HEAD

=======
>>>>>>> afac2149
    } catch (Exception e) {
      throw new RuntimeException(e);
    }
  }

  /**
   * Set up servers with block worker.
   * @param dataServerFactory
   */
  private void setUpServersWithBlockWorker(DataServerFactory dataServerFactory) {
    // Setup web server
    mWebServer =
        new WorkerWebServer(NetworkAddressUtils.getBindAddress(ServiceType.WORKER_WEB,
            Configuration.global()), this,
            mRegistry.get(BlockWorker.class));
    // Setup GRPC server
    mDataServer = dataServerFactory.createRemoteGrpcDataServer(
          mRegistry.get(BlockWorker.class));
    // Setup domain socket data server
    if (isDomainSocketEnabled()) {
      mDomainSocketDataServer = dataServerFactory.createDomainSocketDataServer(
          mRegistry.get(BlockWorker.class));
    }
  }

  private void setUpServersWithDoraWorker(DataServerFactory dataServerFactory) {
    // Setup web server
    mWebServer =
        new WorkerWebServer(NetworkAddressUtils.getBindAddress(ServiceType.WORKER_WEB,
            Configuration.global()), this,
            mRegistry.get(DoraWorker.class));
    // Setup GRPC server
    mDataServer = dataServerFactory.createRemoteGrpcDataServer(
        mRegistry.get(DoraWorker.class));
    // Setup domain socket data server
    if (isDomainSocketEnabled()) {
      mDomainSocketDataServer = dataServerFactory.createDomainSocketDataServer(
          mRegistry.get(DoraWorker.class));
    }
  }

  @Override
  public long getStartTimeMs() {
    return mStartTimeMs;
  }

  @Override
  public long getUptimeMs() {
    return System.currentTimeMillis() - mStartTimeMs;
  }

  @Override
  public String getDataBindHost() {
    return ((InetSocketAddress) mDataServer.getBindAddress()).getHostString();
  }

  @Override
  public int getDataLocalPort() {
    if (mNettyDataTransmissionEnable) {
      return ((InetSocketAddress) mNettyDataServer.getBindAddress()).getPort();
    }
    return ((InetSocketAddress) mDataServer.getBindAddress()).getPort();
  }

  @Override
  public int getNettyDataLocalPort() {
    return ((InetSocketAddress) mNettyDataServer.getBindAddress()).getPort();
  }

  @Override
  public String getDataDomainSocketPath() {
    if (mDomainSocketDataServer != null) {
      return ((DomainSocketAddress) mDomainSocketDataServer.getBindAddress()).path();
    }
    return "";
  }

  @Override
  public String getWebBindHost() {
    return mWebServer.getBindHost();
  }

  @Override
  public int getWebLocalPort() {
    return mWebServer.getLocalPort();
  }

  @Override
  public <T extends Worker> T getWorker(Class<T> clazz) {
    return mRegistry.get(clazz);
  }

  @Override
  public UfsManager getUfsManager() {
    return mUfsManager;
  }

  @Override
  public InetSocketAddress getRpcAddress() {
    return mRpcBindAddress;
  }

  @Override
  public void start() throws Exception {
    // NOTE: the order to start different services is sensitive. If you change it, do it cautiously.

    // Start serving metrics system, this will not block
    MetricsSystem.startSinks(Configuration.getString(PropertyKey.METRICS_CONF_FILE));

    // Start each worker. This must be done before starting the web or RPC servers.
    // Requirement: NetAddress set in WorkerContext, so block worker can initialize BlockMasterSync
    // Consequence: worker id is granted
    startWorkers();

    // Start serving the web server, this will not block.
    mWebServer.start();

    // Start monitor jvm
    if (Configuration.getBoolean(PropertyKey.WORKER_JVM_MONITOR_ENABLED)) {
      mJvmPauseMonitor =
          new JvmPauseMonitor(
              Configuration.getMs(PropertyKey.JVM_MONITOR_SLEEP_INTERVAL_MS),
              Configuration.getMs(PropertyKey.JVM_MONITOR_WARN_THRESHOLD_MS),
              Configuration.getMs(PropertyKey.JVM_MONITOR_INFO_THRESHOLD_MS));
      mJvmPauseMonitor.start();
      MetricsSystem.registerGaugeIfAbsent(
          MetricsSystem.getMetricName(MetricKey.TOTAL_EXTRA_TIME.getName()),
          mJvmPauseMonitor::getTotalExtraTime);
      MetricsSystem.registerGaugeIfAbsent(
          MetricsSystem.getMetricName(MetricKey.INFO_TIME_EXCEEDED.getName()),
          mJvmPauseMonitor::getInfoTimeExceeded);
      MetricsSystem.registerGaugeIfAbsent(
          MetricsSystem.getMetricName(MetricKey.WARN_TIME_EXCEEDED.getName()),
          mJvmPauseMonitor::getWarnTimeExceeded);
    }

    // Start serving RPC, this will block
    AtomicReference<Long> workerId;
    if (mDoraEnable) {
      workerId = mRegistry.get(DoraWorker.class).getWorkerId();
    } else {
      workerId = mRegistry.get(BlockWorker.class).getWorkerId();
    }
    LOG.info("Alluxio worker started. id={}, bindHost={}, connectHost={}, rpcPort={}, webPort={}",
        workerId,
        NetworkAddressUtils.getBindHost(ServiceType.WORKER_RPC, Configuration.global()),
        NetworkAddressUtils.getConnectHost(ServiceType.WORKER_RPC, Configuration.global()),
        NetworkAddressUtils.getPort(ServiceType.WORKER_RPC, Configuration.global()),
        NetworkAddressUtils.getPort(ServiceType.WORKER_WEB, Configuration.global()));

    mDataServer.awaitTermination();

    LOG.info("Alluxio worker ended");
  }

  @Override
  public void stop() throws Exception {
    if (isServing()) {
      stopServing();
      if (mJvmPauseMonitor != null) {
        mJvmPauseMonitor.stop();
      }
    }
    stopWorkers();
  }

  private boolean isServing() {
    boolean dataServerStart = mDataServer != null && !mDataServer.isClosed();
    if (mNettyDataTransmissionEnable) {
      boolean nettyDataServerStart = mNettyDataServer != null && !mNettyDataServer.isClosed();
      return dataServerStart && nettyDataServerStart;
    }
    return dataServerStart;
  }

  private void startWorkers() throws Exception {
    mRegistry.start(getAddress());
  }

  private void stopWorkers() throws Exception {
    mRegistry.stop();
  }

  private void stopServing() throws Exception {
    mDataServer.close();
    if (mNettyDataServer != null) {
      mNettyDataServer.close();
    }
    if (mDomainSocketDataServer != null) {
      mDomainSocketDataServer.close();
      mDomainSocketDataServer = null;
    }
    mUfsManager.close();
    try {
      mWebServer.stop();
    } catch (Exception e) {
      LOG.error("Failed to stop {} web server", this, e);
    }
    MetricsSystem.stopSinks();
  }

  /**
   * @return true if domain socket is enabled
   */
  private boolean isDomainSocketEnabled() {
    return NettyUtils.getWorkerChannel(Configuration.global()) == ChannelType.EPOLL
        && Configuration.isSet(PropertyKey.WORKER_DATA_SERVER_DOMAIN_SOCKET_ADDRESS);
  }

  @Override
  public boolean waitForReady(int timeoutMs) {
    try {
      if (mDoraEnable) {
        CommonUtils.waitFor(this + " to start",
            () -> isServing() && mRegistry.get(DoraWorker.class).getWorkerId() != null
                && mWebServer != null && mWebServer.getServer().isRunning(),
            WaitForOptions.defaults().setTimeoutMs(timeoutMs));
      } else {
        CommonUtils.waitFor(this + " to start",
            () -> isServing() && mRegistry.get(BlockWorker.class).getWorkerId() != null
                && mWebServer != null && mWebServer.getServer().isRunning(),
            WaitForOptions.defaults().setTimeoutMs(timeoutMs));
      }

      return true;
    } catch (InterruptedException e) {
      Thread.currentThread().interrupt();
      return false;
    } catch (TimeoutException e) {
      return false;
    }
  }

  @Override
  public WorkerNetAddress getAddress() {
    WorkerNetAddress workerNetAddress = new WorkerNetAddress()
        .setHost(NetworkAddressUtils.getConnectHost(ServiceType.WORKER_RPC,
            Configuration.global()))
        .setContainerHost(Configuration.global()
            .getOrDefault(PropertyKey.WORKER_CONTAINER_HOSTNAME, ""))
        .setRpcPort(mRpcBindAddress.getPort())
        .setDataPort(getDataLocalPort())
        .setDomainSocketPath(getDataDomainSocketPath())
        .setWebPort(mWebServer.getLocalPort())
        .setTieredIdentity(mTieredIdentitiy);
    if (mNettyDataTransmissionEnable) {
      workerNetAddress.setNettyDataPort(getNettyDataLocalPort());
    }
    return workerNetAddress;
  }

  @Override
  public String toString() {
    return "Alluxio worker @" + mRpcConnectAddress;
  }
}<|MERGE_RESOLUTION|>--- conflicted
+++ resolved
@@ -133,15 +133,10 @@
         }
         return null;
       });
-
       CommonUtils.invokeAll(callables,
           Configuration.getMs(PropertyKey.WORKER_STARTUP_TIMEOUT));
-<<<<<<< HEAD
 
       if (Configuration.global().getBoolean(PropertyKey.DORA_CLIENT_READ_LOCATION_POLICY_ENABLED)) {
-=======
-      if (mDoraEnable) {
->>>>>>> afac2149
         setUpServersWithDoraWorker(dataServerFactory);
       } else {
         setUpServersWithBlockWorker(dataServerFactory);
@@ -155,10 +150,7 @@
       } else {
         mNettyDataServer = null;
       }
-<<<<<<< HEAD
-
-=======
->>>>>>> afac2149
+
     } catch (Exception e) {
       throw new RuntimeException(e);
     }
@@ -176,7 +168,7 @@
             mRegistry.get(BlockWorker.class));
     // Setup GRPC server
     mDataServer = dataServerFactory.createRemoteGrpcDataServer(
-          mRegistry.get(BlockWorker.class));
+        mRegistry.get(BlockWorker.class));
     // Setup domain socket data server
     if (isDomainSocketEnabled()) {
       mDomainSocketDataServer = dataServerFactory.createDomainSocketDataServer(
