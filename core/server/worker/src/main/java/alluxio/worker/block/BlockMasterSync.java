--- conflicted
+++ resolved
@@ -182,10 +182,7 @@
               storeMeta.getCapacityBytesOnTiers(),
               storeMeta.getUsedBytesOnTiers(), blockReport.getRemovedBlocks(),
               blockReport.getAddedBlocks(), blockReport.getLostStorage(), metrics);
-<<<<<<< HEAD
-=======
       cmdFromMaster = heartbeatReturn.getCommand();
->>>>>>> 20bfe146
       handleMasterCommand(heartbeatReturn.getCommand());
       handleMasterReplicaChange(heartbeatReturn.getReplicaInfo());
       mLastSuccessfulHeartbeatMs = System.currentTimeMillis();
@@ -255,31 +252,24 @@
     }
   }
 
-<<<<<<< HEAD
+
   /**
    * Changes the replica number according to the message from master.
    * @param ReplicaInfo
    * @throws IOException
    * @throws ConnectionFailedException
    */
-  private void handleMasterReplicaChange(Map<Long, Long> ReplicaInfo) throws IOException, ConnectionFailedException {
-=======
   private void handleMasterReplicaChange(Map<Long, Long> ReplicaInfo)
       throws IOException, ConnectionFailedException {
->>>>>>> 20bfe146
     if (ReplicaInfo == null) {
       return;
     }
     if (ReplicaInfo.isEmpty()) {
       return;
     }
-<<<<<<< HEAD
     String annotatorType = Configuration.getString(PropertyKey.WORKER_BLOCK_ANNOTATOR_CLASS);
     if (annotatorType == "alluxio.worker.block.annotator.ReplicaBasedAnnotator") {
       mBlockWorker.updateReplicaInfo(ReplicaInfo);
     }
-=======
-    //Todo to update the replica Info
->>>>>>> 20bfe146
   }
 }