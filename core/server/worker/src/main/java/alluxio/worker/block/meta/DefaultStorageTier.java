/*
 * The Alluxio Open Foundation licenses this work under the Apache License, version 2.0
 * (the "License"). You may not use this work except in compliance with the License, which is
 * available at www.apache.org/licenses/LICENSE-2.0
 *
 * This software is distributed on an "AS IS" basis, WITHOUT WARRANTIES OR CONDITIONS OF ANY KIND,
 * either express or implied, as more fully set forth in the License.
 *
 * See the NOTICE file distributed with this work for information regarding copyright ownership.
 */

package alluxio.worker.block.meta;

import alluxio.Constants;
import alluxio.conf.PropertyKey;
import alluxio.conf.ServerConfiguration;
import alluxio.exception.InvalidPathException;
import alluxio.exception.PreconditionMessage;
import alluxio.exception.WorkerOutOfSpaceException;
import alluxio.util.CommonUtils;
import alluxio.util.FormatUtils;
import alluxio.util.OSUtils;
import alluxio.util.ShellUtils;
import alluxio.util.UnixMountInfo;
import alluxio.util.io.FileUtils;
import alluxio.util.io.PathUtils;

import com.google.common.base.Optional;
import com.google.common.base.Preconditions;
import com.google.common.collect.ImmutableList;
import org.slf4j.Logger;
import org.slf4j.LoggerFactory;

import java.io.IOException;
import java.util.ArrayList;
import java.util.HashMap;
import java.util.List;
import javax.annotation.Nullable;
import javax.annotation.concurrent.NotThreadSafe;

/**
 * Represents a tier of storage, for example memory or SSD. It serves as a container of
 * {@link StorageDir} which actually contains metadata information about blocks stored and space
 * used/available.
 */
@NotThreadSafe
public final class DefaultStorageTier implements StorageTier {
  private static final Logger LOG = LoggerFactory.getLogger(DefaultStorageTier.class);

  /** Alias value of this tier in tiered storage. */
  private final String mTierAlias;
  /** Ordinal value of this tier in tiered storage, highest level is 0. */
  private final int mTierOrdinal;
  private final HashMap<Integer, StorageDir> mDirs;
  /** The lost storage paths that are failed to initialize or lost. */
  private final List<String> mLostStorage;

  private DefaultStorageTier(String tierAlias, int tierOrdinal) {
    mTierAlias = tierAlias;
    mTierOrdinal = tierOrdinal;
    mDirs = new HashMap<>();
    mLostStorage = new ArrayList<>();
  }

  private void initStorageTier(boolean isMultiTier)
      throws WorkerOutOfSpaceException {
    String tmpDir = ServerConfiguration.getString(PropertyKey.WORKER_DATA_TMP_FOLDER);
    PropertyKey tierDirPathConf =
        PropertyKey.Template.WORKER_TIERED_STORE_LEVEL_DIRS_PATH.format(mTierOrdinal);
    List<String> dirPaths = ServerConfiguration.getList(tierDirPathConf).stream()
        .map(path -> CommonUtils.getWorkerDataDirectory(path, ServerConfiguration.global()))
        .collect(ImmutableList.toImmutableList());

    PropertyKey tierDirCapacityConf =
        PropertyKey.Template.WORKER_TIERED_STORE_LEVEL_DIRS_QUOTA.format(mTierOrdinal);
    List<String> dirQuotas = ServerConfiguration.getList(tierDirCapacityConf);
    Preconditions.checkState(dirQuotas.size() > 0, PreconditionMessage.ERR_TIER_QUOTA_BLANK);

    PropertyKey tierDirMediumConf =
        PropertyKey.Template.WORKER_TIERED_STORE_LEVEL_DIRS_MEDIUMTYPE.format(mTierOrdinal);
    List<String> dirMedium = ServerConfiguration.getList(tierDirMediumConf);
    Preconditions.checkState(dirMedium.size() > 0,
        "Tier medium type configuration should not be blank");

    // Set reserved bytes on directories if tier aligning is enabled.
    long reservedBytes = 0;
    if (isMultiTier
        && ServerConfiguration.getBoolean(PropertyKey.WORKER_MANAGEMENT_TIER_ALIGN_ENABLED)) {
      reservedBytes =
          ServerConfiguration.getBytes(PropertyKey.WORKER_MANAGEMENT_TIER_ALIGN_RESERVED_BYTES);
    }

    for (int i = 0; i < dirPaths.size(); i++) {
      int index = i >= dirQuotas.size() ? dirQuotas.size() - 1 : i;
      int mediumTypeindex = i >= dirMedium.size() ? dirMedium.size() - 1 : i;
      long capacity = FormatUtils.parseSpaceSize(dirQuotas.get(index));
      try {
        StorageDir dir = DefaultStorageDir.newStorageDir(this, i, capacity, reservedBytes,
            dirPaths.get(i), dirMedium.get(mediumTypeindex));
        mDirs.put(i, dir);
      } catch (IOException e) {
        LOG.error("Unable to initialize storage directory at {}", dirPaths.get(i), e);
        mLostStorage.add(dirPaths.get(i));
        continue;
      }

      // Delete tmp directory.
      String tmpDirPath = PathUtils.concatPath(dirPaths.get(i), tmpDir);
      try {
        FileUtils.deletePathRecursively(tmpDirPath);
      } catch (IOException e) {
        if (FileUtils.exists(tmpDirPath)) {
          LOG.error("Failed to clean up temporary directory: {}.", tmpDirPath);
        }
      }
    }
    if (mTierAlias.equals(Constants.MEDIUM_MEM) && mDirs.size() == 1) {
      checkEnoughMemSpace(mDirs.values().iterator().next());
    }
  }

  /**
   * Checks that a tmpfs/ramfs backing the storage directory has enough capacity. If the storage
   * directory is not backed by tmpfs/ramfs or the size of the tmpfs/ramfs cannot be determined, a
   * warning is logged but no exception is thrown.
   *
   * @param storageDir the storage dir to check
   * @throws IllegalStateException if the tmpfs/ramfs is smaller than the configured memory size
   */
  private void checkEnoughMemSpace(StorageDir storageDir) {
    if (!OSUtils.isLinux()) {
      return;
    }
    List<UnixMountInfo> info;
    try {
      info = ShellUtils.getUnixMountInfo();
    } catch (IOException e) {
      LOG.warn("Failed to get mount information for verifying memory capacity: {}", e.toString());
      return;
    }
    boolean foundMountInfo = false;
    for (UnixMountInfo mountInfo : info) {
      Optional<String> mountPointOption = mountInfo.getMountPoint();
      Optional<String> fsTypeOption = mountInfo.getFsType();
      Optional<Long> sizeOption = mountInfo.getOptions().getSize();
      if (!mountPointOption.isPresent() || !fsTypeOption.isPresent() || !sizeOption.isPresent()) {
        continue;
      }
      String mountPoint = mountPointOption.get();
      String fsType = fsTypeOption.get();
      long size = sizeOption.get();
      try {
        // getDirPath gives something like "/mnt/tmpfs/alluxioworker".
        String rootStoragePath = PathUtils.getParent(storageDir.getDirPath());
        if (!PathUtils.cleanPath(mountPoint).equals(rootStoragePath)) {
          continue;
        }
      } catch (InvalidPathException e) {
        continue;
      }
      foundMountInfo = true;
      if (fsType.equalsIgnoreCase("tmpfs") && size < storageDir.getCapacityBytes()) {
        throw new IllegalStateException(String.format(
            "%s is smaller than the configured size: %s size: %s, configured size: %s",
            fsType, fsType, size, storageDir.getCapacityBytes()));
      }
      break;
    }
    if (!foundMountInfo) {
      LOG.warn("Failed to verify memory capacity");
    }
  }

  /**
   * Factory method to create {@link StorageTier}.
   *
   * @param tierAlias the tier alias
   * @param tierOrdinal the tier ordinal
   * @param isMultiTier whether this tier is part of a multi-tier setup
   * @return a new storage tier
   * @throws WorkerOutOfSpaceException if there is not enough space available
   */
  public static StorageTier newStorageTier(String tierAlias, int tierOrdinal, boolean isMultiTier)
      throws WorkerOutOfSpaceException {
    DefaultStorageTier ret = new DefaultStorageTier(tierAlias, tierOrdinal);
    ret.initStorageTier(isMultiTier);
    return ret;
  }

  @Override
  public int getTierOrdinal() {
    return mTierOrdinal;
  }

  @Override
  public String getTierAlias() {
    return mTierAlias;
  }

  @Override
  public long getCapacityBytes() {
    long totalCapacity = 0;
    for (StorageDir dir : mDirs.values()) {
      totalCapacity += dir.getCapacityBytes();
    }
    return totalCapacity;
  }

  @Override
  public long getAvailableBytes() {
    long availableBytes = 0;
    for (StorageDir dir : mDirs.values()) {
      availableBytes += dir.getAvailableBytes();
    }
    return availableBytes;
  }

  @Override
  @Nullable
  public StorageDir getDir(int dirIndex) {
    return mDirs.get(dirIndex);
  }

  @Override
  public List<StorageDir> getStorageDirs() {
    return new ArrayList<>(mDirs.values());
  }

  @Override
  public List<String> getLostStorage() {
    return new ArrayList<>(mLostStorage);
  }

  /**
   * @throws IllegalArgumentException if dir does not belong to this tier
   */
  @Override
  public void removeStorageDir(StorageDir dir) {
<<<<<<< HEAD
    mDirs.remove(dir.getDirIndex());
=======
    Preconditions.checkArgument(this == dir.getParentTier(),
        "storage dir %s does not belong to tier %s", dir.getDirPath(), getTierAlias());
    if (mDirs.remove(dir.getDirIndex()) != null) {
      mCapacityBytes -=  dir.getCapacityBytes();
    }
>>>>>>> a42160d2
    mLostStorage.add(dir.getDirPath());
  }
}<|MERGE_RESOLUTION|>--- conflicted
+++ resolved
@@ -236,15 +236,9 @@
    */
   @Override
   public void removeStorageDir(StorageDir dir) {
-<<<<<<< HEAD
-    mDirs.remove(dir.getDirIndex());
-=======
     Preconditions.checkArgument(this == dir.getParentTier(),
         "storage dir %s does not belong to tier %s", dir.getDirPath(), getTierAlias());
-    if (mDirs.remove(dir.getDirIndex()) != null) {
-      mCapacityBytes -=  dir.getCapacityBytes();
-    }
->>>>>>> a42160d2
+    mDirs.remove(dir.getDirIndex());
     mLostStorage.add(dir.getDirPath());
   }
 }