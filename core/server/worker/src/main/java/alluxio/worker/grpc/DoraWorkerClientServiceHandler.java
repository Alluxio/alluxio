/*
 * The Alluxio Open Foundation licenses this work under the Apache License, version 2.0
 * (the "License"). You may not use this work except in compliance with the License, which is
 * available at www.apache.org/licenses/LICENSE-2.0
 *
 * This software is distributed on an "AS IS" basis, WITHOUT WARRANTIES OR CONDITIONS OF ANY KIND,
 * either express or implied, as more fully set forth in the License.
 *
 * See the NOTICE file distributed with this work for information regarding copyright ownership.
 */

package alluxio.worker.grpc;

import alluxio.AlluxioURI;
import alluxio.annotation.SuppressFBWarnings;
import alluxio.conf.Configuration;
import alluxio.conf.PropertyKey;
import alluxio.exception.InvalidPathException;
import alluxio.grpc.BlockWorkerGrpc;
import alluxio.grpc.FileInfo;
import alluxio.grpc.GetStatusPRequest;
import alluxio.grpc.GetStatusPResponse;
import alluxio.grpc.ReadRequest;
import alluxio.grpc.ReadResponse;
import alluxio.grpc.ReadResponseMarshaller;
import alluxio.underfs.UfsFileStatus;
import alluxio.underfs.UnderFileSystem;
import alluxio.underfs.UnderFileSystemConfiguration;
<<<<<<< HEAD
import alluxio.util.CommonUtils;
=======
>>>>>>> 00fbda8e
import alluxio.util.io.PathUtils;
import alluxio.worker.WorkerProcess;
import alluxio.worker.dora.DoraWorker;

import com.google.common.cache.CacheBuilder;
import com.google.common.cache.CacheLoader;
import com.google.common.cache.LoadingCache;
import com.google.common.collect.ImmutableMap;
import io.grpc.MethodDescriptor;
import io.grpc.stub.CallStreamObserver;
import io.grpc.stub.StreamObserver;
import org.slf4j.Logger;
import org.slf4j.LoggerFactory;

import java.util.Collections;
import java.util.Map;
import java.util.concurrent.ExecutionException;

/**
 * Server side implementation of the gRPC dora worker interface.
 */
@SuppressFBWarnings("BC_UNCONFIRMED_CAST")
public class DoraWorkerClientServiceHandler extends BlockWorkerGrpc.BlockWorkerImplBase {

  private static final Logger LOG = LoggerFactory.getLogger(DoraWorkerClientServiceHandler.class);

  private static final boolean ZERO_COPY_ENABLED =
      Configuration.getBoolean(PropertyKey.WORKER_NETWORK_ZEROCOPY_ENABLED);

  private final ReadResponseMarshaller mReadResponseMarshaller = new ReadResponseMarshaller();
  private final DoraWorker mWorker;

  private final String mRootUFS;
  private final LoadingCache<String, UfsFileStatus> mUfsFileStatusCache;

  /**
   * Creates a new implementation of gRPC BlockWorker interface.
   * @param workerProcess the worker process
   */
  public DoraWorkerClientServiceHandler(WorkerProcess workerProcess) {
    mWorker = workerProcess.getWorker(DoraWorker.class);
    mRootUFS = Configuration.getString(PropertyKey.DORA_CLIENT_UFS_ROOT);
    UnderFileSystem ufs = UnderFileSystem.Factory.create(
        mRootUFS,
        UnderFileSystemConfiguration.defaults(Configuration.global()));
    mUfsFileStatusCache = CacheBuilder.newBuilder()
        .maximumSize(Configuration.getInt(PropertyKey.DORA_UFS_FILE_STATUS_CACHE_SIZE))
        .expireAfterWrite(Configuration.getDuration(PropertyKey.DORA_UFS_FILE_STATUS_CACHE_TTL))
        .build(new CacheLoader<String, UfsFileStatus>() {
          @Override
          public UfsFileStatus load(String path) throws Exception {
            return ufs.getFileStatus(path);
          }
        });
  }

  /**
   * @return a map of gRPC methods with overridden descriptors
   */
  public Map<MethodDescriptor, MethodDescriptor> getOverriddenMethodDescriptors() {
    if (ZERO_COPY_ENABLED) {
      return ImmutableMap.of(
          BlockWorkerGrpc.getReadBlockMethod(),
          BlockWorkerGrpc.getReadBlockMethod().toBuilder()
              .setResponseMarshaller(mReadResponseMarshaller).build()
      );
    }
    return Collections.emptyMap();
  }

  @Override
  public StreamObserver<ReadRequest> readBlock(StreamObserver<ReadResponse> responseObserver) {
    CallStreamObserver<ReadResponse> callStreamObserver =
        (CallStreamObserver<ReadResponse>) responseObserver;
    if (ZERO_COPY_ENABLED) {
      callStreamObserver =
          new DataMessageServerStreamObserver<>(callStreamObserver, mReadResponseMarshaller);
    }
    FileReadHandler readHandler = new FileReadHandler(GrpcExecutors.BLOCK_READER_EXECUTOR,
        mWorker, callStreamObserver);
    callStreamObserver.setOnReadyHandler(readHandler::onReady);
    LOG.info("Read Handler created" + this.mRootUFS);
    return readHandler;
  }

  @Override
  public void getStatus(GetStatusPRequest request,
                        StreamObserver<GetStatusPResponse> responseObserver) {
    try {
      String alluxioFilePath = request.getPath();

<<<<<<< HEAD
      String ufsFullPath = PathUtils.concatPath(mRootUFS,
          CommonUtils.stripPrefixIfPresent(alluxioFilePath, mRootUFS));
      String fn;
      try {
        String[] paths = PathUtils.getPathComponents(alluxioFilePath);
        if (paths.length > 0) {
          fn = paths[paths.length - 1];
        } else {
          fn = alluxioFilePath;
        }
      } catch (InvalidPathException e) {
        fn = alluxioFilePath;
      }
=======
      String ufsFullPath = PathUtils.concatPath(mRootUFS, alluxioFilePath);
      String fn = new AlluxioURI(alluxioFilePath).getName();
>>>>>>> 00fbda8e

      UfsFileStatus status = mUfsFileStatusCache.get(ufsFullPath);
      GetStatusPResponse response = GetStatusPResponse.newBuilder()
          .setFileInfo(
              FileInfo.newBuilder()
<<<<<<< HEAD
=======
                  .setFileId(ufsFullPath.hashCode())
>>>>>>> 00fbda8e
                  .setName(fn)
                  .setPath(alluxioFilePath)
                  .setUfsPath(ufsFullPath)
                  .setLength(status.getContentLength())
                  .setBlockSizeBytes(status.getBlockSize())
                  .setMode(status.getMode())
                  .setFolder(status.isDirectory())
                  .setLastModificationTimeMs(status.getLastModifiedTime())
                  .setOwner(status.getOwner())
                  .setGroup(status.getGroup())
                  .setCompleted(true)
                  .build()
          ).build();
      responseObserver.onNext(response);
      responseObserver.onCompleted();
      LOG.info(status.toString());
    } catch (ExecutionException e) {
      LOG.error(String.format("Failed to get status of %s: ", request.getPath()), e);
      responseObserver.onError(e);
    }
  }
}<|MERGE_RESOLUTION|>--- conflicted
+++ resolved
@@ -15,7 +15,6 @@
 import alluxio.annotation.SuppressFBWarnings;
 import alluxio.conf.Configuration;
 import alluxio.conf.PropertyKey;
-import alluxio.exception.InvalidPathException;
 import alluxio.grpc.BlockWorkerGrpc;
 import alluxio.grpc.FileInfo;
 import alluxio.grpc.GetStatusPRequest;
@@ -26,10 +25,6 @@
 import alluxio.underfs.UfsFileStatus;
 import alluxio.underfs.UnderFileSystem;
 import alluxio.underfs.UnderFileSystemConfiguration;
-<<<<<<< HEAD
-import alluxio.util.CommonUtils;
-=======
->>>>>>> 00fbda8e
 import alluxio.util.io.PathUtils;
 import alluxio.worker.WorkerProcess;
 import alluxio.worker.dora.DoraWorker;
@@ -111,7 +106,6 @@
     FileReadHandler readHandler = new FileReadHandler(GrpcExecutors.BLOCK_READER_EXECUTOR,
         mWorker, callStreamObserver);
     callStreamObserver.setOnReadyHandler(readHandler::onReady);
-    LOG.info("Read Handler created" + this.mRootUFS);
     return readHandler;
   }
 
@@ -121,33 +115,14 @@
     try {
       String alluxioFilePath = request.getPath();
 
-<<<<<<< HEAD
-      String ufsFullPath = PathUtils.concatPath(mRootUFS,
-          CommonUtils.stripPrefixIfPresent(alluxioFilePath, mRootUFS));
-      String fn;
-      try {
-        String[] paths = PathUtils.getPathComponents(alluxioFilePath);
-        if (paths.length > 0) {
-          fn = paths[paths.length - 1];
-        } else {
-          fn = alluxioFilePath;
-        }
-      } catch (InvalidPathException e) {
-        fn = alluxioFilePath;
-      }
-=======
       String ufsFullPath = PathUtils.concatPath(mRootUFS, alluxioFilePath);
       String fn = new AlluxioURI(alluxioFilePath).getName();
->>>>>>> 00fbda8e
 
       UfsFileStatus status = mUfsFileStatusCache.get(ufsFullPath);
       GetStatusPResponse response = GetStatusPResponse.newBuilder()
           .setFileInfo(
               FileInfo.newBuilder()
-<<<<<<< HEAD
-=======
                   .setFileId(ufsFullPath.hashCode())
->>>>>>> 00fbda8e
                   .setName(fn)
                   .setPath(alluxioFilePath)
                   .setUfsPath(ufsFullPath)
@@ -163,7 +138,6 @@
           ).build();
       responseObserver.onNext(response);
       responseObserver.onCompleted();
-      LOG.info(status.toString());
     } catch (ExecutionException e) {
       LOG.error(String.format("Failed to get status of %s: ", request.getPath()), e);
       responseObserver.onError(e);
