/*
 * The Alluxio Open Foundation licenses this work under the Apache License, version 2.0
 * (the "License"). You may not use this work except in compliance with the License, which is
 * available at www.apache.org/licenses/LICENSE-2.0
 *
 * This software is distributed on an "AS IS" basis, WITHOUT WARRANTIES OR CONDITIONS OF ANY KIND,
 * either express or implied, as more fully set forth in the License.
 *
 * See the NOTICE file distributed with this work for information regarding copyright ownership.
 */

package alluxio.worker.grpc;

import static java.util.Objects.requireNonNull;

import alluxio.annotation.SuppressFBWarnings;
import alluxio.conf.Configuration;
import alluxio.conf.PropertyKey;
import alluxio.exception.runtime.AlluxioRuntimeException;
import alluxio.exception.runtime.NotFoundRuntimeException;
import alluxio.grpc.BlockWorkerGrpc;
import alluxio.grpc.GetStatusPRequest;
import alluxio.grpc.GetStatusPResponse;
import alluxio.grpc.GrpcUtils;
import alluxio.grpc.ListStatusPRequest;
import alluxio.grpc.ListStatusPResponse;
import alluxio.grpc.ReadRequest;
import alluxio.grpc.ReadResponse;
import alluxio.grpc.ReadResponseMarshaller;
<<<<<<< HEAD
import alluxio.worker.DataWorker;
=======
import alluxio.underfs.UfsStatus;
import alluxio.underfs.options.ListOptions;
>>>>>>> b8730219
import alluxio.worker.WorkerProcess;
import alluxio.worker.dora.DoraWorker;
import alluxio.worker.dora.PagedDoraWorker;

import com.google.common.collect.ImmutableMap;
import com.google.inject.Inject;
import io.grpc.MethodDescriptor;
import io.grpc.stub.CallStreamObserver;
import io.grpc.stub.StreamObserver;
import org.slf4j.Logger;
import org.slf4j.LoggerFactory;

import java.io.IOException;
import java.util.Collections;
import java.util.Map;

/**
 * Server side implementation of the gRPC dora worker interface.
 */
@SuppressFBWarnings("BC_UNCONFIRMED_CAST")
public class DoraWorkerClientServiceHandler extends BlockWorkerGrpc.BlockWorkerImplBase {

  private static final Logger LOG = LoggerFactory.getLogger(DoraWorkerClientServiceHandler.class);

  private static final boolean ZERO_COPY_ENABLED =
      Configuration.getBoolean(PropertyKey.WORKER_NETWORK_ZEROCOPY_ENABLED);
  private static final int LIST_STATUS_BATCH_SIZE =
      Configuration.getInt(PropertyKey.MASTER_FILE_SYSTEM_LISTSTATUS_RESULTS_PER_MESSAGE);

  private final ReadResponseMarshaller mReadResponseMarshaller = new ReadResponseMarshaller();
  private final DoraWorker mWorker;

  /**
   * Creates a new implementation of gRPC BlockWorker interface.
   * @param doraWorker the DoraWorker object
   */
  @Inject
  public DoraWorkerClientServiceHandler(DoraWorker doraWorker) {
    mWorker = requireNonNull(doraWorker);
  }

  /**
   * @return a map of gRPC methods with overridden descriptors
   */
  public Map<MethodDescriptor, MethodDescriptor> getOverriddenMethodDescriptors() {
    if (ZERO_COPY_ENABLED) {
      return ImmutableMap.of(
          BlockWorkerGrpc.getReadBlockMethod(),
          BlockWorkerGrpc.getReadBlockMethod().toBuilder()
              .setResponseMarshaller(mReadResponseMarshaller).build()
      );
    }
    return Collections.emptyMap();
  }

  @Override
  public StreamObserver<ReadRequest> readBlock(StreamObserver<ReadResponse> responseObserver) {
    CallStreamObserver<ReadResponse> callStreamObserver =
        (CallStreamObserver<ReadResponse>) responseObserver;
    if (ZERO_COPY_ENABLED) {
      callStreamObserver =
          new DataMessageServerStreamObserver<>(callStreamObserver, mReadResponseMarshaller);
    }
    FileReadHandler readHandler = new FileReadHandler(GrpcExecutors.BLOCK_READER_EXECUTOR,
        mWorker, callStreamObserver);
    callStreamObserver.setOnReadyHandler(readHandler::onReady);
    return readHandler;
  }

  @Override
  public void getStatus(GetStatusPRequest request,
      StreamObserver<GetStatusPResponse> responseObserver) {
    try {
      alluxio.wire.FileInfo fileInfo = mWorker.getFileInfo(request.getPath(), request.getOptions());
      GetStatusPResponse response =
          GetStatusPResponse.newBuilder()
              .setFileInfo(GrpcUtils.toProto(fileInfo))
              .build();
      responseObserver.onNext(response);
      responseObserver.onCompleted();
    } catch (IOException e) {
      LOG.debug(String.format("Failed to get status of %s: ", request.getPath()), e);
      responseObserver.onError(AlluxioRuntimeException.from(e).toGrpcStatusRuntimeException());
    }
  }

  @Override
  public void listStatus(ListStatusPRequest request,
                         StreamObserver<ListStatusPResponse> responseObserver) {
    LOG.debug("listStatus is called for {}", request.getPath());

    try {
      ListOptions options = ListOptions.defaults().setRecursive(
          request.getOptions().hasRecursive() ? request.getOptions().getRecursive() : false);
      UfsStatus[] statuses = mWorker.listStatus(request.getPath(), options);
      if (statuses == null) {
        responseObserver.onError(
            new NotFoundRuntimeException(String.format("%s Not Found", request.getPath()))
                .toGrpcStatusRuntimeException());
        return;
      }

      ListStatusPResponse.Builder builder = ListStatusPResponse.newBuilder();

      for (int i = 0; i < statuses.length; i++) {
        UfsStatus status = statuses[i];
        String ufsFullPath = status.getName();
        alluxio.grpc.FileInfo fi =
            ((PagedDoraWorker) mWorker).buildFileInfoFromUfsStatus(status, ufsFullPath);

        builder.addFileInfos(fi);
        if (builder.getFileInfosCount() == LIST_STATUS_BATCH_SIZE) {
          // Reached the batch size of the reply message. Send it out and create a new one.
          responseObserver.onNext(builder.build());
          builder = ListStatusPResponse.newBuilder();
        }
      }
      if (builder.getFileInfosCount() != 0) {
        // Send out the remaining items if there is any.
        responseObserver.onNext(builder.build());
      }

      responseObserver.onCompleted();
    } catch (Exception e) {
      LOG.error(String.format("Failed to list status of %s: ", request.getPath()), e);
      responseObserver.onError(AlluxioRuntimeException.from(e).toGrpcStatusRuntimeException());
    }
  }
}<|MERGE_RESOLUTION|>--- conflicted
+++ resolved
@@ -10,8 +10,6 @@
  */
 
 package alluxio.worker.grpc;
-
-import static java.util.Objects.requireNonNull;
 
 import alluxio.annotation.SuppressFBWarnings;
 import alluxio.conf.Configuration;
@@ -27,18 +25,13 @@
 import alluxio.grpc.ReadRequest;
 import alluxio.grpc.ReadResponse;
 import alluxio.grpc.ReadResponseMarshaller;
-<<<<<<< HEAD
-import alluxio.worker.DataWorker;
-=======
 import alluxio.underfs.UfsStatus;
 import alluxio.underfs.options.ListOptions;
->>>>>>> b8730219
 import alluxio.worker.WorkerProcess;
 import alluxio.worker.dora.DoraWorker;
 import alluxio.worker.dora.PagedDoraWorker;
 
 import com.google.common.collect.ImmutableMap;
-import com.google.inject.Inject;
 import io.grpc.MethodDescriptor;
 import io.grpc.stub.CallStreamObserver;
 import io.grpc.stub.StreamObserver;
@@ -67,11 +60,10 @@
 
   /**
    * Creates a new implementation of gRPC BlockWorker interface.
-   * @param doraWorker the DoraWorker object
+   * @param workerProcess the worker process
    */
-  @Inject
-  public DoraWorkerClientServiceHandler(DoraWorker doraWorker) {
-    mWorker = requireNonNull(doraWorker);
+  public DoraWorkerClientServiceHandler(WorkerProcess workerProcess) {
+    mWorker = workerProcess.getWorker(DoraWorker.class);
   }
 
   /**
