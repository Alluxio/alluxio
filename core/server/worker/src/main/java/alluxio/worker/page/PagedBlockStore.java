/*
 * The Alluxio Open Foundation licenses this work under the Apache License, version 2.0
 * (the "License"). You may not use this work except in compliance with the License, which is
 * available at www.apache.org/licenses/LICENSE-2.0
 *
 * This software is distributed on an "AS IS" basis, WITHOUT WARRANTIES OR CONDITIONS OF ANY KIND,
 * either express or implied, as more fully set forth in the License.
 *
 * See the NOTICE file distributed with this work for information regarding copyright ownership.
 */

package alluxio.worker.page;

import static alluxio.worker.page.PagedBlockStoreMeta.DEFAULT_MEDIUM;
import static alluxio.worker.page.PagedBlockStoreMeta.DEFAULT_TIER;

import alluxio.client.file.cache.CacheManager;
import alluxio.client.file.cache.store.PageStoreDir;
import alluxio.conf.AlluxioConfiguration;
import alluxio.conf.Configuration;
import alluxio.conf.PropertyKey;
import alluxio.exception.BlockAlreadyExistsException;
import alluxio.exception.ExceptionMessage;
import alluxio.exception.runtime.AlluxioRuntimeException;
import alluxio.exception.runtime.AlreadyExistsRuntimeException;
import alluxio.exception.runtime.BlockDoesNotExistRuntimeException;
import alluxio.grpc.Block;
import alluxio.grpc.BlockStatus;
<<<<<<< HEAD
import alluxio.grpc.ErrorType;
=======
import alluxio.grpc.UfsReadOptions;
>>>>>>> 5fe169d0
import alluxio.proto.dataserver.Protocol;
import alluxio.resource.LockResource;
import alluxio.underfs.UfsManager;
import alluxio.worker.block.AllocateOptions;
import alluxio.worker.block.BlockMasterClient;
import alluxio.worker.block.BlockMasterClientPool;
import alluxio.worker.block.BlockStore;
import alluxio.worker.block.BlockStoreEventListener;
import alluxio.worker.block.BlockStoreLocation;
import alluxio.worker.block.BlockStoreMeta;
import alluxio.worker.block.CreateBlockOptions;
import alluxio.worker.block.UfsInputStreamCache;
import alluxio.worker.block.io.BlockReader;
import alluxio.worker.block.io.BlockWriter;
import alluxio.worker.block.meta.BlockMeta;
import alluxio.worker.block.meta.TempBlockMeta;

import com.google.common.base.Preconditions;
import com.google.common.collect.ImmutableList;
import io.grpc.Status;
import org.slf4j.Logger;
import org.slf4j.LoggerFactory;

import java.io.IOException;
import java.util.HashSet;
import java.util.List;
import java.util.Optional;
import java.util.OptionalLong;
import java.util.Set;
import java.util.concurrent.CompletableFuture;
import java.util.concurrent.CopyOnWriteArrayList;
import java.util.concurrent.atomic.AtomicReference;

/**
 * A paged implementation of LocalBlockStore interface.
 * Implements the block level operations， but instead of using physical block files,
 * we use pages managed by the CacheManager to store the data.
 */
public class PagedBlockStore implements BlockStore {
  private static final Logger LOG = LoggerFactory.getLogger(PagedBlockStore.class);

  private final CacheManager mCacheManager;
  private final UfsManager mUfsManager;
  private final PagedBlockMetaStore mPageMetaStore;
  private final BlockMasterClientPool mBlockMasterClientPool;
  private final AtomicReference<Long> mWorkerId;
  /** A set of pinned inodes updated via periodic master-worker sync. */
  private final Set<Long> mPinnedInodes = new HashSet<>();
  private final AlluxioConfiguration mConf;
  private final UfsInputStreamCache mUfsInStreamCache = new UfsInputStreamCache();
  private final List<BlockStoreEventListener> mBlockStoreEventListeners =
      new CopyOnWriteArrayList<>();
  private final long mPageSize;

  /**
   * Create an instance of PagedBlockStore.
   * @param ufsManager
   * @param pool
   * @param workerId
   * @return an instance of PagedBlockStore
   */
  public static PagedBlockStore create(UfsManager ufsManager, BlockMasterClientPool pool,
      AtomicReference<Long> workerId) {
    try {
      AlluxioConfiguration conf = Configuration.global();
      List<PageStoreDir> pageStoreDirs = PageStoreDir.createPageStoreDirs(conf);
      List<PagedBlockStoreDir> dirs = PagedBlockStoreDir.fromPageStoreDirs(pageStoreDirs);
      PagedBlockMetaStore pageMetaStore = new PagedBlockMetaStore(dirs);
      CacheManager cacheManager =
          CacheManager.Factory.create(conf, pageMetaStore);
      return new PagedBlockStore(cacheManager, ufsManager, pool, workerId, pageMetaStore, conf);
    } catch (IOException e) {
      throw new RuntimeException("Failed to create PagedLocalBlockStore", e);
    }
  }

  /**
   * Constructor for PagedLocalBlockStore.
   * @param cacheManager page cache manager
   * @param ufsManager ufs manager
   * @param pageMetaStore meta data store for pages and blocks
   * @param conf alluxio configurations
   */
  PagedBlockStore(CacheManager cacheManager, UfsManager ufsManager, BlockMasterClientPool pool,
      AtomicReference<Long> workerId, PagedBlockMetaStore pageMetaStore,
      AlluxioConfiguration conf) {
    mCacheManager = cacheManager;
    mUfsManager = ufsManager;
    mBlockMasterClientPool = pool;
    mWorkerId = workerId;
    mPageMetaStore = pageMetaStore;
    mConf = conf;
    mPageSize = conf.getBytes(PropertyKey.USER_CLIENT_CACHE_PAGE_SIZE);
  }

  @Override
  public OptionalLong pinBlock(long sessionId, long blockId) {
    return null;
  }

  @Override
  public void unpinBlock(long id) {
    throw new UnsupportedOperationException();
  }

  @Override
  public void commitBlock(long sessionId, long blockId, boolean pinOnCreate) {
    PagedBlockMeta blockMeta = mPageMetaStore.commit(blockId);
    PagedBlockStoreDir pageStoreDir = blockMeta.getDir();
    // todo(bowen): need to pin this block until commit is complete
    try {
      pageStoreDir.commit(String.valueOf(blockId));
    } catch (IOException e) {
      throw AlluxioRuntimeException.from(e);
    }
    BlockMasterClient bmc = mBlockMasterClientPool.acquire();
    try {
      bmc.commitBlock(mWorkerId.get(), mPageMetaStore.getStoreMeta().getUsedBytes(), DEFAULT_TIER,
          DEFAULT_MEDIUM, blockId, pageStoreDir.getBlockCachedBytes(blockId));
    } catch (IOException e) {
      throw new AlluxioRuntimeException(Status.UNAVAILABLE,
          ExceptionMessage.FAILED_COMMIT_BLOCK_TO_MASTER.getMessage(blockId), e, ErrorType.Internal,
          false);
    } finally {
      mBlockMasterClientPool.release(bmc);
    }
    BlockStoreLocation blockLocation =
        new BlockStoreLocation(DEFAULT_TIER, getDirIndexOfBlock(blockId));
    for (BlockStoreEventListener listener : mBlockStoreEventListeners) {
      synchronized (listener) {
        listener.onCommitBlock(blockId, blockLocation);
      }
    }
  }

  @Override
  public String createBlock(long sessionId, long blockId, int tier,
      CreateBlockOptions createBlockOptions) {
    PageStoreDir pageStoreDir =
        mPageMetaStore.allocate(String.valueOf(blockId), createBlockOptions.getInitialBytes());
    pageStoreDir.putTempFile(String.valueOf(blockId));
    return "DUMMY_FILE_PATH";
  }

  @Override
  public BlockReader createBlockReader(long sessionId, long blockId, long offset,
                                       boolean positionShort, Protocol.OpenUfsBlockOptions options)
      throws IOException {
    try (LockResource lock = new LockResource(mPageMetaStore.getLock().readLock())) {
      Optional<PagedBlockMeta> blockMeta = mPageMetaStore.getBlock(blockId);
      if (blockMeta.isPresent()) {
        // todo(bowen): need to pin this block until read is done
        if (mPageMetaStore.hasFullBlock(blockId)) {
          return new PagedBlockReader(mCacheManager,
              mUfsManager, mUfsInStreamCache, mConf, blockMeta.get(), Optional.empty());
        }
        UfsBlockReadOptions readOptions = UfsBlockReadOptions.fromProto(options);
        return new PagedBlockReader(mCacheManager,
            mUfsManager, mUfsInStreamCache, mConf, blockMeta.get(), Optional.of(readOptions));
      }
    }
    // this is a block that needs to be read from UFS
    UfsBlockReadOptions readOptions = UfsBlockReadOptions.fromProto(options);
    try (LockResource lock = new LockResource(mPageMetaStore.getLock().writeLock())) {
      if (!mPageMetaStore.hasBlock(blockId)) {
        long blockSize = options.getBlockSize();
        PagedBlockStoreDir dir =
            (PagedBlockStoreDir) mPageMetaStore.allocate(String.valueOf(blockId), 0);
        PagedBlockMeta blockMeta = new PagedBlockMeta(blockId, blockSize, dir);
        mPageMetaStore.addBlock(blockMeta);
        return new PagedBlockReader(mCacheManager,
            mUfsManager, mUfsInStreamCache, mConf, blockMeta, Optional.of(readOptions));
      }
      // someone has added this block while we waits for the lock, so just use the block meta
      PagedBlockMeta blockMeta = mPageMetaStore.getBlock(blockId).get();
      return new PagedBlockReader(mCacheManager,
          mUfsManager, mUfsInStreamCache, mConf, blockMeta, Optional.of(readOptions));
    }
  }

  @Override
  public BlockReader createUfsBlockReader(long sessionId, long blockId, long offset,
                                          boolean positionShort,
                                          Protocol.OpenUfsBlockOptions options) throws IOException {
    return null;
  }

  @Override
  public void abortBlock(long sessionId, long blockId) {
    PageStoreDir pageStoreDir =
        mPageMetaStore.allocate(String.valueOf(blockId), 0);
    try {
      pageStoreDir.abort(String.valueOf(blockId));
    } catch (IOException e) {
      throw AlluxioRuntimeException.from(e);
    }
    for (BlockStoreEventListener listener : mBlockStoreEventListeners) {
      synchronized (listener) {
        listener.onAbortBlock(blockId);
      }
    }
  }

  @Override
  public void requestSpace(long sessionId, long blockId, long additionalBytes) {
    // TODO(bowen): implement actual space allocation and replace placeholder values
    boolean blockEvicted = true;
    if (blockEvicted) {
      long evictedBlockId = 0;
      BlockStoreLocation evictedBlockLocation = new BlockStoreLocation(DEFAULT_TIER, 1);
      for (BlockStoreEventListener listener : mBlockStoreEventListeners) {
        synchronized (listener) {
          listener.onRemoveBlockByWorker(evictedBlockId);
          listener.onRemoveBlock(evictedBlockId, evictedBlockLocation);
        }
      }
    }
    throw new UnsupportedOperationException();
  }

  @Override
<<<<<<< HEAD
  public CompletableFuture<List<BlockStatus>> load(List<Block> fileBlocks, String tag,
      OptionalLong bandwidth) {
    throw new UnsupportedOperationException();
=======
  public CompletableFuture<List<BlockStatus>> load(List<Block> fileBlocks, UfsReadOptions options) {
    return null;
>>>>>>> 5fe169d0
  }

  @Override
  public BlockWriter createBlockWriter(long sessionId, long blockId)
      throws IOException {
    try (LockResource lock = new LockResource(mPageMetaStore.getLock().writeLock())) {
      if (!mPageMetaStore.hasBlock(blockId) && !mPageMetaStore.hasTempBlock(blockId)) {
        PagedBlockStoreDir dir =
            (PagedBlockStoreDir) mPageMetaStore.allocate(String.valueOf(blockId), 0);
        PagedTempBlockMeta blockMeta = new PagedTempBlockMeta(blockId, dir);
        mPageMetaStore.addTempBlock(blockMeta);
        return new PagedBlockWriter(mCacheManager, blockId, mPageSize);
      }
    }
    throw new AlreadyExistsRuntimeException(new BlockAlreadyExistsException(
        String.format("Cannot overwrite an existing block %d", blockId)));
  }

  @Override
  public void moveBlock(long sessionId, long blockId, AllocateOptions moveOptions)
      throws IOException {
    // TODO(bowen): implement actual move and replace placeholder values
    int dirIndex = getDirIndexOfBlock(blockId);
    BlockStoreLocation srcLocation = new BlockStoreLocation(DEFAULT_TIER, dirIndex);
    BlockStoreLocation destLocation = moveOptions.getLocation();
    for (BlockStoreEventListener listener : mBlockStoreEventListeners) {
      synchronized (listener) {
        listener.onMoveBlockByClient(blockId, srcLocation, destLocation);
      }
    }
    throw new UnsupportedOperationException();
  }

  @Override
  public void removeBlock(long sessionId, long blockId) throws IOException {
    LOG.debug("removeBlock: sessionId={}, blockId={}", sessionId, blockId);
    // TODO(bowen): implement actual removal and replace placeholder values
    boolean removeSuccess = true;
    int dirIndex = getDirIndexOfBlock(blockId);
    for (BlockStoreEventListener listener : mBlockStoreEventListeners) {
      synchronized (listener) {
        listener.onRemoveBlockByClient(blockId);
        if (removeSuccess) {
          BlockStoreLocation removedFrom = new BlockStoreLocation(DEFAULT_TIER, dirIndex);
          listener.onRemoveBlock(blockId, removedFrom);
        }
      }
    }
  }

  @Override
  public void accessBlock(long sessionId, long blockId) {
    // TODO(bowen): implement actual access and replace placeholder values
    boolean blockExists = true;
    if (blockExists) {
      int dirIndex = getDirIndexOfBlock(blockId);
      BlockStoreLocation dummyLoc = new BlockStoreLocation(DEFAULT_TIER, dirIndex);
      for (BlockStoreEventListener listener : mBlockStoreEventListeners) {
        synchronized (listener) {
          listener.onAccessBlock(blockId);
          listener.onAccessBlock(blockId, dummyLoc);
        }
      }
    }
    throw new UnsupportedOperationException();
  }

  @Override
  public BlockStoreMeta getBlockStoreMeta() {
    return mPageMetaStore.getStoreMeta();
  }

  @Override
  public BlockStoreMeta getBlockStoreMetaFull() {
    return mPageMetaStore.getStoreMetaFull();
  }

  @Override
  public Optional<TempBlockMeta> getTempBlockMeta(long blockId) {
    return Optional.empty();
  }

  @Override
  public boolean hasBlockMeta(long blockId) {
    throw new UnsupportedOperationException();
  }

  @Override
  public boolean hasTempBlockMeta(long blockId) {
    throw new UnsupportedOperationException();
  }

  @Override
  public Optional<BlockMeta> getVolatileBlockMeta(long blockId) {
    return Optional.empty();
  }

  @Override
  public void cleanupSession(long sessionId) {
    // TODO(bowen): session cleaner seems to be defunct, as Sessions are always empty
  }

  @Override
  public void registerBlockStoreEventListener(BlockStoreEventListener listener) {
    mBlockStoreEventListeners.add(listener);
    mPageMetaStore.registerBlockStoreEventListener(listener);
  }

  @Override
  public void updatePinnedInodes(Set<Long> inodes) {
    // TODO(bowen): this is unused now, make sure to use the pinned inodes when allocating space
    LOG.debug("updatePinnedInodes: inodes={}", inodes);
    synchronized (mPinnedInodes) {
      mPinnedInodes.clear();
      mPinnedInodes.addAll(Preconditions.checkNotNull(inodes));
    }
  }

  @Override
  public void removeInaccessibleStorage() {
    // TODO(bowen): implement actual removal and replace placeholder values
    for (BlockStoreEventListener listener : mBlockStoreEventListeners) {
      synchronized (listener) {
        List<Long> lostBlocks = ImmutableList.of();
        // TODO(bowen): lost directories can be obtained by iterating dirs in PageMetaStore
        // and check their health
        String lostStoragePath = "lostDir";
        BlockStoreLocation lostStoreLocation = new BlockStoreLocation(DEFAULT_TIER, 1);
        for (long lostBlock : lostBlocks) {
          listener.onBlockLost(lostBlock);
        }
        listener.onStorageLost(DEFAULT_TIER, lostStoragePath);
        listener.onStorageLost(lostStoreLocation);
      }
    }
  }

  @Override
  public void close() throws IOException {
  }

  private int getDirIndexOfBlock(long blockId) {
    return mPageMetaStore.getBlock(blockId)
        .orElseThrow(() -> new BlockDoesNotExistRuntimeException(blockId))
        .getDir()
        .getDirIndex();
  }
}<|MERGE_RESOLUTION|>--- conflicted
+++ resolved
@@ -26,11 +26,8 @@
 import alluxio.exception.runtime.BlockDoesNotExistRuntimeException;
 import alluxio.grpc.Block;
 import alluxio.grpc.BlockStatus;
-<<<<<<< HEAD
 import alluxio.grpc.ErrorType;
-=======
 import alluxio.grpc.UfsReadOptions;
->>>>>>> 5fe169d0
 import alluxio.proto.dataserver.Protocol;
 import alluxio.resource.LockResource;
 import alluxio.underfs.UfsManager;
@@ -252,14 +249,8 @@
   }
 
   @Override
-<<<<<<< HEAD
-  public CompletableFuture<List<BlockStatus>> load(List<Block> fileBlocks, String tag,
-      OptionalLong bandwidth) {
-    throw new UnsupportedOperationException();
-=======
   public CompletableFuture<List<BlockStatus>> load(List<Block> fileBlocks, UfsReadOptions options) {
-    return null;
->>>>>>> 5fe169d0
+    throw new UnsupportedOperationException();
   }
 
   @Override
