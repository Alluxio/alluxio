/*
 * The Alluxio Open Foundation licenses this work under the Apache License, version 2.0
 * (the "License"). You may not use this work except in compliance with the License, which is
 * available at www.apache.org/licenses/LICENSE-2.0
 *
 * This software is distributed on an "AS IS" basis, WITHOUT WARRANTIES OR CONDITIONS OF ANY KIND,
 * either express or implied, as more fully set forth in the License.
 *
 * See the NOTICE file distributed with this work for information regarding copyright ownership.
 */

package alluxio.worker.page;

import static alluxio.worker.page.PagedBlockStoreMeta.DEFAULT_MEDIUM;
import static alluxio.worker.page.PagedBlockStoreMeta.DEFAULT_TIER;

import alluxio.client.file.cache.CacheManager;
import alluxio.client.file.cache.store.PageStoreDir;
import alluxio.conf.AlluxioConfiguration;
import alluxio.conf.Configuration;
import alluxio.conf.PropertyKey;
import alluxio.exception.BlockAlreadyExistsException;
import alluxio.exception.ExceptionMessage;
import alluxio.exception.runtime.AlluxioRuntimeException;
import alluxio.exception.runtime.AlreadyExistsRuntimeException;
import alluxio.exception.runtime.BlockDoesNotExistRuntimeException;
import alluxio.grpc.Block;
import alluxio.grpc.BlockStatus;
import alluxio.grpc.ErrorType;
import alluxio.grpc.UfsReadOptions;
import alluxio.proto.dataserver.Protocol;
import alluxio.resource.LockResource;
import alluxio.underfs.UfsManager;
import alluxio.worker.block.AllocateOptions;
import alluxio.worker.block.BlockLock;
import alluxio.worker.block.BlockLockManager;
import alluxio.worker.block.BlockLockType;
import alluxio.worker.block.BlockMasterClient;
import alluxio.worker.block.BlockMasterClientPool;
import alluxio.worker.block.BlockStore;
import alluxio.worker.block.BlockStoreEventListener;
import alluxio.worker.block.BlockStoreLocation;
import alluxio.worker.block.BlockStoreMeta;
import alluxio.worker.block.CreateBlockOptions;
import alluxio.worker.block.UfsInputStreamCache;
import alluxio.worker.block.io.BlockReader;
import alluxio.worker.block.io.BlockWriter;
import alluxio.worker.block.io.DelegatingBlockReader;
import alluxio.worker.block.meta.BlockMeta;
import alluxio.worker.block.meta.TempBlockMeta;

import com.google.common.base.Preconditions;
import com.google.common.collect.ImmutableList;
import io.grpc.Status;
import org.slf4j.Logger;
import org.slf4j.LoggerFactory;

import java.io.IOException;
import java.util.HashSet;
import java.util.List;
import java.util.Optional;
import java.util.OptionalLong;
import java.util.Set;
import java.util.concurrent.CompletableFuture;
import java.util.concurrent.CopyOnWriteArrayList;
import java.util.concurrent.atomic.AtomicReference;

/**
 * A paged implementation of LocalBlockStore interface.
 * Implements the block level operations， but instead of using physical block files,
 * we use pages managed by the CacheManager to store the data.
 */
public class PagedBlockStore implements BlockStore {
  private static final Logger LOG = LoggerFactory.getLogger(PagedBlockStore.class);

  private final CacheManager mCacheManager;
  private final UfsManager mUfsManager;

  private final BlockLockManager mLockManager = new BlockLockManager();
  private final PagedBlockMetaStore mPageMetaStore;
  private final BlockMasterClientPool mBlockMasterClientPool;
  private final AtomicReference<Long> mWorkerId;
  /** A set of pinned inodes updated via periodic master-worker sync. */
  private final Set<Long> mPinnedInodes = new HashSet<>();
  private final AlluxioConfiguration mConf;
  private final UfsInputStreamCache mUfsInStreamCache = new UfsInputStreamCache();
  private final List<BlockStoreEventListener> mBlockStoreEventListeners =
      new CopyOnWriteArrayList<>();
  private final long mPageSize;

  /**
   * Create an instance of PagedBlockStore.
   * @param ufsManager
   * @param pool
   * @param workerId
   * @return an instance of PagedBlockStore
   */
  public static PagedBlockStore create(UfsManager ufsManager, BlockMasterClientPool pool,
      AtomicReference<Long> workerId) {
    try {
      AlluxioConfiguration conf = Configuration.global();
      List<PageStoreDir> pageStoreDirs = PageStoreDir.createPageStoreDirs(conf);
      List<PagedBlockStoreDir> dirs = PagedBlockStoreDir.fromPageStoreDirs(pageStoreDirs);
      PagedBlockMetaStore pageMetaStore = new PagedBlockMetaStore(dirs);
      CacheManager cacheManager =
          CacheManager.Factory.create(conf, pageMetaStore);
      return new PagedBlockStore(cacheManager, ufsManager, pool, workerId, pageMetaStore, conf);
    } catch (IOException e) {
      throw new RuntimeException("Failed to create PagedLocalBlockStore", e);
    }
  }

  /**
   * Constructor for PagedLocalBlockStore.
   * @param cacheManager page cache manager
   * @param ufsManager ufs manager
   * @param pageMetaStore meta data store for pages and blocks
   * @param conf alluxio configurations
   */
  PagedBlockStore(CacheManager cacheManager, UfsManager ufsManager, BlockMasterClientPool pool,
      AtomicReference<Long> workerId, PagedBlockMetaStore pageMetaStore,
      AlluxioConfiguration conf) {
    mCacheManager = cacheManager;
    mUfsManager = ufsManager;
    mBlockMasterClientPool = pool;
    mWorkerId = workerId;
    mPageMetaStore = pageMetaStore;
    mConf = conf;
    mPageSize = conf.getBytes(PropertyKey.USER_CLIENT_CACHE_PAGE_SIZE);
  }

  @Override
  public OptionalLong pinBlock(long sessionId, long blockId) {
    LOG.debug("pinBlock: sessionId={}, blockId={}", sessionId, blockId);
    BlockLock lock = mLockManager.acquireBlockLock(sessionId, blockId, BlockLockType.READ);
    if (hasBlockMeta(blockId)) {
      return OptionalLong.of(lock.get());
    }
    lock.close();
    return OptionalLong.empty();
  }

  @Override
  public void unpinBlock(long id) {
    LOG.debug("unpinBlock: id={}", id);
    mLockManager.unlockBlock(id);
  }

  @Override
  public void commitBlock(long sessionId, long blockId, boolean pinOnCreate) {
    LOG.debug("commitBlock: sessionId={}, blockId={}, pinOnCreate={}",
        sessionId, blockId, pinOnCreate);
<<<<<<< HEAD
    long lockId = mLockManager.lockBlock(sessionId, blockId, BlockLockType.WRITE);

    try (LockResource lock = new LockResource(mPageMetaStore.getLock().writeLock())) {
      PagedTempBlockMeta blockMeta = mPageMetaStore.getTempBlock(blockId)
          .orElseThrow(() -> new BlockDoesNotExistRuntimeException(blockId));
      PagedBlockStoreDir pageStoreDir = blockMeta.getDir();
      // unconditionally pin this block until committing is done
      boolean isPreviouslyUnpinned = pageStoreDir.getEvictor().addPinnedBlock(blockId);
      try {
        pageStoreDir.commit(String.valueOf(blockId));
        final PagedBlockMeta committed = mPageMetaStore.commit(blockId);
        commitBlockToMaster(committed);
      } catch (IOException e) {
        throw AlluxioRuntimeException.from(e);
      } finally {
        if (!pinOnCreate && isPreviouslyUnpinned) {
          // unpin this block if it should not be pinned on creation, e.g. a MUST_CACHE file
          pageStoreDir.getEvictor().removePinnedBlock(blockId);
        }
        mLockManager.unlockBlock(lockId);
=======
    boolean isPreviouslyUnpinned = false;
    PagedBlockStoreDir pageStoreDir = null;
    try (BlockLock lock = mLockManager.acquireBlockLock(sessionId, blockId, BlockLockType.WRITE)) {
      PagedBlockMeta blockMeta = mPageMetaStore.getBlock(blockId)
          .orElseThrow(() -> new BlockDoesNotExistRuntimeException(blockId));
      pageStoreDir = blockMeta.getDir();
      // todo(bowen): need to pin this block until commit is complete
      // unconditionally pin this block until committing is done
      isPreviouslyUnpinned = pageStoreDir.getEvictor().addPinnedBlock(blockId);
      pageStoreDir.commit(String.valueOf(blockId));
      mPageMetaStore.commit(blockId);
    } catch (IOException e) {
      throw AlluxioRuntimeException.from(e);
    } finally {
      // committing failed, restore to the previous pinning state
      if (isPreviouslyUnpinned && pageStoreDir != null) {
        pageStoreDir.getEvictor().removePinnedBlock(blockId);
>>>>>>> 446a255d
      }
    }
  }

  /**
   * Commits a block to master. The block must have been committed in metastore and storage dir.
   * Caller must have acquired at least READ lock on the metastore and the block.
   * @param blockMeta the block to commit
   */
  private void commitBlockToMaster(PagedBlockMeta blockMeta) {
    final long blockId = blockMeta.getBlockId();
    BlockMasterClient bmc = mBlockMasterClientPool.acquire();
    try {
      bmc.commitBlock(mWorkerId.get(), mPageMetaStore.getStoreMeta().getUsedBytes(), DEFAULT_TIER,
          DEFAULT_MEDIUM, blockId, blockMeta.getDir().getBlockCachedBytes(blockId));
    } catch (IOException e) {
      throw new AlluxioRuntimeException(Status.UNAVAILABLE,
          ExceptionMessage.FAILED_COMMIT_BLOCK_TO_MASTER.getMessage(blockId), e, ErrorType.Internal,
          false);
    } finally {
      mBlockMasterClientPool.release(bmc);
    }
    BlockStoreLocation blockLocation =
        new BlockStoreLocation(DEFAULT_TIER, getDirIndexOfBlock(blockId));
    for (BlockStoreEventListener listener : mBlockStoreEventListeners) {
      synchronized (listener) {
        listener.onCommitBlock(blockId, blockLocation);
      }
    }
  }

  @Override
  public String createBlock(long sessionId, long blockId, int tier,
      CreateBlockOptions createBlockOptions) {
    PageStoreDir pageStoreDir =
        mPageMetaStore.allocate(String.valueOf(blockId), createBlockOptions.getInitialBytes());
    pageStoreDir.putTempFile(String.valueOf(blockId));
    return "DUMMY_FILE_PATH";
  }

  @Override
  public BlockReader createBlockReader(long sessionId, long blockId, long offset,
                                       boolean positionShort, Protocol.OpenUfsBlockOptions options)
      throws IOException {
    BlockLock blockLock = mLockManager.acquireBlockLock(sessionId, blockId, BlockLockType.READ);

    try (LockResource lock = new LockResource(mPageMetaStore.getLock().readLock())) {
      Optional<PagedBlockMeta> blockMeta = mPageMetaStore.getBlock(blockId);
      if (blockMeta.isPresent()) {
        final BlockPageEvictor evictor = blockMeta.get().getDir().getEvictor();
        evictor.addPinnedBlock(blockId);
        return new DelegatingBlockReader(getBlockReader(blockMeta.get(), offset, options), () -> {
          evictor.removePinnedBlock(blockId);
          unpinBlock(blockLock.get());
        });
      }
    }
    // this is a block that needs to be read from UFS
    UfsBlockReadOptions readOptions = UfsBlockReadOptions.fromProto(options);
    try (LockResource lock = new LockResource(mPageMetaStore.getLock().writeLock())) {
      // in case someone else has added this block while we wait for the lock,
      // just use the block meta; otherwise create a new one and add to the metastore
<<<<<<< HEAD
      Optional<PagedBlockMeta> blockMeta = mPageMetaStore.getBlock(blockId);
      if (blockMeta.isPresent()) {
        blockMeta.get().getDir().getEvictor().addPinnedBlock(blockId);
        return new DelegatingBlockReader(getBlockReader(blockMeta.get(), offset, options), () -> {
          blockMeta.get().getDir().getEvictor().removePinnedBlock(blockId);
          unpinBlock(lockId);
        });
      }
      PagedBlockStoreDir dir =
          (PagedBlockStoreDir) mPageMetaStore.allocate(String.valueOf(blockId),
              options.getBlockSize());
      PagedBlockMeta newBlockMeta = new PagedBlockMeta(blockId, options.getBlockSize(), dir);
      if (!readOptions.isCacheIntoAlluxio()) {
        // block does not need to be cached in Alluxio, no need to add and commit it
        unpinBlock(lockId);
        return new PagedUfsBlockReader(
            mUfsManager, mUfsInStreamCache, mConf, newBlockMeta, offset, readOptions);
      }
      mPageMetaStore.addBlock(newBlockMeta);
      dir.getEvictor().addPinnedBlock(blockId);
    }
    // todo(bowen): can we downgrade a write lock to a read lock without unlocking it?
    try (LockResource lock = new LockResource(mPageMetaStore.getLock().readLock())) {
      Optional<PagedBlockMeta> blockMeta = mPageMetaStore.getBlock(blockId);
      if (blockMeta.isPresent()) {
        return new DelegatingBlockReader(getBlockReader(blockMeta.get(), offset, options), () -> {
          commitBlockToMaster(blockMeta.get());
          blockMeta.get().getDir().getEvictor().removePinnedBlock(blockId);
          unpinBlock(lockId);
        });
      }
      throw new IllegalStateException(String.format(
          "Block %d removed while being read, this is due to a race condition", blockId));
=======
      PagedBlockMeta blockMeta = mPageMetaStore
          .getBlock(blockId)
          .orElseGet(() -> {
            long blockSize = options.getBlockSize();
            PagedBlockStoreDir dir =
                (PagedBlockStoreDir) mPageMetaStore.allocate(String.valueOf(blockId), 0);
            PagedBlockMeta newBlockMeta = new PagedBlockMeta(blockId, blockSize, dir);
            mPageMetaStore.addBlock(newBlockMeta);
            dir.getEvictor().addPinnedBlock(blockId);
            return newBlockMeta;
          });

      final PagedBlockReader pagedBlockReader = new PagedBlockReader(mCacheManager,
          mUfsManager, mUfsInStreamCache, mConf, blockMeta, offset, Optional.of(readOptions));
      return new DelegatingBlockReader(pagedBlockReader, () -> {
        blockMeta.getDir().getEvictor().removePinnedBlock(blockId);
        unpinBlock(blockLock.get());
      });
>>>>>>> 446a255d
    }
  }

  private BlockReader getBlockReader(PagedBlockMeta blockMeta, long offset,
      Protocol.OpenUfsBlockOptions options) {
    final long blockId = blockMeta.getBlockId();
    final Optional<PagedUfsBlockReader> ufsBlockReader;
    if (mPageMetaStore.hasFullBlock(blockId)) {
      ufsBlockReader = Optional.empty();
    } else {
      UfsBlockReadOptions readOptions = UfsBlockReadOptions.fromProto(options);
      ufsBlockReader = Optional.of(new PagedUfsBlockReader(
          mUfsManager, mUfsInStreamCache, mConf, blockMeta, offset, readOptions));
    }
    return new PagedBlockReader(mCacheManager, mConf, blockMeta, offset, ufsBlockReader);
  }

  @Override
  public BlockReader createUfsBlockReader(long sessionId, long blockId, long offset,
                                          boolean positionShort,
                                          Protocol.OpenUfsBlockOptions options) throws IOException {
    PagedBlockMeta blockMeta = mPageMetaStore
        .getBlock(blockId)
        .orElseGet(() -> {
          long blockSize = options.getBlockSize();
          PagedBlockStoreDir dir =
              (PagedBlockStoreDir) mPageMetaStore.allocate(String.valueOf(blockId), 0);
          // do not add the block to metastore
          return new PagedBlockMeta(blockId, blockSize, dir);
        });
    UfsBlockReadOptions readOptions = UfsBlockReadOptions.fromProto(options);
    return new PagedUfsBlockReader(mUfsManager, mUfsInStreamCache, mConf, blockMeta,
        offset, readOptions);
  }

  @Override
  public void abortBlock(long sessionId, long blockId) {
    PagedTempBlockMeta blockMeta = mPageMetaStore.getTempBlock(blockId)
        .orElseThrow(() -> new BlockDoesNotExistRuntimeException(blockId));
    try {
      blockMeta.getDir().abort(String.valueOf(blockId));
    } catch (IOException e) {
      throw AlluxioRuntimeException.from(e);
    }
    for (BlockStoreEventListener listener : mBlockStoreEventListeners) {
      synchronized (listener) {
        listener.onAbortBlock(blockId);
      }
    }
  }

  @Override
  public void requestSpace(long sessionId, long blockId, long additionalBytes) {
    // TODO(bowen): implement actual space allocation and replace placeholder values
    boolean blockEvicted = false;
    if (blockEvicted) {
      long evictedBlockId = 0;
      BlockStoreLocation evictedBlockLocation = new BlockStoreLocation(DEFAULT_TIER, 1);
      for (BlockStoreEventListener listener : mBlockStoreEventListeners) {
        synchronized (listener) {
          listener.onRemoveBlockByWorker(evictedBlockId);
          listener.onRemoveBlock(evictedBlockId, evictedBlockLocation);
        }
      }
    }
  }

  @Override
  public CompletableFuture<List<BlockStatus>> load(List<Block> fileBlocks, UfsReadOptions options) {
    throw new UnsupportedOperationException();
  }

  @Override
  public BlockWriter createBlockWriter(long sessionId, long blockId)
      throws IOException {
    // note: no need to take a write block lock here as the block will not be visible to other
    // clients until the block is committed
    try (LockResource lock = new LockResource(mPageMetaStore.getLock().writeLock())) {
      if (!mPageMetaStore.hasBlock(blockId) && !mPageMetaStore.hasTempBlock(blockId)) {
        PagedBlockStoreDir dir =
            (PagedBlockStoreDir) mPageMetaStore.allocate(String.valueOf(blockId), 0);
        PagedTempBlockMeta blockMeta = new PagedTempBlockMeta(blockId, dir);
        mPageMetaStore.addTempBlock(blockMeta);
        return new PagedBlockWriter(mCacheManager, blockId, mPageSize);
      }
    }
    throw new AlreadyExistsRuntimeException(new BlockAlreadyExistsException(
        String.format("Cannot overwrite an existing block %d", blockId)));
  }

  @Override
  public void moveBlock(long sessionId, long blockId, AllocateOptions moveOptions)
      throws IOException {
    // TODO(bowen): implement actual move and replace placeholder values
    int dirIndex = getDirIndexOfBlock(blockId);
    BlockStoreLocation srcLocation = new BlockStoreLocation(DEFAULT_TIER, dirIndex);
    BlockStoreLocation destLocation = moveOptions.getLocation();
    for (BlockStoreEventListener listener : mBlockStoreEventListeners) {
      synchronized (listener) {
        listener.onMoveBlockByClient(blockId, srcLocation, destLocation);
      }
    }
    throw new UnsupportedOperationException();
  }

  @Override
  public void removeBlock(long sessionId, long blockId) throws IOException {
    LOG.debug("removeBlock: sessionId={}, blockId={}", sessionId, blockId);
    // TODO(bowen): implement actual removal and replace placeholder values
    boolean removeSuccess = true;
    int dirIndex = getDirIndexOfBlock(blockId);
    for (BlockStoreEventListener listener : mBlockStoreEventListeners) {
      synchronized (listener) {
        listener.onRemoveBlockByClient(blockId);
        if (removeSuccess) {
          BlockStoreLocation removedFrom = new BlockStoreLocation(DEFAULT_TIER, dirIndex);
          listener.onRemoveBlock(blockId, removedFrom);
        }
      }
    }
  }

  @Override
  public void accessBlock(long sessionId, long blockId) {
    // TODO(bowen): implement actual access and replace placeholder values
    boolean blockExists = true;
    if (blockExists) {
      int dirIndex = getDirIndexOfBlock(blockId);
      BlockStoreLocation dummyLoc = new BlockStoreLocation(DEFAULT_TIER, dirIndex);
      for (BlockStoreEventListener listener : mBlockStoreEventListeners) {
        synchronized (listener) {
          listener.onAccessBlock(blockId);
          listener.onAccessBlock(blockId, dummyLoc);
        }
      }
    }
    throw new UnsupportedOperationException();
  }

  @Override
  public BlockStoreMeta getBlockStoreMeta() {
    return mPageMetaStore.getStoreMeta();
  }

  @Override
  public BlockStoreMeta getBlockStoreMetaFull() {
    return mPageMetaStore.getStoreMetaFull();
  }

  @Override
  public Optional<TempBlockMeta> getTempBlockMeta(long blockId) {
    return Optional.empty();
  }

  @Override
  public boolean hasBlockMeta(long blockId) {
    return mPageMetaStore.getBlock(blockId).isPresent();
  }

  @Override
  public boolean hasTempBlockMeta(long blockId) {
    return mPageMetaStore.getTempBlock(blockId).isPresent();
  }

  @Override
  public Optional<BlockMeta> getVolatileBlockMeta(long blockId) {
    return Optional.empty();
  }

  @Override
  public void cleanupSession(long sessionId) {
    // TODO(bowen): session cleaner seems to be defunct, as Sessions are always empty
  }

  @Override
  public void registerBlockStoreEventListener(BlockStoreEventListener listener) {
    mBlockStoreEventListeners.add(listener);
    mPageMetaStore.registerBlockStoreEventListener(listener);
  }

  @Override
  public void updatePinnedInodes(Set<Long> inodes) {
    // TODO(bowen): this is unused now, make sure to use the pinned inodes when allocating space
    LOG.debug("updatePinnedInodes: inodes={}", inodes);
    synchronized (mPinnedInodes) {
      mPinnedInodes.clear();
      mPinnedInodes.addAll(Preconditions.checkNotNull(inodes));
    }
  }

  @Override
  public void removeInaccessibleStorage() {
    // TODO(bowen): implement actual removal and replace placeholder values
    for (BlockStoreEventListener listener : mBlockStoreEventListeners) {
      synchronized (listener) {
        List<Long> lostBlocks = ImmutableList.of();
        // TODO(bowen): lost directories can be obtained by iterating dirs in PageMetaStore
        // and check their health
        String lostStoragePath = "lostDir";
        BlockStoreLocation lostStoreLocation = new BlockStoreLocation(DEFAULT_TIER, 1);
        for (long lostBlock : lostBlocks) {
          listener.onBlockLost(lostBlock);
        }
        listener.onStorageLost(DEFAULT_TIER, lostStoragePath);
        listener.onStorageLost(lostStoreLocation);
      }
    }
  }

  @Override
  public void close() throws IOException {
  }

  private int getDirIndexOfBlock(long blockId) {
    return mPageMetaStore.getBlock(blockId)
        .orElseThrow(() -> new BlockDoesNotExistRuntimeException(blockId))
        .getDir()
        .getDirIndex();
  }
}<|MERGE_RESOLUTION|>--- conflicted
+++ resolved
@@ -150,11 +150,10 @@
   public void commitBlock(long sessionId, long blockId, boolean pinOnCreate) {
     LOG.debug("commitBlock: sessionId={}, blockId={}, pinOnCreate={}",
         sessionId, blockId, pinOnCreate);
-<<<<<<< HEAD
-    long lockId = mLockManager.lockBlock(sessionId, blockId, BlockLockType.WRITE);
-
-    try (LockResource lock = new LockResource(mPageMetaStore.getLock().writeLock())) {
-      PagedTempBlockMeta blockMeta = mPageMetaStore.getTempBlock(blockId)
+    try (BlockLock blockLock =
+             mLockManager.acquireBlockLock(sessionId, blockId, BlockLockType.WRITE);
+         LockResource metaLock = new LockResource(mPageMetaStore.getLock().writeLock())) {
+      PagedBlockMeta blockMeta = mPageMetaStore.getTempBlock(blockId)
           .orElseThrow(() -> new BlockDoesNotExistRuntimeException(blockId));
       PagedBlockStoreDir pageStoreDir = blockMeta.getDir();
       // unconditionally pin this block until committing is done
@@ -167,29 +166,8 @@
         throw AlluxioRuntimeException.from(e);
       } finally {
         if (!pinOnCreate && isPreviouslyUnpinned) {
-          // unpin this block if it should not be pinned on creation, e.g. a MUST_CACHE file
           pageStoreDir.getEvictor().removePinnedBlock(blockId);
         }
-        mLockManager.unlockBlock(lockId);
-=======
-    boolean isPreviouslyUnpinned = false;
-    PagedBlockStoreDir pageStoreDir = null;
-    try (BlockLock lock = mLockManager.acquireBlockLock(sessionId, blockId, BlockLockType.WRITE)) {
-      PagedBlockMeta blockMeta = mPageMetaStore.getBlock(blockId)
-          .orElseThrow(() -> new BlockDoesNotExistRuntimeException(blockId));
-      pageStoreDir = blockMeta.getDir();
-      // todo(bowen): need to pin this block until commit is complete
-      // unconditionally pin this block until committing is done
-      isPreviouslyUnpinned = pageStoreDir.getEvictor().addPinnedBlock(blockId);
-      pageStoreDir.commit(String.valueOf(blockId));
-      mPageMetaStore.commit(blockId);
-    } catch (IOException e) {
-      throw AlluxioRuntimeException.from(e);
-    } finally {
-      // committing failed, restore to the previous pinning state
-      if (isPreviouslyUnpinned && pageStoreDir != null) {
-        pageStoreDir.getEvictor().removePinnedBlock(blockId);
->>>>>>> 446a255d
       }
     }
   }
@@ -252,13 +230,12 @@
     try (LockResource lock = new LockResource(mPageMetaStore.getLock().writeLock())) {
       // in case someone else has added this block while we wait for the lock,
       // just use the block meta; otherwise create a new one and add to the metastore
-<<<<<<< HEAD
       Optional<PagedBlockMeta> blockMeta = mPageMetaStore.getBlock(blockId);
       if (blockMeta.isPresent()) {
         blockMeta.get().getDir().getEvictor().addPinnedBlock(blockId);
         return new DelegatingBlockReader(getBlockReader(blockMeta.get(), offset, options), () -> {
           blockMeta.get().getDir().getEvictor().removePinnedBlock(blockId);
-          unpinBlock(lockId);
+          unpinBlock(blockLock.get());
         });
       }
       PagedBlockStoreDir dir =
@@ -267,7 +244,7 @@
       PagedBlockMeta newBlockMeta = new PagedBlockMeta(blockId, options.getBlockSize(), dir);
       if (!readOptions.isCacheIntoAlluxio()) {
         // block does not need to be cached in Alluxio, no need to add and commit it
-        unpinBlock(lockId);
+        unpinBlock(blockLock.get());
         return new PagedUfsBlockReader(
             mUfsManager, mUfsInStreamCache, mConf, newBlockMeta, offset, readOptions);
       }
@@ -281,31 +258,11 @@
         return new DelegatingBlockReader(getBlockReader(blockMeta.get(), offset, options), () -> {
           commitBlockToMaster(blockMeta.get());
           blockMeta.get().getDir().getEvictor().removePinnedBlock(blockId);
-          unpinBlock(lockId);
+          unpinBlock(blockLock.get());
         });
       }
       throw new IllegalStateException(String.format(
           "Block %d removed while being read, this is due to a race condition", blockId));
-=======
-      PagedBlockMeta blockMeta = mPageMetaStore
-          .getBlock(blockId)
-          .orElseGet(() -> {
-            long blockSize = options.getBlockSize();
-            PagedBlockStoreDir dir =
-                (PagedBlockStoreDir) mPageMetaStore.allocate(String.valueOf(blockId), 0);
-            PagedBlockMeta newBlockMeta = new PagedBlockMeta(blockId, blockSize, dir);
-            mPageMetaStore.addBlock(newBlockMeta);
-            dir.getEvictor().addPinnedBlock(blockId);
-            return newBlockMeta;
-          });
-
-      final PagedBlockReader pagedBlockReader = new PagedBlockReader(mCacheManager,
-          mUfsManager, mUfsInStreamCache, mConf, blockMeta, offset, Optional.of(readOptions));
-      return new DelegatingBlockReader(pagedBlockReader, () -> {
-        blockMeta.getDir().getEvictor().removePinnedBlock(blockId);
-        unpinBlock(blockLock.get());
-      });
->>>>>>> 446a255d
     }
   }
 
@@ -332,7 +289,7 @@
         .orElseGet(() -> {
           long blockSize = options.getBlockSize();
           PagedBlockStoreDir dir =
-              (PagedBlockStoreDir) mPageMetaStore.allocate(String.valueOf(blockId), 0);
+              (PagedBlockStoreDir) mPageMetaStore.allocate(String.valueOf(blockId), blockSize);
           // do not add the block to metastore
           return new PagedBlockMeta(blockId, blockSize, dir);
         });
