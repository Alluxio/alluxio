/*
 * The Alluxio Open Foundation licenses this work under the Apache License, version 2.0
 * (the "License"). You may not use this work except in compliance with the License, which is
 * available at www.apache.org/licenses/LICENSE-2.0
 *
 * This software is distributed on an "AS IS" basis, WITHOUT WARRANTIES OR CONDITIONS OF ANY KIND,
 * either express or implied, as more fully set forth in the License.
 *
 * See the NOTICE file distributed with this work for information regarding copyright ownership.
 */

package alluxio.worker.page;

import static alluxio.worker.page.PagedBlockStoreMeta.DEFAULT_MEDIUM;
import static alluxio.worker.page.PagedBlockStoreMeta.DEFAULT_TIER;

import alluxio.client.file.cache.CacheManager;
import alluxio.client.file.cache.store.PageStoreDir;
import alluxio.conf.AlluxioConfiguration;
import alluxio.conf.Configuration;
import alluxio.conf.PropertyKey;
import alluxio.exception.BlockAlreadyExistsException;
import alluxio.exception.ExceptionMessage;
import alluxio.exception.runtime.AlluxioRuntimeException;
import alluxio.exception.runtime.AlreadyExistsRuntimeException;
import alluxio.exception.runtime.BlockDoesNotExistRuntimeException;
import alluxio.grpc.Block;
import alluxio.grpc.BlockStatus;
import alluxio.grpc.ErrorType;
import alluxio.grpc.UfsReadOptions;
import alluxio.proto.dataserver.Protocol;
import alluxio.resource.LockResource;
import alluxio.underfs.UfsManager;
import alluxio.worker.block.AllocateOptions;
import alluxio.worker.block.BlockLockManager;
import alluxio.worker.block.BlockLockType;
import alluxio.worker.block.BlockMasterClient;
import alluxio.worker.block.BlockMasterClientPool;
import alluxio.worker.block.BlockStore;
import alluxio.worker.block.BlockStoreEventListener;
import alluxio.worker.block.BlockStoreLocation;
import alluxio.worker.block.BlockStoreMeta;
import alluxio.worker.block.CreateBlockOptions;
import alluxio.worker.block.UfsInputStreamCache;
import alluxio.worker.block.io.BlockReader;
import alluxio.worker.block.io.BlockWriter;
import alluxio.worker.block.io.DelegatingBlockReader;
import alluxio.worker.block.meta.BlockMeta;
import alluxio.worker.block.meta.TempBlockMeta;

import com.google.common.base.Preconditions;
import com.google.common.collect.ImmutableList;
import io.grpc.Status;
import org.slf4j.Logger;
import org.slf4j.LoggerFactory;

import java.io.IOException;
import java.util.HashSet;
import java.util.List;
import java.util.Optional;
import java.util.OptionalLong;
import java.util.Set;
import java.util.concurrent.CompletableFuture;
import java.util.concurrent.CopyOnWriteArrayList;
import java.util.concurrent.atomic.AtomicReference;

/**
 * A paged implementation of LocalBlockStore interface.
 * Implements the block level operations， but instead of using physical block files,
 * we use pages managed by the CacheManager to store the data.
 */
public class PagedBlockStore implements BlockStore {
  private static final Logger LOG = LoggerFactory.getLogger(PagedBlockStore.class);

  private final CacheManager mCacheManager;
  private final UfsManager mUfsManager;

  private final BlockLockManager mLockManager = new BlockLockManager();
  private final PagedBlockMetaStore mPageMetaStore;
  private final BlockMasterClientPool mBlockMasterClientPool;
  private final AtomicReference<Long> mWorkerId;
  /** A set of pinned inodes updated via periodic master-worker sync. */
  private final Set<Long> mPinnedInodes = new HashSet<>();
  private final AlluxioConfiguration mConf;
  private final UfsInputStreamCache mUfsInStreamCache = new UfsInputStreamCache();
  private final List<BlockStoreEventListener> mBlockStoreEventListeners =
      new CopyOnWriteArrayList<>();
  private final long mPageSize;

  /**
   * Create an instance of PagedBlockStore.
   * @param ufsManager
   * @param pool
   * @param workerId
   * @return an instance of PagedBlockStore
   */
  public static PagedBlockStore create(UfsManager ufsManager, BlockMasterClientPool pool,
      AtomicReference<Long> workerId) {
    try {
      AlluxioConfiguration conf = Configuration.global();
      List<PageStoreDir> pageStoreDirs = PageStoreDir.createPageStoreDirs(conf);
      List<PagedBlockStoreDir> dirs = PagedBlockStoreDir.fromPageStoreDirs(pageStoreDirs);
      PagedBlockMetaStore pageMetaStore = new PagedBlockMetaStore(dirs);
      CacheManager cacheManager =
          CacheManager.Factory.create(conf, pageMetaStore);
      return new PagedBlockStore(cacheManager, ufsManager, pool, workerId, pageMetaStore, conf);
    } catch (IOException e) {
      throw new RuntimeException("Failed to create PagedLocalBlockStore", e);
    }
  }

  /**
   * Constructor for PagedLocalBlockStore.
   * @param cacheManager page cache manager
   * @param ufsManager ufs manager
   * @param pageMetaStore meta data store for pages and blocks
   * @param conf alluxio configurations
   */
  PagedBlockStore(CacheManager cacheManager, UfsManager ufsManager, BlockMasterClientPool pool,
      AtomicReference<Long> workerId, PagedBlockMetaStore pageMetaStore,
      AlluxioConfiguration conf) {
    mCacheManager = cacheManager;
    mUfsManager = ufsManager;
    mBlockMasterClientPool = pool;
    mWorkerId = workerId;
    mPageMetaStore = pageMetaStore;
    mConf = conf;
    mPageSize = conf.getBytes(PropertyKey.USER_CLIENT_CACHE_PAGE_SIZE);
  }

  @Override
  public OptionalLong pinBlock(long sessionId, long blockId) {
    LOG.debug("pinBlock: sessionId={}, blockId={}", sessionId, blockId);
    long lockId = mLockManager.lockBlock(sessionId, blockId, BlockLockType.READ);
    if (hasBlockMeta(blockId)) {
      return OptionalLong.of(lockId);
    }
    mLockManager.unlockBlock(lockId);
    return OptionalLong.empty();
  }

  @Override
  public void unpinBlock(long id) {
    LOG.debug("unpinBlock: id={}", id);
    mLockManager.unlockBlock(id);
  }

  @Override
  public void commitBlock(long sessionId, long blockId, boolean pinOnCreate) {
    LOG.debug("commitBlock: sessionId={}, blockId={}, pinOnCreate={}",
        sessionId, blockId, pinOnCreate);
    long lockId = mLockManager.lockBlock(sessionId, blockId, BlockLockType.WRITE);

    PagedBlockMeta blockMeta = mPageMetaStore.getBlock(blockId)
        .orElseThrow(() -> new BlockDoesNotExistRuntimeException(blockId));
    PagedBlockStoreDir pageStoreDir = blockMeta.getDir();
    // todo(bowen): need to pin this block until commit is complete
    // unconditionally pin this block until committing is done
    boolean isPreviouslyUnpinned = pageStoreDir.getEvictor().addPinnedBlock(blockId);
    try {
      pageStoreDir.commit(String.valueOf(blockId));
      mPageMetaStore.commit(blockId);
    } catch (IOException e) {
      throw AlluxioRuntimeException.from(e);
    } finally {
      // committing failed, restore to the previous pinning state
      if (isPreviouslyUnpinned) {
        pageStoreDir.getEvictor().removePinnedBlock(blockId);
      }
      mLockManager.unlockBlock(lockId);
    }

    BlockMasterClient bmc = mBlockMasterClientPool.acquire();
    try {
      bmc.commitBlock(mWorkerId.get(), mPageMetaStore.getStoreMeta().getUsedBytes(), DEFAULT_TIER,
          DEFAULT_MEDIUM, blockId, pageStoreDir.getBlockCachedBytes(blockId));
    } catch (IOException e) {
      throw new AlluxioRuntimeException(Status.UNAVAILABLE,
          ExceptionMessage.FAILED_COMMIT_BLOCK_TO_MASTER.getMessage(blockId), e, ErrorType.Internal,
          false);
    } finally {
      mBlockMasterClientPool.release(bmc);
    }
    if (!pinOnCreate) {
      // unpin this block if it should not be pinned on creation, e.g. a MUST_CACHE file
      pageStoreDir.getEvictor().removePinnedBlock(blockId);
    }
    BlockStoreLocation blockLocation =
        new BlockStoreLocation(DEFAULT_TIER, getDirIndexOfBlock(blockId));
    for (BlockStoreEventListener listener : mBlockStoreEventListeners) {
      synchronized (listener) {
        listener.onCommitBlock(blockId, blockLocation);
      }
    }
  }

  @Override
  public String createBlock(long sessionId, long blockId, int tier,
      CreateBlockOptions createBlockOptions) {
    PageStoreDir pageStoreDir =
        mPageMetaStore.allocate(String.valueOf(blockId), createBlockOptions.getInitialBytes());
    pageStoreDir.putTempFile(String.valueOf(blockId));
    return "DUMMY_FILE_PATH";
  }

  @Override
  public BlockReader createBlockReader(long sessionId, long blockId, long offset,
                                       boolean positionShort, Protocol.OpenUfsBlockOptions options)
      throws IOException {
<<<<<<< HEAD
    return new PagedBlockReader(mCacheManager, mUfsManager, mUfsInStreamCache, mConf, blockId,
        offset, options);
=======
    long lockId = mLockManager.lockBlock(sessionId, blockId, BlockLockType.READ);

    try (LockResource lock = new LockResource(mPageMetaStore.getLock().readLock())) {
      Optional<PagedBlockMeta> blockMeta = mPageMetaStore.getBlock(blockId);
      if (blockMeta.isPresent()) {
        final BlockPageEvictor evictor = blockMeta.get().getDir().getEvictor();
        evictor.addPinnedBlock(blockId);
        Optional<UfsBlockReadOptions> readOptions;
        if (mPageMetaStore.hasFullBlock(blockId)) {
          readOptions = Optional.empty();
        } else {
          readOptions = Optional.of(UfsBlockReadOptions.fromProto(options));
        }
        final PagedBlockReader pagedBlockReader = new PagedBlockReader(mCacheManager,
            mUfsManager, mUfsInStreamCache, mConf, blockMeta.get(), readOptions);
        return new DelegatingBlockReader(pagedBlockReader, () -> {
          evictor.removePinnedBlock(blockId);
          unpinBlock(lockId);
        });
      }
    }
    // this is a block that needs to be read from UFS
    UfsBlockReadOptions readOptions = UfsBlockReadOptions.fromProto(options);
    try (LockResource lock = new LockResource(mPageMetaStore.getLock().writeLock())) {
      // in case someone else has added this block while we wait for the lock,
      // just use the block meta; otherwise create a new one and add to the metastore
      PagedBlockMeta blockMeta = mPageMetaStore
          .getBlock(blockId)
          .orElseGet(() -> {
            long blockSize = options.getBlockSize();
            PagedBlockStoreDir dir =
                (PagedBlockStoreDir) mPageMetaStore.allocate(String.valueOf(blockId), 0);
            PagedBlockMeta newBlockMeta = new PagedBlockMeta(blockId, blockSize, dir);
            mPageMetaStore.addBlock(newBlockMeta);
            dir.getEvictor().addPinnedBlock(blockId);
            return newBlockMeta;
          });

      final PagedBlockReader pagedBlockReader = new PagedBlockReader(mCacheManager,
          mUfsManager, mUfsInStreamCache, mConf, blockMeta, Optional.of(readOptions));
      return new DelegatingBlockReader(pagedBlockReader, () -> {
        blockMeta.getDir().getEvictor().removePinnedBlock(blockId);
        unpinBlock(lockId);
      });
    }
>>>>>>> 9c67f346
  }

  @Override
  public BlockReader createUfsBlockReader(long sessionId, long blockId, long offset,
                                          boolean positionShort,
                                          Protocol.OpenUfsBlockOptions options) throws IOException {
    return null;
  }

  @Override
  public void abortBlock(long sessionId, long blockId) {
    PagedTempBlockMeta blockMeta = mPageMetaStore.getTempBlock(blockId)
        .orElseThrow(() -> new BlockDoesNotExistRuntimeException(blockId));
    try {
      blockMeta.getDir().abort(String.valueOf(blockId));
    } catch (IOException e) {
      throw AlluxioRuntimeException.from(e);
    }
    for (BlockStoreEventListener listener : mBlockStoreEventListeners) {
      synchronized (listener) {
        listener.onAbortBlock(blockId);
      }
    }
  }

  @Override
  public void requestSpace(long sessionId, long blockId, long additionalBytes) {
    // TODO(bowen): implement actual space allocation and replace placeholder values
    boolean blockEvicted = true;
    if (blockEvicted) {
      long evictedBlockId = 0;
      BlockStoreLocation evictedBlockLocation = new BlockStoreLocation(DEFAULT_TIER, 1);
      for (BlockStoreEventListener listener : mBlockStoreEventListeners) {
        synchronized (listener) {
          listener.onRemoveBlockByWorker(evictedBlockId);
          listener.onRemoveBlock(evictedBlockId, evictedBlockLocation);
        }
      }
    }
    throw new UnsupportedOperationException();
  }

  @Override
  public CompletableFuture<List<BlockStatus>> load(List<Block> fileBlocks, UfsReadOptions options) {
    throw new UnsupportedOperationException();
  }

  @Override
  public BlockWriter createBlockWriter(long sessionId, long blockId)
      throws IOException {
    // note: no need to take a write block lock here as the block will not be visible to other
    // clients until the block is committed
    try (LockResource lock = new LockResource(mPageMetaStore.getLock().writeLock())) {
      if (!mPageMetaStore.hasBlock(blockId) && !mPageMetaStore.hasTempBlock(blockId)) {
        PagedBlockStoreDir dir =
            (PagedBlockStoreDir) mPageMetaStore.allocate(String.valueOf(blockId), 0);
        PagedTempBlockMeta blockMeta = new PagedTempBlockMeta(blockId, dir);
        mPageMetaStore.addTempBlock(blockMeta);
        return new PagedBlockWriter(mCacheManager, blockId, mPageSize);
      }
    }
    throw new AlreadyExistsRuntimeException(new BlockAlreadyExistsException(
        String.format("Cannot overwrite an existing block %d", blockId)));
  }

  @Override
  public void moveBlock(long sessionId, long blockId, AllocateOptions moveOptions)
      throws IOException {
    // TODO(bowen): implement actual move and replace placeholder values
    int dirIndex = getDirIndexOfBlock(blockId);
    BlockStoreLocation srcLocation = new BlockStoreLocation(DEFAULT_TIER, dirIndex);
    BlockStoreLocation destLocation = moveOptions.getLocation();
    for (BlockStoreEventListener listener : mBlockStoreEventListeners) {
      synchronized (listener) {
        listener.onMoveBlockByClient(blockId, srcLocation, destLocation);
      }
    }
    throw new UnsupportedOperationException();
  }

  @Override
  public void removeBlock(long sessionId, long blockId) throws IOException {
    LOG.debug("removeBlock: sessionId={}, blockId={}", sessionId, blockId);
    // TODO(bowen): implement actual removal and replace placeholder values
    boolean removeSuccess = true;
    int dirIndex = getDirIndexOfBlock(blockId);
    for (BlockStoreEventListener listener : mBlockStoreEventListeners) {
      synchronized (listener) {
        listener.onRemoveBlockByClient(blockId);
        if (removeSuccess) {
          BlockStoreLocation removedFrom = new BlockStoreLocation(DEFAULT_TIER, dirIndex);
          listener.onRemoveBlock(blockId, removedFrom);
        }
      }
    }
  }

  @Override
  public void accessBlock(long sessionId, long blockId) {
    // TODO(bowen): implement actual access and replace placeholder values
    boolean blockExists = true;
    if (blockExists) {
      int dirIndex = getDirIndexOfBlock(blockId);
      BlockStoreLocation dummyLoc = new BlockStoreLocation(DEFAULT_TIER, dirIndex);
      for (BlockStoreEventListener listener : mBlockStoreEventListeners) {
        synchronized (listener) {
          listener.onAccessBlock(blockId);
          listener.onAccessBlock(blockId, dummyLoc);
        }
      }
    }
    throw new UnsupportedOperationException();
  }

  @Override
  public BlockStoreMeta getBlockStoreMeta() {
    return mPageMetaStore.getStoreMeta();
  }

  @Override
  public BlockStoreMeta getBlockStoreMetaFull() {
    return mPageMetaStore.getStoreMetaFull();
  }

  @Override
  public Optional<TempBlockMeta> getTempBlockMeta(long blockId) {
    return Optional.empty();
  }

  @Override
  public boolean hasBlockMeta(long blockId) {
    throw new UnsupportedOperationException();
  }

  @Override
  public boolean hasTempBlockMeta(long blockId) {
    throw new UnsupportedOperationException();
  }

  @Override
  public Optional<BlockMeta> getVolatileBlockMeta(long blockId) {
    return Optional.empty();
  }

  @Override
  public void cleanupSession(long sessionId) {
    // TODO(bowen): session cleaner seems to be defunct, as Sessions are always empty
  }

  @Override
  public void registerBlockStoreEventListener(BlockStoreEventListener listener) {
    mBlockStoreEventListeners.add(listener);
    mPageMetaStore.registerBlockStoreEventListener(listener);
  }

  @Override
  public void updatePinnedInodes(Set<Long> inodes) {
    // TODO(bowen): this is unused now, make sure to use the pinned inodes when allocating space
    LOG.debug("updatePinnedInodes: inodes={}", inodes);
    synchronized (mPinnedInodes) {
      mPinnedInodes.clear();
      mPinnedInodes.addAll(Preconditions.checkNotNull(inodes));
    }
  }

  @Override
  public void removeInaccessibleStorage() {
    // TODO(bowen): implement actual removal and replace placeholder values
    for (BlockStoreEventListener listener : mBlockStoreEventListeners) {
      synchronized (listener) {
        List<Long> lostBlocks = ImmutableList.of();
        // TODO(bowen): lost directories can be obtained by iterating dirs in PageMetaStore
        // and check their health
        String lostStoragePath = "lostDir";
        BlockStoreLocation lostStoreLocation = new BlockStoreLocation(DEFAULT_TIER, 1);
        for (long lostBlock : lostBlocks) {
          listener.onBlockLost(lostBlock);
        }
        listener.onStorageLost(DEFAULT_TIER, lostStoragePath);
        listener.onStorageLost(lostStoreLocation);
      }
    }
  }

  @Override
  public void close() throws IOException {
  }

  private int getDirIndexOfBlock(long blockId) {
    return mPageMetaStore.getBlock(blockId)
        .orElseThrow(() -> new BlockDoesNotExistRuntimeException(blockId))
        .getDir()
        .getDirIndex();
  }
}<|MERGE_RESOLUTION|>--- conflicted
+++ resolved
@@ -207,10 +207,6 @@
   public BlockReader createBlockReader(long sessionId, long blockId, long offset,
                                        boolean positionShort, Protocol.OpenUfsBlockOptions options)
       throws IOException {
-<<<<<<< HEAD
-    return new PagedBlockReader(mCacheManager, mUfsManager, mUfsInStreamCache, mConf, blockId,
-        offset, options);
-=======
     long lockId = mLockManager.lockBlock(sessionId, blockId, BlockLockType.READ);
 
     try (LockResource lock = new LockResource(mPageMetaStore.getLock().readLock())) {
@@ -225,7 +221,7 @@
           readOptions = Optional.of(UfsBlockReadOptions.fromProto(options));
         }
         final PagedBlockReader pagedBlockReader = new PagedBlockReader(mCacheManager,
-            mUfsManager, mUfsInStreamCache, mConf, blockMeta.get(), readOptions);
+            mUfsManager, mUfsInStreamCache, mConf, blockMeta.get(), offset, readOptions);
         return new DelegatingBlockReader(pagedBlockReader, () -> {
           evictor.removePinnedBlock(blockId);
           unpinBlock(lockId);
@@ -250,13 +246,12 @@
           });
 
       final PagedBlockReader pagedBlockReader = new PagedBlockReader(mCacheManager,
-          mUfsManager, mUfsInStreamCache, mConf, blockMeta, Optional.of(readOptions));
+          mUfsManager, mUfsInStreamCache, mConf, blockMeta, offset, Optional.of(readOptions));
       return new DelegatingBlockReader(pagedBlockReader, () -> {
         blockMeta.getDir().getEvictor().removePinnedBlock(blockId);
         unpinBlock(lockId);
       });
     }
->>>>>>> 9c67f346
   }
 
   @Override
