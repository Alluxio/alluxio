/*
 * The Alluxio Open Foundation licenses this work under the Apache License, version 2.0
 * (the "License"). You may not use this work except in compliance with the License, which is
 * available at www.apache.org/licenses/LICENSE-2.0
 *
 * This software is distributed on an "AS IS" basis, WITHOUT WARRANTIES OR CONDITIONS OF ANY KIND,
 * either express or implied, as more fully set forth in the License.
 *
 * See the NOTICE file distributed with this work for information regarding copyright ownership.
 */

package alluxio.worker.page;

import static alluxio.worker.page.PagedBlockStoreMeta.DEFAULT_MEDIUM;
import static alluxio.worker.page.PagedBlockStoreMeta.DEFAULT_TIER;

import alluxio.client.file.cache.CacheManager;
import alluxio.client.file.cache.store.PageStoreDir;
import alluxio.conf.AlluxioConfiguration;
import alluxio.conf.Configuration;
import alluxio.conf.PropertyKey;
<<<<<<< HEAD
import alluxio.exception.AlluxioRuntimeException;
import alluxio.exception.BlockDoesNotExistRuntimeException;
import alluxio.exception.ExceptionMessage;
import alluxio.exception.WorkerOutOfSpaceException;
=======
>>>>>>> 54b3dc7f
import alluxio.grpc.Block;
import alluxio.grpc.BlockStatus;
import alluxio.grpc.ErrorType;
import alluxio.proto.dataserver.Protocol;
import alluxio.underfs.UfsManager;
import alluxio.worker.block.AllocateOptions;
import alluxio.worker.block.BlockMasterClient;
import alluxio.worker.block.BlockMasterClientPool;
import alluxio.worker.block.BlockStore;
import alluxio.worker.block.BlockStoreEventListener;
import alluxio.worker.block.BlockStoreLocation;
import alluxio.worker.block.BlockStoreMeta;
import alluxio.worker.block.CreateBlockOptions;
import alluxio.worker.block.UfsInputStreamCache;
import alluxio.worker.block.io.BlockReader;
import alluxio.worker.block.io.BlockWriter;
import alluxio.worker.block.meta.BlockMeta;
import alluxio.worker.block.meta.TempBlockMeta;

import com.google.common.base.Preconditions;
import com.google.common.collect.ImmutableList;
import io.grpc.Status;
import org.slf4j.Logger;
import org.slf4j.LoggerFactory;

import java.io.IOException;
import java.util.HashSet;
import java.util.List;
import java.util.Optional;
import java.util.OptionalLong;
import java.util.Set;
import java.util.concurrent.CompletableFuture;
import java.util.concurrent.CopyOnWriteArrayList;
import java.util.concurrent.atomic.AtomicReference;

/**
 * A paged implementation of LocalBlockStore interface.
 * Implements the block level operations， but instead of using physical block files,
 * we use pages managed by the CacheManager to store the data.
 */
public class PagedBlockStore implements BlockStore {
  private static final Logger LOG = LoggerFactory.getLogger(PagedBlockStore.class);

  private final CacheManager mCacheManager;
  private final UfsManager mUfsManager;
  private final PagedBlockMetaStore mPageMetaStore;
  private final BlockMasterClientPool mBlockMasterClientPool;
  private final AtomicReference<Long> mWorkerId;
  /** A set of pinned inodes updated via periodic master-worker sync. */
  private final Set<Long> mPinnedInodes = new HashSet<>();
  private final AlluxioConfiguration mConf;
  private final UfsInputStreamCache mUfsInStreamCache = new UfsInputStreamCache();
  private final List<BlockStoreEventListener> mBlockStoreEventListeners =
      new CopyOnWriteArrayList<>();
  private final long mPageSize;

  /**
   * Create an instance of PagedBlockStore.
   * @param ufsManager
   * @param pool
   * @param workerId
   * @return an instance of PagedBlockStore
   */
  public static PagedBlockStore create(UfsManager ufsManager, BlockMasterClientPool pool,
      AtomicReference<Long> workerId) {
    try {
      AlluxioConfiguration conf = Configuration.global();
      List<PageStoreDir> pageStoreDirs = PageStoreDir.createPageStoreDirs(conf);
      List<PagedBlockStoreDir> dirs = PagedBlockStoreDir.fromPageStoreDirs(pageStoreDirs);
      PagedBlockMetaStore pageMetaStore = new PagedBlockMetaStore(dirs);
      CacheManager cacheManager =
          CacheManager.Factory.create(conf, pageMetaStore);
      return new PagedBlockStore(cacheManager, ufsManager, pool, workerId, pageMetaStore, conf);
    } catch (IOException e) {
      throw new RuntimeException("Failed to create PagedLocalBlockStore", e);
    }
  }

  /**
   * Constructor for PagedLocalBlockStore.
   * @param cacheManager page cache manager
   * @param ufsManager ufs manager
   * @param pageMetaStore meta data store for pages and blocks
   * @param conf alluxio configurations
   */
  PagedBlockStore(CacheManager cacheManager, UfsManager ufsManager, BlockMasterClientPool pool,
      AtomicReference<Long> workerId, PagedBlockMetaStore pageMetaStore,
      AlluxioConfiguration conf) {
    mCacheManager = cacheManager;
    mUfsManager = ufsManager;
    mBlockMasterClientPool = pool;
    mWorkerId = workerId;
    mPageMetaStore = pageMetaStore;
    mConf = conf;
    mPageSize = conf.getBytes(PropertyKey.USER_CLIENT_CACHE_PAGE_SIZE);
  }

  @Override
  public OptionalLong pinBlock(long sessionId, long blockId) {
    return null;
  }

  @Override
  public void unpinBlock(long id) {
    throw new UnsupportedOperationException();
  }

  @Override
  public void commitBlock(long sessionId, long blockId, boolean pinOnCreate) {
    PagedBlockStoreDir pageStoreDir = (PagedBlockStoreDir)
        mPageMetaStore.allocate(String.valueOf(blockId), 0);
    // todo(bowen): need to pin this block until commit is complete
    try {
      pageStoreDir.commit(String.valueOf(blockId));
    } catch (IOException e) {
      throw AlluxioRuntimeException.from(e);
    }
    BlockMasterClient bmc = mBlockMasterClientPool.acquire();
    try {
      bmc.commitBlock(mWorkerId.get(), mPageMetaStore.getStoreMeta().getUsedBytes(), DEFAULT_TIER,
          DEFAULT_MEDIUM, blockId, pageStoreDir.getBlockCachedBytes(blockId));
    } catch (IOException e) {
      throw new AlluxioRuntimeException(Status.UNAVAILABLE,
          ExceptionMessage.FAILED_COMMIT_BLOCK_TO_MASTER.getMessage(blockId), e, ErrorType.Internal,
          false);
    } finally {
      mBlockMasterClientPool.release(bmc);
    }
    BlockStoreLocation blockLocation =
        new BlockStoreLocation(DEFAULT_TIER, getDirIndexOfBlock(blockId));
    for (BlockStoreEventListener listener : mBlockStoreEventListeners) {
      synchronized (listener) {
        listener.onCommitBlock(blockId, blockLocation);
      }
    }
  }

  @Override
  public String createBlock(long sessionId, long blockId, int tier,
<<<<<<< HEAD
      CreateBlockOptions createBlockOptions) throws WorkerOutOfSpaceException, IOException {
    PageStoreDir pageStoreDir =
        mPageMetaStore.allocate(String.valueOf(blockId), createBlockOptions.getInitialBytes());
=======
      CreateBlockOptions createBlockOptions) {
    //TODO(Beinan): port the allocator algorithm from tiered block store
    PageStoreDir pageStoreDir = mPageMetaStore.getStoreDirs().get(
        Math.floorMod(Long.hashCode(blockId), mPageMetaStore.getStoreDirs().size()));
>>>>>>> 54b3dc7f
    pageStoreDir.putTempFile(String.valueOf(blockId));
    return "DUMMY_FILE_PATH";
  }

  @Override
  public BlockReader createBlockReader(long sessionId, long blockId, long offset,
                                       boolean positionShort, Protocol.OpenUfsBlockOptions options)
      throws IOException {

    return new PagedBlockReader(mCacheManager,
        mUfsManager, mUfsInStreamCache, mConf, blockId, options);
  }

  @Override
  public BlockReader createUfsBlockReader(long sessionId, long blockId, long offset,
                                          boolean positionShort,
                                          Protocol.OpenUfsBlockOptions options) throws IOException {
    return null;
  }

  @Override
  public void abortBlock(long sessionId, long blockId) {
    PageStoreDir pageStoreDir =
        mPageMetaStore.allocate(String.valueOf(blockId), 0);
    try {
      pageStoreDir.abort(String.valueOf(blockId));
    } catch (IOException e) {
      throw AlluxioRuntimeException.from(e);
    }
    for (BlockStoreEventListener listener : mBlockStoreEventListeners) {
      synchronized (listener) {
        listener.onAbortBlock(blockId);
      }
    }
  }

  @Override
  public void requestSpace(long sessionId, long blockId, long additionalBytes) {
    // TODO(bowen): implement actual space allocation and replace placeholder values
    boolean blockEvicted = true;
    if (blockEvicted) {
      long evictedBlockId = 0;
      BlockStoreLocation evictedBlockLocation = new BlockStoreLocation(DEFAULT_TIER, 1);
      for (BlockStoreEventListener listener : mBlockStoreEventListeners) {
        synchronized (listener) {
          listener.onRemoveBlockByWorker(evictedBlockId);
          listener.onRemoveBlock(evictedBlockId, evictedBlockLocation);
        }
      }
    }
    throw new UnsupportedOperationException();
  }

  @Override
<<<<<<< HEAD
  public List<BlockStatus> load(List<Block> fileBlocks, String tag, OptionalLong bandwidth) {
    throw new UnsupportedOperationException();
=======
  public CompletableFuture<List<BlockStatus>> load(List<Block> fileBlocks, String tag,
      OptionalLong bandwidth) {
    return null;
>>>>>>> 54b3dc7f
  }

  @Override
  public BlockWriter createBlockWriter(long sessionId, long blockId)
      throws IOException {
    return new PagedBlockWriter(mCacheManager, blockId, mPageSize);
  }

  @Override
  public void moveBlock(long sessionId, long blockId, AllocateOptions moveOptions)
      throws IOException {
    // TODO(bowen): implement actual move and replace placeholder values
    int dirIndex = getDirIndexOfBlock(blockId);
    BlockStoreLocation srcLocation = new BlockStoreLocation(DEFAULT_TIER, dirIndex);
    BlockStoreLocation destLocation = moveOptions.getLocation();
    for (BlockStoreEventListener listener : mBlockStoreEventListeners) {
      synchronized (listener) {
        listener.onMoveBlockByClient(blockId, srcLocation, destLocation);
      }
    }
    throw new UnsupportedOperationException();
  }

  @Override
  public void removeBlock(long sessionId, long blockId) throws IOException {
    LOG.debug("removeBlock: sessionId={}, blockId={}", sessionId, blockId);
    // TODO(bowen): implement actual removal and replace placeholder values
    boolean removeSuccess = true;
    int dirIndex = getDirIndexOfBlock(blockId);
    for (BlockStoreEventListener listener : mBlockStoreEventListeners) {
      synchronized (listener) {
        listener.onRemoveBlockByClient(blockId);
        if (removeSuccess) {
          BlockStoreLocation removedFrom = new BlockStoreLocation(DEFAULT_TIER, dirIndex);
          listener.onRemoveBlock(blockId, removedFrom);
        }
      }
    }
  }

  @Override
  public void accessBlock(long sessionId, long blockId) {
    // TODO(bowen): implement actual access and replace placeholder values
    boolean blockExists = true;
    if (blockExists) {
      int dirIndex = getDirIndexOfBlock(blockId);
      BlockStoreLocation dummyLoc = new BlockStoreLocation(DEFAULT_TIER, dirIndex);
      for (BlockStoreEventListener listener : mBlockStoreEventListeners) {
        synchronized (listener) {
          listener.onAccessBlock(blockId);
          listener.onAccessBlock(blockId, dummyLoc);
        }
      }
    }
    throw new UnsupportedOperationException();
  }

  @Override
  public BlockStoreMeta getBlockStoreMeta() {
    return mPageMetaStore.getStoreMeta();
  }

  @Override
  public BlockStoreMeta getBlockStoreMetaFull() {
    return mPageMetaStore.getStoreMetaFull();
  }

  @Override
  public Optional<TempBlockMeta> getTempBlockMeta(long blockId) {
    return Optional.empty();
  }

  @Override
  public boolean hasBlockMeta(long blockId) {
    throw new UnsupportedOperationException();
  }

  @Override
  public boolean hasTempBlockMeta(long blockId) {
    throw new UnsupportedOperationException();
  }

  @Override
  public Optional<BlockMeta> getVolatileBlockMeta(long blockId) {
    return Optional.empty();
  }

  @Override
  public void cleanupSession(long sessionId) {
    // TODO(bowen): session cleaner seems to be defunct, as Sessions are always empty
  }

  @Override
  public void registerBlockStoreEventListener(BlockStoreEventListener listener) {
    mBlockStoreEventListeners.add(listener);
    mPageMetaStore.registerBlockStoreEventListener(listener);
  }

  @Override
  public void updatePinnedInodes(Set<Long> inodes) {
    // TODO(bowen): this is unused now, make sure to use the pinned inodes when allocating space
    LOG.debug("updatePinnedInodes: inodes={}", inodes);
    synchronized (mPinnedInodes) {
      mPinnedInodes.clear();
      mPinnedInodes.addAll(Preconditions.checkNotNull(inodes));
    }
  }

  @Override
  public void removeInaccessibleStorage() {
    // TODO(bowen): implement actual removal and replace placeholder values
    for (BlockStoreEventListener listener : mBlockStoreEventListeners) {
      synchronized (listener) {
        List<Long> lostBlocks = ImmutableList.of();
        // TODO(bowen): lost directories can be obtained by iterating dirs in PageMetaStore
        // and check their health
        String lostStoragePath = "lostDir";
        BlockStoreLocation lostStoreLocation = new BlockStoreLocation(DEFAULT_TIER, 1);
        for (long lostBlock : lostBlocks) {
          listener.onBlockLost(lostBlock);
        }
        listener.onStorageLost(DEFAULT_TIER, lostStoragePath);
        listener.onStorageLost(lostStoreLocation);
      }
    }
  }

  @Override
  public void close() throws IOException {
  }

  private int getDirIndexOfBlock(long blockId) {
    int dirIndex = mPageMetaStore.getDirOfBlock(blockId)
        .orElseThrow(() -> new BlockDoesNotExistRuntimeException(
            String.format("Block %s does not exist", blockId)))
        .getDirIndex();
    return dirIndex;
  }
}<|MERGE_RESOLUTION|>--- conflicted
+++ resolved
@@ -19,13 +19,9 @@
 import alluxio.conf.AlluxioConfiguration;
 import alluxio.conf.Configuration;
 import alluxio.conf.PropertyKey;
-<<<<<<< HEAD
 import alluxio.exception.AlluxioRuntimeException;
 import alluxio.exception.BlockDoesNotExistRuntimeException;
 import alluxio.exception.ExceptionMessage;
-import alluxio.exception.WorkerOutOfSpaceException;
-=======
->>>>>>> 54b3dc7f
 import alluxio.grpc.Block;
 import alluxio.grpc.BlockStatus;
 import alluxio.grpc.ErrorType;
@@ -165,16 +161,9 @@
 
   @Override
   public String createBlock(long sessionId, long blockId, int tier,
-<<<<<<< HEAD
-      CreateBlockOptions createBlockOptions) throws WorkerOutOfSpaceException, IOException {
+      CreateBlockOptions createBlockOptions) {
     PageStoreDir pageStoreDir =
         mPageMetaStore.allocate(String.valueOf(blockId), createBlockOptions.getInitialBytes());
-=======
-      CreateBlockOptions createBlockOptions) {
-    //TODO(Beinan): port the allocator algorithm from tiered block store
-    PageStoreDir pageStoreDir = mPageMetaStore.getStoreDirs().get(
-        Math.floorMod(Long.hashCode(blockId), mPageMetaStore.getStoreDirs().size()));
->>>>>>> 54b3dc7f
     pageStoreDir.putTempFile(String.valueOf(blockId));
     return "DUMMY_FILE_PATH";
   }
@@ -229,14 +218,9 @@
   }
 
   @Override
-<<<<<<< HEAD
-  public List<BlockStatus> load(List<Block> fileBlocks, String tag, OptionalLong bandwidth) {
-    throw new UnsupportedOperationException();
-=======
   public CompletableFuture<List<BlockStatus>> load(List<Block> fileBlocks, String tag,
       OptionalLong bandwidth) {
-    return null;
->>>>>>> 54b3dc7f
+    throw new UnsupportedOperationException();
   }
 
   @Override
