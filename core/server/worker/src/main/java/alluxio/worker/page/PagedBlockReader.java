/*
 * The Alluxio Open Foundation licenses this work under the Apache License, version 2.0
 * (the "License"). You may not use this work except in compliance with the License, which is
 * available at www.apache.org/licenses/LICENSE-2.0
 *
 * This software is distributed on an "AS IS" basis, WITHOUT WARRANTIES OR CONDITIONS OF ANY KIND,
 * either express or implied, as more fully set forth in the License.
 *
 * See the NOTICE file distributed with this work for information regarding copyright ownership.
 */

package alluxio.worker.page;

import alluxio.client.file.CacheContext;
import alluxio.client.file.cache.CacheManager;
import alluxio.client.file.cache.PageId;
import alluxio.client.file.cache.store.PageReadTargetBuffer;
import alluxio.exception.runtime.AlluxioRuntimeException;
import alluxio.grpc.ErrorType;
import alluxio.metrics.MetricKey;
import alluxio.metrics.MetricsSystem;
import alluxio.network.protocol.databuffer.NioDirectBufferPool;
import alluxio.worker.block.io.BlockReader;

import com.google.common.base.Preconditions;
import io.grpc.Status;
import io.netty.buffer.ByteBuf;
import io.netty.buffer.Unpooled;

import java.io.IOException;
import java.nio.ByteBuffer;
import java.nio.channels.ReadableByteChannel;
import java.util.Optional;
import javax.annotation.concurrent.NotThreadSafe;

/**
 * A paged implementation of BlockReader interface. The read operations will fall back to the
 * under storage when the requested data is not in the local storage.
 */
@NotThreadSafe
public class PagedBlockReader extends BlockReader {

  private static final ByteBuffer EMPTY_BYTE_BUFFER = ByteBuffer.allocate(0);
  private final long mPageSize;
  private final CacheManager mCacheManager;
  private final Optional<PagedUfsBlockReader> mUfsBlockReader;
  private final PagedBlockMeta mBlockMeta;
  private boolean mClosed = false;
  private boolean mReadFromLocalCache = false;
  private boolean mReadFromUfs = false;
  private long mPosition;

  /**
   * Constructor for PagedBlockReader.
   *
   * @param cacheManager paging cache manager
   * @param blockMeta block meta
   * @param offset initial offset within the block to begin the read from
   * @param ufsBlockReader ufs block reader
   * @param pageSize page size
   */
  public PagedBlockReader(CacheManager cacheManager, PagedBlockMeta blockMeta, long offset,
      Optional<PagedUfsBlockReader> ufsBlockReader, long pageSize) {
    Preconditions.checkArgument(offset >= 0 && offset <= blockMeta.getBlockSize(),
        "Attempt to read block %d which is %d bytes long at invalid byte offset %d",
        blockMeta.getBlockId(), blockMeta.getBlockSize(), offset);
    mCacheManager = cacheManager;
    mUfsBlockReader = ufsBlockReader;
    mBlockMeta = blockMeta;
    mPageSize = pageSize;
    mPosition = offset;
  }

  @Override
  public ByteBuffer read(long offset, long length) throws IOException {
    if (length == 0 || offset >= mBlockMeta.getBlockSize()) {
      return EMPTY_BYTE_BUFFER;
    }

    length = Math.min(length, mBlockMeta.getBlockSize() - offset);
<<<<<<< HEAD
    ByteBuffer buf = ByteBuffer.allocate((int) length);
    PageReadTargetBuffer target = new ByteBufferTargetBuffer(buf);
=======
    // must not use pooled buffer, see interface implementation note
    ByteBuffer buffer = ByteBuffer.allocateDirect((int) length);
    ByteBuf buf = Unpooled.wrappedBuffer(buffer);
    // Unpooled.wrappedBuffer returns a buffer with writer index set to capacity, so writable
    // bytes is 0, needs explicit clear
    buf.clear();
    long bytesRead = read(buf, offset, length);
    if (bytesRead < 0) {
      return EMPTY_BYTE_BUFFER;
    }
    buffer.position(0);
    buffer.limit((int) bytesRead);
    return buffer;
  }

  private long read(ByteBuf byteBuf, long offset, long length) throws IOException {
    Preconditions.checkState(!mClosed);
    Preconditions.checkArgument(length >= 0, "length should be non-negative");
    Preconditions.checkArgument(offset >= 0, "offset should be non-negative");
    Preconditions.checkArgument(offset + length <= mBlockMeta.getBlockSize(),
        "offset + length exceeds block eof");
    Preconditions.checkArgument(byteBuf.writableBytes() >= length, "buffer overflow");
    if (offset == mBlockMeta.getBlockSize()) {
      return -1;
    }

    PageReadTargetBuffer target = new NettyBufTargetBuffer(byteBuf);
>>>>>>> a7e02151
    long bytesRead = 0;
    while (bytesRead < length) {
      long pos = offset + bytesRead;
      long pageIndex = pos / mPageSize;
      PageId pageId =
          new BlockPageId(mBlockMeta.getBlockId(), pageIndex, mBlockMeta.getBlockSize());
      int currentPageOffset = (int) (pos % mPageSize);
      int bytesLeftInPage =
          (int) Math.min(mPageSize - currentPageOffset, length - bytesRead);
      int bytesReadFromCache = mCacheManager.get(
          pageId, currentPageOffset, bytesLeftInPage, target, CacheContext.defaults());
      if (bytesReadFromCache > 0) {
        bytesRead += bytesReadFromCache;
        MetricsSystem.meter(MetricKey.CLIENT_CACHE_BYTES_READ_CACHE.getName()).mark(bytesRead);
        mReadFromLocalCache = true;
      } else {
        if (!mUfsBlockReader.isPresent()) {
          throw new AlluxioRuntimeException(
              Status.INTERNAL,
              String.format("Block %d cannot be read from UFS as UFS reader is missing, "
                      + "this is most likely a bug", mBlockMeta.getBlockId()),
              null,
              ErrorType.Internal,
              false
          );
        }
        PagedUfsBlockReader ufsBlockReader = mUfsBlockReader.get();
        // get the page at pageIndex as a whole from UFS
        ByteBuffer ufsBuf = NioDirectBufferPool.acquire((int) mPageSize);
        try {
          int pageBytesRead = ufsBlockReader.readPageAtIndex(ufsBuf, pageIndex);
          if (pageBytesRead > 0) {
            ufsBuf.position(currentPageOffset);
            ufsBuf.limit(currentPageOffset + bytesLeftInPage);
            byteBuf.writeBytes(ufsBuf);
            bytesRead += bytesLeftInPage;
            MetricsSystem.meter(MetricKey.CLIENT_CACHE_BYTES_REQUESTED_EXTERNAL.getName())
                .mark(bytesLeftInPage);
            mReadFromUfs = true;
            ufsBuf.rewind();
            ufsBuf.limit(pageBytesRead);
            if (ufsBlockReader.getUfsReadOptions().isCacheIntoAlluxio()) {
              mCacheManager.put(pageId, ufsBuf);
            }
          }
        } finally {
          NioDirectBufferPool.release(ufsBuf);
        }
      }
    }
    return bytesRead;
  }

  @Override
  public long getLength() {
    return mBlockMeta.getBlockSize();
  }

  @Override
  public ReadableByteChannel getChannel() {
    throw new UnsupportedOperationException();
  }

  @Override
  public int transferTo(ByteBuf buf) throws IOException {
    Preconditions.checkState(!mClosed);
    if (mBlockMeta.getBlockSize() <= mPosition) {
      return -1;
    }
    int bytesToTransfer =
        (int) Math.min(buf.writableBytes(), mBlockMeta.getBlockSize() - mPosition);
    long bytesRead = read(buf, mPosition, bytesToTransfer);
    mPosition += bytesRead;
    return (int) bytesRead;
  }

  @Override
  public boolean isClosed() {
    return mClosed;
  }

  @Override
  public String getLocation() {
    return mBlockMeta.getPath();
  }

  @Override
  public void close() throws IOException {
    if (!isClosed()) {
      if (mReadFromLocalCache) {
        MetricsSystem.counter(MetricKey.WORKER_BLOCKS_READ_LOCAL.getName()).inc();
      }
      if (mReadFromUfs) {
        MetricsSystem.counter(MetricKey.WORKER_BLOCKS_READ_UFS.getName()).inc();
      }
    }
    mClosed = true;
  }
}<|MERGE_RESOLUTION|>--- conflicted
+++ resolved
@@ -73,15 +73,15 @@
 
   @Override
   public ByteBuffer read(long offset, long length) throws IOException {
+    Preconditions.checkState(!mClosed);
+    Preconditions.checkArgument(length >= 0, "length should be non-negative");
+    Preconditions.checkArgument(offset >= 0, "offset should be non-negative");
+
     if (length == 0 || offset >= mBlockMeta.getBlockSize()) {
       return EMPTY_BYTE_BUFFER;
     }
 
     length = Math.min(length, mBlockMeta.getBlockSize() - offset);
-<<<<<<< HEAD
-    ByteBuffer buf = ByteBuffer.allocate((int) length);
-    PageReadTargetBuffer target = new ByteBufferTargetBuffer(buf);
-=======
     // must not use pooled buffer, see interface implementation note
     ByteBuffer buffer = ByteBuffer.allocateDirect((int) length);
     ByteBuf buf = Unpooled.wrappedBuffer(buffer);
@@ -109,7 +109,6 @@
     }
 
     PageReadTargetBuffer target = new NettyBufTargetBuffer(byteBuf);
->>>>>>> a7e02151
     long bytesRead = 0;
     while (bytesRead < length) {
       long pos = offset + bytesRead;
