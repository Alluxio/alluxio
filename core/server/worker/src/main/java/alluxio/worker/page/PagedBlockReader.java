/*
 * The Alluxio Open Foundation licenses this work under the Apache License, version 2.0
 * (the "License"). You may not use this work except in compliance with the License, which is
 * available at www.apache.org/licenses/LICENSE-2.0
 *
 * This software is distributed on an "AS IS" basis, WITHOUT WARRANTIES OR CONDITIONS OF ANY KIND,
 * either express or implied, as more fully set forth in the License.
 *
 * See the NOTICE file distributed with this work for information regarding copyright ownership.
 */

package alluxio.worker.page;

import alluxio.client.file.CacheContext;
import alluxio.client.file.cache.CacheManager;
import alluxio.client.file.cache.PageId;
import alluxio.client.file.cache.store.ByteBufferTargetBuffer;
import alluxio.client.file.cache.store.PageReadTargetBuffer;
import alluxio.conf.AlluxioConfiguration;
import alluxio.conf.PropertyKey;
import alluxio.metrics.MetricKey;
import alluxio.metrics.MetricsSystem;
<<<<<<< HEAD
=======
import alluxio.network.protocol.databuffer.NioDirectBufferPool;
import alluxio.resource.CloseableResource;
import alluxio.underfs.UfsManager;
import alluxio.underfs.UnderFileSystem;
import alluxio.underfs.options.OpenOptions;
import alluxio.util.IdUtils;
import alluxio.worker.block.UfsInputStreamCache;
>>>>>>> d6f18a56
import alluxio.worker.block.io.BlockReader;

import com.google.common.base.Preconditions;
import io.netty.buffer.ByteBuf;

import java.io.IOException;
import java.nio.ByteBuffer;
import java.nio.channels.Channels;
import java.nio.channels.ReadableByteChannel;
import java.util.Optional;
import javax.annotation.concurrent.NotThreadSafe;

/**
 * A paged implementation of BlockReader interface. The read operations will fall back to the
 * under storage when the requested data is not in the local storage.
 */
@NotThreadSafe
public class PagedBlockReader extends BlockReader {

  private static final ByteBuffer EMPTY_BYTE_BUFFER = ByteBuffer.allocate(0);
  private final long mPageSize;
  private final CacheManager mCacheManager;
  private final Optional<PagedUfsBlockReader> mUfsBlockReader;
  private final PagedBlockMeta mBlockMeta;
  private boolean mClosed = false;
  private boolean mReadFromLocalCache = false;
  private boolean mReadFromUfs = false;
  private long mPosition;

  /**
   * Constructor for PagedBlockReader.
   *
   * @param cacheManager paging cache manager
   * @param conf alluxio configurations
   * @param blockMeta block meta
   * @param offset initial offset within the block to begin the read from
   * @param ufsBlockReader ufs block reader
   */
  public PagedBlockReader(CacheManager cacheManager, AlluxioConfiguration conf,
      PagedBlockMeta blockMeta, long offset, Optional<PagedUfsBlockReader> ufsBlockReader) {
    Preconditions.checkArgument(offset >= 0 && offset <= blockMeta.getBlockSize(),
        "Attempt to read block %d which is %d bytes long at invalid byte offset %d",
        blockMeta.getBlockId(), blockMeta.getBlockSize(), offset);
    mCacheManager = cacheManager;
    mUfsBlockReader = ufsBlockReader;
    mBlockMeta = blockMeta;
    mPageSize = conf.getBytes(PropertyKey.USER_CLIENT_CACHE_PAGE_SIZE);
    mPosition = offset;
  }

  @Override
  public ByteBuffer read(long offset, long length) throws IOException {
    Preconditions.checkState(!mClosed);
    Preconditions.checkArgument(length >= 0, "length should be non-negative");
    Preconditions.checkArgument(offset >= 0, "offset should be non-negative");

    if (length == 0 || offset >= mBlockMeta.getBlockSize()) {
      return EMPTY_BYTE_BUFFER;
    }

    ByteBuffer buf = NioDirectBufferPool.acquire((int) length);
    PageReadTargetBuffer target = new ByteBufferTargetBuffer(buf);
    long bytesRead = 0;
    while (bytesRead < length) {
      long pos = offset + bytesRead;
      long pageIndex = pos / mPageSize;
      PageId pageId = new PageId(String.valueOf(mBlockMeta.getBlockId()), pageIndex);
      int currentPageOffset = (int) (pos % mPageSize);
      int bytesLeftInPage =
          (int) Math.min(mPageSize - currentPageOffset, length - bytesRead);
      int bytesReadFromCache = mCacheManager.get(
          pageId, currentPageOffset, bytesLeftInPage, target, CacheContext.defaults());
      if (bytesReadFromCache > 0) {
        bytesRead += bytesReadFromCache;
        MetricsSystem.meter(MetricKey.CLIENT_CACHE_BYTES_READ_CACHE.getName()).mark(bytesRead);
        mReadFromLocalCache = true;
      } else {
        if (!mUfsBlockReader.isPresent()) {
          throw new IOException(String.format("Block %d cannot be read from UFS as UFS reader is "
              + "missing", mBlockMeta.getBlockId()));
        }
<<<<<<< HEAD
        PagedUfsBlockReader ufsBlockReader = mUfsBlockReader.get();
        long pageStart = pos - (pos % mPageSize);
        int pageSize = (int) Math.min(mPageSize, mBlockMeta.getBlockSize() - pageStart);
        byte[] page = new byte[(int) mPageSize];
        int pageBytesRead = ufsBlockReader.readPageAtIndex(ByteBuffer.wrap(page), pageIndex);
        if (pageBytesRead > 0) {
          System.arraycopy(page, currentPageOffset, buf, (int) bytesRead, bytesLeftInPage);
          bytesRead += bytesLeftInPage;
          MetricsSystem.meter(MetricKey.CLIENT_CACHE_BYTES_REQUESTED_EXTERNAL.getName())
              .mark(bytesLeftInPage);
          mReadFromUfs = true;
          if (ufsBlockReader.getUfsReadOptions().isCacheIntoAlluxio()) {
            byte[] pageToCache = page;
            if (pageBytesRead < mPageSize) {
              pageToCache = new byte[(int) pageBytesRead];
              System.arraycopy(page, 0, pageToCache, 0, pageBytesRead);
            }
            mCacheManager.put(pageId, pageToCache);
          }
=======
        long pageStart = pos - (pos % mPageSize);
        int pageSize = (int) Math.min(mPageSize, mBlockMeta.getBlockSize() - pageStart);
        ByteBuffer ufsBuf = NioDirectBufferPool.acquire(pageSize);
        try {
          int bytesReadFromUFS = readPageFromUFS(pageStart, pageSize, ufsBuf);
          if (ufsBuf.remaining() > 0) {
            ufsBuf.mark();
            ufsBuf.position(currentPageOffset);
            ufsBuf.limit(currentPageOffset + bytesLeftInPage);
            buf.put(ufsBuf);
            bytesRead += bytesLeftInPage;
            MetricsSystem.meter(MetricKey.CLIENT_CACHE_BYTES_REQUESTED_EXTERNAL.getName())
                .mark(bytesLeftInPage);
            mReadFromUfs = true;
            ufsBuf.reset();
            ufsBuf.limit(bytesReadFromUFS);
            mCacheManager.put(pageId, ufsBuf);
          }
        } finally {
          NioDirectBufferPool.release(ufsBuf);
>>>>>>> d6f18a56
        }
      }
    }
    buf.flip();
    return buf;
  }

<<<<<<< HEAD
=======
  private int readPageFromUFS(long pageStart, int pageSize, ByteBuffer target) throws IOException {
    InputStream ufsInputStream =
        seekUfsInputStream(mUfsBlockOptions.get().getOffsetInFile() + pageStart);
    int totalBytesRead = 0;
    try {
      while (totalBytesRead < pageSize) {
        int bytesRead = Channels.newChannel(ufsInputStream).read(target);
        if (bytesRead <= 0) {
          break;
        }
        totalBytesRead += bytesRead;
      }
    } finally {
      mUfsInStreamCache.release(ufsInputStream);
      target.flip();
    }
    return totalBytesRead;
  }

  private InputStream seekUfsInputStream(long posInFile)
      throws IOException {
    UfsManager.UfsClient ufsClient = mUfsManager.get(mUfsBlockOptions.get().getMountId());
    try (CloseableResource<UnderFileSystem> ufsResource =
             ufsClient.acquireUfsResource()) {
      return mUfsInStreamCache.acquire(
          ufsResource.get(),
          mUfsBlockOptions.get().getUfsPath(),
          IdUtils.fileIdFromBlockId(mBlockMeta.getBlockId()),
          OpenOptions.defaults()
              .setOffset(posInFile)
              .setPositionShort(true));
    }
  }

>>>>>>> d6f18a56
  @Override
  public long getLength() {
    return mBlockMeta.getBlockSize();
  }

  @Override
  public ReadableByteChannel getChannel() {
    throw new UnsupportedOperationException();
  }

  @Override
  public int transferTo(ByteBuf buf) throws IOException {
    Preconditions.checkState(!mClosed);
    if (mBlockMeta.getBlockSize() <= mPosition) {
      return -1;
    }
    int bytesToTransfer =
        (int) Math.min(buf.writableBytes(), mBlockMeta.getBlockSize() - mPosition);
    ByteBuffer srcBuf = read(mPosition, bytesToTransfer);
    buf.writeBytes(srcBuf);
    mPosition += bytesToTransfer;
    return bytesToTransfer;
  }

  @Override
  public boolean isClosed() {
    return mClosed;
  }

  @Override
  public String getLocation() {
    return mBlockMeta.getPath();
  }

  @Override
  public void close() throws IOException {
    if (!isClosed()) {
      if (mReadFromLocalCache) {
        MetricsSystem.counter(MetricKey.WORKER_BLOCKS_READ_LOCAL.getName()).inc();
      }
      if (mReadFromUfs) {
        MetricsSystem.counter(MetricKey.WORKER_BLOCKS_READ_UFS.getName()).inc();
      }
    }
    mClosed = true;
  }
}<|MERGE_RESOLUTION|>--- conflicted
+++ resolved
@@ -20,16 +20,7 @@
 import alluxio.conf.PropertyKey;
 import alluxio.metrics.MetricKey;
 import alluxio.metrics.MetricsSystem;
-<<<<<<< HEAD
-=======
 import alluxio.network.protocol.databuffer.NioDirectBufferPool;
-import alluxio.resource.CloseableResource;
-import alluxio.underfs.UfsManager;
-import alluxio.underfs.UnderFileSystem;
-import alluxio.underfs.options.OpenOptions;
-import alluxio.util.IdUtils;
-import alluxio.worker.block.UfsInputStreamCache;
->>>>>>> d6f18a56
 import alluxio.worker.block.io.BlockReader;
 
 import com.google.common.base.Preconditions;
@@ -111,48 +102,25 @@
           throw new IOException(String.format("Block %d cannot be read from UFS as UFS reader is "
               + "missing", mBlockMeta.getBlockId()));
         }
-<<<<<<< HEAD
         PagedUfsBlockReader ufsBlockReader = mUfsBlockReader.get();
         long pageStart = pos - (pos % mPageSize);
         int pageSize = (int) Math.min(mPageSize, mBlockMeta.getBlockSize() - pageStart);
-        byte[] page = new byte[(int) mPageSize];
-        int pageBytesRead = ufsBlockReader.readPageAtIndex(ByteBuffer.wrap(page), pageIndex);
+        ByteBuffer ufsBuf = NioDirectBufferPool.acquire(pageSize);
+        int pageBytesRead = ufsBlockReader.readPageAtIndex(ufsBuf, pageIndex);
         if (pageBytesRead > 0) {
-          System.arraycopy(page, currentPageOffset, buf, (int) bytesRead, bytesLeftInPage);
+          ufsBuf.mark();
+          ufsBuf.position(currentPageOffset);
+          ufsBuf.limit(currentPageOffset + bytesLeftInPage);
+          buf.put(ufsBuf);
           bytesRead += bytesLeftInPage;
           MetricsSystem.meter(MetricKey.CLIENT_CACHE_BYTES_REQUESTED_EXTERNAL.getName())
               .mark(bytesLeftInPage);
           mReadFromUfs = true;
+          ufsBuf.reset();
+          ufsBuf.limit(pageBytesRead);
           if (ufsBlockReader.getUfsReadOptions().isCacheIntoAlluxio()) {
-            byte[] pageToCache = page;
-            if (pageBytesRead < mPageSize) {
-              pageToCache = new byte[(int) pageBytesRead];
-              System.arraycopy(page, 0, pageToCache, 0, pageBytesRead);
-            }
-            mCacheManager.put(pageId, pageToCache);
-          }
-=======
-        long pageStart = pos - (pos % mPageSize);
-        int pageSize = (int) Math.min(mPageSize, mBlockMeta.getBlockSize() - pageStart);
-        ByteBuffer ufsBuf = NioDirectBufferPool.acquire(pageSize);
-        try {
-          int bytesReadFromUFS = readPageFromUFS(pageStart, pageSize, ufsBuf);
-          if (ufsBuf.remaining() > 0) {
-            ufsBuf.mark();
-            ufsBuf.position(currentPageOffset);
-            ufsBuf.limit(currentPageOffset + bytesLeftInPage);
-            buf.put(ufsBuf);
-            bytesRead += bytesLeftInPage;
-            MetricsSystem.meter(MetricKey.CLIENT_CACHE_BYTES_REQUESTED_EXTERNAL.getName())
-                .mark(bytesLeftInPage);
-            mReadFromUfs = true;
-            ufsBuf.reset();
-            ufsBuf.limit(bytesReadFromUFS);
             mCacheManager.put(pageId, ufsBuf);
           }
-        } finally {
-          NioDirectBufferPool.release(ufsBuf);
->>>>>>> d6f18a56
         }
       }
     }
@@ -160,43 +128,6 @@
     return buf;
   }
 
-<<<<<<< HEAD
-=======
-  private int readPageFromUFS(long pageStart, int pageSize, ByteBuffer target) throws IOException {
-    InputStream ufsInputStream =
-        seekUfsInputStream(mUfsBlockOptions.get().getOffsetInFile() + pageStart);
-    int totalBytesRead = 0;
-    try {
-      while (totalBytesRead < pageSize) {
-        int bytesRead = Channels.newChannel(ufsInputStream).read(target);
-        if (bytesRead <= 0) {
-          break;
-        }
-        totalBytesRead += bytesRead;
-      }
-    } finally {
-      mUfsInStreamCache.release(ufsInputStream);
-      target.flip();
-    }
-    return totalBytesRead;
-  }
-
-  private InputStream seekUfsInputStream(long posInFile)
-      throws IOException {
-    UfsManager.UfsClient ufsClient = mUfsManager.get(mUfsBlockOptions.get().getMountId());
-    try (CloseableResource<UnderFileSystem> ufsResource =
-             ufsClient.acquireUfsResource()) {
-      return mUfsInStreamCache.acquire(
-          ufsResource.get(),
-          mUfsBlockOptions.get().getUfsPath(),
-          IdUtils.fileIdFromBlockId(mBlockMeta.getBlockId()),
-          OpenOptions.defaults()
-              .setOffset(posInFile)
-              .setPositionShort(true));
-    }
-  }
-
->>>>>>> d6f18a56
   @Override
   public long getLength() {
     return mBlockMeta.getBlockSize();
