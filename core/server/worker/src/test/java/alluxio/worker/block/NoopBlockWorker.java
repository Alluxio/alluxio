--- conflicted
+++ resolved
@@ -100,13 +100,8 @@
   }
 
   @Override
-<<<<<<< HEAD
-  public void freeCurrentWorker()
-          throws IOException {
-=======
   public void freeWorker()
       throws IOException {
->>>>>>> 32785f97
     // noop
   }
 
