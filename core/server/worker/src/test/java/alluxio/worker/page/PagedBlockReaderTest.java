/*
 * The Alluxio Open Foundation licenses this work under the Apache License, version 2.0
 * (the "License"). You may not use this work except in compliance with the License, which is
 * available at www.apache.org/licenses/LICENSE-2.0
 *
 * This software is distributed on an "AS IS" basis, WITHOUT WARRANTIES OR CONDITIONS OF ANY KIND,
 * either express or implied, as more fully set forth in the License.
 *
 * See the NOTICE file distributed with this work for information regarding copyright ownership.
 */

package alluxio.worker.page;

import static org.junit.Assert.assertEquals;
import static org.junit.Assert.assertTrue;

import alluxio.AlluxioURI;
import alluxio.ConfigurationRule;
import alluxio.Constants;
import alluxio.client.file.cache.store.PageStoreDir;
import alluxio.conf.AlluxioProperties;
import alluxio.conf.Configuration;
import alluxio.conf.InstancedConfiguration;
import alluxio.conf.PropertyKey;
import alluxio.master.NoopUfsManager;
import alluxio.underfs.UnderFileSystemConfiguration;
import alluxio.util.io.BufferUtils;
import alluxio.worker.block.UfsInputStreamCache;

import com.google.common.collect.ImmutableList;
import com.google.common.collect.ImmutableMap;
import io.netty.buffer.ByteBuf;
import io.netty.buffer.Unpooled;
import org.junit.Before;
import org.junit.Rule;
import org.junit.Test;
import org.junit.rules.TemporaryFolder;
import org.junit.runner.RunWith;
import org.junit.runners.Parameterized;

import java.io.ByteArrayOutputStream;
import java.io.File;
import java.io.OutputStream;
import java.nio.ByteBuffer;
import java.nio.file.Files;
import java.nio.file.Path;
import java.nio.file.StandardOpenOption;
import java.util.Collection;
import java.util.List;
import java.util.Optional;
import java.util.Random;

@RunWith(Parameterized.class)
public class PagedBlockReaderTest {
  private static final long CARDINALITY_BYTE = 256;
  // this test uses local file system to create test blocks, so one block is one file
  // therefore offset in file is always 0
  private static final long OFFSET_IN_FILE = 0;
  private static final long MOUNT_ID = 100;
  // use fixed block size and varying page and buffer size
  private static final long BLOCK_SIZE = Constants.MB;
  private static final int MAX_UFS_READ_CONCURRENCY = 1;
  private static final long BLOCK_ID = 0L;
  @Rule
  public TemporaryFolder mTempFolderRule = new TemporaryFolder();
  @Rule
  public ConfigurationRule mConfRule =
      new ConfigurationRule(ImmutableMap.of(), Configuration.modifiableGlobal());

  @Parameterized.Parameters(name = "PageSize: {0}, BufferSize: {1}, Offset: {2}")
  public static Collection<Object[]> data() {
    Integer[][] params = new Integer[][]{
        /* page size, buffer size */
        {Constants.KB, Constants.KB},
        {Constants.KB, 200},
        {Constants.KB, 201},
        {Constants.MB, Constants.KB},
        {Constants.MB, 200},
        {Constants.MB - 1, Constants.KB},
        {2 * Constants.MB, Constants.KB},
    };
    List<Integer> offsets = ImmutableList.of(0, 1, (int) (BLOCK_SIZE - 1), (int) BLOCK_SIZE);

    ImmutableList.Builder<Object[]> listBuilder = ImmutableList.builder();
    // cartesian product
    for (Integer[] paramPair : params) {
      for (int offset : offsets) {
        listBuilder.add(new Integer[] {paramPair[0], paramPair[1], offset});
      }
    }
    return listBuilder.build();
  }

  @Parameterized.Parameter
  public long mPageSize;

  @Parameterized.Parameter(1)
  public int mBufferSize;

  @Parameterized.Parameter(2)
  public int mOffset;

  private PagedBlockReader mReader;

  @Before
  public void setup() throws Exception {
    mConfRule.set(PropertyKey.USER_CLIENT_CACHE_SIZE, String.valueOf(mPageSize));
    File tempFolder = mTempFolderRule.newFolder();
    Path blockFilePath = tempFolder.toPath().resolve("block");
    createTempUfsBlock(blockFilePath, BLOCK_SIZE);

    NoopUfsManager ufsManager = new NoopUfsManager();
    ufsManager.addMount(MOUNT_ID, new AlluxioURI(tempFolder.getAbsolutePath()),
        new UnderFileSystemConfiguration(new InstancedConfiguration(new AlluxioProperties()),
<<<<<<< HEAD
            true, false));
=======
            true));
    List<PagedBlockStoreDir> pagedBlockStoreDirs = PagedBlockStoreDir.fromPageStoreDirs(
        PageStoreDir.createPageStoreDirs(Configuration.global()));
>>>>>>> e07e17d5
    mReader = new PagedBlockReader(
        new ByteArrayCacheManager(),
        ufsManager,
        new UfsInputStreamCache(),
        Configuration.global(),
        new PagedBlockMeta(BLOCK_ID, BLOCK_SIZE, pagedBlockStoreDirs.get(0)),
        mOffset,
        Optional.of(createUfsBlockOptions(blockFilePath.toAbsolutePath().toString()))
    );
  }

  @Test
  public void sequentialReadAtOnce() throws Exception {
    try (PagedBlockReader reader = mReader) {
      ByteBuffer buffer = reader.read(0, BLOCK_SIZE);
      assertTrue(BufferUtils.equalIncreasingByteBuffer(0, buffer.remaining(), buffer));
    }
  }

  @Test
  public void sequentialReadMultipleRounds() throws Exception {
    final int bytesToReadPerIter = mBufferSize;
    long pos = 0;
    try (PagedBlockReader reader = mReader;
         ByteArrayOutputStream baos = new ByteArrayOutputStream()) {
      while (pos < BLOCK_SIZE) {
        int length = (int) Math.min(bytesToReadPerIter, BLOCK_SIZE - pos);
        ByteBuffer buffer = reader.read(pos, length);
        pos += buffer.remaining();
        baos.write(buffer.array());
      }
      assertTrue(BufferUtils.equalIncreasingByteArray((byte) 0, baos.size(), baos.toByteArray()));
    }
  }

  @Test
  public void randomReadToEnd() throws Exception {
    final int bytesToReadPerIter = mBufferSize;
    final long initialPos = new Random().nextInt((int) BLOCK_SIZE);
    long pos = initialPos;
    try (PagedBlockReader reader = mReader;
         ByteArrayOutputStream baos = new ByteArrayOutputStream()) {
      while (pos < BLOCK_SIZE) {
        int length = (int) Math.min(bytesToReadPerIter, BLOCK_SIZE - pos);
        ByteBuffer buffer = reader.read(pos, length);
        pos += buffer.remaining();
        baos.write(buffer.array());
      }
      assertTrue(BufferUtils.equalIncreasingByteArray(
          (byte) (initialPos % CARDINALITY_BYTE), baos.size(), baos.toByteArray()));
    }
  }

  @Test
  public void randomReadJumpAround() throws Exception {
    final int bytesToReadPerIter = mBufferSize;
    final Random rng = new Random();
    try (PagedBlockReader reader = mReader) {
      for (int i = 0; i < 100; i++) { // try 100 random initial positions
        final long pos = rng.nextInt((int) BLOCK_SIZE);
        final int length = (int) Math.min(bytesToReadPerIter, BLOCK_SIZE - pos);
        ByteBuffer buffer = reader.read(pos, length);

        assertTrue(BufferUtils.equalIncreasingByteBuffer(
            (byte) (pos % CARDINALITY_BYTE), buffer.remaining(), buffer));
      }
    }
  }

  @Test
  public void sequentialTransferAllAtOnce() throws Exception {
    ByteBuffer buffer = ByteBuffer.allocate((int) (BLOCK_SIZE - mOffset));
    buffer.mark();
    ByteBuf wrapped = Unpooled.wrappedBuffer(buffer);
    wrapped.clear();
    if (BLOCK_SIZE == mOffset) {
      assertEquals(-1, mReader.transferTo(wrapped));
    } else {
      assertEquals(BLOCK_SIZE - mOffset, mReader.transferTo(wrapped));
    }
    assertTrue(BufferUtils.equalIncreasingByteBuffer(
        (byte) (mOffset % CARDINALITY_BYTE), buffer.remaining(), buffer));
  }

  @Test
  public void sequentialTransferMultipleTimes() throws Exception {
    final int bytesToReadPerIter = mBufferSize;
    final int totalReadable = (int) (BLOCK_SIZE - mOffset);
    ByteBuffer buffer = ByteBuffer.allocate(totalReadable);

    int bytesRead = 0;
    while (bytesRead < totalReadable) {
      int bytesToRead = Math.min(bytesToReadPerIter, totalReadable - bytesRead);
      ByteBuf buf = Unpooled.buffer(bytesToRead, bytesToRead);
      final int actualRead = mReader.transferTo(buf);
      if (actualRead == -1) {
        break;
      }
      assertEquals(bytesToRead, actualRead);
      bytesRead += actualRead;
      buffer.put(buf.nioBuffer());
    }
    buffer.flip();
    assertTrue(BufferUtils.equalIncreasingByteBuffer(
        (byte) (mOffset % CARDINALITY_BYTE), buffer.remaining(), buffer));
  }

  private static UfsBlockReadOptions createUfsBlockOptions(String ufsPath) {
    return new UfsBlockReadOptions(MOUNT_ID, OFFSET_IN_FILE, ufsPath);
  }

  private static void createTempUfsBlock(Path destPath, long blockSize) throws Exception {
    try (OutputStream os =
             Files.newOutputStream(destPath, StandardOpenOption.CREATE, StandardOpenOption.WRITE)) {
      long bytesWritten = 0;
      final int bufSize = Constants.KB; // must be a multiple of cardinality(byte)
      byte[] buf = BufferUtils.getIncreasingByteArray(0, bufSize);
      while (bytesWritten < blockSize) {
        if (bytesWritten + bufSize > blockSize) {
          byte[] bytesLeft = new byte[(int) (blockSize - bytesWritten)];
          System.arraycopy(buf, 0, bytesLeft, 0, bytesLeft.length);
          os.write(bytesLeft);
          break;
        }
        os.write(buf);
        bytesWritten += bufSize;
      }
    }
  }
}<|MERGE_RESOLUTION|>--- conflicted
+++ resolved
@@ -112,13 +112,9 @@
     NoopUfsManager ufsManager = new NoopUfsManager();
     ufsManager.addMount(MOUNT_ID, new AlluxioURI(tempFolder.getAbsolutePath()),
         new UnderFileSystemConfiguration(new InstancedConfiguration(new AlluxioProperties()),
-<<<<<<< HEAD
             true, false));
-=======
-            true));
     List<PagedBlockStoreDir> pagedBlockStoreDirs = PagedBlockStoreDir.fromPageStoreDirs(
         PageStoreDir.createPageStoreDirs(Configuration.global()));
->>>>>>> e07e17d5
     mReader = new PagedBlockReader(
         new ByteArrayCacheManager(),
         ufsManager,
