/*
 * The Alluxio Open Foundation licenses this work under the Apache License, version 2.0
 * (the "License"). You may not use this work except in compliance with the License, which is
 * available at www.apache.org/licenses/LICENSE-2.0
 *
 * This software is distributed on an "AS IS" basis, WITHOUT WARRANTIES OR CONDITIONS OF ANY KIND,
 * either express or implied, as more fully set forth in the License.
 *
 * See the NOTICE file distributed with this work for information regarding copyright ownership.
 */

package alluxio.web;

import alluxio.PropertyKey;
import alluxio.master.MasterProcess;
import alluxio.master.file.FileSystemMaster;
import alluxio.wire.ConfigProperty;

import com.google.common.base.Preconditions;
import com.google.common.collect.Sets;
import org.apache.commons.lang3.tuple.ImmutableTriple;
import org.apache.commons.lang3.tuple.Triple;

import java.io.IOException;
import java.util.Set;
import java.util.SortedSet;
import java.util.TreeSet;

import javax.annotation.concurrent.ThreadSafe;
import javax.servlet.ServletException;
import javax.servlet.http.HttpServlet;
import javax.servlet.http.HttpServletRequest;
import javax.servlet.http.HttpServletResponse;

/**
 * Servlet that provides data for displaying the system's configuration.
 */
@ThreadSafe
public final class WebInterfaceConfigurationServlet extends HttpServlet {
  private static final long serialVersionUID = 2134205675393443914L;

  private final transient FileSystemMaster mFsMaster;
<<<<<<< HEAD
=======
  private final transient MasterProcess mMasterProcess;
>>>>>>> 0bafd968

  /**
   * Creates a new instance of {@link WebInterfaceConfigurationServlet}.
   *
   * @param fsMaster file system master to get white list
   * @param masterProcess the Alluxio master process to get configuration
   */
  public WebInterfaceConfigurationServlet(FileSystemMaster fsMaster, MasterProcess masterProcess) {
    mFsMaster = fsMaster;
    mMasterProcess = Preconditions.checkNotNull(masterProcess, "masterProcess");
  }

  /**
   * Populates attributes before redirecting to a jsp.
   *
   * @param request The {@link HttpServletRequest} object
   * @param response The {@link HttpServletResponse} object
   * @throws ServletException if the target resource throws this exception
   */
  @Override
  public void doGet(HttpServletRequest request, HttpServletResponse response)
      throws ServletException, IOException {
    request.setAttribute("whitelist", mFsMaster.getWhiteList());
    request.setAttribute("configuration", getSortedProperties());

    getServletContext().getRequestDispatcher("/configuration.jsp").forward(request, response);
  }

  private SortedSet<Triple<String, String, String>> getSortedProperties() {
    TreeSet<Triple<String, String, String>> rtn = new TreeSet<>();
    Set<String> alluxioConfExcludes = Sets.newHashSet(
        PropertyKey.MASTER_WHITELIST.toString());
    for (ConfigProperty configProperty : mMasterProcess.getConfiguration()) {
      String confName = configProperty.getName();
      if (!alluxioConfExcludes.contains(confName)) {
        rtn.add(new ImmutableTriple<>(confName,
            configProperty.getValue(), configProperty.getSource()));
      }
    }
    return rtn;
  }
}<|MERGE_RESOLUTION|>--- conflicted
+++ resolved
@@ -40,10 +40,7 @@
   private static final long serialVersionUID = 2134205675393443914L;
 
   private final transient FileSystemMaster mFsMaster;
-<<<<<<< HEAD
-=======
   private final transient MasterProcess mMasterProcess;
->>>>>>> 0bafd968
 
   /**
    * Creates a new instance of {@link WebInterfaceConfigurationServlet}.
