/*
 * The Alluxio Open Foundation licenses this work under the Apache License, version 2.0
 * (the "License"). You may not use this work except in compliance with the License, which is
 * available at www.apache.org/licenses/LICENSE-2.0
 *
 * This software is distributed on an "AS IS" basis, WITHOUT WARRANTIES OR CONDITIONS OF ANY KIND,
 * either express or implied, as more fully set forth in the License.
 *
 * See the NOTICE file distributed with this work for information regarding copyright ownership.
 */

package alluxio.master;

import alluxio.Configuration;
import alluxio.Process;
import alluxio.ProcessUtils;
import alluxio.PropertyKey;
import alluxio.RuntimeConstants;
import alluxio.master.journal.JournalSystem;
import alluxio.master.journal.JournalUtils;

import org.slf4j.Logger;
import org.slf4j.LoggerFactory;

import java.io.IOException;
import java.net.URI;
import java.util.concurrent.CountDownLatch;

import javax.annotation.concurrent.NotThreadSafe;

/**
 * The secondary Alluxio master that replays journal logs and writes checkpoints.
 */
@NotThreadSafe
public final class AlluxioSecondaryMaster implements Process {
  private static final Logger LOG = LoggerFactory.getLogger(AlluxioSecondaryMaster.class);
  private final MasterRegistry mRegistry;
  private final JournalSystem mJournalSystem;
  private final CountDownLatch mLatch;
  private final SafeModeManager mSafeModeManager;
  private final long mStartTimeMs;
  private final int mPort;

  /**
   * Creates a {@link AlluxioSecondaryMaster}.
   */
  AlluxioSecondaryMaster() {
    try {
      URI journalLocation = JournalUtils.getJournalLocation();
      mJournalSystem = new JournalSystem.Builder().setLocation(journalLocation).build();
      mRegistry = new MasterRegistry();
      mSafeModeManager = new DefaultSafeModeManager();
      mStartTimeMs = System.currentTimeMillis();
      // Create masters.
<<<<<<< HEAD
      MasterUtils.createMasters(mRegistry, new MasterContext(mJournalSystem, mSafeModeManager));
=======
      mPort = Configuration.getInt(PropertyKey.MASTER_RPC_PORT);
      MasterUtils.createMasters(mJournalSystem, mRegistry, mSafeModeManager, mStartTimeMs, mPort);
>>>>>>> 423e2302
      // Check that journals of each service have been formatted.
      if (!mJournalSystem.isFormatted()) {
        throw new RuntimeException(
            String.format("Journal %s has not been formatted!", journalLocation));
      }
      mLatch = new CountDownLatch(1);
    } catch (IOException e) {
      throw new RuntimeException(e);
    }
  }

  @Override
  public void start() throws Exception {
    mRegistry.start(false);
    mLatch.await();
  }

  @Override
  public void stop() throws Exception {
    mRegistry.stop();
    mLatch.countDown();
  }

  @Override
  public void waitForReady() {}

  @Override
  public String toString() {
    return "Alluxio secondary master";
  }

  /**
   * Starts the secondary Alluxio master.
   *
   * @param args command line arguments, should be empty
   */
  // TODO(peis): Move the non-static methods into AlluxioSecondaryMasterProcess for consistency.
  public static void main(String[] args) {
    if (args.length != 0) {
      LOG.info("java -cp {} {}", RuntimeConstants.ALLUXIO_JAR,
          AlluxioSecondaryMaster.class.getCanonicalName());
      System.exit(-1);
    }

    AlluxioSecondaryMaster master = new AlluxioSecondaryMaster();
    ProcessUtils.run(master);
  }
}<|MERGE_RESOLUTION|>--- conflicted
+++ resolved
@@ -38,6 +38,7 @@
   private final JournalSystem mJournalSystem;
   private final CountDownLatch mLatch;
   private final SafeModeManager mSafeModeManager;
+  private final BackupManager mBackupManager;
   private final long mStartTimeMs;
   private final int mPort;
 
@@ -50,14 +51,12 @@
       mJournalSystem = new JournalSystem.Builder().setLocation(journalLocation).build();
       mRegistry = new MasterRegistry();
       mSafeModeManager = new DefaultSafeModeManager();
+      mBackupManager = new BackupManager(mRegistry);
       mStartTimeMs = System.currentTimeMillis();
+      mPort = Configuration.getInt(PropertyKey.MASTER_RPC_PORT);
       // Create masters.
-<<<<<<< HEAD
-      MasterUtils.createMasters(mRegistry, new MasterContext(mJournalSystem, mSafeModeManager));
-=======
-      mPort = Configuration.getInt(PropertyKey.MASTER_RPC_PORT);
-      MasterUtils.createMasters(mJournalSystem, mRegistry, mSafeModeManager, mStartTimeMs, mPort);
->>>>>>> 423e2302
+      MasterUtils.createMasters(mRegistry,
+          new MasterContext(mJournalSystem, mSafeModeManager, mBackupManager, mStartTimeMs, mPort));
       // Check that journals of each service have been formatted.
       if (!mJournalSystem.isFormatted()) {
         throw new RuntimeException(
