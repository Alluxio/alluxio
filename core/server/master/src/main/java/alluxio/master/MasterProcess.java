--- conflicted
+++ resolved
@@ -16,14 +16,7 @@
 import alluxio.PropertyKey;
 import alluxio.master.journal.JournalSystem;
 import alluxio.master.journal.JournalUtils;
-<<<<<<< HEAD
-import alluxio.wire.ConfigProperty;
-import alluxio.wire.BackupOptions;
-import alluxio.wire.BackupResponse;
-=======
->>>>>>> 423e2302
 
-import java.io.IOException;
 import java.net.InetSocketAddress;
 import java.net.URI;
 
@@ -54,14 +47,6 @@
 
     private Factory() {} // prevent instantiation
   }
-
-  /**
-   * Backs up the master.
-   *
-   * @param options method options
-   * @return the uri of the created backup
-   */
-  BackupResponse backup(BackupOptions options) throws IOException;
 
   /**
    * @param clazz the class of the master to get
