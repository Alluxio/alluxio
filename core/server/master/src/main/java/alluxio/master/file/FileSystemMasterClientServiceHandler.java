/*
 * The Alluxio Open Foundation licenses this work under the Apache License, version 2.0
 * (the "License"). You may not use this work except in compliance with the License, which is
 * available at www.apache.org/licenses/LICENSE-2.0
 *
 * This software is distributed on an "AS IS" basis, WITHOUT WARRANTIES OR CONDITIONS OF ANY KIND,
 * either express or implied, as more fully set forth in the License.
 *
 * See the NOTICE file distributed with this work for information regarding copyright ownership.
 */

package alluxio.master.file;

import alluxio.AlluxioURI;
import alluxio.RpcUtils;
import alluxio.conf.Configuration;
import alluxio.conf.PropertyKey;
import alluxio.exception.AlluxioException;
import alluxio.exception.ExceptionMessage;
import alluxio.exception.FileDoesNotExistException;
import alluxio.grpc.CancelSyncMetadataPRequest;
import alluxio.grpc.CancelSyncMetadataPResponse;
import alluxio.grpc.CheckAccessPRequest;
import alluxio.grpc.CheckAccessPResponse;
import alluxio.grpc.CheckConsistencyPOptions;
import alluxio.grpc.CheckConsistencyPRequest;
import alluxio.grpc.CheckConsistencyPResponse;
import alluxio.grpc.CompleteFilePRequest;
import alluxio.grpc.CompleteFilePResponse;
import alluxio.grpc.CreateDirectoryPOptions;
import alluxio.grpc.CreateDirectoryPRequest;
import alluxio.grpc.CreateDirectoryPResponse;
import alluxio.grpc.CreateFilePRequest;
import alluxio.grpc.CreateFilePResponse;
import alluxio.grpc.DeletePRequest;
import alluxio.grpc.DeletePResponse;
import alluxio.grpc.ExistsPOptions;
import alluxio.grpc.ExistsPRequest;
import alluxio.grpc.ExistsPResponse;
import alluxio.grpc.FileSystemMasterClientServiceGrpc;
import alluxio.grpc.FreePRequest;
import alluxio.grpc.FreePResponse;
import alluxio.grpc.GetFilePathPRequest;
import alluxio.grpc.GetFilePathPResponse;
<<<<<<< HEAD
import alluxio.grpc.GetLostFilesPRequest;
import alluxio.grpc.GetLostFilesPResponse;
=======
import alluxio.grpc.GetJobProgressPRequest;
import alluxio.grpc.GetJobProgressPResponse;
>>>>>>> 15a333a5
import alluxio.grpc.GetMountTablePRequest;
import alluxio.grpc.GetMountTablePResponse;
import alluxio.grpc.GetNewBlockIdForFilePRequest;
import alluxio.grpc.GetNewBlockIdForFilePResponse;
import alluxio.grpc.GetStateLockHoldersPRequest;
import alluxio.grpc.GetStateLockHoldersPResponse;
import alluxio.grpc.GetStatusPOptions;
import alluxio.grpc.GetStatusPRequest;
import alluxio.grpc.GetStatusPResponse;
import alluxio.grpc.GetSyncPathListPRequest;
import alluxio.grpc.GetSyncPathListPResponse;
import alluxio.grpc.GetSyncProgressPRequest;
import alluxio.grpc.GetSyncProgressPResponse;
import alluxio.grpc.GrpcUtils;
import alluxio.grpc.JobProgressReportFormat;
import alluxio.grpc.ListStatusPRequest;
import alluxio.grpc.ListStatusPResponse;
<<<<<<< HEAD
import alluxio.grpc.LostBlockList;
=======
import alluxio.grpc.ListStatusPartialPRequest;
import alluxio.grpc.ListStatusPartialPResponse;
>>>>>>> 15a333a5
import alluxio.grpc.MountPRequest;
import alluxio.grpc.MountPResponse;
import alluxio.grpc.NeedsSyncRequest;
import alluxio.grpc.NeedsSyncResponse;
import alluxio.grpc.RenamePRequest;
import alluxio.grpc.RenamePResponse;
import alluxio.grpc.ReverseResolvePRequest;
import alluxio.grpc.ReverseResolvePResponse;
import alluxio.grpc.ScheduleAsyncPersistencePRequest;
import alluxio.grpc.ScheduleAsyncPersistencePResponse;
import alluxio.grpc.SetAclPRequest;
import alluxio.grpc.SetAclPResponse;
import alluxio.grpc.SetAttributePRequest;
import alluxio.grpc.SetAttributePResponse;
import alluxio.grpc.StartSyncPRequest;
import alluxio.grpc.StartSyncPResponse;
import alluxio.grpc.StopJobPRequest;
import alluxio.grpc.StopJobPResponse;
import alluxio.grpc.StopSyncPRequest;
import alluxio.grpc.StopSyncPResponse;
import alluxio.grpc.SubmitJobPRequest;
import alluxio.grpc.SubmitJobPResponse;
import alluxio.grpc.SyncMetadataAsyncPResponse;
import alluxio.grpc.SyncMetadataPRequest;
import alluxio.grpc.SyncMetadataPResponse;
import alluxio.grpc.UnmountPRequest;
import alluxio.grpc.UnmountPResponse;
import alluxio.grpc.UpdateMountPRequest;
import alluxio.grpc.UpdateMountPResponse;
import alluxio.grpc.UpdateUfsModePRequest;
import alluxio.grpc.UpdateUfsModePResponse;
import alluxio.job.JobDescription;
import alluxio.job.JobRequest;
import alluxio.job.util.SerializationUtils;
import alluxio.master.file.contexts.CheckAccessContext;
import alluxio.master.file.contexts.CheckConsistencyContext;
import alluxio.master.file.contexts.CompleteFileContext;
import alluxio.master.file.contexts.CreateDirectoryContext;
import alluxio.master.file.contexts.CreateFileContext;
import alluxio.master.file.contexts.DeleteContext;
import alluxio.master.file.contexts.ExistsContext;
import alluxio.master.file.contexts.FreeContext;
import alluxio.master.file.contexts.GetStatusContext;
import alluxio.master.file.contexts.GrpcCallTracker;
import alluxio.master.file.contexts.ListStatusContext;
import alluxio.master.file.contexts.MountContext;
import alluxio.master.file.contexts.RenameContext;
import alluxio.master.file.contexts.ScheduleAsyncPersistenceContext;
import alluxio.master.file.contexts.SetAclContext;
import alluxio.master.file.contexts.SetAttributeContext;
import alluxio.master.file.contexts.SyncMetadataContext;
import alluxio.master.job.JobFactoryProducer;
import alluxio.master.scheduler.Scheduler;
import alluxio.recorder.Recorder;
import alluxio.scheduler.job.Job;
import alluxio.underfs.UfsMode;
import alluxio.util.io.PathUtils;
import alluxio.wire.MountPointInfo;
import alluxio.wire.SyncPointInfo;

import com.google.common.base.Preconditions;
import io.grpc.stub.StreamObserver;
import org.slf4j.Logger;
import org.slf4j.LoggerFactory;

import java.io.IOException;
import java.util.ArrayList;
import java.util.Collection;
import java.util.HashMap;
import java.util.List;
import java.util.Map;
import java.util.stream.Collectors;

/**
 * This class is a gRPC handler for file system master RPCs invoked by an Alluxio client.
 */
public final class FileSystemMasterClientServiceHandler
    extends FileSystemMasterClientServiceGrpc.FileSystemMasterClientServiceImplBase {
  private static final Logger LOG =
      LoggerFactory.getLogger(FileSystemMasterClientServiceHandler.class);
  private final FileSystemMaster mFileSystemMaster;
  private final Scheduler mScheduler;

  /**
   * Creates a new instance of {@link FileSystemMasterClientServiceHandler}.
   *
   * @param fileSystemMaster the {@link FileSystemMaster} the handler uses internally
   * @param scheduler the {@link Scheduler}
   */
  public FileSystemMasterClientServiceHandler(FileSystemMaster fileSystemMaster,
      Scheduler scheduler) {
    Preconditions.checkNotNull(fileSystemMaster, "fileSystemMaster");
    mFileSystemMaster = fileSystemMaster;
    mScheduler = Preconditions.checkNotNull(scheduler, "scheduler");
  }

  @Override
  public void checkAccess(CheckAccessPRequest request,
      StreamObserver<CheckAccessPResponse> responseObserver) {
    RpcUtils.call(LOG,
        () -> {
          AlluxioURI pathUri = getAlluxioURI(request.getPath());
          mFileSystemMaster.checkAccess(pathUri,
              CheckAccessContext.create(request.getOptions().toBuilder()));
          return CheckAccessPResponse.getDefaultInstance();
        }, "CheckAccess", "request=%s", responseObserver, request);
  }

  @Override
  public void checkConsistency(CheckConsistencyPRequest request,
      StreamObserver<CheckConsistencyPResponse> responseObserver) {
    CheckConsistencyPOptions options = request.getOptions();
    RpcUtils.call(LOG, () -> {
      AlluxioURI pathUri = getAlluxioURI(request.getPath());
      List<AlluxioURI> inconsistentUris = mFileSystemMaster.checkConsistency(pathUri,
          CheckConsistencyContext.create(options.toBuilder()));
      List<String> uris = new ArrayList<>(inconsistentUris.size());
      for (AlluxioURI uri : inconsistentUris) {
        uris.add(uri.getPath());
      }
      return CheckConsistencyPResponse.newBuilder().addAllInconsistentPaths(uris).build();
    }, "CheckConsistency", "request=%s", responseObserver, request);
  }

  @Override
  public void exists(ExistsPRequest request,
          StreamObserver<ExistsPResponse> responseObserver) {
    RpcUtils.call(LOG, () -> {
      AlluxioURI pathUri = getAlluxioURI(request.getPath());
      boolean exists = mFileSystemMaster.exists(pathUri,
          ExistsContext.create(request.getOptions().toBuilder()));
      return ExistsPResponse.newBuilder().setExists(exists).build();
    }, "CheckExistence", "request=%s", responseObserver, request);
  }

  @Override
  public void completeFile(CompleteFilePRequest request,
      StreamObserver<CompleteFilePResponse> responseObserver) {
    RpcUtils.call(LOG, () -> {
      AlluxioURI pathUri = getAlluxioURI(request.getPath());
      mFileSystemMaster.completeFile(pathUri,
          CompleteFileContext.create(request.getOptions().toBuilder()));
      return CompleteFilePResponse.newBuilder().build();
    }, "CompleteFile", "request=%s", responseObserver, request);
  }

  private void checkBucketPathExists(String path)
      throws AlluxioException, IOException {

    String bucketPath = PathUtils.getFirstLevelDirectory(path);
    boolean exists = mFileSystemMaster.exists(getAlluxioURI(bucketPath),
        ExistsContext.create(ExistsPOptions.getDefaultInstance().toBuilder()));
    if (!exists) {
      throw new FileDoesNotExistException(
          ExceptionMessage.BUCKET_DOES_NOT_EXIST.getMessage(bucketPath));
    }
  }

  @Override
  public void createDirectory(CreateDirectoryPRequest request,
      StreamObserver<CreateDirectoryPResponse> responseObserver) {
    CreateDirectoryPOptions options = request.getOptions();
    RpcUtils.call(LOG, () -> {
      if (request.getOptions().getCheckS3BucketPath()) {
        checkBucketPathExists(request.getPath());
      }
      AlluxioURI pathUri = getAlluxioURI(request.getPath());
      mFileSystemMaster.createDirectory(pathUri, CreateDirectoryContext.create(options.toBuilder())
          .withTracker(new GrpcCallTracker(responseObserver)));
      return CreateDirectoryPResponse.newBuilder().build();
    }, "CreateDirectory", "request=%s", responseObserver, request);
  }

  @Override
  public void createFile(CreateFilePRequest request,
      StreamObserver<CreateFilePResponse> responseObserver) {
    RpcUtils.call(LOG, () -> {
      if (request.getOptions().getCheckS3BucketPath()) {
        checkBucketPathExists(request.getPath());
      }
      AlluxioURI pathUri = getAlluxioURI(request.getPath());
      return CreateFilePResponse.newBuilder()
          .setFileInfo(GrpcUtils.toProto(mFileSystemMaster.createFile(pathUri,
              CreateFileContext.create(request.getOptions().toBuilder())
                  .withTracker(new GrpcCallTracker(responseObserver)))))
          .build();
    }, "CreateFile", "request=%s", responseObserver, request);
  }

  @Override
  public void free(FreePRequest request, StreamObserver<FreePResponse> responseObserver) {
    RpcUtils.call(LOG, () -> {
      AlluxioURI pathUri = getAlluxioURI(request.getPath());
      mFileSystemMaster.free(pathUri, FreeContext.create(request.getOptions().toBuilder()));
      return FreePResponse.newBuilder().build();
    }, "Free", "request=%s", responseObserver, request);
  }

  @Override
  public void getNewBlockIdForFile(GetNewBlockIdForFilePRequest request,
      StreamObserver<GetNewBlockIdForFilePResponse> responseObserver) {
    RpcUtils.call(LOG, () -> {
      AlluxioURI pathUri = getAlluxioURI(request.getPath());
      return GetNewBlockIdForFilePResponse.newBuilder()
          .setId(mFileSystemMaster.getNewBlockIdForFile(pathUri)).build();
    }, "GetNewBlockIdForFile", "request=%s", responseObserver, request);
  }

  @Override
  public void getFilePath(GetFilePathPRequest request,
      StreamObserver<GetFilePathPResponse> responseObserver) {
    long fileId = request.getFileId();
    RpcUtils.call(LOG,
        () -> GetFilePathPResponse.newBuilder()
            .setPath(mFileSystemMaster.getPath(fileId).toString()).build(),
        "GetFilePath", true, "request=%s", responseObserver, request);
  }

  @Override
  public void getStatus(GetStatusPRequest request,
      StreamObserver<GetStatusPResponse> responseObserver) {
    GetStatusPOptions options = request.getOptions();
    RpcUtils.call(LOG, () -> {
      AlluxioURI pathUri = getAlluxioURI(request.getPath());
      return GetStatusPResponse.newBuilder()
          .setFileInfo(GrpcUtils.toProto(mFileSystemMaster.getFileInfo(pathUri, GetStatusContext
              .create(options.toBuilder()).withTracker(new GrpcCallTracker(responseObserver)))))
          .build();
    }, "GetStatus", true, "request=%s", responseObserver, request);
  }

  @Override
  public void listStatus(ListStatusPRequest request,
      StreamObserver<ListStatusPResponse> responseObserver) {
    final int listStatusBatchSize =
        Configuration.getInt(PropertyKey.MASTER_FILE_SYSTEM_LISTSTATUS_RESULTS_PER_MESSAGE);

    // Result streamer for listStatus.
    ListStatusResultStream resultStream =
        new ListStatusResultStream(listStatusBatchSize, responseObserver);

    try {
      RpcUtils.callAndReturn(LOG, () -> {
        AlluxioURI pathUri = getAlluxioURI(request.getPath());
        mFileSystemMaster.listStatus(pathUri,
            ListStatusContext.create(request.getOptions().toBuilder())
                .withTracker(new GrpcCallTracker(responseObserver)),
            resultStream);
        // Return just something.
        return null;
      }, "ListStatus", false, "request=%s", request);
    } catch (Exception e) {
      resultStream.fail(e);
    } finally {
      resultStream.complete();
    }
  }

  @Override
  public void listStatusPartial(ListStatusPartialPRequest request,
                                StreamObserver<ListStatusPartialPResponse> responseObserver) {
    ListStatusContext context = ListStatusContext.create(request.getOptions().toBuilder());
    ListStatusPartialResultStream resultStream =
        new ListStatusPartialResultStream(responseObserver, context);
    try {
      RpcUtils.callAndReturn(LOG, () -> {
        AlluxioURI pathUri = getAlluxioURI(request.getPath());
        mFileSystemMaster.listStatus(pathUri,
            context.withTracker(new GrpcCallTracker(responseObserver)),
            resultStream);
        return null;
      }, "ListStatus", false, "request=%s", request);
    } catch (Exception e) {
      resultStream.onError(e);
    } finally {
      resultStream.complete();
    }
  }

  @Override
  public void mount(MountPRequest request, StreamObserver<MountPResponse> responseObserver) {
    RpcUtils.call(LOG, () -> {
      MountContext mountContext = MountContext.create(request.getOptions().toBuilder())
          .withTracker(new GrpcCallTracker(responseObserver));
      // the mount execution process is recorded so that
      // when an exception occurs during mounting, the user can get detailed debugging messages
      try {
        mFileSystemMaster.mount(new AlluxioURI(request.getAlluxioPath()),
            new AlluxioURI(request.getUfsPath()), mountContext);
      } catch (Exception e) {
        Recorder recorder = mountContext.getRecorder();
        recorder.record(e.getMessage());
        // put the messages in an exception and let it carry over to the user
        throw new AlluxioException(String.join("\n", recorder.takeRecords()), e);
      }
      return MountPResponse.newBuilder().build();
    }, "Mount", "request=%s", responseObserver, request);
  }

  @Override
  public void updateMount(UpdateMountPRequest request,
      StreamObserver<UpdateMountPResponse> responseObserver) {
    RpcUtils.call(LOG, () -> {
      mFileSystemMaster.updateMount(new AlluxioURI(request.getAlluxioPath()),
          MountContext.create(request.getOptions().toBuilder())
              .withTracker(new GrpcCallTracker(responseObserver)));
      return UpdateMountPResponse.newBuilder().build();
    }, "UpdateMount", "request=%s", responseObserver, request);
  }

  @Override
  public void getMountTable(GetMountTablePRequest request,
      StreamObserver<GetMountTablePResponse> responseObserver) {
    RpcUtils.call(LOG, () -> {
      // Set the checkUfs default to true to include ufs usage info, etc.,
      // which requires talking to UFS and comes at a cost.
      boolean checkUfs = request.hasCheckUfs() ? request.getCheckUfs() : true;
      Map<String, MountPointInfo> mountTableWire = mFileSystemMaster.getMountPointInfoSummary(
          checkUfs);
      Map<String, alluxio.grpc.MountPointInfo> mountTableProto = new HashMap<>();
      for (Map.Entry<String, MountPointInfo> entry : mountTableWire.entrySet()) {
        mountTableProto.put(entry.getKey(), GrpcUtils.toProto(entry.getValue()));
      }
      return GetMountTablePResponse.newBuilder().putAllMountPoints(mountTableProto).build();
    }, "GetMountTable", "request=%s", responseObserver, request);
  }

  @Override
  public void getSyncPathList(GetSyncPathListPRequest request,
      StreamObserver<GetSyncPathListPResponse> responseObserver) {
    RpcUtils.call(LOG, () -> {
      List<SyncPointInfo> pathList = mFileSystemMaster.getSyncPathList();
      List<alluxio.grpc.SyncPointInfo> syncPointInfoList =
          pathList.stream().map(SyncPointInfo::toProto).collect(Collectors.toList());
      return GetSyncPathListPResponse.newBuilder().addAllSyncPaths(syncPointInfoList).build();
    }, "getSyncPathList", "request=%s", responseObserver, request);
  }

  @Override
  public void remove(DeletePRequest request, StreamObserver<DeletePResponse> responseObserver) {
    RpcUtils.call(LOG, () -> {
      AlluxioURI pathUri = getAlluxioURI(request.getPath());
      mFileSystemMaster.delete(pathUri, DeleteContext.create(request.getOptions().toBuilder())
          .withTracker(new GrpcCallTracker(responseObserver)));
      return DeletePResponse.newBuilder().build();
    }, "Remove", "request=%s", responseObserver, request);
  }

  @Override
  public void rename(RenamePRequest request, StreamObserver<RenamePResponse> responseObserver) {
    RpcUtils.call(LOG, () -> {
      AlluxioURI srcPathUri = getAlluxioURI(request.getPath());
      AlluxioURI dstPathUri = getAlluxioURI(request.getDstPath());
      mFileSystemMaster.rename(srcPathUri, dstPathUri,
          RenameContext.create(request.getOptions().toBuilder())
              .withTracker(new GrpcCallTracker(responseObserver)));
      return RenamePResponse.newBuilder().build();
    }, "Rename", "request=%s", responseObserver, request);
  }

  @Override
  public void reverseResolve(ReverseResolvePRequest request,
      StreamObserver<ReverseResolvePResponse> responseObserver) {
    RpcUtils.call(LOG, () -> {
      AlluxioURI ufsUri = new AlluxioURI(request.getUfsUri());
      AlluxioURI alluxioPath = mFileSystemMaster.reverseResolve(ufsUri);
      return ReverseResolvePResponse.newBuilder().setAlluxioPath(alluxioPath.getPath()).build();
    }, "ReverseResolve", "request=%s", responseObserver, request);
  }

  @Override
  public void scheduleAsyncPersistence(ScheduleAsyncPersistencePRequest request,
      StreamObserver<ScheduleAsyncPersistencePResponse> responseObserver) {
    RpcUtils.call(LOG, () -> {
      mFileSystemMaster.scheduleAsyncPersistence(new AlluxioURI(request.getPath()),
          ScheduleAsyncPersistenceContext.create(request.getOptions().toBuilder()));
      return ScheduleAsyncPersistencePResponse.newBuilder().build();
    }, "ScheduleAsyncPersist", "request=%s", responseObserver, request);
  }

  @Override
  public void setAttribute(SetAttributePRequest request,
      StreamObserver<SetAttributePResponse> responseObserver) {
    RpcUtils.call(LOG, () -> {
      AlluxioURI pathUri = getAlluxioURI(request.getPath());
      mFileSystemMaster.setAttribute(pathUri,
          SetAttributeContext.create(request.getOptions().toBuilder())
              .withTracker(new GrpcCallTracker(responseObserver)));
      return SetAttributePResponse.newBuilder().build();
    }, "SetAttribute", "request=%s", responseObserver, request);
  }

  @Override
  public void startSync(StartSyncPRequest request,
      StreamObserver<StartSyncPResponse> responseObserver) {
    RpcUtils.call(LOG, () -> {
      mFileSystemMaster.startSync(new AlluxioURI(request.getPath()));
      return StartSyncPResponse.newBuilder().build();
    }, "startSync", "request=%s", responseObserver, request);
  }

  @Override
  public void stopSync(StopSyncPRequest request,
      StreamObserver<StopSyncPResponse> responseObserver) {
    RpcUtils.call(LOG, () -> {
      mFileSystemMaster.stopSync(new AlluxioURI(request.getPath()));
      return StopSyncPResponse.newBuilder().build();
    }, "stopSync", "request=%s", responseObserver, request);
  }

  @Override
  public void unmount(UnmountPRequest request, StreamObserver<UnmountPResponse> responseObserver) {
    RpcUtils.call(LOG, () -> {
      mFileSystemMaster.unmount(new AlluxioURI(request.getAlluxioPath()));
      return UnmountPResponse.newBuilder().build();
    }, "Unmount", "request=%s", responseObserver, request);
  }

  @Override
  public void updateUfsMode(UpdateUfsModePRequest request,
      StreamObserver<UpdateUfsModePResponse> responseObserver) {
    RpcUtils.call(LOG, () -> {
      UfsMode ufsMode;
      switch (request.getOptions().getUfsMode()) {
        case NO_ACCESS:
          ufsMode = UfsMode.NO_ACCESS;
          break;
        case READ_ONLY:
          ufsMode = UfsMode.READ_ONLY;
          break;
        default:
          ufsMode = UfsMode.READ_WRITE;
          break;
      }
      mFileSystemMaster.updateUfsMode(new AlluxioURI(request.getUfsPath()), ufsMode);
      return UpdateUfsModePResponse.newBuilder().build();
    }, "UpdateUfsMode", "request=%s", responseObserver, request);
  }

  @Override
  public void setAcl(SetAclPRequest request, StreamObserver<SetAclPResponse> responseObserver) {
    RpcUtils.call(LOG, () -> {
      AlluxioURI pathUri = getAlluxioURI(request.getPath());
      mFileSystemMaster.setAcl(pathUri, request.getAction(),
          request.getEntriesList().stream().map(GrpcUtils::fromProto).collect(Collectors.toList()),
          SetAclContext.create(request.getOptions().toBuilder())
              .withTracker(new GrpcCallTracker(responseObserver)));
      return SetAclPResponse.newBuilder().build();
    }, "setAcl", "request=%s", responseObserver, request);
  }

  @Override
  public void getStateLockHolders(GetStateLockHoldersPRequest request,
      StreamObserver<GetStateLockHoldersPResponse> responseObserver) {
    RpcUtils.call(LOG, () -> {
      final Collection<String> holders = mFileSystemMaster.getStateLockSharedWaitersAndHolders();
      return GetStateLockHoldersPResponse.newBuilder().addAllThreads(holders).build();
    }, "getStateLockHolders", "request=%s", responseObserver, request);
  }

  @Override
<<<<<<< HEAD
  public void getLostFilesWithBlocks(GetLostFilesPRequest request,
      StreamObserver<GetLostFilesPResponse> responseObserver) {
    RpcUtils.call(LOG, () -> {
      Map<Long, List<Long>> lostFilesWithBlocks = mFileSystemMaster.getLostFilesWithBlocks();
      final Map<Long, LostBlockList> lostStorageMap = lostFilesWithBlocks.entrySet().stream()
          .collect(Collectors.toMap(Map.Entry::getKey,
              e -> LostBlockList.newBuilder().addAllBlockId(e.getValue()).build()));
      return GetLostFilesPResponse.newBuilder().putAllLostFiles(lostStorageMap).build();
    }, "GetLostFilesId", "request=%s", responseObserver, request);
=======
  public void needsSync(NeedsSyncRequest request,
                        StreamObserver<NeedsSyncResponse> responseObserver) {
    RpcUtils.call(LOG, () -> {
      mFileSystemMaster.needsSync(new AlluxioURI(request.getPath()));
      return NeedsSyncResponse.getDefaultInstance();
    }, "NeedsSync", true, "request=%s", responseObserver, request);
  }

  @Override
  public void submitJob(SubmitJobPRequest request,
      StreamObserver<SubmitJobPResponse> responseObserver) {

    RpcUtils.call(LOG, () -> {
      JobRequest jobRequest;
      try {
        jobRequest = (JobRequest) SerializationUtils.deserialize(request
            .getRequestBody()
            .toByteArray());
      } catch (Exception e) {
        throw new IllegalArgumentException("fail to parse job request", e);
      }
      Job<?> job = JobFactoryProducer.create(jobRequest, mFileSystemMaster).create();
      boolean submitted = mScheduler.submitJob(job);
      SubmitJobPResponse.Builder builder = SubmitJobPResponse.newBuilder();
      if (submitted) {
        builder.setJobId(job.getJobId());
      }
      return builder.build();
    }, "submitJob", "request=%s", responseObserver, request);
  }

  @Override
  public void stopJob(StopJobPRequest request,
      StreamObserver<StopJobPResponse> responseObserver) {
    RpcUtils.call(LOG, () -> {
      boolean stopped = mScheduler.stopJob(JobDescription.from(request.getJobDescription()));
      return alluxio.grpc.StopJobPResponse.newBuilder()
          .setJobStopped(stopped)
          .build();
    }, "stopJob", "request=%s", responseObserver, request);
  }

  @Override
  public void getJobProgress(GetJobProgressPRequest request,
      StreamObserver<GetJobProgressPResponse> responseObserver) {
    RpcUtils.call(LOG, () -> {
      JobProgressReportFormat format = JobProgressReportFormat.TEXT;
      if (request.hasOptions() && request.getOptions().hasFormat()) {
        format = request.getOptions().getFormat();
      }
      boolean verbose = false;
      if (request.hasOptions() && request.getOptions().hasVerbose()) {
        verbose = request.getOptions().getVerbose();
      }
      return GetJobProgressPResponse.newBuilder()
          .setProgressReport(mScheduler.getJobProgress(
              JobDescription.from(request.getJobDescription()), format, verbose))
          .build();
    }, "getJobProgress", "request=%s", responseObserver, request);
>>>>>>> 15a333a5
  }

  /**
   * Helper to return {@link AlluxioURI} from transport URI.
   *
   * @param uriStr transport uri string
   * @return a {@link AlluxioURI} instance
   */
  private AlluxioURI getAlluxioURI(String uriStr) {
    return new AlluxioURI(uriStr);
  }

  @Override
  public void syncMetadata(
      SyncMetadataPRequest request,
      StreamObserver<SyncMetadataPResponse> responseObserver) {
    RpcUtils.call(LOG, () -> {
      return mFileSystemMaster.syncMetadata(
          new AlluxioURI(request.getPath()),
          SyncMetadataContext.create(request.getOptions().toBuilder()));
    }, "syncMetadata", "request=%s", responseObserver, request);
  }

  @Override
  public void syncMetadataAsync(
      SyncMetadataPRequest request,
      StreamObserver<SyncMetadataAsyncPResponse> responseObserver) {
    RpcUtils.call(LOG, () -> {
      return mFileSystemMaster.syncMetadataAsync(
          new AlluxioURI(request.getPath()),
          SyncMetadataContext.create(request.getOptions().toBuilder()));
    }, "syncMetadataAsync", "request=%s", responseObserver, request);
  }

  @Override
  public void getSyncProgress(
      GetSyncProgressPRequest request,
      StreamObserver<GetSyncProgressPResponse> responseObserver) {
    RpcUtils.call(LOG, () -> {
      return mFileSystemMaster.getSyncProgress(
          request.getTaskGroupId());
    }, "syncMetadataAsync", "request=%s", responseObserver, request);
  }

  @Override
  public void cancelSyncMetadata(
      CancelSyncMetadataPRequest request,
      StreamObserver<CancelSyncMetadataPResponse> responseObserver) {
    RpcUtils.call(LOG, () -> {
      return mFileSystemMaster.cancelSyncMetadata(
          request.getTaskGroupId());
    }, "cancelSyncMetadata", "request=%s", responseObserver, request);
  }
}<|MERGE_RESOLUTION|>--- conflicted
+++ resolved
@@ -42,13 +42,10 @@
 import alluxio.grpc.FreePResponse;
 import alluxio.grpc.GetFilePathPRequest;
 import alluxio.grpc.GetFilePathPResponse;
-<<<<<<< HEAD
+import alluxio.grpc.GetJobProgressPRequest;
+import alluxio.grpc.GetJobProgressPResponse;
 import alluxio.grpc.GetLostFilesPRequest;
 import alluxio.grpc.GetLostFilesPResponse;
-=======
-import alluxio.grpc.GetJobProgressPRequest;
-import alluxio.grpc.GetJobProgressPResponse;
->>>>>>> 15a333a5
 import alluxio.grpc.GetMountTablePRequest;
 import alluxio.grpc.GetMountTablePResponse;
 import alluxio.grpc.GetNewBlockIdForFilePRequest;
@@ -66,12 +63,9 @@
 import alluxio.grpc.JobProgressReportFormat;
 import alluxio.grpc.ListStatusPRequest;
 import alluxio.grpc.ListStatusPResponse;
-<<<<<<< HEAD
-import alluxio.grpc.LostBlockList;
-=======
 import alluxio.grpc.ListStatusPartialPRequest;
 import alluxio.grpc.ListStatusPartialPResponse;
->>>>>>> 15a333a5
+import alluxio.grpc.LostBlockList;
 import alluxio.grpc.MountPRequest;
 import alluxio.grpc.MountPResponse;
 import alluxio.grpc.NeedsSyncRequest;
@@ -533,17 +527,6 @@
   }
 
   @Override
-<<<<<<< HEAD
-  public void getLostFilesWithBlocks(GetLostFilesPRequest request,
-      StreamObserver<GetLostFilesPResponse> responseObserver) {
-    RpcUtils.call(LOG, () -> {
-      Map<Long, List<Long>> lostFilesWithBlocks = mFileSystemMaster.getLostFilesWithBlocks();
-      final Map<Long, LostBlockList> lostStorageMap = lostFilesWithBlocks.entrySet().stream()
-          .collect(Collectors.toMap(Map.Entry::getKey,
-              e -> LostBlockList.newBuilder().addAllBlockId(e.getValue()).build()));
-      return GetLostFilesPResponse.newBuilder().putAllLostFiles(lostStorageMap).build();
-    }, "GetLostFilesId", "request=%s", responseObserver, request);
-=======
   public void needsSync(NeedsSyncRequest request,
                         StreamObserver<NeedsSyncResponse> responseObserver) {
     RpcUtils.call(LOG, () -> {
@@ -603,7 +586,18 @@
               JobDescription.from(request.getJobDescription()), format, verbose))
           .build();
     }, "getJobProgress", "request=%s", responseObserver, request);
->>>>>>> 15a333a5
+  }
+
+  @Override
+  public void getLostFilesWithBlocks(GetLostFilesPRequest request,
+      StreamObserver<GetLostFilesPResponse> responseObserver) {
+    RpcUtils.call(LOG, () -> {
+      Map<Long, List<Long>> lostFilesWithBlocks = mFileSystemMaster.getLostFilesWithBlocks();
+      final Map<Long, LostBlockList> lostStorageMap = lostFilesWithBlocks.entrySet().stream()
+          .collect(Collectors.toMap(Map.Entry::getKey,
+              e -> LostBlockList.newBuilder().addAllBlockId(e.getValue()).build()));
+      return GetLostFilesPResponse.newBuilder().putAllLostFiles(lostStorageMap).build();
+    }, "GetLostFilesId", "request=%s", responseObserver, request);
   }
 
   /**
