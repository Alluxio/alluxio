--- conflicted
+++ resolved
@@ -247,18 +247,12 @@
   protected void startCommonServices() {
     boolean standbyMetricsSinkEnabled =
         ServerConfiguration.getBoolean(PropertyKey.STANDBY_MASTER_METRICS_SINK_ENABLED);
-<<<<<<< HEAD
     boolean standbyWebEnabled =
         ServerConfiguration.getBoolean(PropertyKey.STANDBY_MASTER_WEB_ENABLED);
-    // If enabled metric sink service for standby master, it means that alluxio
-    // masters should start this service before the master become primary and never stopped,
-    // after gain primary, no need to start metric sink service again.
-=======
     // Masters will always start from standby state, and later be elected to primary.
     // If standby masters are enabled to start metric sink service,
     // the service will have been started before the master is promoted to primary.
     // Thus when the master is primary, no need to start metric sink service again.
->>>>>>> 6cbd5bc7
     //
     // Vice versa, if the standby masters do not start the metric sink service,
     // the master should start the metric sink when it is primacy.
@@ -272,13 +266,7 @@
           ServerConfiguration.get(PropertyKey.METRICS_CONF_FILE));
     }
 
-<<<<<<< HEAD
-    // The logic of starting web service is same with metric sink service.
-=======
-    boolean standbyWebEnabled =
-        ServerConfiguration.getBoolean(PropertyKey.STANDBY_MASTER_WEB_ENABLED);
     // Same as the metrics sink service
->>>>>>> 6cbd5bc7
     if ((mLeaderSelector.getState() == State.STANDBY && standbyWebEnabled)
         || (mLeaderSelector.getState() == State.PRIMARY && !standbyWebEnabled)) {
       LOG.info("Start web server.");
