--- conflicted
+++ resolved
@@ -45,42 +45,15 @@
    * We use weak values so that when nothing holds a reference to
    * a lock, the garbage collector can remove the lock's entry from the cache.
    */
-<<<<<<< HEAD
+
   public final LRUCache<Long, WeakSafeReentrantReadWriteLock> mInodeLocks =
       new LRUCache<>(()-> new WeakSafeReentrantReadWriteLock(), 1000, 1000000, 100);
-=======
-  public final LoadingCache<Long, WeakSafeReentrantReadWriteLock> mInodeLocks =
-      CacheBuilder.<Long, WeakSafeReentrantReadWriteLock>newBuilder()
-          .softValues()
-          .initialCapacity(1_000)
-          .concurrencyLevel(100)
-          .build(new CacheLoader<Long, WeakSafeReentrantReadWriteLock>() {
-            @Override
-            public WeakSafeReentrantReadWriteLock load(Long key) {
-              return new WeakSafeReentrantReadWriteLock();
-            }
-          });
->>>>>>> f982e5e2
-
   /**
    * Cache for supplying edge locks, similar to mInodeLocks.
    */
-<<<<<<< HEAD
+
   public final LRUCache<Edge, WeakSafeReentrantReadWriteLock> mEdgeLocks =
       new LRUCache<>(()-> new WeakSafeReentrantReadWriteLock(), 1000, 1000000, 100);
-=======
-  public final LoadingCache<Edge, WeakSafeReentrantReadWriteLock> mEdgeLocks =
-      CacheBuilder.<Long, WeakSafeReentrantReadWriteLock>newBuilder()
-          .softValues()
-          .initialCapacity(1_000)
-          .concurrencyLevel(100)
-          .build(new CacheLoader<Edge, WeakSafeReentrantReadWriteLock>() {
-            @Override
-            public WeakSafeReentrantReadWriteLock load(Edge key) {
-              return new WeakSafeReentrantReadWriteLock();
-            }
-          });
->>>>>>> f982e5e2
 
   /**
    * Cache for supplying inode persistence locks. Before a thread can persist an inode, it must
