--- conflicted
+++ resolved
@@ -40,11 +40,7 @@
 import org.rocksdb.DBOptions;
 import org.rocksdb.Env;
 import org.rocksdb.HashLinkedListMemTableConfig;
-<<<<<<< HEAD
-import org.rocksdb.HashSkipListMemTableConfig;
-=======
 import org.rocksdb.OptionsUtil;
->>>>>>> 75f7bee5
 import org.rocksdb.ReadOptions;
 import org.rocksdb.RocksDB;
 import org.rocksdb.RocksDBException;
@@ -56,6 +52,7 @@
 
 import java.io.IOException;
 import java.io.OutputStream;
+import java.util.ArrayList;
 import java.util.Arrays;
 import java.util.Collections;
 import java.util.HashSet;
@@ -63,18 +60,14 @@
 import java.util.List;
 import java.util.Optional;
 import java.util.Set;
-<<<<<<< HEAD
 import java.util.Spliterator;
 import java.util.Spliterators;
+import java.util.concurrent.TimeUnit;
 import java.util.concurrent.atomic.AtomicReference;
 import java.util.stream.Stream;
 import java.util.stream.StreamSupport;
 import javax.annotation.Nullable;
-=======
-import java.util.concurrent.TimeUnit;
-import java.util.concurrent.atomic.AtomicReference;
 import java.util.stream.Collectors;
->>>>>>> 75f7bee5
 import javax.annotation.concurrent.ThreadSafe;
 
 /**
@@ -99,12 +92,7 @@
   private final ReadOptions mIteratorOption;
 
   private final RocksStore mRocksStore;
-<<<<<<< HEAD
-  private final ColumnFamilyOptions mColumnFamilyOptsInode;
-  private final ColumnFamilyOptions mColumnFamilyOptsEdge;
-=======
   private final List<RocksObject> mToClose = new ArrayList<>();
->>>>>>> 75f7bee5
 
   private final AtomicReference<ColumnFamilyHandle> mInodesColumn = new AtomicReference<>();
   private final AtomicReference<ColumnFamilyHandle> mEdgesColumn = new AtomicReference<>();
@@ -120,25 +108,8 @@
     mDisableWAL = new WriteOptions().setDisableWAL(true);
     mReadPrefixSameAsStart = new ReadOptions().setPrefixSameAsStart(true);
     mIteratorOption = new ReadOptions().setReadaheadSize(
-<<<<<<< HEAD
-        ServerConfiguration.getBytes(PropertyKey.MASTER_METASTORE_ITERATOR_READAHEAD_SIZE))
+        Configuration.getBytes(PropertyKey.MASTER_METASTORE_ITERATOR_READAHEAD_SIZE))
         .setTotalOrderSeek(true);
-    String dbPath = PathUtils.concatPath(baseDir, INODES_DB_NAME);
-    String backupPath = PathUtils.concatPath(baseDir, INODES_DB_NAME + "-backup");
-    mColumnFamilyOptsInode = new ColumnFamilyOptions()
-        .setMemTableConfig(new HashLinkedListMemTableConfig())
-        .setCompressionType(CompressionType.NO_COMPRESSION)
-        .useFixedLengthPrefixExtractor(Longs.BYTES); // We always search using the initial long key
-    mColumnFamilyOptsEdge = new ColumnFamilyOptions()
-        .setMemTableConfig(new HashSkipListMemTableConfig())
-        .setCompressionType(CompressionType.NO_COMPRESSION)
-        .useFixedLengthPrefixExtractor(Longs.BYTES); // We always search using the initial long key
-    List<ColumnFamilyDescriptor> columns = Arrays.asList(
-        new ColumnFamilyDescriptor(INODES_COLUMN.getBytes(), mColumnFamilyOptsInode),
-        new ColumnFamilyDescriptor(EDGES_COLUMN.getBytes(), mColumnFamilyOptsEdge));
-    mRocksStore = new RocksStore(ROCKS_STORE_NAME, dbPath, backupPath, columns,
-=======
-        Configuration.getBytes(PropertyKey.MASTER_METASTORE_ITERATOR_READAHEAD_SIZE));
     String dbPath = PathUtils.concatPath(baseDir, INODES_DB_NAME);
     String backupPath = PathUtils.concatPath(baseDir, INODES_DB_NAME + "-backup");
 
@@ -193,7 +164,6 @@
         .ifPresent(cfg -> columns.get(1).getOptions().setTableFormatConfig(cfg));
 
     mRocksStore = new RocksStore(ROCKS_STORE_NAME, dbPath, backupPath, opts, columns,
->>>>>>> 75f7bee5
         Arrays.asList(mInodesColumn, mEdgesColumn));
 
     // metrics
@@ -381,24 +351,12 @@
 
   @Override
   public CloseableIterator<Long> getChildIds(Long inodeId, ReadOption option) {
-<<<<<<< HEAD
     RocksIterator iter = createChildrenIterFrom(inodeId, option.getReadFrom(), option.getPrefix());
     RocksIter rocksIter = new RocksIter(iter, option.getPrefix());
     Stream<Long> idStream = StreamSupport.stream(Spliterators
         .spliteratorUnknownSize(rocksIter, Spliterator.ORDERED), false);
 
     return CloseableIterator.create(idStream.iterator(), (any) -> iter.close());
-=======
-    List<Long> ids = new ArrayList<>();
-    try (RocksIterator iter = db().newIterator(mEdgesColumn.get(), mReadPrefixSameAsStart)) {
-      iter.seek(Longs.toByteArray(inodeId));
-      while (iter.isValid()) {
-        ids.add(Longs.fromByteArray(iter.value()));
-        iter.next();
-      }
-    }
-    return CloseableIterator.noopCloseable(ids.iterator());
->>>>>>> 75f7bee5
   }
 
   @Override
@@ -469,7 +427,7 @@
     iter.seek(Longs.toByteArray(parentId));
 
     // now seek to a specific file if needed
-    String seekTo = null;
+    String seekTo;
     if (fromName != null && prefix != null) {
       if (fromName.compareTo(prefix) > 0) {
         seekTo = fromName;
@@ -629,16 +587,11 @@
   public void close() {
     LOG.info("Closing RocksInodeStore and recycling all RocksDB JNI objects");
     mRocksStore.close();
-<<<<<<< HEAD
-    mColumnFamilyOptsInode.close();
-    mColumnFamilyOptsEdge.close();
-=======
     mDisableWAL.close();
     mReadPrefixSameAsStart.close();
     // Close the elements in the reverse order they were added
     Collections.reverse(mToClose);
     mToClose.forEach(RocksObject::close);
->>>>>>> 75f7bee5
     LOG.info("RocksInodeStore closed");
   }
 
@@ -662,13 +615,8 @@
         } catch (Exception e) {
           throw new RuntimeException(e);
         }
-<<<<<<< HEAD
-        sb.append("Inode ").append(Longs.fromByteArray(inodeIter.key()))
-            .append(": ").append(inode).append("\n");
-=======
         sb.append("Inode ").append(Longs.fromByteArray(inodeIter.key())).append(": ").append(inode)
             .append("\n");
->>>>>>> 75f7bee5
         inodeIter.next();
       }
     }
