--- conflicted
+++ resolved
@@ -11,7 +11,6 @@
 
 package alluxio.master.meta;
 
-import alluxio.Configuration;
 import alluxio.heartbeat.HeartbeatExecutor;
 import alluxio.thrift.MetaCommand;
 import alluxio.util.ConfigurationUtils;
@@ -112,24 +111,8 @@
    * Sets the master id and registers with the Alluxio leader master.
    */
   private void setIdAndRegister() throws IOException {
-<<<<<<< HEAD
-    try {
-      RetryUtils.retry("get master id",
-          () -> mMasterId.set(mMasterClient.getId(mMasterAddress)),
-          ExponentialTimeBoundedRetry.builder()
-              .withMaxDuration(Duration.ofDays(RETRY_DAYS))
-              .withInitialSleep(Duration.ofMillis(100))
-              .withMaxSleep(Duration.ofSeconds(5))
-              .build());
-    } catch (Exception e) {
-      throw new RuntimeException("Failed to get a master id from leader master: " + e.getMessage());
-    }
-
+    mMasterId.set(mMasterClient.getId(mMasterAddress));
     mMasterClient.register(mMasterId.get(), ConfigurationUtils.getConfiguration(Scope.MASTER));
-=======
-    mMasterId.set(mMasterClient.getId(mMasterAddress));
-    mMasterClient.register(mMasterId.get(), Configuration.getConfiguration(Scope.MASTER));
->>>>>>> 37631571
   }
 
   @Override
