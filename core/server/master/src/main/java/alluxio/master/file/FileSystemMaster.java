/*
 * The Alluxio Open Foundation licenses this work under the Apache License, version 2.0
 * (the "License"). You may not use this work except in compliance with the License, which is
 * available at www.apache.org/licenses/LICENSE-2.0
 *
 * This software is distributed on an "AS IS" basis, WITHOUT WARRANTIES OR CONDITIONS OF ANY KIND,
 * either express or implied, as more fully set forth in the License.
 *
 * See the NOTICE file distributed with this work for information regarding copyright ownership.
 */

package alluxio.master.file;

import alluxio.AlluxioURI;
import alluxio.exception.AccessControlException;
import alluxio.exception.AlluxioException;
import alluxio.exception.BlockInfoException;
import alluxio.exception.ConnectionFailedException;
import alluxio.exception.DirectoryNotEmptyException;
import alluxio.exception.FileAlreadyCompletedException;
import alluxio.exception.FileAlreadyExistsException;
import alluxio.exception.FileDoesNotExistException;
import alluxio.exception.InvalidFileSizeException;
import alluxio.exception.InvalidPathException;
import alluxio.exception.UnexpectedAlluxioException;
import alluxio.exception.status.InvalidArgumentException;
import alluxio.exception.status.UnavailableException;
import alluxio.grpc.SetAclAction;
import alluxio.master.Master;
import alluxio.master.file.contexts.CheckAccessContext;
import alluxio.master.file.contexts.CheckConsistencyContext;
import alluxio.master.file.contexts.CompleteFileContext;
import alluxio.master.file.contexts.CreateDirectoryContext;
import alluxio.master.file.contexts.CreateFileContext;
import alluxio.master.file.contexts.DeleteContext;
import alluxio.master.file.contexts.ExistsContext;
import alluxio.master.file.contexts.FreeContext;
import alluxio.master.file.contexts.GetStatusContext;
import alluxio.master.file.contexts.ListStatusContext;
import alluxio.master.file.contexts.MountContext;
import alluxio.master.file.contexts.RenameContext;
import alluxio.master.file.contexts.ScheduleAsyncPersistenceContext;
import alluxio.master.file.contexts.SetAclContext;
import alluxio.master.file.contexts.SetAttributeContext;
import alluxio.master.file.contexts.WorkerHeartbeatContext;
import alluxio.master.file.meta.FileSystemMasterView;
import alluxio.master.file.meta.PersistenceState;
import alluxio.master.file.meta.cross.cluster.CrossClusterInvalidationStream;
import alluxio.metrics.TimeSeries;
import alluxio.security.authorization.AclEntry;
import alluxio.underfs.UfsMode;
import alluxio.wire.FileBlockInfo;
import alluxio.wire.FileInfo;
import alluxio.wire.FileSystemCommand;
import alluxio.wire.MountPointInfo;
import alluxio.wire.SyncPointInfo;
import alluxio.wire.UfsInfo;
import alluxio.wire.WorkerInfo;

import java.io.IOException;
import java.net.InetSocketAddress;
import java.util.Collection;
import java.util.List;
import java.util.Map;
import java.util.Set;
import java.util.concurrent.ExecutorService;

/**
 * The interface of file system master service.
 */
public interface FileSystemMaster extends Master {
  /**
   * Periodically clean up the under file systems.
   */
  void cleanupUfs();

  /**
   * Returns the file id for a given path. If the given path does not exist in Alluxio, the method
   * attempts to load it from UFS.
   * <p>
   * This operation requires users to have READ permission of the path.
   *
   * @param path the path to get the file id for
   * @return the file id for a given path, or -1 if there is no file at that path
   * @throws AccessControlException if permission checking fails
   */
  long getFileId(AlluxioURI path) throws AccessControlException, UnavailableException;

  /**
   * Returns the {@link FileInfo} for a given file id. This method is not user-facing but supposed
   * to be called by other internal servers (e.g., block workers, web UI).
   *
   * @param fileId the file id to get the {@link FileInfo} for
   * @return the {@link FileInfo} for the given file
   * @throws FileDoesNotExistException if the file does not exist
   * @throws AccessControlException if permission denied
   */
  // TODO(binfan): Add permission checking for internal APIs
  FileInfo getFileInfo(long fileId)
      throws FileDoesNotExistException, AccessControlException, UnavailableException;

  /**
   * Returns the {@link FileInfo} for a given path.
   * <p>
   * This operation requires users to have READ permission on the path.
   *
   * @param path the path to get the {@link FileInfo} for
   * @param context the method context
   * @return the {@link FileInfo} for the given file id
   * @throws FileDoesNotExistException if the file does not exist
   * @throws InvalidPathException if the file path is not valid
   * @throws AccessControlException if permission checking fails
   */
  FileInfo getFileInfo(AlluxioURI path, GetStatusContext context)
      throws FileDoesNotExistException, InvalidPathException, AccessControlException,
      UnavailableException, IOException;

  /**
   * Returns the mount id according to the ufs path.
   *
   * @param ufsPath the ufs path
   * @return the corresponding mount id
   */
  long getMountIdFromUfsPath(AlluxioURI ufsPath);

  /**
   * Returns the persistence state for a file id.
   *
   * @param fileId the file id
   * @return the {@link PersistenceState} for the given file id
   * @throws FileDoesNotExistException if the file does not exist
   */
  // TODO(binfan): Add permission checking for internal APIs
  PersistenceState getPersistenceState(long fileId) throws FileDoesNotExistException;

  /**
   * Returns a list of {@link FileInfo} for a given path. If the given path is a file, the list only
   * contains a single object. If it is a directory, the resulting list contains all direct children
   * of the directory.
   * <p>
   * This operation requires users to have READ permission on the path, and also
   * EXECUTE permission on the path if it is a directory.
   *
   * @param path the path to get the {@link FileInfo} list for
   * @param context the method context
   * @return the list of {@link FileInfo}s
   * @throws AccessControlException if permission checking fails
   * @throws FileDoesNotExistException if the file does not exist
   * @throws InvalidPathException if the path is invalid
   */
  List<FileInfo> listStatus(AlluxioURI path, ListStatusContext context)
      throws AccessControlException, FileDoesNotExistException, InvalidPathException,
      IOException;

  /**
   * Enumerates given path to given batch tracker.
   * If the given path is a file, the list only
   * contains a single object. If it is a directory, the resulting list contains all direct children
   * of the directory.
   * <p>
   * This operation requires users to have READ permission on the path, and also
   * EXECUTE permission on the path if it is a directory.
   *
   * @param path the path to get the {@link FileInfo} list for
   * @param context the method context
   * @param resultStream the stream to receive individual results
   * @throws AccessControlException if permission checking fails
   * @throws FileDoesNotExistException if the file does not exist
   * @throws InvalidPathException if the path is invalid
   */
  void listStatus(AlluxioURI path, ListStatusContext context, ResultStream<FileInfo> resultStream)
      throws AccessControlException, FileDoesNotExistException, InvalidPathException,
      UnavailableException, IOException;

  /**
   * @return a read-only view of the file system master
   */
  FileSystemMasterView getFileSystemMasterView();

  /**
   * Checks access to path.
   *
   * @param path the path to check access to
   * @param context the method context
   *
   * @throws FileDoesNotExistException if the file does not exist
   * @throws AccessControlException if permission checking fails
   * @throws InvalidPathException if the given path is invalid
   */
  void checkAccess(AlluxioURI path, CheckAccessContext context)
      throws FileDoesNotExistException, InvalidPathException, AccessControlException, IOException;

  /**
   * Checks path exists.
   *
   * @param path path to check
   * @param context the method context
   * @return whether the path exists
   */
  boolean exists(AlluxioURI path, ExistsContext context)
      throws AccessControlException, IOException;

  /**
   * Checks the consistency of the files and directories in the subtree under the path.
   *
   * @param path the root of the subtree to check
   * @param context the context to use for the checkConsistency method
   * @return a list of paths in Alluxio which are not consistent with the under storage
   * @throws AccessControlException if the permission checking fails
   * @throws FileDoesNotExistException if the path does not exist
   * @throws InvalidPathException if the path is invalid
   */
  List<AlluxioURI> checkConsistency(AlluxioURI path, CheckConsistencyContext context)
      throws AccessControlException, FileDoesNotExistException, InvalidPathException, IOException;

  /**
   * Completes a file. After a file is completed, it cannot be written to.
   * <p>
   * This operation requires users to have WRITE permission on the path.
   *
   * @param path the file path to complete
   * @param context the method context
   * @throws BlockInfoException if a block information exception is encountered
   * @throws FileDoesNotExistException if the file does not exist
   * @throws InvalidPathException if an invalid path is encountered
   * @throws InvalidFileSizeException if an invalid file size is encountered
   * @throws FileAlreadyCompletedException if the file is already completed
   * @throws AccessControlException if permission checking fails
   */
  void completeFile(AlluxioURI path, CompleteFileContext context)
      throws BlockInfoException, FileDoesNotExistException, InvalidPathException,
      InvalidFileSizeException, FileAlreadyCompletedException, AccessControlException,
      UnavailableException;

  /**
   * Creates a file (not a directory) for a given path.
   * <p>
   * This operation requires WRITE permission on the parent of this path.
   *
   * @param path the file to create
   * @param context the method context
   * @return the file info of the created file
   * @throws InvalidPathException if an invalid path is encountered
   * @throws FileAlreadyExistsException if the file already exists
   * @throws BlockInfoException if an invalid block information is encountered
   * @throws AccessControlException if permission checking fails
   * @throws FileDoesNotExistException if the parent of the path does not exist and the recursive
   *         option is false
   */
  FileInfo createFile(AlluxioURI path, CreateFileContext context)
      throws AccessControlException, InvalidPathException, FileAlreadyExistsException,
      BlockInfoException, IOException, FileDoesNotExistException;

  /**
   * Gets a new block id for the next block of a given file to write to.
   * <p>
   * This operation requires users to have WRITE permission on the path as this API is called when
   * creating a new block for a file.
   *
   * @param path the path of the file to get the next block id for
   * @return the next block id for the given file
   * @throws FileDoesNotExistException if the file does not exist
   * @throws InvalidPathException if the given path is not valid
   * @throws AccessControlException if permission checking fails
   */
  long getNewBlockIdForFile(AlluxioURI path) throws FileDoesNotExistException, InvalidPathException,
      AccessControlException, UnavailableException;

  /**
   * This is the same as calling {@link #getMountPointInfoSummary(boolean)} with true argument.
   * @return a snapshot of the mount table as a mapping of Alluxio path to {@link MountPointInfo}
   */
  default Map<String, MountPointInfo> getMountPointInfoSummary() {
    return getMountPointInfoSummary(true);
  }

  /**
   * @param checkUfs if true, invoke ufs to set ufs properties
   * @return a snapshot of the mount table as a mapping of Alluxio path to {@link MountPointInfo}
   */
  Map<String, MountPointInfo> getMountPointInfoSummary(boolean checkUfs);

  /**
   * Gets the mount point information of an Alluxio path for display purpose.
   *
   * @param path an Alluxio path which must be a mount point
   * @return the mount point information
   */
  MountPointInfo getDisplayMountPointInfo(AlluxioURI path) throws InvalidPathException;

  /**
   * Deletes a given path.
   * <p>
   * This operation requires user to have WRITE permission on the parent of the path.
   *
   * @param path the path to delete
   * @param context method context
   * @throws DirectoryNotEmptyException if recursive is false and the file is a nonempty directory
   * @throws FileDoesNotExistException if the file does not exist
   * @throws AccessControlException if permission checking fails
   * @throws InvalidPathException if the path is invalid
   */
  void delete(AlluxioURI path, DeleteContext context)
      throws IOException, FileDoesNotExistException, DirectoryNotEmptyException,
      InvalidPathException, AccessControlException;

  /**
   * Gets the {@link FileBlockInfo} for all blocks of a file. If path is a directory, an exception
   * is thrown.
   * <p>
   * This operation requires the client user to have READ permission on the the path.
   *
   * @param path the path to get the info for
   * @return a list of {@link FileBlockInfo} for all the blocks of the given path
   * @throws FileDoesNotExistException if the file does not exist or path is a directory
   * @throws InvalidPathException if the path of the given file is invalid
   * @throws AccessControlException if permission checking fails
   */
  List<FileBlockInfo> getFileBlockInfoList(AlluxioURI path)
      throws FileDoesNotExistException, InvalidPathException, AccessControlException,
      UnavailableException;

  /**
   * @return absolute paths of all in-Alluxio files
   */
  List<AlluxioURI> getInAlluxioFiles() throws UnavailableException;

  /**
   * @return absolute paths of all in-memory files
   */
  List<AlluxioURI> getInMemoryFiles() throws UnavailableException;

  /**
   * Creates a directory for a given path.
   * <p>
   * This operation requires the client user to have WRITE permission on the parent of the path.
   *
   * @param path the path of the directory
   * @param context method context
   * @return the id of the created directory
   * @throws InvalidPathException when the path is invalid
   * @throws FileAlreadyExistsException when there is already a file at path
   * @throws AccessControlException if permission checking fails
   * @throws FileDoesNotExistException if the parent of the path does not exist and the recursive
   *         option is false
   */
  long createDirectory(AlluxioURI path, CreateDirectoryContext context)
      throws InvalidPathException, FileAlreadyExistsException, IOException, AccessControlException,
      FileDoesNotExistException;

  /**
   * Renames a file to a destination.
   * <p>
   * This operation requires users to have WRITE permission on the parent of the src path, and
   * WRITE permission on the parent of the dst path.
   *
   * @param srcPath the source path to rename
   * @param dstPath the destination path to rename the file to
   * @param context method context
   * @throws FileDoesNotExistException if a non-existent file is encountered
   * @throws InvalidPathException if an invalid path is encountered
   * @throws AccessControlException if permission checking fails
   * @throws FileAlreadyExistsException if the file already exists
   */
  void rename(AlluxioURI srcPath, AlluxioURI dstPath, RenameContext context)
      throws FileAlreadyExistsException, FileDoesNotExistException, InvalidPathException,
      IOException, AccessControlException;

  /**
   * Frees or evicts all of the blocks of the file from alluxio storage. If the given file is a
   * directory, and the 'recursive' flag is enabled, all descendant files will also be freed.
   * <p>
   * This operation requires users to have READ permission on the path.
   *
   * @param path the path to free method
   * @param context context to free method
   * @throws FileDoesNotExistException if the file does not exist
   * @throws AccessControlException if permission checking fails
   * @throws InvalidPathException if the given path is invalid
   * @throws UnexpectedAlluxioException if the file or directory can not be freed
   */
  // TODO(binfan): throw a better exception rather than UnexpectedAlluxioException. Currently
  // UnexpectedAlluxioException is thrown because we want to keep backwards compatibility with
  // clients of earlier versions prior to 1.5. If a new exception is added, it will be converted
  // into RuntimeException on the client.
  void free(AlluxioURI path, FreeContext context)
      throws FileDoesNotExistException, InvalidPathException, AccessControlException,
      UnexpectedAlluxioException, IOException;

  /**
   * Gets the path of a file with the given id.
   *
   * @param fileId the id of the file to look up
   * @return the path of the file
   * @throws FileDoesNotExistException raise if the file does not exist
   */
  // TODO(binfan): Add permission checking for internal APIs
  AlluxioURI getPath(long fileId) throws FileDoesNotExistException;

  /**
   * @return the set of inode ids which are pinned
   */
  Set<Long> getPinIdList();

  /**
   * @return the ufs address for this master
   */
  String getUfsAddress();

  /**
   * @param mountId the mount id to query
   * @return the ufs information for the given mount id
   */
  UfsInfo getUfsInfo(long mountId);

  /**
   * @return the white list
   */
  List<String> getWhiteList();

  /**
   * @return all the files lost on the workers
   */
  Set<Long> getLostFiles();

  /**
   * Mounts a UFS path onto an Alluxio path.
   * <p>
   * This operation requires users to have WRITE permission on the parent
   * of the Alluxio path.
   *
   * @param alluxioPath the Alluxio path to mount to
   * @param ufsPath the UFS path to mount
   * @param context the mount context
   * @throws FileAlreadyExistsException if the path to be mounted to already exists
   * @throws FileDoesNotExistException if the parent of the path to be mounted to does not exist
   * @throws InvalidPathException if an invalid path is encountered
   * @throws AccessControlException if the permission check fails
   */
  void mount(AlluxioURI alluxioPath, AlluxioURI ufsPath, MountContext context)
      throws FileAlreadyExistsException, FileDoesNotExistException, InvalidPathException,
      IOException, AccessControlException;

  /**
   * Unmounts a UFS path previously mounted onto an Alluxio path.
   * <p>
   * This operation requires users to have WRITE permission on the parent
   * of the Alluxio path.
   *
   * @param alluxioPath the Alluxio path to unmount, must be a mount point
   * @throws FileDoesNotExistException if the path to be mounted does not exist
   * @throws InvalidPathException if the given path is not a mount point
   * @throws AccessControlException if the permission check fails
   */
  void unmount(AlluxioURI alluxioPath) throws FileDoesNotExistException, InvalidPathException,
      IOException, AccessControlException;

  /**
   * Update properties of an Alluxio mount point.
   * <p>
   * This operation requires users to have WRITE permission on the parent
   * of the Alluxio path.
   *
   * @param alluxioPath the Alluxio path to update, must be a mount point
   * @param context the mount context
   * @throws FileDoesNotExistException if the given path does not exist
   * @throws InvalidPathException if the given path is not a mount point
   * @throws AccessControlException if the permission check fails
   */
  void updateMount(AlluxioURI alluxioPath, MountContext context)
      throws FileAlreadyExistsException, FileDoesNotExistException, InvalidPathException,
      IOException, AccessControlException;

  /**
   * Sets the ACL for a path.
   *
   * @param path the path to set attribute for
   * @param action the set action to perform
   * @param entries the list of ACL entries for setting ACL
   * @param context the context for setting ACL
   * @throws FileDoesNotExistException if the file does not exist
   * @throws AccessControlException if permission checking fails
   * @throws InvalidPathException if the given path is invalid
   */
  void setAcl(AlluxioURI path, SetAclAction action, List<AclEntry> entries, SetAclContext context)
      throws FileDoesNotExistException, AccessControlException, InvalidPathException,
      IOException;

  /**
   * Sets the file attribute.
   * <p>
   * This operation requires users to have WRITE permission on the path. In
   * addition, the client user must be a super user when setting the owner, and must be a super user
   * or the owner when setting the group or permission.
   *
   * @param path the path to set attribute for
   * @param options master operation context
   * @throws FileDoesNotExistException if the file does not exist
   * @throws AccessControlException if permission checking fails
   * @throws InvalidPathException if the given path is invalid
   */
  void setAttribute(AlluxioURI path, SetAttributeContext options)
      throws FileDoesNotExistException, AccessControlException, InvalidPathException,
      IOException;

  /**
   * Schedules a file for async persistence.
   *
   * @param path the path of the file for persistence
   * @param context the schedule async persistence context
   */
  void scheduleAsyncPersistence(AlluxioURI path, ScheduleAsyncPersistenceContext context)
      throws AlluxioException, UnavailableException;

  /**
   * Update the operation mode for the given ufs path under one or more mount points.
   *
   * @param ufsPath the physical ufs path
   * @param ufsMode the ufs operation mode
   * @throws InvalidPathException if ufs path is not used by any mount point
   * @throws InvalidArgumentException if arguments for the method are invalid
   */
  void updateUfsMode(AlluxioURI ufsPath, UfsMode ufsMode)
      throws InvalidPathException, InvalidArgumentException, UnavailableException,
      AccessControlException;

  /**
   * Checks the integrity of the inodes with respect to the blocks of the system.
   *
   * @param repair if true, will attempt to repair the state of the system when inconsistencies are
   *               discovered
   * @throws UnavailableException if the repair attempt fails
   */
  void validateInodeBlocks(boolean repair) throws UnavailableException;

  /**
   * Instructs a worker to persist the files.
   * <p>
   * Needs WRITE permission on the list of files.
   *
   * @param workerId the id of the worker that heartbeats
   * @param persistedFiles the files that persisted on the worker
   * @param context the method context
   * @return the command for persisting the blocks of a file
   * @throws FileDoesNotExistException if the file does not exist
   * @throws InvalidPathException if the file path corresponding to the file id is invalid
   * @throws AccessControlException if permission checking fails
   */
  FileSystemCommand workerHeartbeat(long workerId, List<Long> persistedFiles,
      WorkerHeartbeatContext context)
      throws FileDoesNotExistException, InvalidPathException, AccessControlException, IOException;

  /**
   * @return a list of {@link WorkerInfo} objects representing the workers in Alluxio
   */
  List<WorkerInfo> getWorkerInfoList() throws UnavailableException;

  /**
   * @return the list of sync path
   */
  List<SyncPointInfo> getSyncPathList() throws UnavailableException, AccessControlException;

  /**
   * starts active sync on a specified alluxioURI.
   *
   * @param alluxioURI sync point which is a valid path in Alluxio namespace
   * @throws UnavailableException
   * @throws InvalidPathException
   * @throws AccessControlException
   */
  void startSync(AlluxioURI alluxioURI) throws IOException, InvalidPathException,
      AccessControlException, ConnectionFailedException;

  /**
   * stops active sync on a specific syncpoint.
   *
   * @param alluxioURI alluxio path that has been added as a sync point
   * @throws UnavailableException
   * @throws InvalidPathException
   * @throws AccessControlException
   */
  void stopSync(AlluxioURI alluxioURI) throws IOException, InvalidPathException,
      AccessControlException;

  /**
   * Starts a batch sync with a list of changed files passed in.
   * If no files are passed in, sync the entire path.
   * @param path the path to sync
   * @param changedFiles collection of files that are changed under the path to sync
   * @param executorService executor for executing parallel syncs
   */
  void activeSyncMetadata(AlluxioURI path, Collection<AlluxioURI> changedFiles,
      ExecutorService executorService) throws IOException;

  /**
   * Journal the active sync transaction id so that we can restart more efficiently.
   *
   * @param txId transaction id
   * @param mountId mount id
   * @return true if successfully recorded in the journal
   */
  boolean recordActiveSyncTxid(long txId, long mountId);

  /**
   * Get the total inode count.
   *
   * @return inode count
   */
  long getInodeCount();

  /**
   * @return the time series data stored by the master
   */
  List<TimeSeries> getTimeSeries();

  /**
   * Reverse path resolve a ufs uri to an Alluxio path.
   *
   * @param ufsUri ufs uri
   * @return alluxio path
   */
  AlluxioURI reverseResolve(AlluxioURI ufsUri) throws InvalidPathException;

  /**
   * @return the owner of the root inode, null if the inode tree is not initialized
   */
  String getRootInodeOwner();

  /**
   * @return the list of thread identifiers that are waiting and holding the state lock
   */
  List<String> getStateLockSharedWaitersAndHolders();

  /**
<<<<<<< HEAD
   * Publishes invalidations for cross cluster sync to the given cluster id
   * and ufs path of the invalidation stream.
   * @param invalidationStream the invalidation stream
   */
  void subscribeInvalidations(CrossClusterInvalidationStream invalidationStream);

  /**
   * Update the addresses of the cross cluster configuration service.
   * @param addresses the new addresses
   */
  void updateCrossClusterConfigurationAddress(InetSocketAddress[] addresses);
=======
   * Mark a path as needed synchronization with the UFS, when this path or any
   * of its children are accessed, a sync with the UFS will be performed.
   * @param path the path to invalidate
   */
  void invalidateSyncPath(AlluxioURI path) throws InvalidPathException;
>>>>>>> 3b831f0d
}<|MERGE_RESOLUTION|>--- conflicted
+++ resolved
@@ -632,7 +632,6 @@
   List<String> getStateLockSharedWaitersAndHolders();
 
   /**
-<<<<<<< HEAD
    * Publishes invalidations for cross cluster sync to the given cluster id
    * and ufs path of the invalidation stream.
    * @param invalidationStream the invalidation stream
@@ -644,11 +643,11 @@
    * @param addresses the new addresses
    */
   void updateCrossClusterConfigurationAddress(InetSocketAddress[] addresses);
-=======
+
+  /**
    * Mark a path as needed synchronization with the UFS, when this path or any
    * of its children are accessed, a sync with the UFS will be performed.
    * @param path the path to invalidate
    */
   void invalidateSyncPath(AlluxioURI path) throws InvalidPathException;
->>>>>>> 3b831f0d
 }