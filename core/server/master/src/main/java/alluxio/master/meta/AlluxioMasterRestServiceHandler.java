--- conflicted
+++ resolved
@@ -12,14 +12,10 @@
 package alluxio.master.meta;
 
 import alluxio.AlluxioURI;
-<<<<<<< HEAD
 import alluxio.conf.ServerConfiguration;
 import alluxio.conf.ConfigurationValueOptions;
-=======
-import alluxio.Configuration;
-import alluxio.ConfigurationValueOptions;
+import alluxio.conf.ConfigurationValueOptions;
 import alluxio.Constants;
->>>>>>> e2333382
 import alluxio.MasterStorageTierAssoc;
 import alluxio.PropertyKey;
 import alluxio.RestUtils;
@@ -1230,11 +1226,7 @@
   @ReturnType("java.lang.Integer")
   @Deprecated
   public Response getWorkerCount() {
-<<<<<<< HEAD
     return RestUtils.call(()->mBlockMaster.getWorkerCount(), ServerConfiguration.global());
-=======
-    return RestUtils.call(() -> mBlockMaster.getWorkerCount());
->>>>>>> e2333382
   }
 
   /**
@@ -1248,11 +1240,7 @@
   @ReturnType("java.util.List<alluxio.wire.WorkerInfo>")
   @Deprecated
   public Response getWorkerInfoList() {
-<<<<<<< HEAD
     return RestUtils.call(()-> mBlockMaster.getWorkerInfoList(), ServerConfiguration.global());
-=======
-    return RestUtils.call(() -> mBlockMaster.getWorkerInfoList());
->>>>>>> e2333382
   }
 
   private Capacity getCapacityInternal() {
@@ -1334,14 +1322,8 @@
   @POST
   @Path(LOG_LEVEL)
   @ReturnType("alluxio.wire.LogInfo")
-<<<<<<< HEAD
-  public Response logLevel(@QueryParam(LOG_ARGUMENT_NAME) final String logName, @QueryParam
-      (LOG_ARGUMENT_LEVEL) final String level) {
-    return RestUtils.call(() -> LogUtils.setLogLevel(logName, level), ServerConfiguration.global());
-=======
   public Response logLevel(@QueryParam(LOG_ARGUMENT_NAME) final String logName,
       @QueryParam(LOG_ARGUMENT_LEVEL) final String level) {
-    return RestUtils.call(() -> LogUtils.setLogLevel(logName, level));
->>>>>>> e2333382
+    return RestUtils.call(() -> LogUtils.setLogLevel(logName, level), ServerConfiguration.global());
   }
 }