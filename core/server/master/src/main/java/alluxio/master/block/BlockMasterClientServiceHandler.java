--- conflicted
+++ resolved
@@ -31,16 +31,12 @@
 import alluxio.grpc.GetWorkerLostStoragePOptions;
 import alluxio.grpc.GetWorkerLostStoragePResponse;
 import alluxio.grpc.GetWorkerReportPOptions;
-import alluxio.grpc.RemoveDecommissionedWorkerPOptions;
-import alluxio.grpc.RemoveDecommissionedWorkerPResponse;
-import alluxio.grpc.WorkerRange;
 import alluxio.grpc.GrpcUtils;
 import alluxio.grpc.RemoveDecommissionedWorkerPOptions;
 import alluxio.grpc.RemoveDecommissionedWorkerPResponse;
 import alluxio.grpc.WorkerRange;
 import alluxio.wire.WorkerInfo;
 
-import alluxio.wire.WorkerInfo;
 import com.google.common.base.Preconditions;
 import io.grpc.stub.StreamObserver;
 import org.slf4j.Logger;
@@ -106,10 +102,7 @@
             break;
           case DECOMMISSIONED_WORKER_NUM:
             infoBuilder.setDecommissionedWorkerNum(mBlockMaster.getDecommissionedWorkerCount());
-<<<<<<< HEAD
-=======
             break;
->>>>>>> 32785f97
           case USED_BYTES:
             infoBuilder.setUsedBytes(mBlockMaster.getUsedBytes());
             break;
@@ -147,25 +140,8 @@
     RpcUtils.call(LOG,
         () -> GetWorkerInfoListPResponse.newBuilder()
             .addAllWorkerInfos(mBlockMaster.getWorkerInfoList().stream().map(GrpcUtils::toProto)
-            .collect(Collectors.toList())).build(),
+                .collect(Collectors.toList())).build(),
         "GetWorkerInfoList", "options=%s", responseObserver, options);
-  }
-
-  public void removeDecommissionedWorker(RemoveDecommissionedWorkerPOptions options,
-                                       StreamObserver<RemoveDecommissionedWorkerPResponse> responseObserver) {
-    RpcUtils.call(LOG, () -> {
-      List<WorkerInfo> decommissionedWorkers = mBlockMaster.getWorkerReport(
-              new GetWorkerReportOptions(GetWorkerReportPOptions.newBuilder()
-                      .setWorkerRange(WorkerRange.DECOMMISSIONED).build()));
-      for (WorkerInfo worker : decommissionedWorkers) {
-        if (worker.getAddress().getHost().equals(options.getWorkerName()))  {
-          mBlockMaster.removeDecommissionedWorker(worker.getId());
-          return RemoveDecommissionedWorkerPResponse.getDefaultInstance();
-        }
-      }
-      // Exception info has been added in FreeWorkerCommand.
-      throw new NotFoundException("");
-    }, "RemoveDecommissionedWorker", "options=%s", responseObserver, options);
   }
 
   @Override
@@ -173,10 +149,10 @@
       StreamObserver<RemoveDecommissionedWorkerPResponse> responseObserver) {
     RpcUtils.call(LOG, () -> {
       List<WorkerInfo> decommissionedWorkers = mBlockMaster.getWorkerReport(
-              new GetWorkerReportOptions(GetWorkerReportPOptions.newBuilder()
-                      .setWorkerRange(WorkerRange.DECOMMISSIONED).build()));
+          new GetWorkerReportOptions(GetWorkerReportPOptions.newBuilder()
+              .setWorkerRange(WorkerRange.DECOMMISSIONED).build()));
       for (WorkerInfo worker : decommissionedWorkers) {
-        if (worker.getAddress().getHost().equals(options.getWorkerName()))  {
+        if (worker.getAddress().getHost().equals(options.getWorkerName())) {
           mBlockMaster.removeDecommissionedWorker(worker.getId());
           return RemoveDecommissionedWorkerPResponse.getDefaultInstance();
         }
