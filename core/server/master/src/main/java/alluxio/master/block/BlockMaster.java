/*
 * The Alluxio Open Foundation licenses this work under the Apache License, version 2.0
 * (the "License"). You may not use this work except in compliance with the License, which is
 * available at www.apache.org/licenses/LICENSE-2.0
 *
 * This software is distributed on an "AS IS" basis, WITHOUT WARRANTIES OR CONDITIONS OF ANY KIND,
 * either express or implied, as more fully set forth in the License.
 *
 * See the NOTICE file distributed with this work for information regarding copyright ownership.
 */

package alluxio.master.block;

import alluxio.StorageTierAssoc;
import alluxio.exception.BlockInfoException;
import alluxio.exception.NoWorkerException;
<<<<<<< HEAD
import alluxio.master.Master;
import alluxio.thrift.Command;
=======
import alluxio.heartbeat.HeartbeatContext;
import alluxio.heartbeat.HeartbeatExecutor;
import alluxio.heartbeat.HeartbeatThread;
import alluxio.master.AbstractMaster;
import alluxio.master.block.meta.MasterBlockInfo;
import alluxio.master.block.meta.MasterBlockLocation;
import alluxio.master.block.meta.MasterWorkerInfo;
import alluxio.master.journal.JournalContext;
import alluxio.master.journal.JournalFactory;
import alluxio.metrics.MetricsSystem;
import alluxio.proto.journal.Block.BlockContainerIdGeneratorEntry;
import alluxio.proto.journal.Block.BlockInfoEntry;
import alluxio.proto.journal.Journal.JournalEntry;
import alluxio.thrift.BlockMasterClientService;
import alluxio.thrift.BlockMasterWorkerService;
import alluxio.thrift.Command;
import alluxio.thrift.CommandType;
import alluxio.util.CommonUtils;
import alluxio.util.IdUtils;
import alluxio.util.executor.ExecutorServiceFactories;
import alluxio.util.executor.ExecutorServiceFactory;
>>>>>>> 49f443be
import alluxio.wire.BlockInfo;
import alluxio.wire.WorkerInfo;
import alluxio.wire.WorkerNetAddress;

<<<<<<< HEAD
=======
import com.codahale.metrics.Gauge;
import com.google.common.collect.ImmutableSet;
import com.google.common.collect.Iterators;
import edu.umd.cs.findbugs.annotations.SuppressFBWarnings;
import io.netty.util.internal.chmv8.ConcurrentHashMapV8;
import org.apache.thrift.TProcessor;
import org.slf4j.Logger;
import org.slf4j.LoggerFactory;

import java.io.IOException;
import java.util.ArrayList;
import java.util.Collection;
import java.util.Collections;
import java.util.Comparator;
import java.util.HashMap;
import java.util.HashSet;
import java.util.Iterator;
>>>>>>> 49f443be
import java.util.List;
import java.util.Map;
import java.util.NoSuchElementException;
import java.util.Set;

/**
 * This master manages the metadata for all the blocks and block workers in Alluxio.
 */
<<<<<<< HEAD
public interface BlockMaster extends Master, ContainerIdGenerable {
=======
@NotThreadSafe // TODO(jiri): make thread-safe (c.f. ALLUXIO-1664)
public final class BlockMaster extends AbstractMaster implements ContainerIdGenerable {
  private static final Logger LOG = LoggerFactory.getLogger(BlockMaster.class);

  /**
   * The number of container ids to 'reserve' before having to journal container id state. This
   * allows the master to return container ids within the reservation, without having to write to
   * the journal.
   */
  private static final long CONTAINER_ID_RESERVATION_SIZE = 1000;

  // Worker metadata management.
  private static final IndexDefinition<MasterWorkerInfo> ID_INDEX =
      new IndexDefinition<MasterWorkerInfo>(true) {
        @Override
        public Object getFieldValue(MasterWorkerInfo o) {
          return o.getId();
        }
      };

  private static final IndexDefinition<MasterWorkerInfo> ADDRESS_INDEX =
      new IndexDefinition<MasterWorkerInfo>(true) {
        @Override
        public Object getFieldValue(MasterWorkerInfo o) {
          return o.getWorkerAddress();
        }
      };

  /**
   * Concurrency and locking in the BlockMaster
   *
   * The block master uses concurrent data structures to allow non-conflicting concurrent access.
   * This means each piece of metadata should be locked individually. There are two types of
   * metadata in the {@link BlockMaster}; {@link MasterBlockInfo} and {@link MasterWorkerInfo}.
   * Individual objects must be locked before modifying the object, or reading a modifiable field
   * of an object. This will protect the internal integrity of the metadata object.
   *
   * Lock ordering must be preserved in order to prevent deadlock. If both a worker and block
   * metadata must be locked at the same time, the worker metadata ({@link MasterWorkerInfo})
   * must be locked before the block metadata ({@link MasterBlockInfo}).
   *
   * It should not be the case that multiple worker metadata must be locked at the same time, or
   * multiple block metadata must be locked at the same time. Operations involving different
   * workers or different blocks should be able to be performed independently.
   */

  // Block metadata management.
  /** Blocks on all workers, including active and lost blocks. This state must be journaled. */
  private final ConcurrentHashMapV8<Long, MasterBlockInfo> mBlocks =
      new ConcurrentHashMapV8<>(8192, 0.90f, 64);
  /** Keeps track of blocks which are no longer in Alluxio storage. */
  private final ConcurrentHashSet<Long> mLostBlocks = new ConcurrentHashSet<>(64, 0.90f, 64);

  /** This state must be journaled. */
  @GuardedBy("itself")
  private final BlockContainerIdGenerator mBlockContainerIdGenerator =
      new BlockContainerIdGenerator();

  /**
   * Mapping between all possible storage level aliases and their ordinal position. This mapping
   * forms a total ordering on all storage level aliases in the system, and must be consistent
   * across masters.
   */
  private StorageTierAssoc mGlobalStorageTierAssoc;

  /** Keeps track of workers which are in communication with the master. */
  private final IndexedSet<MasterWorkerInfo> mWorkers =
      new IndexedSet<>(ID_INDEX, ADDRESS_INDEX);
  /** Keeps track of workers which are no longer in communication with the master. */
  private final IndexedSet<MasterWorkerInfo> mLostWorkers =
      new IndexedSet<>(ID_INDEX, ADDRESS_INDEX);

  /**
   * The service that detects lost worker nodes, and tries to restart the failed workers.
   * We store it here so that it can be accessed from tests.
   */
  @SuppressFBWarnings("URF_UNREAD_FIELD")
  private Future<?> mLostWorkerDetectionService;

  /** The value of the 'next container id' last journaled. */
  @GuardedBy("mBlockContainerIdGenerator")
  private long mJournaledNextContainerId = 0;

  /**
   * Creates a new instance of {@link BlockMaster}.
   *
   * @param journalFactory the factory for the journal to use for tracking master operations
   */
  BlockMaster(JournalFactory journalFactory) {
    this(journalFactory, new SystemClock(), ExecutorServiceFactories
        .fixedThreadPoolExecutorServiceFactory(Constants.BLOCK_MASTER_NAME, 2));
  }

  /**
   * Creates a new instance of {@link BlockMaster}.
   *
   * @param journalFactory the factory for the journal to use for tracking master operations
   * @param clock the clock to use for determining the time
   * @param executorServiceFactory a factory for creating the executor service to use for running
   *        maintenance threads
   */
  BlockMaster(JournalFactory journalFactory, Clock clock,
      ExecutorServiceFactory executorServiceFactory) {
    super(journalFactory.create(Constants.BLOCK_MASTER_NAME), clock, executorServiceFactory);
    Metrics.registerGauges(this);
  }

  @Override
  public Map<String, TProcessor> getServices() {
    Map<String, TProcessor> services = new HashMap<>();
    services.put(Constants.BLOCK_MASTER_CLIENT_SERVICE_NAME,
        new BlockMasterClientService.Processor<>(new BlockMasterClientServiceHandler(this)));
    services.put(Constants.BLOCK_MASTER_WORKER_SERVICE_NAME,
        new BlockMasterWorkerService.Processor<>(new BlockMasterWorkerServiceHandler(this)));
    return services;
  }

  @Override
  public String getName() {
    return Constants.BLOCK_MASTER_NAME;
  }

  @Override
  public void processJournalEntry(JournalEntry entry) throws IOException {
    if (entry.getSequenceNumber() == 0) {
      // This is the first journal entry, clear the master state.
      mBlocks.clear();
    }
    // TODO(gene): A better way to process entries besides a huge switch?
    if (entry.hasBlockContainerIdGenerator()) {
      mJournaledNextContainerId = (entry.getBlockContainerIdGenerator()).getNextContainerId();
      mBlockContainerIdGenerator.setNextContainerId((mJournaledNextContainerId));
    } else if (entry.hasBlockInfo()) {
      BlockInfoEntry blockInfoEntry = entry.getBlockInfo();
      if (mBlocks.containsKey(blockInfoEntry.getBlockId())) {
        // Update the existing block info.
        MasterBlockInfo blockInfo = mBlocks.get(blockInfoEntry.getBlockId());
        blockInfo.updateLength(blockInfoEntry.getLength());
      } else {
        mBlocks.put(blockInfoEntry.getBlockId(), new MasterBlockInfo(blockInfoEntry.getBlockId(),
            blockInfoEntry.getLength()));
      }
    } else {
      throw new IOException(ExceptionMessage.UNEXPECTED_JOURNAL_ENTRY.getMessage(entry));
    }
  }

  @Override
  public Iterator<JournalEntry> getJournalEntryIterator() {
    final Iterator<MasterBlockInfo> it = mBlocks.values().iterator();
    Iterator<JournalEntry> blockIterator = new Iterator<JournalEntry>() {
      @Override
      public boolean hasNext() {
        return it.hasNext();
      }

      @Override
      public JournalEntry next() {
        if (!hasNext()) {
          throw new NoSuchElementException();
        }
        MasterBlockInfo info = it.next();
        BlockInfoEntry blockInfoEntry =
            BlockInfoEntry.newBuilder().setBlockId(info.getBlockId())
                .setLength(info.getLength()).build();
        return JournalEntry.newBuilder().setBlockInfo(blockInfoEntry).build();
      }

      @Override
      public void remove() {
        throw new UnsupportedOperationException("BlockMaster#Iterator#remove is not supported.");
      }
    };

    return Iterators
        .concat(CommonUtils.singleElementIterator(getContainerIdJournalEntry()), blockIterator);
  }

  @Override
  public void start(Boolean isLeader) throws IOException {
    super.start(isLeader);
    mGlobalStorageTierAssoc = new MasterStorageTierAssoc();
    if (isLeader) {
      mLostWorkerDetectionService = getExecutorService().submit(new HeartbeatThread(
          HeartbeatContext.MASTER_LOST_WORKER_DETECTION, new LostWorkerDetectionHeartbeatExecutor(),
          Configuration.getInt(PropertyKey.MASTER_HEARTBEAT_INTERVAL_MS)));
    }
  }

>>>>>>> 49f443be
  /**
   * @return the number of workers
   */
  int getWorkerCount();

  /**
   * @return a list of {@link WorkerInfo} objects representing the workers in Alluxio
   */
  List<WorkerInfo> getWorkerInfoList();

  /**
   * @return the total capacity (in bytes) on all tiers, on all workers of Alluxio
   */
  long getCapacityBytes();

  /**
   * @return the global storage tier mapping
   */
  StorageTierAssoc getGlobalStorageTierAssoc();

  /**
   * @return the total used bytes on all tiers, on all workers of Alluxio
   */
  long getUsedBytes();

  /**
   * @return a list of {@link WorkerInfo}s of lost workers
   */
  List<WorkerInfo> getLostWorkersInfoList();

  /**
   * Removes blocks from workers.
   *
   * @param blockIds a list of block ids to remove from Alluxio space
   * @param delete whether to delete blocks' metadata in Master
   */
  void removeBlocks(List<Long> blockIds, boolean delete);

  /**
   * Marks a block as committed on a specific worker.
   *
   * @param workerId the worker id committing the block
   * @param usedBytesOnTier the updated used bytes on the tier of the worker
   * @param tierAlias the alias of the storage tier where the worker is committing the block to
   * @param blockId the committing block id
   * @param length the length of the block
   * @throws NoWorkerException if the workerId is not active
   */
  // TODO(binfan): check the logic is correct or not when commitBlock is a retry
  void commitBlock(long workerId, long usedBytesOnTier, String tierAlias, long blockId, long
      length) throws NoWorkerException;

  /**
   * Marks a block as committed, but without a worker location. This means the block is only in ufs.
   *
   * @param blockId the id of the block to commit
   * @param length the length of the block
   */
  void commitBlockInUFS(long blockId, long length);

  /**
   * @param blockId the block id to get information for
   * @return the {@link BlockInfo} for the given block id
   * @throws BlockInfoException if the block info is not found
   */
  BlockInfo getBlockInfo(long blockId) throws BlockInfoException;

  /**
   * Retrieves information for the given list of block ids.
   *
   * @param blockIds A list of block ids to retrieve the information for
   * @return A list of {@link BlockInfo} objects corresponding to the input list of block ids. The
   *         list is in the same order as the input list
   */
  List<BlockInfo> getBlockInfoList(List<Long> blockIds);

  /**
   * @return the total bytes on each storage tier
   */
  Map<String, Long> getTotalBytesOnTiers();

  /**
   * @return the used bytes on each storage tier
   */
  Map<String, Long> getUsedBytesOnTiers();

  /**
   * Returns a worker id for the given worker, creating one if the worker is new.
   *
   * @param workerNetAddress the worker {@link WorkerNetAddress}
   * @return the worker id for this worker
   */
  long getWorkerId(WorkerNetAddress workerNetAddress);

  /**
   * Updates metadata when a worker registers with the master.
   *
   * @param workerId the worker id of the worker registering
   * @param storageTiers a list of storage tier aliases in order of their position in the worker's
   *        hierarchy
   * @param totalBytesOnTiers a mapping from storage tier alias to total bytes
   * @param usedBytesOnTiers a mapping from storage tier alias to the used byes
   * @param currentBlocksOnTiers a mapping from storage tier alias to a list of blocks
   * @throws NoWorkerException if workerId cannot be found
   */
  void workerRegister(long workerId, List<String> storageTiers, Map<String, Long> totalBytesOnTiers,
      Map<String, Long> usedBytesOnTiers, Map<String, List<Long>> currentBlocksOnTiers)
      throws NoWorkerException;

  /**
   * Updates metadata when a worker periodically heartbeats with the master.
   *
   * @param workerId the worker id
   * @param usedBytesOnTiers a mapping from tier alias to the used bytes
   * @param removedBlockIds a list of block ids removed from this worker
   * @param addedBlocksOnTiers a mapping from tier alias to the added blocks
   * @return an optional command for the worker to execute
   */
  Command workerHeartbeat(long workerId, Map<String, Long> usedBytesOnTiers,
      List<Long> removedBlockIds, Map<String, List<Long>> addedBlocksOnTiers);

  /**
   * @return the block ids of lost blocks in Alluxio
   */
  Set<Long> getLostBlocks();

  /**
   * Reports the ids of the blocks lost on workers.
   *
   * @param blockIds the ids of the lost blocks
   */
  void reportLostBlocks(List<Long> blockIds);
}<|MERGE_RESOLUTION|>--- conflicted
+++ resolved
@@ -11,13 +11,19 @@
 
 package alluxio.master.block;
 
+import alluxio.Configuration;
+import alluxio.Constants;
+import alluxio.MasterStorageTierAssoc;
+import alluxio.PropertyKey;
 import alluxio.StorageTierAssoc;
+import alluxio.clock.Clock;
+import alluxio.clock.SystemClock;
+import alluxio.collections.ConcurrentHashSet;
+import alluxio.collections.IndexDefinition;
+import alluxio.collections.IndexedSet;
 import alluxio.exception.BlockInfoException;
+import alluxio.exception.ExceptionMessage;
 import alluxio.exception.NoWorkerException;
-<<<<<<< HEAD
-import alluxio.master.Master;
-import alluxio.thrift.Command;
-=======
 import alluxio.heartbeat.HeartbeatContext;
 import alluxio.heartbeat.HeartbeatExecutor;
 import alluxio.heartbeat.HeartbeatThread;
@@ -39,13 +45,11 @@
 import alluxio.util.IdUtils;
 import alluxio.util.executor.ExecutorServiceFactories;
 import alluxio.util.executor.ExecutorServiceFactory;
->>>>>>> 49f443be
 import alluxio.wire.BlockInfo;
+import alluxio.wire.BlockLocation;
 import alluxio.wire.WorkerInfo;
 import alluxio.wire.WorkerNetAddress;
 
-<<<<<<< HEAD
-=======
 import com.codahale.metrics.Gauge;
 import com.google.common.collect.ImmutableSet;
 import com.google.common.collect.Iterators;
@@ -63,18 +67,18 @@
 import java.util.HashMap;
 import java.util.HashSet;
 import java.util.Iterator;
->>>>>>> 49f443be
 import java.util.List;
 import java.util.Map;
 import java.util.NoSuchElementException;
 import java.util.Set;
+import java.util.concurrent.Future;
+
+import javax.annotation.concurrent.GuardedBy;
+import javax.annotation.concurrent.NotThreadSafe;
 
 /**
  * This master manages the metadata for all the blocks and block workers in Alluxio.
  */
-<<<<<<< HEAD
-public interface BlockMaster extends Master, ContainerIdGenerable {
-=======
 @NotThreadSafe // TODO(jiri): make thread-safe (c.f. ALLUXIO-1664)
 public final class BlockMaster extends AbstractMaster implements ContainerIdGenerable {
   private static final Logger LOG = LoggerFactory.getLogger(BlockMaster.class);
@@ -264,36 +268,71 @@
     }
   }
 
->>>>>>> 49f443be
   /**
    * @return the number of workers
    */
-  int getWorkerCount();
+  public int getWorkerCount() {
+    return mWorkers.size();
+  }
 
   /**
    * @return a list of {@link WorkerInfo} objects representing the workers in Alluxio
    */
-  List<WorkerInfo> getWorkerInfoList();
+  public List<WorkerInfo> getWorkerInfoList() {
+    List<WorkerInfo> workerInfoList = new ArrayList<>(mWorkers.size());
+    for (MasterWorkerInfo worker : mWorkers) {
+      synchronized (worker) {
+        workerInfoList.add(worker.generateClientWorkerInfo());
+      }
+    }
+    return workerInfoList;
+  }
 
   /**
    * @return the total capacity (in bytes) on all tiers, on all workers of Alluxio
    */
-  long getCapacityBytes();
+  public long getCapacityBytes() {
+    long ret = 0;
+    for (MasterWorkerInfo worker : mWorkers) {
+      synchronized (worker) {
+        ret += worker.getCapacityBytes();
+      }
+    }
+    return ret;
+  }
 
   /**
    * @return the global storage tier mapping
    */
-  StorageTierAssoc getGlobalStorageTierAssoc();
+  public StorageTierAssoc getGlobalStorageTierAssoc() {
+    return mGlobalStorageTierAssoc;
+  }
 
   /**
    * @return the total used bytes on all tiers, on all workers of Alluxio
    */
-  long getUsedBytes();
+  public long getUsedBytes() {
+    long ret = 0;
+    for (MasterWorkerInfo worker : mWorkers) {
+      synchronized (worker) {
+        ret += worker.getUsedBytes();
+      }
+    }
+    return ret;
+  }
 
   /**
    * @return a list of {@link WorkerInfo}s of lost workers
    */
-  List<WorkerInfo> getLostWorkersInfoList();
+  public List<WorkerInfo> getLostWorkersInfoList() {
+    List<WorkerInfo> ret = new ArrayList<>(mLostWorkers.size());
+    for (MasterWorkerInfo worker : mLostWorkers) {
+      synchronized (worker) {
+        ret.add(worker.generateClientWorkerInfo());
+      }
+    }
+    return ret;
+  }
 
   /**
    * Removes blocks from workers.
@@ -301,7 +340,84 @@
    * @param blockIds a list of block ids to remove from Alluxio space
    * @param delete whether to delete blocks' metadata in Master
    */
-  void removeBlocks(List<Long> blockIds, boolean delete);
+  public void removeBlocks(List<Long> blockIds, boolean delete) {
+    for (long blockId : blockIds) {
+      MasterBlockInfo block = mBlocks.get(blockId);
+      if (block == null) {
+        continue;
+      }
+      HashSet<Long> workerIds = new HashSet<>();
+      synchronized (block) {
+        // Technically, 'block' should be confirmed to still be in the data structure. A
+        // concurrent removeBlock call can remove it. However, we are intentionally ignoring this
+        // race, since deleting the same block again is a noop.
+        workerIds.addAll(block.getWorkers());
+        // Two cases here:
+        // 1) For delete: delete the block metadata.
+        // 2) For free: keep the block metadata. mLostBlocks will be changed in
+        // processWorkerRemovedBlocks
+        if (delete) {
+          // Make sure blockId is removed from mLostBlocks when the block metadata is deleted.
+          // Otherwise blockId in mLostBlock can be dangling index if the metadata is gone.
+          mLostBlocks.remove(blockId);
+          mBlocks.remove(blockId);
+        }
+      }
+
+      // Outside of locking the block. This does not have to be synchronized with the block
+      // metadata, since it is essentially an asynchronous signal to the worker to remove the block.
+      for (long workerId : workerIds) {
+        MasterWorkerInfo worker = mWorkers.getFirstByField(ID_INDEX, workerId);
+        if (worker != null) {
+          synchronized (worker) {
+            worker.updateToRemovedBlock(true, blockId);
+          }
+        }
+      }
+    }
+  }
+
+  /**
+   * @return a new block container id
+   */
+  @Override
+  public long getNewContainerId() {
+    synchronized (mBlockContainerIdGenerator) {
+      long containerId = mBlockContainerIdGenerator.getNewContainerId();
+      if (containerId < mJournaledNextContainerId) {
+        // This container id is within the reserved container ids, so it is safe to return the id
+        // without having to write anything to the journal.
+        return containerId;
+      }
+      // This container id is not safe with respect to the last journaled container id.
+      // Therefore, journal the new state of the container id. This implies that when a master
+      // crashes, the container ids within the reservation which have not been used yet will
+      // never be used. This is a tradeoff between fully utilizing the container id space, vs.
+      // improving master scalability.
+      // TODO(gpang): investigate if dynamic reservation sizes could be effective
+
+      // Set the next id to journal with a reservation of container ids, to avoid having to write
+      // to the journal for ids within the reservation.
+      mJournaledNextContainerId = containerId + CONTAINER_ID_RESERVATION_SIZE;
+      try (JournalContext journalContext = createJournalContext()) {
+        // This must be flushed while holding the lock on mBlockContainerIdGenerator, in order to
+        // prevent subsequent calls to return ids that have not been journaled and flushed.
+        appendJournalEntry(getContainerIdJournalEntry(), journalContext);
+      }
+      return containerId;
+    }
+  }
+
+  /**
+   * @return a {@link JournalEntry} representing the state of the container id generator
+   */
+  private JournalEntry getContainerIdJournalEntry() {
+    BlockContainerIdGeneratorEntry blockContainerIdGenerator =
+        BlockContainerIdGeneratorEntry.newBuilder().setNextContainerId(mJournaledNextContainerId)
+            .build();
+    return JournalEntry.newBuilder().setBlockContainerIdGenerator(blockContainerIdGenerator)
+        .build();
+  }
 
   /**
    * Marks a block as committed on a specific worker.
@@ -314,8 +430,72 @@
    * @throws NoWorkerException if the workerId is not active
    */
   // TODO(binfan): check the logic is correct or not when commitBlock is a retry
-  void commitBlock(long workerId, long usedBytesOnTier, String tierAlias, long blockId, long
-      length) throws NoWorkerException;
+  public void commitBlock(long workerId, long usedBytesOnTier, String tierAlias, long blockId,
+      long length) throws NoWorkerException {
+    LOG.debug("Commit block from workerId: {}, usedBytesOnTier: {}, blockId: {}, length: {}",
+        workerId, usedBytesOnTier, blockId, length);
+
+    MasterWorkerInfo worker = mWorkers.getFirstByField(ID_INDEX, workerId);
+    // TODO(peis): Check lost workers as well.
+    if (worker == null) {
+      throw new NoWorkerException(ExceptionMessage.NO_WORKER_FOUND.getMessage(workerId));
+    }
+
+    // Lock the worker metadata first.
+    try (JournalContext journalContext = createJournalContext()) {
+      synchronized (worker) {
+        // Loop until block metadata is successfully locked.
+        while (true) {
+          boolean newBlock = false;
+          MasterBlockInfo block = mBlocks.get(blockId);
+          if (block == null) {
+            // The block metadata doesn't exist yet.
+            block = new MasterBlockInfo(blockId, length);
+            newBlock = true;
+          }
+
+          // Lock the block metadata.
+          synchronized (block) {
+            boolean writeJournal = false;
+            if (newBlock) {
+              if (mBlocks.putIfAbsent(blockId, block) != null) {
+                // Another thread already inserted the metadata for this block, so start loop over.
+                continue;
+              }
+              // Successfully added the new block metadata. Append a journal entry for the new
+              // metadata.
+              writeJournal = true;
+            } else if (block.getLength() != length && block.getLength() == Constants.UNKNOWN_SIZE) {
+              // The block size was previously unknown. Update the block size with the committed
+              // size, and append a journal entry.
+              block.updateLength(length);
+              writeJournal = true;
+            }
+            if (writeJournal) {
+              BlockInfoEntry blockInfo =
+                  BlockInfoEntry.newBuilder().setBlockId(blockId).setLength(length).build();
+              appendJournalEntry(JournalEntry.newBuilder().setBlockInfo(blockInfo).build(),
+                  journalContext);
+            }
+            // At this point, both the worker and the block metadata are locked.
+
+            // Update the block metadata with the new worker location.
+            block.addWorker(workerId, tierAlias);
+            // This worker has this block, so it is no longer lost.
+            mLostBlocks.remove(blockId);
+
+            // Update the worker information for this new block.
+            // TODO(binfan): when retry commitBlock on master is expected, make sure metrics are not
+            // double counted.
+            worker.addBlock(blockId);
+            worker.updateUsedBytes(tierAlias, usedBytesOnTier);
+            worker.updateLastUpdatedTimeMs();
+          }
+          break;
+        }
+      }
+    }
+  }
 
   /**
    * Marks a block as committed, but without a worker location. This means the block is only in ufs.
@@ -323,14 +503,42 @@
    * @param blockId the id of the block to commit
    * @param length the length of the block
    */
-  void commitBlockInUFS(long blockId, long length);
+  public void commitBlockInUFS(long blockId, long length) {
+    LOG.debug("Commit block in ufs. blockId: {}, length: {}", blockId, length);
+    if (mBlocks.get(blockId) != null) {
+      // Block metadata already exists, so do not need to create a new one.
+      return;
+    }
+
+    // The block has not been committed previously, so add the metadata to commit the block.
+    MasterBlockInfo block = new MasterBlockInfo(blockId, length);
+    try (JournalContext journalContext = createJournalContext()) {
+      synchronized (block) {
+        if (mBlocks.putIfAbsent(blockId, block) == null) {
+          // Successfully added the new block metadata. Append a journal entry for the new metadata.
+          BlockInfoEntry blockInfo =
+              BlockInfoEntry.newBuilder().setBlockId(blockId).setLength(length).build();
+          appendJournalEntry(JournalEntry.newBuilder().setBlockInfo(blockInfo).build(),
+              journalContext);
+        }
+      }
+    }
+  }
 
   /**
    * @param blockId the block id to get information for
    * @return the {@link BlockInfo} for the given block id
    * @throws BlockInfoException if the block info is not found
    */
-  BlockInfo getBlockInfo(long blockId) throws BlockInfoException;
+  public BlockInfo getBlockInfo(long blockId) throws BlockInfoException {
+    MasterBlockInfo block = mBlocks.get(blockId);
+    if (block == null) {
+      throw new BlockInfoException(ExceptionMessage.BLOCK_META_NOT_FOUND, blockId);
+    }
+    synchronized (block) {
+      return generateBlockInfo(block);
+    }
+  }
 
   /**
    * Retrieves information for the given list of block ids.
@@ -339,17 +547,51 @@
    * @return A list of {@link BlockInfo} objects corresponding to the input list of block ids. The
    *         list is in the same order as the input list
    */
-  List<BlockInfo> getBlockInfoList(List<Long> blockIds);
+  public List<BlockInfo> getBlockInfoList(List<Long> blockIds) {
+    List<BlockInfo> ret = new ArrayList<>(blockIds.size());
+    for (long blockId : blockIds) {
+      MasterBlockInfo block = mBlocks.get(blockId);
+      if (block == null) {
+        continue;
+      }
+      synchronized (block) {
+        ret.add(generateBlockInfo(block));
+      }
+    }
+    return ret;
+  }
 
   /**
    * @return the total bytes on each storage tier
    */
-  Map<String, Long> getTotalBytesOnTiers();
+  public Map<String, Long> getTotalBytesOnTiers() {
+    Map<String, Long> ret = new HashMap<>();
+    for (MasterWorkerInfo worker : mWorkers) {
+      synchronized (worker) {
+        for (Map.Entry<String, Long> entry : worker.getTotalBytesOnTiers().entrySet()) {
+          Long total = ret.get(entry.getKey());
+          ret.put(entry.getKey(), (total == null ? 0L : total) + entry.getValue());
+        }
+      }
+    }
+    return ret;
+  }
 
   /**
    * @return the used bytes on each storage tier
    */
-  Map<String, Long> getUsedBytesOnTiers();
+  public Map<String, Long> getUsedBytesOnTiers() {
+    Map<String, Long> ret = new HashMap<>();
+    for (MasterWorkerInfo worker : mWorkers) {
+      synchronized (worker) {
+        for (Map.Entry<String, Long> entry : worker.getUsedBytesOnTiers().entrySet()) {
+          Long used = ret.get(entry.getKey());
+          ret.put(entry.getKey(), (used == null ? 0L : used) + entry.getValue());
+        }
+      }
+    }
+    return ret;
+  }
 
   /**
    * Returns a worker id for the given worker, creating one if the worker is new.
@@ -357,7 +599,40 @@
    * @param workerNetAddress the worker {@link WorkerNetAddress}
    * @return the worker id for this worker
    */
-  long getWorkerId(WorkerNetAddress workerNetAddress);
+  public long getWorkerId(WorkerNetAddress workerNetAddress) {
+    // TODO(gpang): Clone WorkerNetAddress in case thrift re-uses the object. Does thrift re-use it?
+    MasterWorkerInfo existingWorker = mWorkers.getFirstByField(ADDRESS_INDEX, workerNetAddress);
+    if (existingWorker != null) {
+      // This worker address is already mapped to a worker id.
+      long oldWorkerId = existingWorker.getId();
+      LOG.warn("The worker {} already exists as id {}.", workerNetAddress, oldWorkerId);
+      return oldWorkerId;
+    }
+
+    MasterWorkerInfo lostWorker = mLostWorkers.getFirstByField(ADDRESS_INDEX, workerNetAddress);
+    if (lostWorker != null) {
+      // this is one of the lost workers
+      synchronized (lostWorker) {
+        final long lostWorkerId = lostWorker.getId();
+        LOG.warn("A lost worker {} has requested its old id {}.", workerNetAddress, lostWorkerId);
+
+        // Update the timestamp of the worker before it is considered an active worker.
+        lostWorker.updateLastUpdatedTimeMs();
+        mWorkers.add(lostWorker);
+        mLostWorkers.remove(lostWorker);
+        return lostWorkerId;
+      }
+    }
+
+    // Generate a new worker id.
+    long workerId = IdUtils.getRandomNonNegativeLong();
+    while (!mWorkers.add(new MasterWorkerInfo(workerId, workerNetAddress))) {
+      workerId = IdUtils.getRandomNonNegativeLong();
+    }
+
+    LOG.info("getWorkerId(): WorkerNetAddress: {} id: {}", workerNetAddress, workerId);
+    return workerId;
+  }
 
   /**
    * Updates metadata when a worker registers with the master.
@@ -370,9 +645,31 @@
    * @param currentBlocksOnTiers a mapping from storage tier alias to a list of blocks
    * @throws NoWorkerException if workerId cannot be found
    */
-  void workerRegister(long workerId, List<String> storageTiers, Map<String, Long> totalBytesOnTiers,
-      Map<String, Long> usedBytesOnTiers, Map<String, List<Long>> currentBlocksOnTiers)
-      throws NoWorkerException;
+  public void workerRegister(long workerId, List<String> storageTiers,
+      Map<String, Long> totalBytesOnTiers, Map<String, Long> usedBytesOnTiers,
+      Map<String, List<Long>> currentBlocksOnTiers) throws NoWorkerException {
+    MasterWorkerInfo worker = mWorkers.getFirstByField(ID_INDEX, workerId);
+    if (worker == null) {
+      throw new NoWorkerException(ExceptionMessage.NO_WORKER_FOUND.getMessage(workerId));
+    }
+
+    // Gather all blocks on this worker.
+    HashSet<Long> blocks = new HashSet<>();
+    for (List<Long> blockIds : currentBlocksOnTiers.values()) {
+      blocks.addAll(blockIds);
+    }
+
+    synchronized (worker) {
+      worker.updateLastUpdatedTimeMs();
+      // Detect any lost blocks on this worker.
+      Set<Long> removedBlocks = worker.register(mGlobalStorageTierAssoc, storageTiers,
+          totalBytesOnTiers, usedBytesOnTiers, blocks);
+      processWorkerRemovedBlocks(worker, removedBlocks);
+      processWorkerAddedBlocks(worker, currentBlocksOnTiers);
+    }
+
+    LOG.info("registerWorker(): {}", worker);
+  }
 
   /**
    * Updates metadata when a worker periodically heartbeats with the master.
@@ -383,18 +680,218 @@
    * @param addedBlocksOnTiers a mapping from tier alias to the added blocks
    * @return an optional command for the worker to execute
    */
-  Command workerHeartbeat(long workerId, Map<String, Long> usedBytesOnTiers,
-      List<Long> removedBlockIds, Map<String, List<Long>> addedBlocksOnTiers);
+  public Command workerHeartbeat(long workerId, Map<String, Long> usedBytesOnTiers,
+      List<Long> removedBlockIds, Map<String, List<Long>> addedBlocksOnTiers) {
+    MasterWorkerInfo worker = mWorkers.getFirstByField(ID_INDEX, workerId);
+    if (worker == null) {
+      LOG.warn("Could not find worker id: {} for heartbeat.", workerId);
+      return new Command(CommandType.Register, new ArrayList<Long>());
+    }
+
+    synchronized (worker) {
+      // Technically, 'worker' should be confirmed to still be in the data structure. Lost worker
+      // detection can remove it. However, we are intentionally ignoring this race, since the worker
+      // will just re-register regardless.
+      processWorkerRemovedBlocks(worker, removedBlockIds);
+      processWorkerAddedBlocks(worker, addedBlocksOnTiers);
+
+      worker.updateUsedBytes(usedBytesOnTiers);
+      worker.updateLastUpdatedTimeMs();
+
+      List<Long> toRemoveBlocks = worker.getToRemoveBlocks();
+      if (toRemoveBlocks.isEmpty()) {
+        return new Command(CommandType.Nothing, new ArrayList<Long>());
+      }
+      return new Command(CommandType.Free, toRemoveBlocks);
+    }
+  }
+
+  /**
+   * Updates the worker and block metadata for blocks removed from a worker.
+   *
+   * @param workerInfo The worker metadata object
+   * @param removedBlockIds A list of block ids removed from the worker
+   */
+  @GuardedBy("workerInfo")
+  private void processWorkerRemovedBlocks(MasterWorkerInfo workerInfo,
+      Collection<Long> removedBlockIds) {
+    for (long removedBlockId : removedBlockIds) {
+      MasterBlockInfo block = mBlocks.get(removedBlockId);
+      // TODO(calvin): Investigate if this branching logic can be simplified.
+      if (block == null) {
+        // LOG.warn("Worker {} informs the removed block {}, but block metadata does not exist"
+        //    + " on Master!", workerInfo.getId(), removedBlockId);
+        // TODO(pfxuan): [ALLUXIO-1804] should find a better way to handle the removed blocks.
+        // Ideally, the delete/free I/O flow should never reach this point. Because Master may
+        // update the block metadata only after receiving the acknowledgement from Workers.
+        workerInfo.removeBlock(removedBlockId);
+        // Continue to remove the remaining blocks.
+        continue;
+      }
+      synchronized (block) {
+        LOG.info("Block {} is removed on worker {}.", removedBlockId, workerInfo.getId());
+        workerInfo.removeBlock(block.getBlockId());
+        block.removeWorker(workerInfo.getId());
+        if (block.getNumLocations() == 0) {
+          mLostBlocks.add(removedBlockId);
+        }
+      }
+    }
+  }
+
+  /**
+   * Updates the worker and block metadata for blocks added to a worker.
+   *
+   * @param workerInfo The worker metadata object
+   * @param addedBlockIds A mapping from storage tier alias to a list of block ids added
+   */
+  @GuardedBy("workerInfo")
+  private void processWorkerAddedBlocks(MasterWorkerInfo workerInfo,
+      Map<String, List<Long>> addedBlockIds) {
+    for (Map.Entry<String, List<Long>> entry : addedBlockIds.entrySet()) {
+      for (long blockId : entry.getValue()) {
+        MasterBlockInfo block = mBlocks.get(blockId);
+        if (block != null) {
+          synchronized (block) {
+            workerInfo.addBlock(blockId);
+            block.addWorker(workerInfo.getId(), entry.getKey());
+            mLostBlocks.remove(blockId);
+          }
+        } else {
+          LOG.warn("Failed to register workerId: {} to blockId: {}", workerInfo.getId(), blockId);
+        }
+      }
+    }
+  }
 
   /**
    * @return the block ids of lost blocks in Alluxio
    */
-  Set<Long> getLostBlocks();
+  public Set<Long> getLostBlocks() {
+    return ImmutableSet.copyOf(mLostBlocks);
+  }
+
+  /**
+   * Creates a {@link BlockInfo} form a given {@link MasterBlockInfo}, by populating worker
+   * locations.
+   *
+   * @param masterBlockInfo the {@link MasterBlockInfo}
+   * @return a {@link BlockInfo} from a {@link MasterBlockInfo}. Populates worker locations
+   */
+  @GuardedBy("masterBlockInfo")
+  private BlockInfo generateBlockInfo(MasterBlockInfo masterBlockInfo) {
+    // "Join" to get all the addresses of the workers.
+    List<BlockLocation> locations = new ArrayList<>();
+    List<MasterBlockLocation> blockLocations = masterBlockInfo.getBlockLocations();
+    // Sort the block locations by their alias ordinal in the master storage tier mapping
+    Collections.sort(blockLocations, new Comparator<MasterBlockLocation>() {
+      @Override
+      public int compare(MasterBlockLocation o1, MasterBlockLocation o2) {
+        return mGlobalStorageTierAssoc.getOrdinal(o1.getTierAlias())
+            - mGlobalStorageTierAssoc.getOrdinal(o2.getTierAlias());
+      }
+    });
+    for (MasterBlockLocation masterBlockLocation : blockLocations) {
+      MasterWorkerInfo workerInfo =
+          mWorkers.getFirstByField(ID_INDEX, masterBlockLocation.getWorkerId());
+      if (workerInfo != null) {
+        // worker metadata is intentionally not locked here because:
+        // - it would be an incorrect order (correct order is lock worker first, then block)
+        // - only uses getters of final variables
+        locations.add(new BlockLocation().setWorkerId(masterBlockLocation.getWorkerId())
+            .setWorkerAddress(workerInfo.getWorkerAddress())
+            .setTierAlias(masterBlockLocation.getTierAlias()));
+      }
+    }
+    return new BlockInfo().setBlockId(masterBlockInfo.getBlockId())
+        .setLength(masterBlockInfo.getLength()).setLocations(locations);
+  }
 
   /**
    * Reports the ids of the blocks lost on workers.
    *
    * @param blockIds the ids of the lost blocks
    */
-  void reportLostBlocks(List<Long> blockIds);
+  public void reportLostBlocks(List<Long> blockIds) {
+    mLostBlocks.addAll(blockIds);
+  }
+
+  /**
+   * Lost worker periodic check.
+   */
+  private final class LostWorkerDetectionHeartbeatExecutor implements HeartbeatExecutor {
+
+    /**
+     * Constructs a new {@link LostWorkerDetectionHeartbeatExecutor}.
+     */
+    public LostWorkerDetectionHeartbeatExecutor() {}
+
+    @Override
+    public void heartbeat() {
+      int masterWorkerTimeoutMs = Configuration.getInt(PropertyKey.MASTER_WORKER_TIMEOUT_MS);
+      for (MasterWorkerInfo worker : mWorkers) {
+        synchronized (worker) {
+          final long lastUpdate = mClock.millis() - worker.getLastUpdatedTimeMs();
+          if (lastUpdate > masterWorkerTimeoutMs) {
+            LOG.error("The worker {} timed out after {}ms without a heartbeat!", worker,
+                lastUpdate);
+            mLostWorkers.add(worker);
+            mWorkers.remove(worker);
+            processWorkerRemovedBlocks(worker, worker.getBlocks());
+          }
+        }
+      }
+    }
+
+    @Override
+    public void close() {
+      // Nothing to clean up
+    }
+  }
+
+  /**
+   * Class that contains metrics related to BlockMaster.
+   */
+  public static final class Metrics {
+    public static final String CAPACITY_TOTAL = "CapacityTotal";
+    public static final String CAPACITY_USED = "CapacityUsed";
+    public static final String CAPACITY_FREE = "CapacityFree";
+    public static final String WORKERS = "Workers";
+
+    private static void registerGauges(final BlockMaster master) {
+      MetricsSystem.registerGaugeIfAbsent(MetricsSystem.getMasterMetricName(CAPACITY_TOTAL),
+          new Gauge<Long>() {
+            @Override
+            public Long getValue() {
+              return master.getCapacityBytes();
+            }
+          });
+
+      MetricsSystem.registerGaugeIfAbsent(MetricsSystem.getMasterMetricName(CAPACITY_USED),
+          new Gauge<Long>() {
+            @Override
+            public Long getValue() {
+              return master.getUsedBytes();
+            }
+          });
+
+      MetricsSystem.registerGaugeIfAbsent(MetricsSystem.getMasterMetricName(CAPACITY_FREE),
+          new Gauge<Long>() {
+            @Override
+            public Long getValue() {
+              return master.getCapacityBytes() - master.getUsedBytes();
+            }
+          });
+
+      MetricsSystem.registerGaugeIfAbsent(MetricsSystem.getMasterMetricName(WORKERS),
+          new Gauge<Integer>() {
+            @Override
+            public Integer getValue() {
+              return master.getWorkerCount();
+            }
+          });
+    }
+
+    private Metrics() {} // prevent instantiation
+  }
 }