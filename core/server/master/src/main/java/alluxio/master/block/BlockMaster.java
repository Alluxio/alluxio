/*
 * The Alluxio Open Foundation licenses this work under the Apache License, version 2.0
 * (the "License"). You may not use this work except in compliance with the License, which is
 * available at www.apache.org/licenses/LICENSE-2.0
 *
 * This software is distributed on an "AS IS" basis, WITHOUT WARRANTIES OR CONDITIONS OF ANY KIND,
 * either express or implied, as more fully set forth in the License.
 *
 * See the NOTICE file distributed with this work for information regarding copyright ownership.
 */

package alluxio.master.block;

import alluxio.StorageTierAssoc;
import alluxio.client.block.options.GetWorkerReportOptions;
import alluxio.exception.BlockInfoException;
import alluxio.exception.status.InvalidArgumentException;
import alluxio.exception.status.NotFoundException;
import alluxio.exception.status.UnavailableException;
import alluxio.grpc.ConfigProperty;
import alluxio.grpc.GetRegisterLeasePRequest;
import alluxio.grpc.RegisterWorkerPOptions;
import alluxio.grpc.RegisterWorkerPRequest;
import alluxio.grpc.StorageList;
import alluxio.grpc.WorkerLostStorageInfo;
import alluxio.master.Master;
import alluxio.master.block.meta.MasterWorkerInfo;
import alluxio.metrics.Metric;
import alluxio.proto.meta.Block;
<<<<<<< HEAD
import alluxio.wire.*;
=======
import alluxio.wire.Address;
import alluxio.wire.BlockInfo;
import alluxio.wire.HeartBeatResponseMessage;
import alluxio.wire.RegisterLease;
import alluxio.wire.WorkerInfo;
import alluxio.wire.WorkerNetAddress;
>>>>>>> 20bfe146

import com.google.common.annotations.VisibleForTesting;

import java.time.Clock;
import java.util.Collection;
import java.util.Iterator;
import java.util.List;
import java.util.Map;
import java.util.Optional;
import java.util.Set;
import java.util.function.BiConsumer;
import java.util.function.Consumer;
import java.util.function.Function;

/**
 * Interface of the block master that manages the metadata for all the blocks and block workers in
 * Alluxio.
 */
public interface BlockMaster extends Master, ContainerIdGenerable {
  /**
   * @return the number of live workers
   */
  int getWorkerCount();

  /**
   * @return the number of lost workers
   */
  int getLostWorkerCount();

  /**
   * @return the total capacity (in bytes) on all tiers, on all workers of Alluxio
   */
  long getCapacityBytes();

  /**
   * @return the unique block count on all workers of Alluxio
   */
  long getUniqueBlockCount();

  /**
   * @return the replica block count on all workers of Alluxio
   */
  long getBlockReplicaCount();

  /**
   * @return the global storage tier mapping
   */
  StorageTierAssoc getGlobalStorageTierAssoc();

  /**
   * @return the total used bytes on all tiers, on all workers of Alluxio
   */
  long getUsedBytes();

  /**
   * @return a list of {@link WorkerInfo} objects representing the live workers in Alluxio
   */
  List<WorkerInfo> getWorkerInfoList() throws UnavailableException;

  /**
   * @return a list of {@link WorkerInfo}s of lost workers
   */
  List<WorkerInfo> getLostWorkersInfoList() throws UnavailableException;

  /**
   * @return a set of live worker addresses
   */
  Set<WorkerNetAddress> getWorkerAddresses() throws UnavailableException;

  /**
   * Gets the worker information list for report CLI.
   *
   * @param options the GetWorkerReportOptions defines the info range
   * @return a list of {@link WorkerInfo} objects representing the workers in Alluxio
   */
  List<WorkerInfo> getWorkerReport(GetWorkerReportOptions options)
      throws UnavailableException, InvalidArgumentException;

  /**
   * @return a list of worker lost storage information
   */
  List<WorkerLostStorageInfo> getWorkerLostStorage();

  /**
   * Removes blocks from workers.
   *
   * @param blockIds a list of block ids to remove from Alluxio space
   * @param delete whether to delete blocks' metadata in Master
   */
  void removeBlocks(Collection<Long> blockIds, boolean delete) throws UnavailableException;

  /**
   * Validates the integrity of blocks with respect to the validator. A warning will be printed if
   * blocks are invalid.
   *
   * @param validator a function returns true if the given block id is valid
   * @param repair if true, deletes the invalid blocks
   * @throws UnavailableException if the invalid blocks cannot be deleted
   */
  void validateBlocks(Function<Long, Boolean> validator, boolean repair)
      throws UnavailableException;

  /**
   * Marks a block as committed on a specific worker.
   *
   * @param workerId the worker id committing the block
   * @param usedBytesOnTier the updated used bytes on the tier of the worker
   * @param tierAlias the alias of the storage tier where the worker is committing the block to
   * @param mediumType the medium type where the worker is committing the block to
   * @param blockId the committing block id
   * @param length the length of the block
   * @throws NotFoundException if the workerId is not active
   */
  // TODO(binfan): check the logic is correct or not when commitBlock is a retry
  void commitBlock(long workerId, long usedBytesOnTier, String tierAlias,
      String mediumType, long blockId, long length)
      throws NotFoundException, UnavailableException;

  /**
   * Marks a block as committed, but without a worker location. This means the block is only in ufs.
   *
   * @param blockId the id of the block to commit
   * @param length the length of the block
   */
  void commitBlockInUFS(long blockId, long length) throws UnavailableException;

  /**
   * @param blockId the block id to get information for
   * @return the {@link BlockInfo} for the given block id
   * @throws BlockInfoException if the block info is not found
   */
  BlockInfo getBlockInfo(long blockId) throws BlockInfoException, UnavailableException;

  /**
   * Retrieves information for the given list of block ids.
   *
   * @param blockIds A list of block ids to retrieve the information for
   * @return A list of {@link BlockInfo} objects corresponding to the input list of block ids. The
   *         list is in the same order as the input list
   */
  List<BlockInfo> getBlockInfoList(List<Long> blockIds) throws UnavailableException;

  /**
   * @return the total bytes on each storage tier
   */
  Map<String, Long> getTotalBytesOnTiers();

  /**
   * @return the used bytes on each storage tier
   */
  Map<String, Long> getUsedBytesOnTiers();

  /**
   * Returns a worker id for the given worker, creating one if the worker is new.
   *
   * @param workerNetAddress the worker {@link WorkerNetAddress}
   * @return the worker id for this worker
   */
  long getWorkerId(WorkerNetAddress workerNetAddress);

  /**
   * Try to acquire a {@link RegisterLease} for the worker.
   * If the lease is not granted, this will return empty immediately rather than blocking.
   *
   * @param request the request with all information for the master to make a decision with
   * @return if empty, that means the lease is not granted
   */
  Optional<RegisterLease> tryAcquireRegisterLease(GetRegisterLeasePRequest request);

  /**
   * Verifies if the worker currently holds a {@link RegisterLease}.
   *
   * @param workerId the worker ID
   * @return whether a lease is found
   */
  boolean hasRegisterLease(long workerId);

  /**
   * Releases the {@link RegisterLease} for the specified worker.
   * If the worker currently does not hold a lease, return without throwing an error.
   * The lease may have been recycled already.
   *
   * @param workerId the worker ID
   */
  void releaseRegisterLease(long workerId);

  /**
   * Updates metadata when a worker registers with the master.
   *
   * @param workerId the worker id of the worker registering
   * @param storageTiers a list of storage tier aliases in order of their position in the worker's
   *        hierarchy
   * @param totalBytesOnTiers a mapping from storage tier alias to total bytes
   * @param usedBytesOnTiers a mapping from storage tier alias to the used byes
   * @param currentBlocksOnLocation a mapping from storage tier alias to a list of blocks
   * @param lostStorage a mapping from storage tier alias to a list of lost storage paths
   * @param options the options that may contain worker configuration
   * @throws NotFoundException if workerId cannot be found
   */
  void workerRegister(long workerId, List<String> storageTiers,
      Map<String, Long> totalBytesOnTiers, Map<String, Long> usedBytesOnTiers,
      Map<Block.BlockLocation, List<Long>> currentBlocksOnLocation,
      Map<String, StorageList> lostStorage, RegisterWorkerPOptions options)
      throws NotFoundException;

  /**
   * Updates metadata when a worker periodically heartbeats with the master.
   *
   * @param workerId the worker id
   * @param capacityBytesOnTiers a mapping from tier alias to the capacity bytes
   * @param usedBytesOnTiers a mapping from tier alias to the used bytes
   * @param removedBlockIds a list of block ids removed from this worker
   * @param addedBlocks a mapping from tier alias to the added blocks
   * @param lostStorage a mapping from tier alias to lost storage paths
   * @param metrics worker metrics
   * @return an optional command for the worker to execute
   */
  HeartBeatResponseMessage workerHeartbeat(long workerId, Map<String, Long> capacityBytesOnTiers,
<<<<<<< HEAD
                                           Map<String, Long> usedBytesOnTiers, List<Long> removedBlockIds,
                                           Map<Block.BlockLocation, List<Long>> addedBlocks,
                                           Map<String, StorageList> lostStorage,
                                           List<Metric> metrics);
=======
      Map<String, Long> usedBytesOnTiers, List<Long> removedBlockIds,
      Map<Block.BlockLocation, List<Long>> addedBlocks,
      Map<String, StorageList> lostStorage,
      List<Metric> metrics);
>>>>>>> 20bfe146

  /**
   * @param blockId the block ID
   * @return whether the block is considered lost in Alluxio
   */
  boolean isBlockLost(long blockId);

  /**
   * Returns an {@link Iterator} over the lost blocks.
   * Note that the iterator should not be shared across threads.
   *
   * @return an Iterator
   */
  Iterator<Long> getLostBlocksIterator();

  /**
   * @return the number of lost blocks in Alluxio
   */
  @VisibleForTesting
  int getLostBlocksCount();

  /**
   * Reports the ids of the blocks lost on workers.
   *
   * @param blockIds the ids of the lost blocks
   */
  void reportLostBlocks(List<Long> blockIds);

  /**
   * Registers callback functions to use when lost workers become alive.
   *
   * @param function the function to register
   */
  void registerLostWorkerFoundListener(Consumer<Address> function);

  /**
   * Registers callback functions to use when detecting lost workers.
   *
   * @param function the function to register
   */
  void registerWorkerLostListener(Consumer<Address> function);

  /**
   * Registers callback functions to use when workers register with configuration.
   *
   * @param function the function to register
   */
  void registerNewWorkerConfListener(BiConsumer<Address, List<ConfigProperty>> function);

  /**
   * Returns the internal {@link MasterWorkerInfo} object to the caller.
   * This is specifically for the tests and the {@link WorkerRegisterContext}.
   *
   * Note that this operations on the object requires locking.
   * See the javadoc of {@link MasterWorkerInfo} for how the locking should be carefully done.
   * When in doubt, do not use this API. Find other methods in this class that exposes
   * necessary information.
   *
   * @param workerId the worker ID
   * @return the {@link MasterWorkerInfo} for the worker
   */
  @VisibleForTesting
  MasterWorkerInfo getWorker(long workerId) throws NotFoundException;

  /**
   * Handles messages in a register stream.
   *
   * @param context the stream context that contains the worker information
   * @param chunk the message in a stream
   * @param isFirstMsg whether the message is the 1st in a stream
   */
  void workerRegisterStream(
      WorkerRegisterContext context, RegisterWorkerPRequest chunk, boolean isFirstMsg);

  /**
   * Completes the worker registration stream.
   *
   * @param context the stream context to be closed
   */
  void workerRegisterFinish(WorkerRegisterContext context);

  /**
   * Returns the BlockMaster's clock so other components can align with
   * the BlockMaster's time.
   *
   * @return the current clock
   */
  Clock getClock();

  /**
   * Returns the internal JournaledNextContainerId.
   *
   * @return JournaledNextContainerId
   */
  @VisibleForTesting
  long getJournaledNextContainerId();
}<|MERGE_RESOLUTION|>--- conflicted
+++ resolved
@@ -27,16 +27,12 @@
 import alluxio.master.block.meta.MasterWorkerInfo;
 import alluxio.metrics.Metric;
 import alluxio.proto.meta.Block;
-<<<<<<< HEAD
-import alluxio.wire.*;
-=======
 import alluxio.wire.Address;
 import alluxio.wire.BlockInfo;
 import alluxio.wire.HeartBeatResponseMessage;
 import alluxio.wire.RegisterLease;
 import alluxio.wire.WorkerInfo;
 import alluxio.wire.WorkerNetAddress;
->>>>>>> 20bfe146
 
 import com.google.common.annotations.VisibleForTesting;
 
@@ -255,17 +251,10 @@
    * @return an optional command for the worker to execute
    */
   HeartBeatResponseMessage workerHeartbeat(long workerId, Map<String, Long> capacityBytesOnTiers,
-<<<<<<< HEAD
-                                           Map<String, Long> usedBytesOnTiers, List<Long> removedBlockIds,
-                                           Map<Block.BlockLocation, List<Long>> addedBlocks,
-                                           Map<String, StorageList> lostStorage,
-                                           List<Metric> metrics);
-=======
       Map<String, Long> usedBytesOnTiers, List<Long> removedBlockIds,
       Map<Block.BlockLocation, List<Long>> addedBlocks,
       Map<String, StorageList> lostStorage,
       List<Metric> metrics);
->>>>>>> 20bfe146
 
   /**
    * @param blockId the block ID
