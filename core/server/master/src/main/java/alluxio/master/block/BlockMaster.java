--- conflicted
+++ resolved
@@ -63,11 +63,7 @@
   int getLostWorkerCount();
 
   /**
-<<<<<<< HEAD
-   * @return the number of decommissioned workers.
-=======
    * @return the number of decommissioned workers
->>>>>>> 32785f97
    */
   int getDecommissionedWorkerCount();
 
@@ -126,19 +122,11 @@
   List<WorkerLostStorageInfo> getWorkerLostStorage();
 
   /**
-<<<<<<< HEAD
-   * @return a list of decommissioned worker
-   */
-  List<WorkerInfo> getDecommissionedWorkerInfoList() throws UnavailableException;
-
+   *
+   * @param workerId the id of target worker
+   * @return whether target worker is decommissioned
+   */
   boolean isDecommissioned(long workerId);
-=======
-   * Decommission a worker.
-   *
-   * @param workerId the WorkerInfo of worker to be decommissioned
-   */
-  void decommissionWorker(long workerId) throws Exception;
->>>>>>> 32785f97
 
   /**
    * Removes blocks from workers.
@@ -148,6 +136,10 @@
    */
   void removeBlocks(Collection<Long> blockIds, boolean delete) throws UnavailableException;
 
+  /**
+   * Decommission a worker.
+   * @param workerInfo a WorkerInfo of target worker
+   */
   void decommissionWorker(WorkerInfo workerInfo) throws Exception;
 
   /**
@@ -378,9 +370,6 @@
   @VisibleForTesting
   long getJournaledNextContainerId();
 
-<<<<<<< HEAD
-  void decommissionToFree(WorkerInfo workerInfo);
-=======
   /**
    * Removes all associated metadata about the decommissioned worker from block master.
    *
@@ -388,5 +377,4 @@
    * @param workerId the workerId of target worker
    */
   void removeDecommissionedWorker(long workerId) throws NotFoundException;
->>>>>>> 32785f97
 }