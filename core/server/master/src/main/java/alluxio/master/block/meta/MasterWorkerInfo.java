/*
 * The Alluxio Open Foundation licenses this work under the Apache License, version 2.0
 * (the "License"). You may not use this work except in compliance with the License, which is
 * available at www.apache.org/licenses/LICENSE-2.0
 *
 * This software is distributed on an "AS IS" basis, WITHOUT WARRANTIES OR CONDITIONS OF ANY KIND,
 * either express or implied, as more fully set forth in the License.
 *
 * See the NOTICE file distributed with this work for information regarding copyright ownership.
 */

package alluxio.master.block.meta;

import alluxio.Constants;
import alluxio.StorageTierAssoc;
import alluxio.client.block.options.GetWorkerReportOptions.WorkerInfoField;
import alluxio.grpc.StorageList;
import alluxio.master.block.DefaultBlockMaster;
import alluxio.master.metastore.BlockMetaStore;
<<<<<<< HEAD
import alluxio.proto.meta.Block;
=======
>>>>>>> 20bfe146
import alluxio.resource.LockResource;
import alluxio.util.CommonUtils;
import alluxio.wire.WorkerInfo;
import alluxio.wire.WorkerNetAddress;

import com.google.common.annotations.VisibleForTesting;
import com.google.common.base.MoreObjects;
import com.google.common.collect.ImmutableMap;
import com.google.common.collect.Sets;
import org.slf4j.Logger;
import org.slf4j.LoggerFactory;

import java.util.ArrayList;
import java.util.Arrays;
import java.util.Collections;
import java.util.EnumSet;
import java.util.HashMap;
import java.util.HashSet;
import java.util.List;
import java.util.Map;
import java.util.Set;
import java.util.concurrent.atomic.AtomicLong;
import java.util.concurrent.locks.Lock;
import java.util.concurrent.locks.ReadWriteLock;
import java.util.concurrent.locks.ReentrantLock;
import java.util.concurrent.locks.ReentrantReadWriteLock;
import java.util.concurrent.locks.StampedLock;
import javax.annotation.concurrent.GuardedBy;
import javax.annotation.concurrent.NotThreadSafe;

/**
 * This class embeds all metadata for an Alluxio worker.
 * This class is not thread safe, so external locking is required.
 *
 * There are multiple locks in this object, each guarding a group of metadata.
 *
 * The metadata fields are separated into a few different groups.
 * Each group has its corresponding locking mechanism.
 * The {@link MasterWorkerInfo} has the following groups of metadata:
 *  1. Metadata like ID, address etc., represented by a {@link StaticWorkerMeta} object.
 *     This group is thread safe, meaning no locking is required.
 *  2. Worker last updated timestamp. This is thread safe, meaning no locking is required.
 *  3. Worker register status. This is guarded by a {@link StampedLock#asReadWriteLock()}.
 *  4. Worker resource usage, represented by a {@link WorkerUsageMeta} object.
 *     This is guarded by a {@link StampedLock#asReadWriteLock()}.
 *  5. Worker block lists, including the present blocks and blocks to be removed from the worker.
 *     This is guarded by a {@link StampedLock#asReadWriteLock()}.
 *
 * When accessing certain fields in this object, external locking is required.
 * As listed above, group 1 and 2 are thread safe and do not require external locking.
 * Group 3, 4, and 5 require external locking.
 *
 * Locking can be done with {@link #lockWorkerMeta(EnumSet, boolean)}.
 * This method returns a {@link LockResource} which can be managed by try-finally.
 * Internally, {@link WorkerMetaLock} is used to manage the corresponding internal locks
 * with an order and unlocking them properly on close.
 *
 * If the fields are only read, shared locks should be acquired and released as below:
 * <blockquote><pre>
 *   try (LockResource r = lockWorkerMeta(
 *       EnumSet.of(WorkerMetaLockSection.USAGE), true)) {
 *     ...
 *   }
 * </pre></blockquote>
 *
 * If the fields are updated, exclusive locks should be acquired and released as below:
 * <blockquote><pre>
 *   try (LockResource r = lockWorkerMeta(
 *       EnumSet.of(
 *           WorkerMetaLockSection.STATUS,
 *           WorkerMetaLockSection.USAGE,
 *           WorkerMetaLockSection.BLOCKS)), true)) {
 *     ...
 *   }
 * </pre></blockquote>
 *
 * The locks are internally {@link StampedLock} which are NOT reentrant!
 * We chose {@link StampedLock} instead of {@link ReentrantReadWriteLock}
 * because the latter does not allow the write lock to be grabbed in one thread
 * but later released in another thread.
 * This is undesirable because when the worker registers in a stream, the thread
 * that handles the 1st message will acquire the lock and the thread that handles
 * the complete signal will be responsible for releasing the lock.
 * In the current gRPC architecture it is impossible to enforce the two threads
 * to be the same.
 *
 * Because then locks are not reentrant, you must be extra careful NOT to
 * acquire the lock while holding, because that will result in a deadlock!
 * This is especially the case for write locks.
 *
 * The current write lock holders include the following:
 * 1. In {@link DefaultBlockMaster}, the methods related to worker register/heartbeat,
 *    and block removal/commit.
 * 2. In {@link alluxio.master.block.WorkerRegisterContext},
 *    to write locks are held throughout the lifecycle.
 * 3. In {@link DefaultBlockMaster.LostWorkerDetectionHeartbeatExecutor#heartbeat()}
 */
@NotThreadSafe
public final class MasterWorkerInfo {
  private static final Logger LOG = LoggerFactory.getLogger(MasterWorkerInfo.class);
  private static final String LIVE_WORKER_STATE = "In Service";
  private static final String LOST_WORKER_STATE = "Out of Service";

  /** Worker's last updated time in ms. */
  private final AtomicLong mLastUpdatedTimeMs;
  /** Worker metadata, this field is thread safe. */
  private final StaticWorkerMeta mMeta;

  /** If true, the worker is considered registered. */
  @GuardedBy("mStatusLock")
  public boolean mIsRegistered;
  /** Locks the worker register status. */
  private final ReadWriteLock mStatusLock;

  /** Worker usage data. */
  @GuardedBy("mUsageLock")
  private final WorkerUsageMeta mUsage;
  /** Locks the worker usage data. */
  private final ReadWriteLock mUsageLock;

  /** Ids of blocks the worker contains. */
  @GuardedBy("mBlockListLock")
  private Set<Long> mBlocks;
  /** Ids of blocks the worker should remove. */
  @GuardedBy("mBlockListLock")
  private final Set<Long> mToRemoveBlocks;
  /** Locks the 2 block sets above. */
  private final ReadWriteLock mBlockListLock;

  /** Stores the mapping from WorkerMetaLockSection to the lock. */
  private final Map<WorkerMetaLockSection, ReadWriteLock> mLockTypeToLock;

  /** Storage the Replica Changes for the block. Key: block id , Value: Changed replica number.*/
  @GuardedBy("mReplicaInfoLock")
<<<<<<< HEAD
  private Map<Long, Short> mReplicaNum;
  boolean mRequiredSyncReplica;

  private final Lock mReplicaInfoLock = new StampedLock().asWriteLock();
=======
  private final Map<Long, Short> mReplicaNum;
  boolean mRequiredSyncReplica;

  private final Lock mReplicaInfoLock = new ReentrantLock();
>>>>>>> 20bfe146

  /**
   * Creates a new instance of {@link MasterWorkerInfo}.
   *
   * @param id the worker id to use
   * @param address the worker address to use
   */
  public MasterWorkerInfo(long id, WorkerNetAddress address) {
    mMeta = new StaticWorkerMeta(id, address);
    mUsage = new WorkerUsageMeta();
    mBlocks = new HashSet<>();
    mToRemoveBlocks = new HashSet<>();
    mLastUpdatedTimeMs = new AtomicLong(CommonUtils.getCurrentMs());

    // Init all locks
    mStatusLock = new StampedLock().asReadWriteLock();
    mUsageLock = new StampedLock().asReadWriteLock();
    mBlockListLock = new StampedLock().asReadWriteLock();
    mLockTypeToLock = ImmutableMap.of(
        WorkerMetaLockSection.STATUS, mStatusLock,
        WorkerMetaLockSection.USAGE, mUsageLock,
        WorkerMetaLockSection.BLOCKS, mBlockListLock);
    mReplicaNum = new HashMap<>();
  }

  /**
   * Marks the worker as registered, while updating all of its metadata.
   * Write locks on {@link MasterWorkerInfo#mStatusLock}, {@link MasterWorkerInfo#mUsageLock}
   * and {@link MasterWorkerInfo#mBlockListLock} are required.
   *
   * You should lock externally with {@link MasterWorkerInfo#lockWorkerMeta(EnumSet, boolean)}
   * with all three lock types specified:
   *
   * <blockquote><pre>
   *   try (LockResource r = worker.lockWorkerMeta(EnumSet.of(
   *       WorkerMetaLockSection.STATUS,
   *       WorkerMetaLockSection.USAGE,
   *       WorkerMetaLockSection.BLOCKS), false)) {
   *     register(...);
   *   }
   * </pre></blockquote>
   *
   * @param globalStorageTierAssoc global mapping between storage aliases and ordinal position
   * @param storageTierAliases list of storage tier aliases in order of their position in the
   *        hierarchy
   * @param totalBytesOnTiers mapping from storage tier alias to total bytes
   * @param usedBytesOnTiers mapping from storage tier alias to used byes
   * @param blocks set of block ids on this worker
   * @return A Set of blocks removed (or lost) from this worker
   */
  public Set<Long> register(final StorageTierAssoc globalStorageTierAssoc,
      final List<String> storageTierAliases, final Map<String, Long> totalBytesOnTiers,
      final Map<String, Long> usedBytesOnTiers, final Set<Long> blocks) {
    mUsage.updateUsage(globalStorageTierAssoc, storageTierAliases,
            totalBytesOnTiers, usedBytesOnTiers);

    Set<Long> removedBlocks;
    if (mIsRegistered) {
      // This is a re-register of an existing worker. Assume the new block ownership data is more
      // up-to-date and update the existing block information.
      LOG.info("re-registering an existing workerId: {}", mMeta.mId);

      // Compute the difference between the existing block data, and the new data.
      removedBlocks = Sets.difference(mBlocks, blocks);
    } else {
      removedBlocks = Collections.emptySet();
    }

    // Set the new block information.
    mBlocks = blocks;

    mIsRegistered = true;
    return removedBlocks;
  }

  /**
   * Adds a block to the worker.
   *
   * You should lock externally with {@link MasterWorkerInfo#lockWorkerMeta(EnumSet, boolean)}
   * with {@link WorkerMetaLockSection#BLOCKS} specified.
   * An exclusive lock is required.
   *
   * @param blockId the id of the block to be added
   */
  public void addBlock(long blockId) {
    mBlocks.add(blockId);
    // This step is added because in the beginning of a stream register
    // we mark all blocks to be removed
    mToRemoveBlocks.remove(blockId);
  }

  /**
   * Removes a block from the worker.
   * This is typically called when we know the block has been removed from the worker.
   *
   * You should lock externally with {@link MasterWorkerInfo#lockWorkerMeta(EnumSet, boolean)}
   * with {@link WorkerMetaLockSection#BLOCKS} specified.
   * An exclusive lock is required.
   *
   * @param blockId the id of the block to be removed
   */
  public void removeBlockFromWorkerMeta(long blockId) {
    mBlocks.remove(blockId);
    mToRemoveBlocks.remove(blockId);
  }

  /**
   * Remove the block from the worker metadata and add to the to-remove list.
   * The next worker heartbeat will issue the remove command to the worker
   * so the block is deleted later.
   *
   * You should lock externally with {@link MasterWorkerInfo#lockWorkerMeta(EnumSet, boolean)}
   * with {@link WorkerMetaLockSection#BLOCKS} specified.
   * An exclusive lock is required.
   *
   * @param blockId the block ID
   */
  public void scheduleRemoveFromWorker(long blockId) {
    mBlocks.remove(blockId);
    mToRemoveBlocks.add(blockId);
  }

  /**
   * Adds new worker lost storage paths.
   *
   * You should lock externally with {@link MasterWorkerInfo#lockWorkerMeta(EnumSet, boolean)}
   * with {@link WorkerMetaLockSection#USAGE} specified.
   * An exclusive lock is required.
   *
   * @param lostStorage the lost storage to add
   */
  public void addLostStorage(Map<String, StorageList> lostStorage) {
    for (Map.Entry<String, StorageList> entry : lostStorage.entrySet()) {
      List<String> paths = mUsage.mLostStorage.getOrDefault(entry.getKey(), new ArrayList<>());
      paths.addAll(entry.getValue().getStorageList());
      mUsage.mLostStorage.put(entry.getKey(), paths);
    }
  }

  /**
   * Gets the selected field information for this worker.
   *
   * You should lock externally with {@link MasterWorkerInfo#lockWorkerMeta(EnumSet, boolean)}
   * with {@link WorkerMetaLockSection#USAGE} specified.
   * A shared lock is required.
   *
   * @param fieldRange the client selected fields
   * @param isLiveWorker the worker is live or not
   * @return generated worker information
   */
  public WorkerInfo generateWorkerInfo(Set<WorkerInfoField> fieldRange, boolean isLiveWorker) {
    WorkerInfo info = new WorkerInfo();
    Set<WorkerInfoField> checkedFieldRange = fieldRange != null ? fieldRange :
        new HashSet<>(Arrays.asList(WorkerInfoField.values()));
    for (WorkerInfoField field : checkedFieldRange) {
      switch (field) {
        case ADDRESS:
          info.setAddress(mMeta.mWorkerAddress);
          break;
        case BLOCK_COUNT:
          info.setBlockCount(getBlockCount());
          break;
        case WORKER_CAPACITY_BYTES:
          info.setCapacityBytes(mUsage.mCapacityBytes);
          break;
        case WORKER_CAPACITY_BYTES_ON_TIERS:
          info.setCapacityBytesOnTiers(mUsage.mTotalBytesOnTiers);
          break;
        case ID:
          info.setId(mMeta.mId);
          break;
        case LAST_CONTACT_SEC:
          info.setLastContactSec((int) ((CommonUtils.getCurrentMs()
              - mLastUpdatedTimeMs.get()) / Constants.SECOND_MS));
          break;
        case START_TIME_MS:
          info.setStartTimeMs(mMeta.mStartTimeMs);
          break;
        case STATE:
          if (isLiveWorker) {
            info.setState(LIVE_WORKER_STATE);
          } else {
            info.setState(LOST_WORKER_STATE);
          }
          break;
        case WORKER_USED_BYTES:
          info.setUsedBytes(mUsage.mUsedBytes);
          break;
        case WORKER_USED_BYTES_ON_TIERS:
          info.setUsedBytesOnTiers(mUsage.mUsedBytesOnTiers);
          break;
        default:
          LOG.warn("Unrecognized worker info field: " + field);
      }
    }
    return info;
  }

  /**
   * {@link StaticWorkerMeta} is thread safe so the value can be read without locking.
   *
   * @return the worker's address
   */
  public WorkerNetAddress getWorkerAddress() {
    return mMeta.mWorkerAddress;
  }

  /**
   * You should lock externally with {@link MasterWorkerInfo#lockWorkerMeta(EnumSet, boolean)}
   * with {@link WorkerMetaLockSection#USAGE} specified.
   * A shared lock is required.
   *
   * @return the available space of the worker in bytes
   */
  public long getAvailableBytes() {
    return mUsage.getAvailableBytes();
  }

  /**
   * You should lock externally with {@link MasterWorkerInfo#lockWorkerMeta(EnumSet, boolean)}
   * with {@link WorkerMetaLockSection#BLOCKS} specified.
   * A shared lock is required.
   *
   * This returns a copy so the lock can be released when this method returns.
   *
   * @return ids of all blocks the worker contains
   */
  public Set<Long> getBlocks() {
    return new HashSet<>(mBlocks);
  }

  /**
   * Return the block count of this worker.
   *
   * @return the block count of this worker
   */
  public int getBlockCount() {
    return mBlocks.size();
  }

  /**
   * You should lock externally with {@link MasterWorkerInfo#lockWorkerMeta(EnumSet, boolean)}
   * with {@link WorkerMetaLockSection#USAGE} specified.
   * A shared lock is required.
   *
   * @return the capacity of the worker in bytes
   */
  public long getCapacityBytes() {
    return mUsage.mCapacityBytes;
  }

  /**
   * No locking required.
   *
   * @return the id of the worker
   */
  public long getId() {
    return mMeta.mId;
  }

  /**
   * No locking required.
   *
   * @return the last updated time of the worker in ms
   */
  public long getLastUpdatedTimeMs() {
    return mLastUpdatedTimeMs.get();
  }

  /**
   * You should lock externally with {@link MasterWorkerInfo#lockWorkerMeta(EnumSet, boolean)}
   * with {@link WorkerMetaLockSection#BLOCKS} specified.
   * A shared lock is required.
   *
   * This returns a copy so the lock can be released after this method returns.
   *
   * @return ids of blocks the worker should remove
   */
  public Set<Long> getToRemoveBlocks() {
    return new HashSet<>(mToRemoveBlocks);
  }

  /**
   * @return used space of the worker in bytes
   */
  public long getUsedBytes() {
    return mUsage.mUsedBytes;
  }

  /**
   * You should lock externally with {@link MasterWorkerInfo#lockWorkerMeta(EnumSet, boolean)}
   * with {@link WorkerMetaLockSection#USAGE} specified.
   * A shared lock is required.
   *
   * @return the total bytes on each storage tier
   */
  public Map<String, Long> getTotalBytesOnTiers() {
    return mUsage.mTotalBytesOnTiers;
  }

  /**
   * You should lock externally with {@link MasterWorkerInfo#lockWorkerMeta(EnumSet, boolean)}
   * with {@link WorkerMetaLockSection#USAGE} specified.
   * A shared lock is required.
   *
   * @return the used bytes on each storage tier
   */
  public Map<String, Long> getUsedBytesOnTiers() {
    return mUsage.mUsedBytesOnTiers;
  }

  /**
   * No locking required.
   *
   * @return the start time in milliseconds
   */
  public long getStartTime() {
    return mMeta.mStartTimeMs;
  }

  /**
   * You should lock externally with {@link MasterWorkerInfo#lockWorkerMeta(EnumSet, boolean)}
   * with {@link WorkerMetaLockSection#STATUS} specified.
   * A shared lock is required.
   *
   * @return whether the worker has been registered yet
   */
  public boolean isRegistered() {
    return mIsRegistered;
  }

  /**
   * You should lock externally with {@link MasterWorkerInfo#lockWorkerMeta(EnumSet, boolean)}
   * with {@link WorkerMetaLockSection#USAGE} specified.
   * A shared lock is required.
   *
   * @return the free bytes on each storage tier
   */
  public Map<String, Long> getFreeBytesOnTiers() {
    Map<String, Long> freeCapacityBytes = new HashMap<>();
    for (Map.Entry<String, Long> entry : mUsage.mTotalBytesOnTiers.entrySet()) {
      freeCapacityBytes.put(entry.getKey(),
          entry.getValue() - mUsage.mUsedBytesOnTiers.get(entry.getKey()));
    }
    return freeCapacityBytes;
  }

  /**
   * You should lock externally with {@link MasterWorkerInfo#lockWorkerMeta(EnumSet, boolean)}
   * with {@link WorkerMetaLockSection#USAGE} specified.
   * A shared lock is required.
   *
   * This returns a copy so the lock can be released after the map is returned.
   *
   * @return the map from tier alias to lost storage paths in this worker
   */
  public Map<String, List<String>> getLostStorage() {
    return new HashMap<>(mUsage.mLostStorage);
  }

  /**
   * You should lock externally with {@link MasterWorkerInfo#lockWorkerMeta(EnumSet, boolean)}
   * with {@link WorkerMetaLockSection#USAGE} specified.
   * A shared lock is required.
   *
   * @return true if this worker has lost storage, false otherwise
   */
  public boolean hasLostStorage() {
    return mUsage.mLostStorage.size() > 0;
  }

  @Override
  // TODO(jiacheng): Read lock on the conversion
  public String toString() {
    return MoreObjects.toStringHelper(this)
        .add("id", mMeta.mId)
        .add("workerAddress", mMeta.mWorkerAddress)
        .add("capacityBytes", mUsage.mCapacityBytes)
        .add("usedBytes", mUsage.mUsedBytes)
        .add("lastUpdatedTimeMs", mLastUpdatedTimeMs.get())
        // We only show the number of blocks unless it is for DEBUG logs
        .add("blocks", LOG.isDebugEnabled() ? mBlocks : CommonUtils.summarizeCollection(mBlocks))
        .add("lostStorage", mUsage.mLostStorage).toString();
  }

  /**
   * Updates the last updated time of the worker in ms.
   * No locking is required.
   */
  public void updateLastUpdatedTimeMs() {
    mLastUpdatedTimeMs.set(CommonUtils.getCurrentMs());
  }

  /**
   * Adds or removes a block from the to-be-removed blocks set of the worker.
   *
   * You should lock externally with {@link MasterWorkerInfo#lockWorkerMeta(EnumSet, boolean)}
   * with {@link WorkerMetaLockSection#BLOCKS} specified.
   * An exclusive lock is required.
   *
   * @param add true if to add, to remove otherwise
   * @param blockId the id of the block to be added or removed
   */
  public void updateToRemovedBlock(boolean add, long blockId) {
    if (add) {
      if (mBlocks.contains(blockId)) {
        mToRemoveBlocks.add(blockId);
      }
    } else {
      mToRemoveBlocks.remove(blockId);
    }
  }

  /**
   * Sets the capacity of the worker in bytes.
   *
   * You should lock externally with {@link MasterWorkerInfo#lockWorkerMeta(EnumSet, boolean)}
   * with {@link WorkerMetaLockSection#USAGE} specified.
   * An exclusive lock is required.
   *
   * @param capacityBytesOnTiers used bytes on each storage tier
   */
  public void updateCapacityBytes(Map<String, Long> capacityBytesOnTiers) {
    long capacityBytes = 0;
    mUsage.mTotalBytesOnTiers = capacityBytesOnTiers;
    for (long t : mUsage.mTotalBytesOnTiers.values()) {
      capacityBytes += t;
    }
    mUsage.mCapacityBytes = capacityBytes;
  }

  /**
   * Sets the used space of the worker in bytes.
   *
   * You should lock externally with {@link MasterWorkerInfo#lockWorkerMeta(EnumSet, boolean)}
   * with {@link WorkerMetaLockSection#USAGE} specified.
   * An exclusive lock is required.
   *
   * @param usedBytesOnTiers used bytes on each storage tier
   */
  public void updateUsedBytes(Map<String, Long> usedBytesOnTiers) {
    long usedBytes = 0;
    mUsage.mUsedBytesOnTiers = new HashMap<>(usedBytesOnTiers);
    for (long t : mUsage.mUsedBytesOnTiers.values()) {
      usedBytes += t;
    }
    mUsage.mUsedBytes = usedBytes;
  }

  /**
   * Sets the used space of the worker in bytes.
   *
   * You should lock externally with {@link MasterWorkerInfo#lockWorkerMeta(EnumSet, boolean)}
   * with {@link WorkerMetaLockSection#USAGE} specified.
   * An exclusive lock is required.
   *
   * @param tierAlias alias of storage tier
   * @param usedBytesOnTier used bytes on certain storage tier
   */
  public void updateUsedBytes(String tierAlias, long usedBytesOnTier) {
    mUsage.mUsedBytes += usedBytesOnTier - mUsage.mUsedBytesOnTiers.get(tierAlias);
    mUsage.mUsedBytesOnTiers.put(tierAlias, usedBytesOnTier);
  }

  ReadWriteLock getLock(WorkerMetaLockSection lockType) {
    return mLockTypeToLock.get(lockType);
  }

  /**
   * Locks the corresponding locks on the metadata groups.
   * See the javadoc for this class for example usage.
   *
   * The locks will be acquired in order and later released in the opposite order.
   * The locks can either be shared or exclusive.
   * The isShared flag will apply to all the locks acquired here.
   *
   * This returns a {@link LockResource} which can be managed by a try-finally block.
   * See javadoc for {@link WorkerMetaLock} for more details about the internals.
   *
   * @param lockTypes the locks
   * @param isShared if false, the locking is exclusive
   * @return a {@link LockResource} of the {@link WorkerMetaLock}
   */
  public LockResource lockWorkerMeta(EnumSet<WorkerMetaLockSection> lockTypes, boolean isShared) {
    return new LockResource(new WorkerMetaLock(lockTypes, isShared, this));
  }

  /**
   * Returns the number of blocks that should be removed from the worker.
   *
   * @return the count
   */
  @VisibleForTesting
  public int getToRemoveBlockCount() {
    return mToRemoveBlocks.size();
  }

  /**
   * Updates the worker storage usage.
   *
   * You should lock externally with {@link MasterWorkerInfo#lockWorkerMeta(EnumSet, boolean)}
   * with {@link WorkerMetaLockSection#USAGE} specified.
   * An exclusive lock is required.
   *
   * @param globalStorageTierAssoc storage tier setup from configuration
   * @param storageTiers the storage tiers
   * @param totalBytesOnTiers the capacity of each tier
   * @param usedBytesOnTiers the current usage of each tier
   */
  public void updateUsage(StorageTierAssoc globalStorageTierAssoc, List<String> storageTiers,
      Map<String, Long> totalBytesOnTiers, Map<String, Long> usedBytesOnTiers) {
    mUsage.updateUsage(globalStorageTierAssoc, storageTiers, totalBytesOnTiers, usedBytesOnTiers);
  }

  /**
   * Require the lock for update replica info.
   */
  LockResource lockReplicaInfoBlock() {
    return new LockResource(mReplicaInfoLock);
  }

  /**
   * @param blockId the id of the block whose replica number is changed
   * @param AddedNum the changed value
   * Update the replica changed map.
   */
  public void updateReplica(long blockId, long AddedNum) {
    try (LockResource r = lockReplicaInfoBlock()) {
<<<<<<< HEAD
      if(mRequiredSyncReplica || mReplicaNum.size() > 10000){
=======
      if (mRequiredSyncReplica || mReplicaNum.size() > 10000) {
        //todo: 10000 is temporary, the upper bound of the number of changes to record
>>>>>>> 20bfe146
        mRequiredSyncReplica = true;
        mReplicaNum.clear();
      }
      else if (mReplicaNum.containsKey(blockId)) {
<<<<<<< HEAD
        mReplicaNum.put(blockId, (short)(mReplicaNum.get(blockId) + (short)AddedNum));
      } else {
        mReplicaNum.put(blockId, (short)AddedNum);
      }
    }
  }

  /**
   * @return the changed replica info to be sent to workers
=======
        // the number of machines in the cluster is limited
        // so replica number can be stored in short to save the memory
        mReplicaNum.compute(blockId, (key, value) -> (short) (value + (short) AddedNum));
      } else {
        mReplicaNum.put(blockId, (short) AddedNum);
      }
    }
  }

  /**
   * Send the new added replica info to the workers.
   * @param mBlockMetaStore
   * @return the replica info sent to the workers
>>>>>>> 20bfe146
   */
  public Map<Long, Long> getReplicaInfo(BlockMetaStore mBlockMetaStore) {
    Map<Long, Long> retReplicaNum = new HashMap<>();
    if (mRequiredSyncReplica) {
      try (LockResource r = lockReplicaInfoBlock()) {
        for (Long blockId : mBlocks) {
<<<<<<< HEAD
          retReplicaNum.put(blockId, (long)mBlockMetaStore.getLocations(blockId).size());
=======
          retReplicaNum.put(blockId, (long) mBlockMetaStore.getLocations(blockId).size());
>>>>>>> 20bfe146
        }
        mRequiredSyncReplica = false;
      }
      return retReplicaNum;
    }
    try (LockResource r = lockReplicaInfoBlock()) {
      for (Map.Entry<Long, Short> entry : mReplicaNum.entrySet()) {
        if (entry.getValue() != 0) {
          retReplicaNum.put(entry.getKey(), (long) entry.getValue());
        }
      }
      mReplicaNum.clear();
    }
    return retReplicaNum;
  }

  /**
   * Marks all the blocks on the worker to be removed.
   * This is called at the beginning of a register stream, where we do not know what blocks
   * are no longer on the worker in {@link #mBlocks}.
   * First all blocks will be marked to-be-removed, then in the stream when we see a block list,
   * those blocks will be added to {@link #mBlocks} and removed from {@link #mToRemoveBlocks}.
   * In this way, at the end of the stream, {@link #mToRemoveBlocks} contains only the blocks
   * that no longer exist on the worker.
   *
   * You should lock externally with {@link MasterWorkerInfo#lockWorkerMeta(EnumSet, boolean)}
   * with {@link WorkerMetaLockSection#BLOCKS} specified.
   * An exclusive lock is required.
   */
  public void markAllBlocksToRemove() {
    mToRemoveBlocks.addAll(mBlocks);
  }
}<|MERGE_RESOLUTION|>--- conflicted
+++ resolved
@@ -17,10 +17,7 @@
 import alluxio.grpc.StorageList;
 import alluxio.master.block.DefaultBlockMaster;
 import alluxio.master.metastore.BlockMetaStore;
-<<<<<<< HEAD
 import alluxio.proto.meta.Block;
-=======
->>>>>>> 20bfe146
 import alluxio.resource.LockResource;
 import alluxio.util.CommonUtils;
 import alluxio.wire.WorkerInfo;
@@ -155,17 +152,10 @@
 
   /** Storage the Replica Changes for the block. Key: block id , Value: Changed replica number.*/
   @GuardedBy("mReplicaInfoLock")
-<<<<<<< HEAD
-  private Map<Long, Short> mReplicaNum;
-  boolean mRequiredSyncReplica;
-
-  private final Lock mReplicaInfoLock = new StampedLock().asWriteLock();
-=======
   private final Map<Long, Short> mReplicaNum;
   boolean mRequiredSyncReplica;
 
   private final Lock mReplicaInfoLock = new ReentrantLock();
->>>>>>> 20bfe146
 
   /**
    * Creates a new instance of {@link MasterWorkerInfo}.
@@ -694,27 +684,12 @@
    */
   public void updateReplica(long blockId, long AddedNum) {
     try (LockResource r = lockReplicaInfoBlock()) {
-<<<<<<< HEAD
-      if(mRequiredSyncReplica || mReplicaNum.size() > 10000){
-=======
       if (mRequiredSyncReplica || mReplicaNum.size() > 10000) {
         //todo: 10000 is temporary, the upper bound of the number of changes to record
->>>>>>> 20bfe146
         mRequiredSyncReplica = true;
         mReplicaNum.clear();
       }
       else if (mReplicaNum.containsKey(blockId)) {
-<<<<<<< HEAD
-        mReplicaNum.put(blockId, (short)(mReplicaNum.get(blockId) + (short)AddedNum));
-      } else {
-        mReplicaNum.put(blockId, (short)AddedNum);
-      }
-    }
-  }
-
-  /**
-   * @return the changed replica info to be sent to workers
-=======
         // the number of machines in the cluster is limited
         // so replica number can be stored in short to save the memory
         mReplicaNum.compute(blockId, (key, value) -> (short) (value + (short) AddedNum));
@@ -728,18 +703,13 @@
    * Send the new added replica info to the workers.
    * @param mBlockMetaStore
    * @return the replica info sent to the workers
->>>>>>> 20bfe146
    */
   public Map<Long, Long> getReplicaInfo(BlockMetaStore mBlockMetaStore) {
     Map<Long, Long> retReplicaNum = new HashMap<>();
     if (mRequiredSyncReplica) {
       try (LockResource r = lockReplicaInfoBlock()) {
         for (Long blockId : mBlocks) {
-<<<<<<< HEAD
-          retReplicaNum.put(blockId, (long)mBlockMetaStore.getLocations(blockId).size());
-=======
           retReplicaNum.put(blockId, (long) mBlockMetaStore.getLocations(blockId).size());
->>>>>>> 20bfe146
         }
         mRequiredSyncReplica = false;
       }
