--- conflicted
+++ resolved
@@ -125,7 +125,7 @@
   private final StaticWorkerMeta mMeta;
 
   /** Locks the worker metadata. */
-  private final ReentrantReadWriteLock mWorkerLock;
+  private final ReadWriteLock mWorkerLock;
 
   /** If true, the worker is considered registered. */
   @GuardedBy("mStatusLock")
@@ -165,16 +165,10 @@
     mLastUpdatedTimeMs = new AtomicLong(CommonUtils.getCurrentMs());
 
     // Init all locks
-<<<<<<< HEAD
-    mStatusLock = new ReentrantReadWriteLock();
-    mUsageLock = new ReentrantReadWriteLock();
-    mBlockListLock = new ReentrantReadWriteLock();
-    mWorkerLock = new ReentrantReadWriteLock();
-=======
     mStatusLock = new StampedLock().asReadWriteLock();
     mUsageLock = new StampedLock().asReadWriteLock();
     mBlockListLock = new StampedLock().asReadWriteLock();
->>>>>>> 8dbf755d
+    mWorkerLock = new StampedLock().asReadWriteLock();
     mLockTypeToLock = ImmutableMap.of(
         WorkerMetaLockSection.STATUS, mStatusLock,
         WorkerMetaLockSection.USAGE, mUsageLock,
@@ -648,7 +642,6 @@
     mUsage.mUsedBytesOnTiers.put(tierAlias, usedBytesOnTier);
   }
 
-<<<<<<< HEAD
   /**
    * Update the container host of the worker net address.
    *
@@ -662,10 +655,7 @@
     mMeta.mWorkerAddress.setContainerHost(containerHost);
   }
 
-  ReentrantReadWriteLock getLock(WorkerMetaLockSection lockType) {
-=======
   ReadWriteLock getLock(WorkerMetaLockSection lockType) {
->>>>>>> 8dbf755d
     return mLockTypeToLock.get(lockType);
   }
 
