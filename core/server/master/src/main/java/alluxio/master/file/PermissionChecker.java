/*
 * The Alluxio Open Foundation licenses this work under the Apache License, version 2.0
 * (the "License"). You may not use this work except in compliance with the License, which is
 * available at www.apache.org/licenses/LICENSE-2.0
 *
 * This software is distributed on an "AS IS" basis, WITHOUT WARRANTIES OR CONDITIONS OF ANY KIND,
 * either express or implied, as more fully set forth in the License.
 *
 * See the NOTICE file distributed with this work for information regarding copyright ownership.
 */

package alluxio.master.file;

import alluxio.exception.AccessControlException;
import alluxio.exception.InvalidPathException;
import alluxio.master.file.meta.LockedInodePath;
import alluxio.security.authorization.Mode;

/**
 * interface to provide permission check logic.
 */
public interface PermissionChecker {
  /**
   * Checks whether a user has permission to perform a specific action on the parent of the given
   * path; if parent directory does not exist, treats the closest ancestor directory of the path as
   * its parent and checks permission on it. This check will pass if the path is invalid, or path
   * has no parent (e.g., root).
   *
   * @param bits bits that capture the action {@link Mode.Bits} by user
   * @param inodePath the path to check permission on
   * @throws AccessControlException if permission checking fails
   * @throws InvalidPathException if the path is invalid
   */
  void checkParentPermission(Mode.Bits bits, LockedInodePath inodePath)
      throws AccessControlException, InvalidPathException;

  /**
   * Checks whether a user has permission to perform a specific action on a path. This check will
   * pass if the path is invalid.
   *
   * @param bits bits that capture the action {@link Mode.Bits} by user
   * @param inodePath the path to check permission on
   * @throws AccessControlException if permission checking fails
   * @throws InvalidPathException if the path is invalid
   */
<<<<<<< HEAD
  public void checkPermission(Mode.Bits bits, LockedInodePath inodePath)
      throws AccessControlException {
    if (!mPermissionCheckEnabled) {
      return;
    }

    // collects inodes info on the path
    List<Inode<?>> inodeList = inodePath.getInodeList();

    // collects user and groups
    String user = AuthenticatedClientUser.getClientUser();
    List<String> groups = getGroups(user);

    checkInodeList(user, groups, bits, inodePath.getUri().getPath(), inodeList, false);
  }
=======
  void checkPermission(Mode.Bits bits, LockedInodePath inodePath)
      throws AccessControlException, InvalidPathException;
>>>>>>> 0ea72b02

  /**
   * Gets the permission to access inodePath for the current client user.
   *
   * @param inodePath the inode path
   * @return the permission
   */
  Mode.Bits getPermission(LockedInodePath inodePath);

  /**
   * Checks whether a user has permission to edit the attribute of a given path.
   *
   * @param inodePath the path to check permission on
   * @param superuserRequired indicates whether it requires to be the superuser
   * @param ownerRequired indicates whether it requires to be the owner of this path
   * @throws AccessControlException if permission checking fails
   * @throws InvalidPathException if the path is invalid
   */
  void checkSetAttributePermission(LockedInodePath inodePath, boolean superuserRequired,
      boolean ownerRequired) throws AccessControlException, InvalidPathException;
}<|MERGE_RESOLUTION|>--- conflicted
+++ resolved
@@ -43,26 +43,9 @@
    * @throws AccessControlException if permission checking fails
    * @throws InvalidPathException if the path is invalid
    */
-<<<<<<< HEAD
-  public void checkPermission(Mode.Bits bits, LockedInodePath inodePath)
-      throws AccessControlException {
-    if (!mPermissionCheckEnabled) {
-      return;
-    }
 
-    // collects inodes info on the path
-    List<Inode<?>> inodeList = inodePath.getInodeList();
-
-    // collects user and groups
-    String user = AuthenticatedClientUser.getClientUser();
-    List<String> groups = getGroups(user);
-
-    checkInodeList(user, groups, bits, inodePath.getUri().getPath(), inodeList, false);
-  }
-=======
   void checkPermission(Mode.Bits bits, LockedInodePath inodePath)
-      throws AccessControlException, InvalidPathException;
->>>>>>> 0ea72b02
+      throws AccessControlException;
 
   /**
    * Gets the permission to access inodePath for the current client user.
