/*
 * The Alluxio Open Foundation licenses this work under the Apache License, version 2.0
 * (the "License"). You may not use this work except in compliance with the License, which is
 * available at www.apache.org/licenses/LICENSE-2.0
 *
 * This software is distributed on an "AS IS" basis, WITHOUT WARRANTIES OR CONDITIONS OF ANY KIND,
 * either express or implied, as more fully set forth in the License.
 *
 * See the NOTICE file distributed with this work for information regarding copyright ownership.
 */

package alluxio.master.file.meta;

import alluxio.AlluxioURI;
import alluxio.collections.ConcurrentHashSet;
import alluxio.collections.FieldIndex;
import alluxio.collections.IndexDefinition;
import alluxio.collections.Pair;
import alluxio.collections.UniqueFieldIndex;
import alluxio.exception.AccessControlException;
import alluxio.exception.BlockInfoException;
import alluxio.exception.ExceptionMessage;
import alluxio.exception.FileAlreadyExistsException;
import alluxio.exception.FileDoesNotExistException;
import alluxio.exception.InvalidPathException;
import alluxio.exception.PreconditionMessage;
import alluxio.exception.status.UnavailableException;
import alluxio.master.block.ContainerIdGenerable;
import alluxio.master.file.RpcContext;
import alluxio.master.file.options.CreateDirectoryOptions;
import alluxio.master.file.options.CreateFileOptions;
import alluxio.master.file.options.CreatePathOptions;
import alluxio.master.file.options.DeleteOptions;
import alluxio.master.journal.JournalEntryIterable;
import alluxio.proto.journal.File;
import alluxio.proto.journal.File.InodeDirectoryEntry;
import alluxio.proto.journal.File.InodeFileEntry;
import alluxio.proto.journal.Journal;
import alluxio.resource.CloseableResource;
import alluxio.retry.ExponentialBackoffRetry;
import alluxio.retry.RetryPolicy;
import alluxio.security.authorization.AccessControlList;
import alluxio.security.authorization.DefaultAccessControlList;
import alluxio.security.authorization.Mode;
import alluxio.underfs.UfsStatus;
import alluxio.underfs.UnderFileSystem;
import alluxio.underfs.options.MkdirsOptions;
import alluxio.util.io.PathUtils;
import alluxio.wire.TtlAction;

import com.google.common.base.Objects;
import com.google.common.base.Preconditions;
import org.slf4j.Logger;
import org.slf4j.LoggerFactory;

import java.io.IOException;
import java.util.ArrayList;
import java.util.HashSet;
import java.util.Iterator;
import java.util.LinkedList;
import java.util.List;
import java.util.NoSuchElementException;
import java.util.Queue;
import java.util.Set;

import javax.annotation.Nullable;
import javax.annotation.concurrent.NotThreadSafe;

/**
 * Represents the tree of Inodes.
 */
@NotThreadSafe
// TODO(jiri): Make this class thread-safe.
public class InodeTree implements JournalEntryIterable {
  private static final Logger LOG = LoggerFactory.getLogger(InodeTree.class);
  /** The base amount (exponential backoff) to sleep before retrying persisting an inode. */
  private static final int PERSIST_WAIT_BASE_SLEEP_MS = 2;
  /** Maximum amount (exponential backoff) to sleep before retrying persisting an inode. */
  private static final int PERSIST_WAIT_MAX_SLEEP_MS = 1000;
  /** The maximum retries for persisting an inode. */
  private static final int PERSIST_WAIT_MAX_RETRIES = 50;

  /** Value to be used for an inode with no parent. */
  public static final long NO_PARENT = -1;

  private static final IndexDefinition<Inode<?>> ID_INDEX = new IndexDefinition<Inode<?>>(true) {
    @Override
    public Object getFieldValue(Inode<?> o) {
      return o.getId();
    }
  };

  /**
   * The type of lock to lock inode paths with.
   */
  public enum LockMode {
    /** Read lock the entire path. */
    READ,
    /** Read lock the entire path, but write lock the target inode. */
    WRITE,
    /** Read lock the entire path, but write lock the target inode and the parent of the target. */
    WRITE_PARENT,
  }

  /** Only the root inode should have the empty string as its name. */
  private static final String ROOT_INODE_NAME = "";
  /** Number of retries when trying to lock a path, from a given id. */
  private static final int PATH_TRAVERSAL_RETRIES = 1000;

  /** The root of the entire file system. */
  private InodeDirectory mRoot = null;

  /** Mount table manages the file system mount points. */
  private final MountTable mMountTable;

  /** Use UniqueFieldIndex directly for ID index rather than using IndexedSet. */
  private final FieldIndex<Inode<?>> mInodes = new UniqueFieldIndex<>(ID_INDEX);
  /** A set of inode ids representing pinned inode files. */
  private final Set<Long> mPinnedInodeFileIds = new ConcurrentHashSet<>(64, 0.90f, 64);

  /**
   * Inode id management. Inode ids are essentially block ids.
   *
   * inode files: Each file id will be composed of a unique block container id, with the maximum
   * sequence number.
   *
   * inode directories: Each directory id will be a unique block id, in order to avoid any collision
   * with file ids.
   */
  private final ContainerIdGenerable mContainerIdGenerator;
  private final InodeDirectoryIdGenerator mDirectoryIdGenerator;

  /**
   * This is only used for adding inodes from the journal, to prevent repeated lookups of the same
   * inode.
   */
  private InodeDirectory mCachedInode;

  /**
   * @param containerIdGenerator the container id generator to use to get new container ids
   * @param directoryIdGenerator the directory id generator to use to get new directory ids
   * @param mountTable the mount table to manage the file system mount points
   */
  public InodeTree(ContainerIdGenerable containerIdGenerator,
      InodeDirectoryIdGenerator directoryIdGenerator, MountTable mountTable) {
    mContainerIdGenerator = containerIdGenerator;
    mDirectoryIdGenerator = directoryIdGenerator;
    mMountTable = mountTable;
  }

  /**
   * Initializes the root of the inode tree.
   *
   * @param owner the root owner
   * @param group the root group
   * @param mode the root mode
   */
  public void initializeRoot(String owner, String group, Mode mode) throws UnavailableException {
    if (mRoot == null) {
      InodeDirectory root = InodeDirectory.create(mDirectoryIdGenerator.getNewDirectoryId(),
          NO_PARENT, ROOT_INODE_NAME,
          CreateDirectoryOptions.defaults().setOwner(owner).setGroup(group).setMode(mode));
      setRoot(root);
    }
  }

  /**
   * @return username of root of inode tree, null if the inode tree is not initialized
   */
  @Nullable
  public String getRootUserName() {
    if (mRoot == null) {
      return null;
    }
    return mRoot.getOwner();
  }

  /**
   * @return the number of total inodes
   */
  public int getSize() {
    return mInodes.size();
  }

  /**
   * @return the number of pinned inodes
   */
  public int getPinnedSize() {
    return mPinnedInodeFileIds.size();
  }

  /**
   * @param id the id to get the inode for
   * @return whether the inode exists
   */
  public boolean inodeIdExists(long id) {
    return mInodes.containsField(id);
  }

  /**
   * @param uri the {@link AlluxioURI} to check for existence
   * @return whether the inode exists
   */
  public boolean inodePathExists(AlluxioURI uri) {
    try {
      TraversalResult traversalResult =
          traverseToInode(PathUtils.getPathComponents(uri.getPath()), LockMode.READ, null);
      traversalResult.getInodeLockList().close();
      return traversalResult.isFound();
    } catch (InvalidPathException e) {
      return false;
    }
  }

  /**
   * Locks existing inodes on the specified path, in the specified {@link LockMode}. The target
   * inode is not required to exist.
   *
   * @param path the path to lock
   * @param lockMode the {@link LockMode} to lock the inodes with
   * @return the {@link LockedInodePath} representing the locked path of inodes
   * @throws InvalidPathException if the path is invalid
   */
  public LockedInodePath lockInodePath(AlluxioURI path, LockMode lockMode)
      throws InvalidPathException {
    TraversalResult traversalResult =
        traverseToInode(PathUtils.getPathComponents(path.getPath()), lockMode, null);
    return new MutableLockedInodePath(path,
        traversalResult.getInodeLockList(), lockMode);
  }

  /**
   * Locks existing inodes on the two specified paths. The two paths will be locked in the
   * correct order. The target inodes are not required to exist.
   *
   * @param path1 the first path to lock
   * @param lockMode1 the {@link LockMode} of the first path
   * @param path2 the second path to lock
   * @param lockMode2 the {@link LockMode} of the second path
   * @return a {@link InodePathPair} representing the two locked paths
   * @throws InvalidPathException if a path is invalid
   */
  public InodePathPair lockInodePathPair(AlluxioURI path1, LockMode lockMode1, AlluxioURI path2,
      LockMode lockMode2) throws InvalidPathException {
    String[] pathComponents1 = PathUtils.getPathComponents(path1.getPath());
    String[] pathComponents2 = PathUtils.getPathComponents(path2.getPath());
    List<LockMode> lockHints = new ArrayList<>();

    int minLength = Math.min(pathComponents1.length, pathComponents2.length);
    for (int i = 0; i < minLength; i++) {
      if (pathComponents1[i].equals(pathComponents2[i])) {
        // The two paths share a common path prefix.
        LockMode mode1 = getLockModeForComponent(i, pathComponents1.length, lockMode1, null);
        LockMode mode2 = getLockModeForComponent(i, pathComponents2.length, lockMode2, null);
        // If either of the modes are WRITE, lock both components as WRITE to prevent deadlock.
        // TODO(gpang): consider a combine helper method
        if (mode1 == LockMode.READ && mode2 == LockMode.READ) {
          lockHints.add(LockMode.READ);
        } else {
          lockHints.add(LockMode.WRITE);
        }
      } else {
        // The two paths no longer share a common prefix.
        break;
      }
    }

    TraversalResult traversalResult1 = null;
    TraversalResult traversalResult2 = null;
    boolean valid = false;
    try {
      // Lock paths in a deterministic order.
      if (path1.compareTo(path2) > 0) {
        traversalResult2 = traverseToInode(pathComponents2, lockMode2, lockHints);
        traversalResult1 = traverseToInode(pathComponents1, lockMode1, lockHints);
      } else {
        traversalResult1 = traverseToInode(pathComponents1, lockMode1, lockHints);
        traversalResult2 = traverseToInode(pathComponents2, lockMode2, lockHints);
      }

      LockedInodePath inodePath1 = new MutableLockedInodePath(path1,
          traversalResult1.getInodeLockList(), lockMode1);
      LockedInodePath inodePath2 = new MutableLockedInodePath(path2,
          traversalResult2.getInodeLockList(), lockMode2);
      valid = true;
      return new InodePathPair(inodePath1, inodePath2);
    } finally {
      if (!valid) {
        if (traversalResult1 != null) {
          traversalResult1.getInodeLockList().close();
        }
        if (traversalResult2 != null) {
          traversalResult2.getInodeLockList().close();
        }
      }
    }
  }

  /**
   * Returns the lock mode for a particular index into the path components.
   *
   * @param index the index into the path components
   * @param length the length of path components
   * @param lockMode the specified {@link LockMode}
   * @param lockHints the list of lock hints for each index; this can be null, or incomplete
   * @return the {@link LockMode} to lock this particular inode at this index with
   */
  private LockMode getLockModeForComponent(int index, int length, LockMode lockMode,
      List<LockMode> lockHints) {
    if (lockHints != null && index < lockHints.size()) {
      // Use the lock hint if it exists.
      return lockHints.get(index);
    }
    if (lockMode == LockMode.READ) {
      return LockMode.READ;
    }
    boolean isTarget = (index == length - 1);
    boolean isTargetOrParent = (index >= length - 2);

    if (isTargetOrParent && lockMode == LockMode.WRITE_PARENT
        || isTarget && lockMode == LockMode.WRITE) {
      return LockMode.WRITE;
    }
    return LockMode.READ;
  }

  /**
   * Locks existing inodes on the specified path, in the specified {@link LockMode}. The target
   * inode must exist.
   *
   * @param path the {@link AlluxioURI} path to lock
   * @param lockMode the {@link LockMode} to lock the inodes with
   * @return the {@link LockedInodePath} representing the locked path of inodes
   * @throws InvalidPathException if the path is invalid
   * @throws FileDoesNotExistException if the target inode does not exist
   */
  public LockedInodePath lockFullInodePath(AlluxioURI path, LockMode lockMode)
      throws InvalidPathException, FileDoesNotExistException {
    TraversalResult traversalResult =
        traverseToInode(PathUtils.getPathComponents(path.getPath()), lockMode, null);
    if (!traversalResult.isFound()) {
      traversalResult.getInodeLockList().close();
      throw new FileDoesNotExistException(ExceptionMessage.PATH_DOES_NOT_EXIST.getMessage(path));
    }
    return new MutableLockedInodePath(path,
        traversalResult.getInodeLockList(), lockMode);
  }

  /**
   * Locks existing inodes on the path to the inode specified by an id, in the specified
   * {@link LockMode}. The target inode must exist. This may require multiple traversals of the
   * tree, so may be inefficient.
   *
   * @param id the inode id
   * @param lockMode the {@link LockMode} to lock the inodes with
   * @return the {@link LockedInodePath} representing the locked path of inodes
   * @throws FileDoesNotExistException if the target inode does not exist
   */
  public LockedInodePath lockFullInodePath(long id, LockMode lockMode)
      throws FileDoesNotExistException {
    int count = 0;
    while (true) {
      Inode<?> inode = mInodes.getFirst(id);
      if (inode == null) {
        throw new FileDoesNotExistException(ExceptionMessage.INODE_DOES_NOT_EXIST.getMessage(id));
      }
      // Compute the path given the target inode.
      StringBuilder builder = new StringBuilder();
      computePathForInode(inode, builder);
      AlluxioURI uri = new AlluxioURI(builder.toString());

      boolean valid = false;
      LockedInodePath inodePath = null;
      try {
        inodePath = lockFullInodePath(uri, lockMode);
        if (inodePath.getInode().getId() == id) {
          // Set to true, so the path is not unlocked before returning.
          valid = true;
          return inodePath;
        }
        // The path does not end up at the target inode id. Repeat the traversal.
      } catch (InvalidPathException e) {
        // ignore and repeat the loop
        LOG.warn("Inode lookup id {} computed path {} mismatch id. Repeating.", id, uri);
      } finally {
        if (!valid && inodePath != null) {
          inodePath.close();
        }
      }
      count++;
      if (count > PATH_TRAVERSAL_RETRIES) {
        throw new FileDoesNotExistException(
            ExceptionMessage.INODE_DOES_NOT_EXIST_RETRIES.getMessage(id));
      }
    }
  }

  /**
   * Attempts to extend an existing {@link LockedInodePath} to reach the target inode (the last
   * inode for the full path). If the target inode does not exist, an exception will be thrown.
   *
   * @param inodePath the {@link LockedInodePath} to extend to the target inode
   * @param lockMode the {@link LockMode} to lock the inodes with
   * @throws InvalidPathException if the path is invalid
   * @throws FileDoesNotExistException if the target inode does not exist
   */
  public void ensureFullInodePath(LockedInodePath inodePath, LockMode lockMode)
      throws InvalidPathException, FileDoesNotExistException {
    if (inodePath.fullPathExists()) {
      return;
    }
    TraversalResult traversalResult = traverseToInode(inodePath, lockMode);
    if (!traversalResult.isFound()) {
      throw new FileDoesNotExistException(
          ExceptionMessage.PATH_DOES_NOT_EXIST.getMessage(inodePath.getUri()));
    }
  }

  /**
   * Appends components of the path from a given inode.
   *
   * @param inode the {@link Inode} to compute the path for
   * @param builder a {@link StringBuilder} that is updated with the path components
   * @throws FileDoesNotExistException if an inode in the path does not exist
   */
  private void computePathForInode(Inode<?> inode, StringBuilder builder)
      throws FileDoesNotExistException {
    inode.lockRead();
    long id = inode.getId();
    long parentId = inode.getParentId();
    String name = inode.getName();
    inode.unlockRead();

    if (isRootId(id)) {
      builder.append(AlluxioURI.SEPARATOR);
    } else if (isRootId(parentId)) {
      builder.append(AlluxioURI.SEPARATOR);
      builder.append(name);
    } else {
      Inode<?> parentInode = mInodes.getFirst(parentId);
      if (parentInode == null) {
        throw new FileDoesNotExistException(
            ExceptionMessage.INODE_DOES_NOT_EXIST.getMessage(parentId));
      }

      computePathForInode(parentInode, builder);
      builder.append(AlluxioURI.SEPARATOR);
      builder.append(name);
    }
  }

  /**
   * Returns the path for a particular inode. The inode and the path to the inode must already be
   * locked.
   *
   * @param inode the {@link Inode} to get the path for
   * @return the {@link AlluxioURI} for the path of the inode
   * @throws FileDoesNotExistException if the path does not exist
   */
  public AlluxioURI getPath(Inode<?> inode) throws FileDoesNotExistException {
    Preconditions.checkState(inode.isWriteLocked() || inode.isReadLocked());
    StringBuilder builder = new StringBuilder();
    computePathForInode(inode, builder);
    return new AlluxioURI(builder.toString());
  }

  /**
   * @return the root inode
   */
  public InodeDirectory getRoot() {
    return mRoot;
  }

  /**
   * Creates a file or directory at path.
   *
   * @param rpcContext the rpc context
   * @param inodePath the path
   * @param options method options
   * @return a {@link CreatePathResult} representing the modified inodes and created inodes during
   *         path creation
   * @throws FileAlreadyExistsException when there is already a file at path if we want to create a
   *         directory there
   * @throws BlockInfoException when blockSizeBytes is invalid
   * @throws InvalidPathException when path is invalid, for example, (1) when there is nonexistent
   *         necessary parent directories and recursive is false, (2) when one of the necessary
   *         parent directories is actually a file
   * @throws FileDoesNotExistException if the parent of the path does not exist and the recursive
   *         option is false
   */
  public CreatePathResult createPath(RpcContext rpcContext, LockedInodePath inodePath,
      CreatePathOptions<?> options) throws FileAlreadyExistsException, BlockInfoException,
      InvalidPathException, IOException, FileDoesNotExistException {
    // TODO(gpang): consider splitting this into createFilePath and createDirectoryPath, with a
    // helper method for the shared logic.
    AlluxioURI path = inodePath.getUri();
    if (path.isRoot()) {
      String errorMessage = ExceptionMessage.FILE_ALREADY_EXISTS.getMessage(path);
      LOG.error(errorMessage);
      throw new FileAlreadyExistsException(errorMessage);
    }
    if (inodePath.fullPathExists()) {
      if (!(options instanceof CreateDirectoryOptions)
          || !((CreateDirectoryOptions) options).isAllowExists()) {
        throw new FileAlreadyExistsException(path);
      }
    }

    if (options instanceof CreateFileOptions) {
      CreateFileOptions fileOptions = (CreateFileOptions) options;
      if (fileOptions.getBlockSizeBytes() < 1) {
        throw new BlockInfoException("Invalid block size " + fileOptions.getBlockSizeBytes());
      }
    }

    if (!(inodePath instanceof MutableLockedInodePath)) {
      throw new InvalidPathException(
          ExceptionMessage.NOT_MUTABLE_INODE_PATH.getMessage(inodePath.getUri()));
    }

    LOG.debug("createPath {}", path);

    TraversalResult traversalResult = traverseToInode(inodePath, inodePath.getLockMode());
    MutableLockedInodePath extensibleInodePath = (MutableLockedInodePath) inodePath;
    String[] pathComponents = extensibleInodePath.getPathComponents();
    String name = path.getName();

    // pathIndex is the index into pathComponents where we start filling in the path from the inode.
    int pathIndex = extensibleInodePath.size();
    if (pathIndex < pathComponents.length - 1) {
      // The immediate parent was not found. If it's not recursive, we throw an exception here.
      // Otherwise we add the remaining path components to the list of components to create.
      if (!options.isRecursive()) {
        final String msg = new StringBuilder().append("File ").append(path)
            .append(" creation failed. Component ")
            .append(pathIndex).append("(")
            .append(pathComponents[pathIndex])
            .append(") does not exist").toString();
        LOG.error("FileDoesNotExistException: {}", msg);
        throw new FileDoesNotExistException(msg);
      }
    }
    // The ancestor inode (parent or ancestor) of the target path.
    Inode<?> ancestorInode = extensibleInodePath.getAncestorInode();
    if (!ancestorInode.isDirectory()) {
      throw new InvalidPathException("Could not traverse to parent directory of path " + path
          + ". Component " + pathComponents[pathIndex - 1] + " is not a directory.");
    }
    InodeDirectory currentInodeDirectory = (InodeDirectory) ancestorInode;

    List<Inode<?>> createdInodes = new ArrayList<>();
    List<Inode<?>> modifiedInodes = new ArrayList<>();
    if (options.isPersisted()) {
      // Synchronously persist directories. These inodes are already READ locked.
      for (Inode inode : traversalResult.getNonPersisted()) {
        // This cast is safe because we've already verified that the file inode doesn't exist.
        syncPersistDirectory(rpcContext, (InodeDirectory) inode);
      }
    }
    if ((pathIndex < (pathComponents.length - 1) || currentInodeDirectory.getChild(name) == null)
        && options.getOperationTimeMs() > currentInodeDirectory.getLastModificationTimeMs()) {
      // (1) There are components in parent paths that need to be created. Or
      // (2) The last component of the path needs to be created.
      // In these two cases, the last traversed Inode will be modified if the new timestamp is after
      // the existing last modified time.
      currentInodeDirectory.setLastModificationTimeMs(options.getOperationTimeMs());
      modifiedInodes.add(currentInodeDirectory);

      File.InodeLastModificationTimeEntry inodeLastModificationTime =
          File.InodeLastModificationTimeEntry.newBuilder().setId(currentInodeDirectory.getId())
              .setLastModificationTimeMs(options.getOperationTimeMs()).build();
      rpcContext.journal(Journal.JournalEntry.newBuilder()
          .setInodeLastModificationTime(inodeLastModificationTime).build());
    }

    // Fill in the ancestor directories that were missing.
    // NOTE, we set the mode of missing ancestor directories to be the default value, rather
    // than inheriting the option of the final file to create, because it may not have
    // "execute" permission.
    CreateDirectoryOptions missingDirOptions = CreateDirectoryOptions.defaults()
        .setMountPoint(false)
        .setPersisted(options.isPersisted())
        .setOperationTimeMs(options.getOperationTimeMs())
        .setOwner(options.getOwner())
        .setGroup(options.getGroup())
        .setTtl(options.getTtl())
        .setTtlAction(options.getTtlAction());
    for (int k = pathIndex; k < (pathComponents.length - 1); k++) {
      InodeDirectory dir = null;
      while (dir == null) {
        dir = InodeDirectory.create(
            mDirectoryIdGenerator.getNewDirectoryId(rpcContext.getJournalContext()),
            currentInodeDirectory.getId(), pathComponents[k], missingDirOptions);
        // Lock the newly created inode before subsequent operations, and add it to the lock group.
        extensibleInodePath.getLockList().lockWriteAndCheckNameAndParent(dir,
            currentInodeDirectory, pathComponents[k]);

        if (!currentInodeDirectory.addChild(dir)) {
          // The child directory inode already exists. Get the existing child inode.
          extensibleInodePath.getLockList().unlockLast();

          dir =
              (InodeDirectory) currentInodeDirectory.getChildReadLock(pathComponents[k],
                  extensibleInodePath.getLockList());
          if (dir == null) {
            // Could not get the child inode. Continue and try again.
            continue;
          }
        } else {
          try {
            // Successfully added the child, while holding the write lock.
            dir.setPinned(currentInodeDirectory.isPinned());

            // if the parent has default ACL, copy that default ACL as the new directory's default
            // and access acl.
            if (!options.isMetadataLoad()) {
              DefaultAccessControlList dAcl = currentInodeDirectory.getDefaultACL();
              if (!dAcl.isEmpty()) {
                Pair<AccessControlList, DefaultAccessControlList> pair = dAcl.generateChildDirACL();
                dir.setInternalAcl(pair.getFirst());
                dir.setDefaultACL(pair.getSecond());
              }
            }
            if (options.isPersisted()) {
              // Do not journal the persist entry, since a creation entry will be journaled instead.
              syncPersistDirectory(RpcContext.NOOP, dir);
            }
          } catch (Exception e) {
            // Failed to persist the directory, so remove it from the parent.
            currentInodeDirectory.removeChild(dir);
            throw e;
          }
          // Journal the new inode.
          rpcContext.getJournalContext().append(dir.toJournalEntry());
          mInodes.add(dir);

          // After creation and journaling, downgrade to a read lock.
          extensibleInodePath.getLockList().downgradeLast();
        }
      }

      createdInodes.add(dir);
      currentInodeDirectory = dir;
    }

    // Create the final path component. First we need to make sure that there isn't already a file
    // here with that name. If there is an existing file that is a directory and we're creating a
    // directory, update persistence property of the directories if needed, otherwise, throw
    // FileAlreadyExistsException unless options.allowExists is true.
    Inode<?> lastInode = null;
    while (lastInode == null) {
      // Try to lock the last inode with the lock mode of the path.
      switch (extensibleInodePath.getLockMode()) {
        case READ:
          lastInode = currentInodeDirectory.getChildReadLock(name,
              extensibleInodePath.getLockList());
          break;
        case WRITE_PARENT:
        case WRITE:
          lastInode = currentInodeDirectory.getChildWriteLock(name,
              extensibleInodePath.getLockList());
          break;
        default:
          // This should not be reachable.
          LOG.warn("Unexpected lock mode encountered: {}", extensibleInodePath.getLockMode());
      }
      if (lastInode != null) {
        // inode to create already exists
        // We need to remove the last inode from the locklist because it was locked during
        // traversal and locked here again
        extensibleInodePath.getLockList().unlockLast();
        if (lastInode.isDirectory() && options instanceof CreateDirectoryOptions && !lastInode
            .isPersisted() && options.isPersisted()) {
          // The final path component already exists and is not persisted, so it should be added
          // to the non-persisted Inodes of traversalResult.
          syncPersistDirectory(rpcContext, (InodeDirectory) lastInode);

        } else if (!lastInode.isDirectory() || !(options instanceof CreateDirectoryOptions
            && ((CreateDirectoryOptions) options).isAllowExists())) {
          String errorMessage = ExceptionMessage.FILE_ALREADY_EXISTS.getMessage(path);
          LOG.error(errorMessage);
          throw new FileAlreadyExistsException(errorMessage);
        }

      } else {
        // create the new inode, with a write lock
        if (options instanceof CreateDirectoryOptions) {
          CreateDirectoryOptions directoryOptions = (CreateDirectoryOptions) options;
          lastInode = InodeDirectory.create(
              mDirectoryIdGenerator.getNewDirectoryId(rpcContext.getJournalContext()),
              currentInodeDirectory.getId(), name, directoryOptions);

          // Lock the created inode before subsequent operations, and add it to the lock group.
<<<<<<< HEAD
          lockList.lockWriteAndCheckNameAndParent(lastInode, currentInodeDirectory, name);

          // if the parent has default ACL, copy that default ACL as the new directory's default
          // and access acl.
          DefaultAccessControlList dAcl = currentInodeDirectory.getDefaultACL();
          if (!dAcl.isEmpty()) {
            Pair<AccessControlList, DefaultAccessControlList> pair = dAcl.generateChildDirACL();
            InodeDirectory lastInodeDirectory = (InodeDirectory) lastInode;
            lastInodeDirectory.setInternalAcl(pair.getFirst());
            lastInodeDirectory.setDefaultACL(pair.getSecond());
          }

=======
          extensibleInodePath.getLockList().lockWriteAndCheckNameAndParent(lastInode,
              currentInodeDirectory, name);
>>>>>>> 3c34e009
          if (directoryOptions.isPersisted()) {
            // Do not journal the persist entry, since a creation entry will be journaled instead.
            // TODO(david): remove this call to syncPersistDirectory to improve performance
            // of recursive ls.
            syncPersistDirectory(RpcContext.NOOP, (InodeDirectory) lastInode);
          }
        } else if (options instanceof CreateFileOptions) {
          CreateFileOptions fileOptions = (CreateFileOptions) options;
          lastInode = InodeFile.create(mContainerIdGenerator.getNewContainerId(),
              currentInodeDirectory.getId(), name, System.currentTimeMillis(), fileOptions);
          // Lock the created inode before subsequent operations, and add it to the lock group.
<<<<<<< HEAD
          lockList.lockWriteAndCheckNameAndParent(lastInode, currentInodeDirectory, name);

          // if the parent has a default ACL, copy that default ACL as the new file's access ACL.
          DefaultAccessControlList dAcl = currentInodeDirectory.getDefaultACL();
          if (!dAcl.isEmpty()) {
            AccessControlList acl = dAcl.generateChildFileACL();
            lastInode.setInternalAcl(acl);
          }

=======
          extensibleInodePath.getLockList().lockWriteAndCheckNameAndParent(lastInode,
              currentInodeDirectory, name);
>>>>>>> 3c34e009
          if (fileOptions.isCacheable()) {
            ((InodeFile) lastInode).setCacheable(true);
          }
        }
        lastInode.setPinned(currentInodeDirectory.isPinned());

        // Update state while holding the write lock.
        // lastInode should be added to mInodes before getting added to its parent list, because it
        // becomes visible at this point.
        mInodes.add(lastInode);
        if (!currentInodeDirectory.addChild(lastInode)) {
          // Could not add the child inode to the parent. Continue and try again.
          // Cleanup is not necessary, since other state is updated later, after a successful add.
          mInodes.remove(lastInode);
          extensibleInodePath.getLockList().unlockLast();
          lastInode = null;
          continue;
        }

        if (lastInode instanceof InodeFile) {
          if (currentInodeDirectory.isPinned()) {
            // Update set of pinned file ids.
            mPinnedInodeFileIds.add(lastInode.getId());
          }
        }

        // Journal the new inode.
        rpcContext.getJournalContext().append(lastInode.toJournalEntry());

        createdInodes.add(lastInode);
      }
    }

    LOG.debug("createFile: File Created: {} parent: {}", lastInode, currentInodeDirectory);
    return new CreatePathResult(modifiedInodes, createdInodes);
  }

  /**
   * Reinitializes the block size and TTL of an existing open file.
   *
   * @param inodePath the path to the file
   * @param blockSizeBytes the new block size
   * @param ttl the ttl
   * @param ttlAction action to perform after TTL expiry
   * @return the file id
   * @throws InvalidPathException if the path is invalid
   * @throws FileDoesNotExistException if the path does not exist
   */
  public long reinitializeFile(LockedInodePath inodePath, long blockSizeBytes, long ttl,
      TtlAction ttlAction) throws InvalidPathException, FileDoesNotExistException {
    InodeFile file = inodePath.getInodeFile();
    file.setBlockSizeBytes(blockSizeBytes);
    file.setTtl(ttl);
    file.setTtlAction(ttlAction);
    return file.getId();
  }

  /**
   * Locks from a specific point in the tree to the descendant, and return a lockedInodePath.
   *
   * @param inodePath the root to start locking
   * @param lockMode the lock type to use
   * @param descendantUri the path to the descendant that we are locking
   * @return  an {@link InodeLockList} representing the list of descendants that got locked as
   * a result of this call.
   * @throws FileDoesNotExistException if inode does not exist
   */
  public LockedInodePath lockDescendantPath(LockedInodePath inodePath, LockMode lockMode,
      AlluxioURI descendantUri) throws InvalidPathException {
    InodeLockList descendantLockList = lockDescendant(inodePath, lockMode, descendantUri);
    return new MutableLockedInodePath(descendantUri,
        new CompositeInodeLockList(inodePath.mLockList, descendantLockList), lockMode);
  }

  /**
   * Lock from a specific poiint in the tree to the immediate child, and return a lockedInodePath.
   *
   * @param inodePath the root to start locking
   * @param lockMode the lock type to use
   * @param childInode the inode of the child that we are locking
   * @param pathComponents the array of pre-parsed path components, or null to parse pathComponents
   *                       from the uri
   * @return an {@link InodeLockList} representing the list of descendants that got locked as
   * a result of this call.
   * @throws FileDoesNotExistException if the inode does not exist
   * @throws InvalidPathException if the path is invalid
   */
  public LockedInodePath lockChildPath(LockedInodePath inodePath, LockMode lockMode,
      Inode<?> childInode, String[] pathComponents)
      throws FileDoesNotExistException, InvalidPathException {
    InodeLockList inodeLockList = new InodeLockList();

    if (lockMode == LockMode.READ) {
      inodeLockList.lockReadAndCheckParent(childInode, inodePath.getInode());
    } else {
      inodeLockList.lockWriteAndCheckParent(childInode, inodePath.getInode());
    }

    if (pathComponents == null) {
      return new MutableLockedInodePath(inodePath.getUri().join(childInode.getName()),
          new CompositeInodeLockList(inodePath.mLockList, inodeLockList), lockMode);
    } else {
      return new MutableLockedInodePath(inodePath.getUri().join(childInode.getName()),
          new CompositeInodeLockList(inodePath.mLockList, inodeLockList), pathComponents, lockMode);
    }
  }

  /**
   * Locks a specific descendant of a particular {@link LockedInodePath}. It does not extend the
   * {@link LockedInodePath}, it only locks the descendant.
   *
   * @param inodePath the root to start locking
   * @param lockMode the lock type to use
   * @param descendantUri the path to the descendant that we are locking
   * @return  an {@link InodeLockList} representing the list of descendants that got locked as
   * a result of this call.
   * @throws FileDoesNotExistException if inode does not exist
   */
  private InodeLockList lockDescendant(LockedInodePath inodePath, LockMode lockMode,
                                       AlluxioURI descendantUri) throws InvalidPathException {
    // Check if the descendant is really the descendant of inodePath
    if (!PathUtils.hasPrefix(descendantUri.getPath(), inodePath.getUri().getPath())
        || descendantUri.getPath().equals(inodePath.getUri().getPath())) {
      throw new InvalidPathException(descendantUri.getPath() + " is not a valid descendant of "
          + inodePath.getUri().getPath());
    }

    List<Inode<?>> nonPersistedInodes = new ArrayList<>();
    List<Inode<?>> inodeList = new ArrayList<>(inodePath.getInodeList());
    for (Inode<?> inode : inodeList) {
      if (!inode.isPersisted()) {
        nonPersistedInodes.add(inode);
      }
    }
    // Lock from inodePath to the descendant
    InodeLockList lockList = new InodeLockList();
    TraversalResult traversalResult = traverseToInodeInternal(
        PathUtils.getPathComponents(descendantUri.getPath()),
        inodeList, nonPersistedInodes, lockList, lockMode, null);
    if (traversalResult.mFound) {
      return traversalResult.mLockList;
    } else {
      throw new InvalidPathException(descendantUri.getPath()
          + " path not found in traversal starting from " + inodePath.getUri().getPath() + ".");
    }
  }

  /**
   * Locks all descendants of a particular {@link LockedInodePath}. Any directory inode
   * precedes its descendants in the list.
   *
   * @param inodePath the root {@link LockedInodePath} to retrieve all descendants from
   * @param lockMode the lock type to use
   * @return an {@link InodeLockList} representing the list of all descendants
   */
  public LockedInodePathList lockDescendants(LockedInodePath inodePath, LockMode lockMode) {
    List<LockedInodePath> inodePathList = new ArrayList<>();
    lockDescendantsInternal(inodePath, lockMode, inodePathList);
    return new LockedInodePathList(inodePathList);
  }

  private void lockDescendantsInternal(LockedInodePath inodePath, LockMode lockMode,
                                      List<LockedInodePath> inodePathList) {
    Inode<?> inode = inodePath.getInodeOrNull();
    if (inode == null || !inode.isDirectory()) {
      return;
    }
    InodeDirectory inodeDirectory = (InodeDirectory) inode;
    for (Inode<?> child : inodeDirectory.getChildren()) {
      LockedInodePath lockedDescendantPath;
      try {
        lockedDescendantPath =
            inodePath.createTempPathForExistingChild(child, inodePath.getLockMode());
        inodePathList.add(lockedDescendantPath);
      } catch (InvalidPathException | FileDoesNotExistException e) {
        // Inode is no longer a child, continue.
        continue;
      }
      if (child.isDirectory()) {
        lockDescendantsInternal(lockedDescendantPath, lockMode, inodePathList);
      }
    }

  }

  /**
   * Deletes a single inode from the inode tree by removing it from the parent inode.
   *
   * @param rpcContext the rpc context
   * @param inodePath the {@link LockedInodePath} to delete
   * @param opTimeMs the operation time
   * @param deleteOptions the delete options
   * @throws FileDoesNotExistException if the Inode cannot be retrieved
   */
  public void deleteInode(RpcContext rpcContext, LockedInodePath inodePath, long opTimeMs,
      DeleteOptions deleteOptions) throws FileDoesNotExistException {
    Inode<?> inode = inodePath.getInode();
    InodeDirectory parent = (InodeDirectory) mInodes.getFirst(inode.getParentId());
    if (parent == null) {
      LOG.warn("Parent id not found: {} deleting inode: {}", inode.getParentId(), inode);
      throw new FileDoesNotExistException(
          ExceptionMessage.INODE_DOES_NOT_EXIST.getMessage(inode.getParentId()));
    }

    // Journal before removing the inode from the parent, since the parent is read locked.
    File.DeleteFileEntry deleteFile = File.DeleteFileEntry.newBuilder().setId(inode.getId())
        .setAlluxioOnly(deleteOptions.isAlluxioOnly())
        .setRecursive(deleteOptions.isRecursive())
        .setOpTimeMs(opTimeMs).build();
    rpcContext.journal(Journal.JournalEntry.newBuilder().setDeleteFile(deleteFile).build());

    if (inode.isFile()) {
      rpcContext.getBlockDeletionContext()
          .registerBlocksForDeletion(((InodeFile) inode).getBlockIds());
    }

    parent.removeChild(inode);
    parent.setLastModificationTimeMs(opTimeMs);

    mInodes.remove(inode);
    mPinnedInodeFileIds.remove(inode.getId());
    inode.setDeleted(true);
  }

  /**
   * Sets the pinned state of an inode. If the inode is a directory, the pinned state will be set
   * recursively.
   *
   * @param inodePath the {@link LockedInodePath} to set the pinned state for
   * @param pinned the pinned state to set for the inode (and possible descendants)
   * @param opTimeMs the operation time
   * @throws FileDoesNotExistException if inode does not exist
   */
  public void setPinned(LockedInodePath inodePath, boolean pinned, long opTimeMs)
      throws FileDoesNotExistException {
    Inode<?> inode = inodePath.getInode();
    inode.setPinned(pinned);
    inode.setLastModificationTimeMs(opTimeMs);

    if (inode.isFile()) {
      InodeFile inodeFile = (InodeFile) inode;
      if (inodeFile.isPinned()) {
        mPinnedInodeFileIds.add(inodeFile.getId());
      } else {
        mPinnedInodeFileIds.remove(inodeFile.getId());
      }
    } else {
      assert inode instanceof InodeDirectory;
      // inode is a directory. Set the pinned state for all children.
      try {
        for (Inode<?> child : ((InodeDirectory) inode).getChildren()) {
          try (LockedInodePath childPath = lockDescendantPath(inodePath, LockMode.WRITE,
              inodePath.getUri().join(child.getName()))) {
            setPinned(childPath, pinned, opTimeMs);
          }
        }
      } catch (InvalidPathException e) {
        LOG.warn("setPinned encountered an invalid path {}", inodePath.mUri.getPath());
      }
    }
  }

  /**
   * Sets the pinned state of an inode. If the inode is a directory, the pinned state will be set
   * recursively.
   *
   * @param inodePath the {@link LockedInodePath} to set the pinned state for
   * @param pinned the pinned state to set for the inode (and possible descendants)
   * @throws FileDoesNotExistException if inode does not exist
   */
  public void setPinned(LockedInodePath inodePath, boolean pinned)
      throws FileDoesNotExistException, InvalidPathException {
    setPinned(inodePath, pinned, System.currentTimeMillis());
  }

  /**
   * @return the set of file ids which are pinned
   */
  public Set<Long> getPinIdSet() {
    return new HashSet<>(mPinnedInodeFileIds);
  }

  /**
   * @param fileId the file id to check
   * @return true if the given file id is the root id
   */
  public boolean isRootId(long fileId) {
    Preconditions.checkNotNull(mRoot, PreconditionMessage.INODE_TREE_UNINITIALIZED_IS_ROOT_ID);
    return fileId == mRoot.getId();
  }

  @Override
  public Iterator<Journal.JournalEntry> getJournalEntryIterator() {
    // Write tree via breadth-first traversal, so that during deserialization, it may be more
    // efficient than depth-first during deserialization due to parent directory's locality.
    final Queue<Inode<?>> inodes = new LinkedList<>();
    if (mRoot != null) {
      inodes.add(mRoot);
    }
    return new Iterator<Journal.JournalEntry>() {
      @Override
      public boolean hasNext() {
        return !inodes.isEmpty();
      }

      @Override
      public Journal.JournalEntry next() {
        if (!hasNext()) {
          throw new NoSuchElementException();
        }
        Inode<?> inode = inodes.poll();
        if (inode.isDirectory()) {
          inodes.addAll(((InodeDirectory) inode).getChildren());
        }
        return inode.toJournalEntry();
      }

      @Override
      public void remove() {
        throw new UnsupportedOperationException("InodeTree#Iterator#remove is not supported");
      }
    };
  }

  /**
   * Adds the file represented by the entry parameter into the inode tree.
   *
   * @param entry the journal entry representing an inode
   */
  public void addInodeFileFromJournal(InodeFileEntry entry) {
    InodeFile file = InodeFile.fromJournalEntry(entry);
    addInodeFromJournalInternal(file);
  }

  /**
   * Adds the directory represented by the entry parameter into the inode tree. If the inode entry
   * represents the root inode, the tree is "reset", and all state is cleared.
   *
   * @param entry the journal entry representing an inode
   * @throws AccessControlException when owner of mRoot is not the owner of root journal entry
   */
  public void addInodeDirectoryFromJournal(InodeDirectoryEntry entry)
      throws AccessControlException {
    InodeDirectory directory = InodeDirectory.fromJournalEntry(entry);
    if (directory.getName().equals(ROOT_INODE_NAME)) {
      // This is the root inode. Clear all the state, and set the root.
      reset();
      setRoot(directory);
    } else {
      addInodeFromJournalInternal(directory);
    }
  }

  /**
   * Resets the inode tree.
   */
  public void reset() {
    mRoot = null;
    mInodes.clear();
    mPinnedInodeFileIds.clear();
  }

  private void setRoot(InodeDirectory directory) {
    mRoot = directory;
    mRoot.setPersistenceState(PersistenceState.PERSISTED);
    mCachedInode = mRoot;
    mInodes.add(mRoot);
  }

  /**
   * Adds a given inode into the inode tree, by adding the inode to its parent. Also updates the
   * appropriate inode indexes.
   *
   * @param inode the inode to add to the inode tree
   */
  private void addInodeFromJournalInternal(Inode<?> inode) {
    InodeDirectory parentDirectory = mCachedInode;
    if (inode.getParentId() != mCachedInode.getId()) {
      parentDirectory = (InodeDirectory) mInodes.getFirst(inode.getParentId());
      mCachedInode = parentDirectory;
    }
    parentDirectory.addChild(inode);
    mInodes.add(inode);
    // Update indexes.
    if (inode.isFile() && inode.isPinned()) {
      mPinnedInodeFileIds.add(inode.getId());
    }
  }

  /**
   * Synchronously persists an {@link InodeDirectory} to the UFS. If concurrent calls are made, only
   * one thread will persist to UFS, and the others will wait until it is persisted.
   *
   * @param rpcContext the rpc context
   * @param dir the {@link InodeDirectory} to persist
   * @throws InvalidPathException if the path for the inode is invalid
   * @throws FileDoesNotExistException if the path for the inode is invalid
   */
  public void syncPersistDirectory(RpcContext rpcContext, InodeDirectory dir)
      throws IOException, InvalidPathException, FileDoesNotExistException {
    RetryPolicy retry =
        new ExponentialBackoffRetry(PERSIST_WAIT_BASE_SLEEP_MS, PERSIST_WAIT_MAX_SLEEP_MS,
            PERSIST_WAIT_MAX_RETRIES);
    while (retry.attempt()) {
      if (dir.getPersistenceState() == PersistenceState.PERSISTED) {
        // The directory is persisted
        return;
      }
      if (dir.compareAndSwap(PersistenceState.NOT_PERSISTED,
          PersistenceState.TO_BE_PERSISTED)) {
        boolean success = false;
        try {
          AlluxioURI uri = getPath(dir);
          MountTable.Resolution resolution = mMountTable.resolve(uri);
          String ufsUri = resolution.getUri().toString();
          try (CloseableResource<UnderFileSystem> ufsResource = resolution.acquireUfsResource()) {
            UnderFileSystem ufs = ufsResource.get();
            MkdirsOptions mkdirsOptions = MkdirsOptions.defaults().setCreateParent(false)
                .setOwner(dir.getOwner()).setGroup(dir.getGroup()).setMode(new Mode(dir.getMode()));
            if (!ufs.mkdirs(ufsUri, mkdirsOptions)) {
              // Directory might already exist. Try loading the status from ufs.
              UfsStatus status;
              try {
                status = ufs.getStatus(ufsUri);
              } catch (Exception e) {
                throw new IOException(String.format("Cannot create or load UFS directory %s: %s.",
                    ufsUri, e.toString()), e);
              }
              if (status.isFile()) {
                throw new InvalidPathException(String.format(
                    "Error persisting directory. A file exists at the UFS location %s.", ufsUri));
              }
              dir.setOwner(status.getOwner())
                  .setGroup(status.getGroup())
                  .setMode(status.getMode());
              Long lastModificationTime = status.getLastModifiedTime();
              if (lastModificationTime != null) {
                dir.setLastModificationTimeMs(status.getLastModifiedTime(), true);
              }
            }
          }
          dir.setPersistenceState(PersistenceState.PERSISTED);

          // Append the persist entry to the journal.
          File.PersistDirectoryEntry persistDirectory =
              File.PersistDirectoryEntry.newBuilder().setId(dir.getId()).build();
          rpcContext.journal(
              Journal.JournalEntry.newBuilder().setPersistDirectory(persistDirectory).build());
          success = true;
        } finally {
          if (!success) {
            // Failed to persist the inode, so set the state back to NOT_PERSISTED.
            dir.setPersistenceState(PersistenceState.NOT_PERSISTED);
          }
        }
      }
    }
    throw new IOException(ExceptionMessage.FAILED_UFS_CREATE.getMessage(dir.getName()));
  }

  @Override
  public int hashCode() {
    return Objects.hashCode(mRoot, mInodes, mPinnedInodeFileIds, mContainerIdGenerator,
        mDirectoryIdGenerator, mCachedInode);
  }

  @Override
  public boolean equals(Object o) {
    if (this == o) {
      return true;
    }
    if (!(o instanceof InodeTree)) {
      return false;
    }
    InodeTree that = (InodeTree) o;
    return Objects.equal(mRoot, that.mRoot)
        && Objects.equal(mInodes, that.mInodes)
        && Objects.equal(mPinnedInodeFileIds, that.mPinnedInodeFileIds)
        && Objects.equal(mContainerIdGenerator, that.mContainerIdGenerator)
        && Objects.equal(mDirectoryIdGenerator, that.mDirectoryIdGenerator)
        && Objects.equal(mCachedInode, that.mCachedInode);
  }

  /**
   * Traverses the tree to find the given path components. Hints for the lock mode at each path
   * component can be specified.
   *
   * @param pathComponents the components of the path to traverse
   * @param lockMode the {@link LockMode} for the path
   * @param lockHints optional {@link List} to specify the lock type for each path component; this
   *                  can be shorter than pathComponents
   * @return the {@link TraversalResult} for this traversal
   * @throws InvalidPathException if the path is invalid
   */
  private TraversalResult traverseToInode(String[] pathComponents, LockMode lockMode,
      List<LockMode> lockHints)
      throws InvalidPathException {
    List<Inode<?>> nonPersistedInodes = new ArrayList<>();
    List<Inode<?>> inodes = new ArrayList<>();
    InodeLockList lockList = new InodeLockList();

    // This must be set to true before returning a valid value, otherwise all the inodes will be
    // unlocked.
    boolean valid = false;
    try {
      if (pathComponents == null) {
        throw new InvalidPathException(ExceptionMessage.PATH_COMPONENTS_INVALID.getMessage("null"));
      } else if (pathComponents.length == 0) {
        throw new InvalidPathException(
            ExceptionMessage.PATH_COMPONENTS_INVALID.getMessage("empty"));
      } else if (pathComponents.length == 1) {
        if (pathComponents[0].equals("")) {
          if (getLockModeForComponent(0, pathComponents.length, lockMode, lockHints)
              == LockMode.READ) {
            lockList.lockRead(mRoot);
          } else {
            lockList.lockWrite(mRoot);
          }
          inodes.add(mRoot);
          valid = true;
          return TraversalResult.createFoundResult(nonPersistedInodes, inodes, lockList);
        } else {
          throw new InvalidPathException(
              ExceptionMessage.PATH_COMPONENTS_INVALID_START.getMessage(pathComponents[0]));
        }
      }

      if (getLockModeForComponent(0, pathComponents.length, lockMode, lockHints) == LockMode.READ) {
        lockList.lockRead(mRoot);
      } else {
        lockList.lockWrite(mRoot);
      }
      inodes.add(mRoot);
      TraversalResult result =
          traverseToInodeInternal(pathComponents, inodes, nonPersistedInodes, lockList, lockMode,
              lockHints);
      valid = true;
      return result;
    } finally {
      if (!valid) {
        lockList.close();
      }
    }
  }

  /**
   * Traverses the tree to find the rest of the given {@link LockedInodePath}. Hints for the lock
   * mode at each path.
   *
   * @param inodePath the {@link LockedInodePath} to start the traversal from
   * @param lockMode the {@link LockMode} for the path
   * @return the {@link TraversalResult} for this traversal
   * @throws InvalidPathException if the path is invalid
   */
  private TraversalResult traverseToInode(LockedInodePath inodePath, LockMode lockMode)
      throws InvalidPathException {
    // the inodePath is guaranteed to already include at least the root inode.
    if (!(inodePath instanceof MutableLockedInodePath)) {
      throw new InvalidPathException(
          ExceptionMessage.NOT_MUTABLE_INODE_PATH.getMessage(inodePath.getUri()));
    }
    MutableLockedInodePath extensibleInodePath = (MutableLockedInodePath) inodePath;
    List<Inode<?>> inodes = extensibleInodePath.getInodeList();
    InodeLockList lockList = extensibleInodePath.getLockList();
    List<Inode<?>> nonPersistedInodes = new ArrayList<>();
    for (Inode<?> inode : inodes) {
      if (!inode.isPersisted()) {
        nonPersistedInodes.add(inode);
      }
    }
    return traverseToInodeInternal(extensibleInodePath.getPathComponents(), inodes,
        nonPersistedInodes, lockList, lockMode, null);
  }

  /**
   * Traverse the tree to find the rest of the given {@link LockedInodePath}. Hints for the lock
   * mode at each path.
   *
   * @param pathComponents components of the path that are are traversing towards
   * @param inodes inodes that are already locked and will no longer require locking,
   *               modified in the method to return all inode along the path
   * @param nonPersistedInodes nonPersistedInodes, modified in the method to return
   *                           all nonPersistedInodes
   * @param lockList lockList containing all locked inodes, modified in the method
   * @param lockMode the {@link LockMode} for the path
   * @param lockHints list of lock hints for locking the path, must be null or its size must match
   *                  the size of pathComponents
   * @return the result of the traversal
   * @throws InvalidPathException
   */
  private TraversalResult traverseToInodeInternal(String[] pathComponents, List<Inode<?>> inodes,
      List<Inode<?>> nonPersistedInodes, InodeLockList lockList, LockMode lockMode,
      List<LockMode> lockHints)
      throws InvalidPathException {
    Inode<?> current = inodes.get(inodes.size() - 1);
    for (int i = inodes.size(); i < pathComponents.length; i++) {
      Inode<?> next = ((InodeDirectory) current).getChild(pathComponents[i]);
      if (next == null) {
        // The user might want to create the nonexistent directories, so return the traversal
        // result current inode with the last Inode taken, and the index of the first path
        // component that couldn't be found.
        return TraversalResult.createNotFoundResult(i, nonPersistedInodes, inodes, lockList);
      }
      // Lock the existing next inode before proceeding.
      if (getLockModeForComponent(i, pathComponents.length, lockMode, lockHints)
          == LockMode.READ) {
        lockList.lockReadAndCheckNameAndParent(next, current, pathComponents[i]);
      } else {
        lockList.lockWriteAndCheckNameAndParent(next, current, pathComponents[i]);
      }
      if (next.isFile()) {
        // The inode can't have any children. If this is the last path component, we're good.
        // Otherwise, we can't traverse further, so we clean up and throw an exception.
        if (i == pathComponents.length - 1) {
          inodes.add(next);
          return TraversalResult.createFoundResult(nonPersistedInodes, inodes, lockList);
        } else {
          throw new InvalidPathException(
              "Traversal failed. Component " + i + "(" + next.getName() + ") is a file");
        }
      } else {
        inodes.add(next);
        if (!next.isPersisted()) {
          // next is a directory and not persisted
          nonPersistedInodes.add(next);
        }
        current = next;
      }
    }
    return TraversalResult.createFoundResult(nonPersistedInodes, inodes, lockList);
  }

  private static final class TraversalResult {
    /** True if the traversal found the target inode, false otherwise. */
    private final boolean mFound;

    /** The list of non-persisted inodes encountered during the traversal. */
    private final List<Inode<?>> mNonPersisted;

    /** The list of all inodes encountered during the traversal. */
    private final List<Inode<?>> mInodes;

    /** The {@link InodeLockList} managing the locks for the inodes. */
    private final InodeLockList mLockList;

    // TODO(gpang): consider a builder paradigm to iteratively build the traversal result.
    static TraversalResult createFoundResult(List<Inode<?>> nonPersisted, List<Inode<?>> inodes,
        InodeLockList lockList) {
      return new TraversalResult(true, nonPersisted, inodes, lockList);
    }

    static TraversalResult createNotFoundResult(int index, List<Inode<?>> nonPersisted,
        List<Inode<?>> inodes, InodeLockList lockList) {
      return new TraversalResult(false, nonPersisted, inodes, lockList);
    }

    private TraversalResult(boolean found, List<Inode<?>> nonPersisted,
        List<Inode<?>> inodes, InodeLockList lockList) {
      mFound = found;
      mNonPersisted = nonPersisted;
      mInodes = inodes;
      mLockList = lockList;
    }

    /**
     * @return true if target inode was found, false otherwise
     */
    boolean isFound() {
      return mFound;
    }

    /**
     * @return the list of non-persisted inodes encountered during the traversal
     */
    List<Inode<?>> getNonPersisted() {
      return mNonPersisted;
    }

    /**
     * @return the list of all inodes encountered during the traversal
     */
    List<Inode<?>> getInodes() {
      return mInodes;
    }

    /**
     * @return the {@link InodeLockList} managing the locks for all the inodes
     */
    InodeLockList getInodeLockList() {
      return mLockList;
    }
  }

  /**
   * Represents the results of creating a path in the inode tree. This keeps track of inodes which
   * were modified, and inodes which were newly created during the path creation.
   *
   * In particular, a {@link CreatePathResult} consists of an ordered list of modified inodes and an
   * ordered list of created inodes. Appending the latter to the former produces a list of inodes
   * starting with the root inode and ending in the inode corresponding to the created path.
   */
  public static final class CreatePathResult {
    private final List<Inode<?>> mModified;
    private final List<Inode<?>> mCreated;

    /**
     * Constructs the results of modified and created inodes when creating a path.
     *
     * @param modified a list of modified inodes
     * @param created a list of created inodes
     */
    CreatePathResult(List<Inode<?>> modified, List<Inode<?>> created) {
      mModified = Preconditions.checkNotNull(modified, "modified");
      mCreated = Preconditions.checkNotNull(created, "created");
    }

    /**
     * @return the list of inodes modified during path creation
     */
    public List<Inode<?>> getModified() {
      return mModified;
    }

    /**
     * @return the list of inodes created during path creation
     */
    public List<Inode<?>> getCreated() {
      return mCreated;
    }
  }
}<|MERGE_RESOLUTION|>--- conflicted
+++ resolved
@@ -691,8 +691,9 @@
               currentInodeDirectory.getId(), name, directoryOptions);
 
           // Lock the created inode before subsequent operations, and add it to the lock group.
-<<<<<<< HEAD
-          lockList.lockWriteAndCheckNameAndParent(lastInode, currentInodeDirectory, name);
+
+          extensibleInodePath.getLockList().lockWriteAndCheckNameAndParent(lastInode,
+              currentInodeDirectory, name);
 
           // if the parent has default ACL, copy that default ACL as the new directory's default
           // and access acl.
@@ -704,10 +705,6 @@
             lastInodeDirectory.setDefaultACL(pair.getSecond());
           }
 
-=======
-          extensibleInodePath.getLockList().lockWriteAndCheckNameAndParent(lastInode,
-              currentInodeDirectory, name);
->>>>>>> 3c34e009
           if (directoryOptions.isPersisted()) {
             // Do not journal the persist entry, since a creation entry will be journaled instead.
             // TODO(david): remove this call to syncPersistDirectory to improve performance
@@ -719,8 +716,9 @@
           lastInode = InodeFile.create(mContainerIdGenerator.getNewContainerId(),
               currentInodeDirectory.getId(), name, System.currentTimeMillis(), fileOptions);
           // Lock the created inode before subsequent operations, and add it to the lock group.
-<<<<<<< HEAD
-          lockList.lockWriteAndCheckNameAndParent(lastInode, currentInodeDirectory, name);
+
+          extensibleInodePath.getLockList().lockWriteAndCheckNameAndParent(lastInode,
+              currentInodeDirectory, name);
 
           // if the parent has a default ACL, copy that default ACL as the new file's access ACL.
           DefaultAccessControlList dAcl = currentInodeDirectory.getDefaultACL();
@@ -729,10 +727,6 @@
             lastInode.setInternalAcl(acl);
           }
 
-=======
-          extensibleInodePath.getLockList().lockWriteAndCheckNameAndParent(lastInode,
-              currentInodeDirectory, name);
->>>>>>> 3c34e009
           if (fileOptions.isCacheable()) {
             ((InodeFile) lastInode).setCacheable(true);
           }
