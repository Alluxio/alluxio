/*
 * The Alluxio Open Foundation licenses this work under the Apache License, version 2.0
 * (the "License"). You may not use this work except in compliance with the License, which is
 * available at www.apache.org/licenses/LICENSE-2.0
 *
 * This software is distributed on an "AS IS" basis, WITHOUT WARRANTIES OR CONDITIONS OF ANY KIND,
 * either express or implied, as more fully set forth in the License.
 *
 * See the NOTICE file distributed with this work for information regarding copyright ownership.
 */

package alluxio.master.file.meta;

import alluxio.AlluxioURI;
import alluxio.collections.Pair;
import alluxio.exception.BlockInfoException;
import alluxio.exception.ExceptionMessage;
import alluxio.exception.FileAlreadyExistsException;
import alluxio.exception.FileDoesNotExistException;
import alluxio.exception.InvalidPathException;
import alluxio.exception.PreconditionMessage;
import alluxio.exception.status.UnavailableException;
import alluxio.master.block.ContainerIdGenerable;
import alluxio.master.file.RpcContext;
import alluxio.master.file.options.CreateDirectoryOptions;
import alluxio.master.file.options.CreateFileOptions;
import alluxio.master.file.options.CreatePathOptions;
import alluxio.master.journal.JournalContext;
import alluxio.master.journal.JournalEntryIterable;
import alluxio.master.journal.JournalEntryReplayable;
import alluxio.master.metastore.DelegatingReadOnlyInodeStore;
import alluxio.master.metastore.InodeStore;
import alluxio.master.metastore.ReadOnlyInodeStore;
import alluxio.proto.journal.File.DeleteFileEntry;
import alluxio.proto.journal.File.NewBlockEntry;
import alluxio.proto.journal.File.RenameEntry;
import alluxio.proto.journal.File.SetAclEntry;
import alluxio.proto.journal.File.UpdateInodeDirectoryEntry;
import alluxio.proto.journal.File.UpdateInodeEntry;
import alluxio.proto.journal.File.UpdateInodeFileEntry;
import alluxio.proto.journal.Journal;
import alluxio.proto.journal.Journal.JournalEntry;
import alluxio.resource.CloseableResource;
import alluxio.resource.LockResource;
import alluxio.retry.ExponentialBackoffRetry;
import alluxio.retry.RetryPolicy;
import alluxio.security.authorization.AccessControlList;
import alluxio.security.authorization.DefaultAccessControlList;
import alluxio.security.authorization.Mode;
import alluxio.underfs.UfsStatus;
import alluxio.underfs.UnderFileSystem;
import alluxio.underfs.options.MkdirsOptions;
import alluxio.util.interfaces.Scoped;

import com.google.common.base.Preconditions;
import com.google.common.collect.Iterables;
import org.slf4j.Logger;
import org.slf4j.LoggerFactory;

import java.io.IOException;
import java.util.ArrayList;
import java.util.HashSet;
import java.util.Iterator;
import java.util.LinkedList;
import java.util.List;
import java.util.NoSuchElementException;
import java.util.Optional;
import java.util.Queue;
import java.util.Set;
import java.util.function.Supplier;

import javax.annotation.Nullable;
import javax.annotation.concurrent.NotThreadSafe;

/**
 * Represents the tree of Inodes.
 */
@NotThreadSafe
// TODO(jiri): Make this class thread-safe.
public class InodeTree implements JournalEntryIterable, JournalEntryReplayable {
  private static final Logger LOG = LoggerFactory.getLogger(InodeTree.class);
  /** The base amount (exponential backoff) to sleep before retrying persisting an inode. */
  private static final int PERSIST_WAIT_BASE_SLEEP_MS = 2;
  /** Maximum amount (exponential backoff) to sleep before retrying persisting an inode. */
  private static final int PERSIST_WAIT_MAX_SLEEP_MS = 1000;
  /** The maximum retries for persisting an inode. */
  private static final int PERSIST_WAIT_MAX_RETRIES = 50;

  /** Value to be used for an inode with no parent. */
  public static final long NO_PARENT = -1;

  /**
   * Patterns of inode path locking.
   */
  public enum LockPattern {
    /**
     * Read lock every existing inode and edge along the path. Useful when we want to read an inode
     * without modifying anything.
     *
     * Examples
     *
     * path to lock: /a/b/c
     * existing inodes: /a/b
     * result: Read locks on [a, a->b, b]
     *
     * path to lock: /a/b/c
     * existing inodes: /a/b/c
     * result: Read locks on [a, a->b, b, b->c, c]
     *
     * path to lock: /a/b/c
     * existing inodes: /a
     * result: Read locks on [a]
     */
    READ,
    /**
     * Read lock every existing inode and edge along the path, but write lock the final inode if it
     * exists. If the inode does not exist, read lock the edge leading out of the final existing
     * ancestor. Useful when we want to modify an inode's metadata without changing the structure
     * of the inode tree (no create/rename/delete).
     *
     * Examples
     *
     * path to lock: /a/b/c
     * existing inodes: /a/b
     * result: Read locks on [a, a->b, b, b->c]
     *
     * path to lock: /a/b/c
     * existing inodes: /a/b/c
     * result: Read locks on [a, a->b, b, b->c], Write locks on [c]
     *
     * path to lock: /a/b/c
     * existing inodes: /a
     * result: Read locks on [a, a->b]
     */
    WRITE_INODE,
    /**
     * Read lock every existing inode and edge along the path, but write lock the edge leading out
     * of the last existing ancestor. Useful when we want to modify the structure of the inode tree,
     * e.g. when creating, deleting, or renaming inodes.
     *
     * Examples
     *
     * path to lock: /a/b/c
     * existing inodes: /a/b
     * result: Read locks on [a, a->b, b], Write locks on [b->c]
     *
     * path to lock: /a/b/c
     * existing inodes: /a/b/c
     * result: Read locks on [a, a->b, b], Write locks on [b->c]
     *
     * path to lock: /a/b/c
     * existing inodes: /a
     * result: Read locks on [a], Write locks [a->b]
     */
    WRITE_EDGE;

    /**
     * @return whether the lock pattern is one of the write-type patterns
     */
    public boolean isWrite() {
      return this == WRITE_INODE || this == WRITE_EDGE;
    }
  }

  /**
   * ReadWriteLock types.
   */
  public enum LockMode {
    READ,
    WRITE;
  }

  /** Only the root inode should have the empty string as its name. */
  public static final String ROOT_INODE_NAME = "";

  /** Number of retries when trying to lock a path, from a given id. */
  public static final int PATH_TRAVERSAL_RETRIES = 1000;

  /** Mount table manages the file system mount points. */
  private final MountTable mMountTable;

  private final TtlBucketList mTtlBuckets;

  /** Manager for inode locking. */
  private final InodeLockManager mInodeLockManager;

  private final ReadOnlyInodeStore mInodeStore;

  /**
   * Class for managing the persistent state of the inode tree. All metadata changes must go
   * through this class by calling mState.applyAndJournal(context, entry).
   */
  private final InodeTreePersistentState mState;

  /**
   * Inode id management. Inode ids are essentially block ids.
   *
   * inode files: Each file id will be composed of a unique block container id, with the maximum
   * sequence number.
   *
   * inode directories: Each directory id will be a unique block id, in order to avoid any collision
   * with file ids.
   */
  private final ContainerIdGenerable mContainerIdGenerator;
  private final InodeDirectoryIdGenerator mDirectoryIdGenerator;

  /**
   * @param inodeStore the inode store
   * @param containerIdGenerator the container id generator to use to get new container ids
   * @param directoryIdGenerator the directory id generator to use to get new directory ids
   * @param mountTable the mount table to manage the file system mount points
   */
  public InodeTree(InodeStore inodeStore, ContainerIdGenerable containerIdGenerator,
      InodeDirectoryIdGenerator directoryIdGenerator, MountTable mountTable) {
    mTtlBuckets = new TtlBucketList();
<<<<<<< HEAD
    mInodeLockManager = new InodeLockManager();
    mState = new InodeTreePersistentState(inodeStore, mInodeLockManager, mTtlBuckets);
    mInodeStore = inodeStore;
=======
    mState = new InodeTreePersistentState(inodeStore, mTtlBuckets);
    mInodeStore = new DelegatingReadOnlyInodeStore(inodeStore);
>>>>>>> 0703f5fb
    mContainerIdGenerator = containerIdGenerator;
    mDirectoryIdGenerator = directoryIdGenerator;
    mMountTable = mountTable;
  }

  /**
   * Initializes the root of the inode tree.
   *
   * @param owner the root owner
   * @param group the root group
   * @param mode the root mode
   * @param context the journal context to journal the initialization to
   */
  public void initializeRoot(String owner, String group, Mode mode, JournalContext context)
      throws UnavailableException {
    if (mState.getRoot() == null) {
      InodeDirectory root = InodeDirectory.create(mDirectoryIdGenerator.getNewDirectoryId(context),
          NO_PARENT, ROOT_INODE_NAME,
          CreateDirectoryOptions.defaults().setOwner(owner).setGroup(group).setMode(mode));
      root.setPersistenceState(PersistenceState.PERSISTED);
      mState.applyAndJournal(context, root);
    }
  }

  /**
   * Applies a journal entry to the inode tree state. This method should only be used during journal
   * replay.
   *
   * @param entry an entry to apply to the inode tree
   * @return whether the journal entry was of a type recognized by the inode tree
   */
  public boolean replayJournalEntryFromJournal(JournalEntry entry) {
    return mState.replayJournalEntryFromJournal(entry);
  }

  /**
   * @return the list of TTL buckets for tracking inode TTLs
   */
  public TtlBucketList getTtlBuckets() {
    return mTtlBuckets;
  }

  /**
   * Marks an inode directory as having its direct children loaded.
   *
   * @param context journal context supplier
   * @param dir the inode directory
   */
  public void setDirectChildrenLoaded(Supplier<JournalContext> context,
      ReadOnlyInodeDirectory dir) {
    mState.applyAndJournal(context, UpdateInodeDirectoryEntry.newBuilder()
        .setId(dir.getId())
        .setDirectChildrenLoaded(true)
        .build());
  }

  /**
   * @param context journal context supplier
   * @param entry an entry representing an add block operation
   * @return the new block id
   */
  public long newBlock(Supplier<JournalContext> context, NewBlockEntry entry) {
    return mState.applyAndJournal(context, entry);
  }

  /**
   * @param context journal context supplier
   * @param entry an entry representing an update inode file operation
   */
  public void updateInodeFile(Supplier<JournalContext> context, UpdateInodeFileEntry entry) {
    mState.applyAndJournal(context, entry);
  }

  /**
   * @param context journal context supplier
   * @param entry an entry representing an update inode operation
   */
  public void updateInode(Supplier<JournalContext> context, UpdateInodeEntry entry) {
    mState.applyAndJournal(context, entry);
  }

  /**
   * @param context journal context supplier
   * @param entry an entry representing a rename operation
   * @return whether the operation succeeded
   */
  public boolean rename(Supplier<JournalContext> context, RenameEntry entry) {
    return mState.applyAndJournal(context, entry);
  }

  /**
   * @param context journal context supplier
   * @param entry an entry representing a set acl operation
   */
  public void setAcl(Supplier<JournalContext> context, SetAclEntry entry) {
    mState.applyAndJournal(context, entry);
  }

  /**
   * @return username of root of inode tree, null if the inode tree is not initialized
   */
  @Nullable
  public String getRootUserName() {
    if (mState.getRoot() == null) {
      return null;
    }
    return mState.getRoot().getOwner();
  }

  /**
   * @return an estimate for the total number of inodes
   */
  public long estimateSize() {
    return mInodeStore.estimateSize();
  }

  /**
   * @return the number of pinned inodes
   */
  public int getPinnedSize() {
    return mState.getPinnedInodeFileIds().size();
  }

  /**
   * @param id the id to get the inode for
   * @return whether the inode exists
   */
  public boolean inodeIdExists(long id) {
    return mInodeStore.get(id).isPresent();
  }

  /**
   * Locks existing inodes on the specified path, in the specified {@link LockPattern}. The target
   * inode is not required to exist.
   *
   * @param uri the uri to lock
   * @param lockPattern the {@link LockPattern} to lock the inodes with
   * @return the {@link LockedInodePath} representing the locked path of inodes
   * @throws InvalidPathException if the path is invalid
   */
  public LockedInodePath lockInodePath(AlluxioURI uri, LockPattern lockPattern)
      throws InvalidPathException {
    LockedInodePath inodePath =
        new LockedInodePath(uri, mInodeStore, mInodeLockManager, getRoot(), lockPattern);
    try {
      inodePath.traverse();
    } catch (Throwable t) {
      inodePath.close();
      throw t;
    }
    return inodePath;
  }

  /**
   * @param uri the {@link AlluxioURI} to check for existence
   * @return whether the inode exists
   */
  public boolean inodePathExists(AlluxioURI uri) {
    try (LockedInodePath inodePath = lockInodePath(uri, LockPattern.READ)) {
      return inodePath.fullPathExists();
    } catch (InvalidPathException e) {
      return false;
    }
  }

  /**
   * Locks a path and throws an exception if the path does not exist.
   *
   * @param uri a uri to lock
   * @param lockPattern the pattern to lock with
   * @return a locked inode path for the uri
   */
  public LockedInodePath lockFullInodePath(AlluxioURI uri, LockPattern lockPattern)
      throws InvalidPathException, FileDoesNotExistException {
    LockedInodePath inodePath = lockInodePath(uri, lockPattern);
    if (!inodePath.fullPathExists()) {
      inodePath.close();
      throw new FileDoesNotExistException(ExceptionMessage.PATH_DOES_NOT_EXIST.getMessage(uri));
    }
    return inodePath;
  }

  /**
   * Locks a path and throws an exception if the path does not exist.
   *
   * @param id the inode id to lock
   * @param lockPattern the pattern to lock with
   * @return a locked inode path for the uri
   */
  public LockedInodePath lockFullInodePath(long id, LockPattern lockPattern)
      throws FileDoesNotExistException {
    LockedInodePath inodePath = lockInodePathById(id, lockPattern);
    if (!inodePath.fullPathExists()) {
      inodePath.close();
      throw new FileDoesNotExistException(ExceptionMessage.INODE_DOES_NOT_EXIST.getMessage(id));
    }
    return inodePath;
  }

  /**
   * Locks existing inodes on the path to the inode specified by an id, in the specified
   * {@link LockPattern}. The target inode must exist. This may require multiple traversals of the
   * tree, so may be inefficient.
   *
   * @param id the inode id
   * @param lockPattern the {@link LockPattern} to lock the inodes with
   * @return the {@link LockedInodePath} representing the locked path of inodes
   * @throws FileDoesNotExistException if the target inode does not exist
   */
  private LockedInodePath lockInodePathById(long id, LockPattern lockPattern)
      throws FileDoesNotExistException {
    int count = 0;
    while (true) {
      Optional<ReadOnlyInode> inode = mInodeStore.get(id);
      if (!inode.isPresent()) {
        throw new FileDoesNotExistException(ExceptionMessage.INODE_DOES_NOT_EXIST.getMessage(id));
      }
      // Compute the path given the target inode.
      StringBuilder builder = new StringBuilder();
      computePathForInode(inode.get(), builder);
      AlluxioURI uri = new AlluxioURI(builder.toString());

      boolean valid = false;
      LockedInodePath inodePath = null;
      try {
        inodePath = lockInodePath(uri, lockPattern);
        if (inodePath.getInode().getId() == id) {
          // Set to true, so the path is not unlocked before returning.
          valid = true;
          return inodePath;
        }
        // The path does not end up at the target inode id. Repeat the traversal.
      } catch (InvalidPathException e) {
        // ignore and repeat the loop
        LOG.debug("Inode lookup id {} computed path {} mismatch id. Repeating.", id, uri);
      } finally {
        if (!valid && inodePath != null) {
          inodePath.close();
        }
      }
      count++;
      if (count > PATH_TRAVERSAL_RETRIES) {
        throw new FileDoesNotExistException(
            ExceptionMessage.INODE_DOES_NOT_EXIST_RETRIES.getMessage(id));
      }
    }
  }

  /**
   * Locks existing inodes on the two specified paths. The two paths will be locked in the correct
   * order. The target inodes are not required to exist.
   *
   * @param path1 the first path to lock
   * @param lockPattern1 the locking pattern for the first path
   * @param path2 the second path to lock
   * @param lockPattern2 the locking pattern for the second path
   * @return a {@link InodePathPair} representing the two locked paths
   * @throws InvalidPathException if a path is invalid
   */
  public InodePathPair lockInodePathPair(AlluxioURI path1, LockPattern lockPattern1,
      AlluxioURI path2, LockPattern lockPattern2) throws InvalidPathException {
    LockedInodePath lockedPath1 = null;
    LockedInodePath lockedPath2 = null;
    boolean valid = false;
    try {
      // Lock paths in a deterministic order.
      if (path1.getPath().compareTo(path2.getPath()) > 0) {
        lockedPath2 = lockInodePath(path2, lockPattern2);
        lockedPath1 = lockInodePath(path1, lockPattern1);
      } else {
        lockedPath1 = lockInodePath(path1, lockPattern1);
        lockedPath2 = lockInodePath(path2, lockPattern2);
      }
      valid = true;
      return new InodePathPair(lockedPath1, lockedPath2);
    } finally {
      if (!valid) {
        if (lockedPath1 != null) {
          lockedPath1.close();
        }
        if (lockedPath2 != null) {
          lockedPath2.close();
        }
      }
    }
  }

  /**
   * Attempts to extend an existing {@link LockedInodePath} to reach the target inode (the last
   * inode for the full path). If the target inode does not exist, an exception will be thrown.
   *
   * @param inodePath the {@link LockedInodePath} to extend to the target inode
   * @throws InvalidPathException if the path is invalid
   * @throws FileDoesNotExistException if the target inode does not exist
   */
  public void ensureFullInodePath(LockedInodePath inodePath)
      throws InvalidPathException, FileDoesNotExistException {
    if (inodePath.fullPathExists()) {
      return;
    }
    inodePath.traverse();
    if (!inodePath.fullPathExists()) {
      throw new FileDoesNotExistException(
          ExceptionMessage.PATH_DOES_NOT_EXIST.getMessage(inodePath.getUri()));
    }
  }

  /**
   * Appends components of the path from a given inode.
   *
   * @param inode the {@link Inode} to compute the path for
   * @param builder a {@link StringBuilder} that is updated with the path components
   * @throws FileDoesNotExistException if an inode in the path does not exist
   */
  private void computePathForInode(InodeView inode, StringBuilder builder)
      throws FileDoesNotExistException {
    long id;
    long parentId;
    String name;
    try (LockResource lr = mInodeLockManager.lockInode(inode, LockMode.READ)) {
      id = inode.getId();
      parentId = inode.getParentId();
      name = inode.getName();
    }

    if (isRootId(id)) {
      builder.append(AlluxioURI.SEPARATOR);
    } else if (isRootId(parentId)) {
      builder.append(AlluxioURI.SEPARATOR);
      builder.append(name);
    } else {
      Optional<ReadOnlyInode> parentInode = mInodeStore.get(parentId);
      if (!parentInode.isPresent()) {
        throw new FileDoesNotExistException(
            ExceptionMessage.INODE_DOES_NOT_EXIST.getMessage(parentId));
      }

      computePathForInode(parentInode.get(), builder);
      builder.append(AlluxioURI.SEPARATOR);
      builder.append(name);
    }
  }

  /**
   * Returns the path for a particular inode. The inode and the path to the inode must already be
   * locked.
   *
   * @param inode the {@link Inode} to get the path for
   * @return the {@link AlluxioURI} for the path of the inode
   * @throws FileDoesNotExistException if the path does not exist
   */
  public AlluxioURI getPath(InodeView inode) throws FileDoesNotExistException {
    StringBuilder builder = new StringBuilder();
    computePathForInode(inode, builder);
    return new AlluxioURI(builder.toString());
  }

  /**
   * @return the root inode
   */
  public ReadOnlyInodeDirectory getRoot() {
    return mState.getRoot();
  }

  /**
   * Creates a file or directory at path.
   *
   * This method expects that the last edge leading to the target inode to be write-locked. If the
   * last existing inode in the path is /a/b/c and we want to create /a/b/c/d/e, the c->d edge must
   * be write locked.
   *
   * On success, createPath attempts to push the write lock forward as far as possible. For the
   * above example, createPath would take a write lock on d->e, and downgrade the c->d lock from a
   * write lock to a read lock. This may not be possible if inodePath is a composite path which
   * doesn't own the write lock. In that case no downgrade will occur.
   *
   * @param rpcContext the rpc context
   * @param inodePath the path
   * @param options method options
   * @return a list of created inodes
   * @throws FileAlreadyExistsException when there is already a file at path if we want to create a
   *         directory there
   * @throws BlockInfoException when blockSizeBytes is invalid
   * @throws InvalidPathException when path is invalid, for example, (1) when there is nonexistent
   *         necessary parent directories and recursive is false, (2) when one of the necessary
   *         parent directories is actually a file
   * @throws FileDoesNotExistException if the parent of the path does not exist and the recursive
   *         option is false
   */
  public List<ReadOnlyInode> createPath(RpcContext rpcContext, LockedInodePath inodePath,
      CreatePathOptions<?> options) throws FileAlreadyExistsException, BlockInfoException,
      InvalidPathException, IOException, FileDoesNotExistException {
    Preconditions.checkState(inodePath.getLockPattern() == LockPattern.WRITE_EDGE);

    // TODO(gpang): consider splitting this into createFilePath and createDirectoryPath, with a
    // helper method for the shared logic.
    AlluxioURI path = inodePath.getUri();
    if (path.isRoot()) {
      String errorMessage = ExceptionMessage.FILE_ALREADY_EXISTS.getMessage(path);
      LOG.error(errorMessage);
      throw new FileAlreadyExistsException(errorMessage);
    }
    if (inodePath.fullPathExists()) {
      if (options instanceof CreateDirectoryOptions
          && ((CreateDirectoryOptions) options).isAllowExists()) {
        return new ArrayList<>();
      } else {
        throw new FileAlreadyExistsException(path);
      }
    }

    if (options instanceof CreateFileOptions) {
      CreateFileOptions fileOptions = (CreateFileOptions) options;
      if (fileOptions.getBlockSizeBytes() < 1) {
        throw new BlockInfoException("Invalid block size " + fileOptions.getBlockSizeBytes());
      }
    }

    LOG.debug("createPath {}", path);

    String[] pathComponents = inodePath.mPathComponents;
    String name = path.getName();

    // pathIndex is the index into pathComponents where we start filling in the path from the inode.
    int pathIndex = inodePath.getExistingInodeCount();
    if (pathIndex < pathComponents.length - 1) {
      // The immediate parent was not found. If it's not recursive, we throw an exception here.
      // Otherwise we add the remaining path components to the list of components to create.
      if (!options.isRecursive()) {
        throw new FileDoesNotExistException(String.format(
            "File %s creation failed. Component %d(%s) does not exist",
            path, pathIndex, pathComponents[pathIndex]));
      }
    }
    // The ancestor inode (parent or ancestor) of the target path.
    ReadOnlyInode ancestorInode = inodePath.getAncestorInode();
    if (!ancestorInode.isDirectory()) {
      throw new InvalidPathException("Could not traverse to parent directory of path " + path
          + ". Component " + pathComponents[pathIndex - 1] + " is not a directory.");
    }
    InodeDirectoryView currentInodeDirectory = ancestorInode.asDirectory();

    List<ReadOnlyInode> createdInodes = new ArrayList<>();
    if (options.isPersisted()) {
      // Synchronously persist directories. These inodes are already READ locked.
      for (ReadOnlyInode inode : inodePath.getInodeList()) {
        if (!inode.isPersisted()) {
          // This cast is safe because we've already verified that the file inode doesn't exist.
          syncPersistExistingDirectory(rpcContext, inode.asDirectory());
        }
      }
    }
    if ((pathIndex < (pathComponents.length - 1)
        || !mInodeStore.getChild(currentInodeDirectory, name).isPresent())
        && options.getOperationTimeMs() > currentInodeDirectory.getLastModificationTimeMs()) {
      // (1) There are components in parent paths that need to be created. Or
      // (2) The last component of the path needs to be created.
      // In these two cases, the last traversed Inode will be modified if the new timestamp is after
      // the existing last modified time.
      long currentId = currentInodeDirectory.getId();
      try (LockResource lr = mInodeLockManager.lockLastModified(currentId)) {
        long updatedLastModified = mInodeStore.get(currentId).get().getLastModificationTimeMs();
        if (updatedLastModified < options.getOperationTimeMs()) {
          mState.applyAndJournal(rpcContext, UpdateInodeEntry.newBuilder()
              .setId(currentId)
              .setLastModificationTimeMs(options.getOperationTimeMs())
              .build());
        }
      }
    }

    // Fill in the ancestor directories that were missing.
    // NOTE, we set the mode of missing ancestor directories to be the default value, rather
    // than inheriting the option of the final file to create, because it may not have
    // "execute" permission.
    CreateDirectoryOptions missingDirOptions = CreateDirectoryOptions.defaults()
        .setMountPoint(false)
        .setPersisted(options.isPersisted())
        .setOperationTimeMs(options.getOperationTimeMs())
        .setOwner(options.getOwner())
        .setGroup(options.getGroup())
        .setTtl(options.getTtl())
        .setTtlAction(options.getTtlAction());
    for (int k = pathIndex; k < (pathComponents.length - 1); k++) {
      InodeDirectory newDir = InodeDirectory.create(
          mDirectoryIdGenerator.getNewDirectoryId(rpcContext.getJournalContext()),
          currentInodeDirectory.getId(), pathComponents[k], missingDirOptions);

      newDir.setPinned(currentInodeDirectory.isPinned());

      // if the parent has default ACL, copy that default ACL as the new directory's default
      // and access acl, ANDed with the umask
      // if it is part of a metadata load operation, we ignore the umask and simply inherit
      // the default ACL as the directory's new default and access ACL
      short mode = options.isMetadataLoad() ? Mode.createFullAccess().toShort()
          : newDir.getMode();
      DefaultAccessControlList dAcl = currentInodeDirectory.getDefaultACL();
      if (!dAcl.isEmpty()) {
        Pair<AccessControlList, DefaultAccessControlList> pair =
            dAcl.generateChildDirACL(mode);
        newDir.setInternalAcl(pair.getFirst());
        newDir.setDefaultACL(pair.getSecond());
      }
      mState.applyAndJournal(rpcContext, newDir);

      inodePath.addNextInode(ReadOnlyInode.wrap(newDir));

      // Persist the directory *after* it exists in the inode tree. This prevents multiple
      // concurrent creates from trying to persist the same directory name.
      if (options.isPersisted()) {
        syncPersistExistingDirectory(rpcContext, newDir);
      }

      createdInodes.add(ReadOnlyInode.wrap(newDir));
      currentInodeDirectory = newDir;
    }

    // Create the final path component.
    Inode<?> newInode;
    // create the new inode, with a write lock
    if (options instanceof CreateDirectoryOptions) {
      CreateDirectoryOptions directoryOptions = (CreateDirectoryOptions) options;
      InodeDirectory newDir = InodeDirectory.create(
          mDirectoryIdGenerator.getNewDirectoryId(rpcContext.getJournalContext()),
          currentInodeDirectory.getId(), name, directoryOptions);

      // if the parent has default ACL, take the default ACL ANDed with the umask as the new
      // directory's default and access acl
      // When it is a metadata load operation, do not take the umask into account
      short mode = options.isMetadataLoad() ? Mode.createFullAccess().toShort()
          : newDir.getMode();
      DefaultAccessControlList dAcl = currentInodeDirectory.getDefaultACL();
      if (!dAcl.isEmpty()) {
        Pair<AccessControlList, DefaultAccessControlList> pair =
            dAcl.generateChildDirACL(mode);
        newDir.setInternalAcl(pair.getFirst());
        newDir.setDefaultACL(pair.getSecond());
      }

      if (directoryOptions.isPersisted()) {
        // Do not journal the persist entry, since a creation entry will be journaled instead.
        if (options.isMetadataLoad()) {
          // if we are creating the file as a result of loading metadata, the newDir is already
          // persisted, and we got the permissions info from the ufs.
          newDir.setOwner(options.getOwner())
              .setGroup(options.getGroup())
              .setMode(options.getMode().toShort());

          Long lastModificationTime = options.getOperationTimeMs();
          if (lastModificationTime != null) {
            newDir.setLastModificationTimeMs(lastModificationTime, true);
          }
          newDir.setPersistenceState(PersistenceState.PERSISTED);
        } else {
          syncPersistNewDirectory(newDir);
        }
      }
      newInode = newDir;
    } else if (options instanceof CreateFileOptions) {
      CreateFileOptions fileOptions = (CreateFileOptions) options;
      InodeFile newFile = InodeFile.create(mContainerIdGenerator.getNewContainerId(),
          currentInodeDirectory.getId(), name, System.currentTimeMillis(), fileOptions);

      // if the parent has a default ACL, copy that default ACL ANDed with the umask as the new
      // file's access ACL.
      // If it is a metadata load operation, do not consider the umask.
      DefaultAccessControlList dAcl = currentInodeDirectory.getDefaultACL();
      short mode = options.isMetadataLoad() ? Mode.createFullAccess().toShort()
          : newFile.getMode();
      if (!dAcl.isEmpty()) {
        AccessControlList acl = dAcl.generateChildFileACL(mode);
        newFile.setInternalAcl(acl);
      }

      if (fileOptions.isCacheable()) {
        newFile.setCacheable(true);
      }
      newInode = newFile;
    } else {
      throw new IllegalStateException(String.format("Unrecognized create options: %s", options));
    }
    newInode.setPinned(currentInodeDirectory.isPinned());

    mState.applyAndJournal(rpcContext, newInode);
    ReadOnlyInode readOnlyInode = ReadOnlyInode.wrap(newInode);
    inodePath.addNextInode(readOnlyInode);
    createdInodes.add(readOnlyInode);
    LOG.debug("createFile: File Created: {} parent: {}", newInode, currentInodeDirectory);
    return createdInodes;
  }

  /**
   * Returns {@link LockedInodePath}s for all descendants of inodePath.
   *
   * The descendents are implicitly locked because the current thread holds a write lock on
   * inodePath, so no new locks are acquired in this method.
   *
   * @param inodePath a locked inode path. It must be write-locked
   * @return all descendants
   */
  public List<LockedInodePath> getImplicitlyLockedDescendants(LockedInodePath inodePath) {
    Preconditions.checkState(inodePath.getLockPattern() == LockPattern.WRITE_EDGE
        || (inodePath.getLockPattern() == LockPattern.WRITE_INODE && inodePath.fullPathExists()));

    List<LockedInodePath> descendants = new ArrayList<>();
    gatherDescendants(inodePath, descendants);
    return descendants;
  }

  private void gatherDescendants(LockedInodePath inodePath, List<LockedInodePath> descendants) {
    ReadOnlyInode inode = inodePath.getInodeOrNull();
    if (inode == null || inode.isFile()) {
      return;
    }
    for (ReadOnlyInode child : mInodeStore.getChildren(inode.asDirectory())) {
      LockedInodePath childPath;
      try {
        childPath = inodePath.lockChild(child, LockPattern.WRITE_EDGE);
      } catch (InvalidPathException e) {
        // Child does not exist.
        continue;
      }
      descendants.add(childPath);
      gatherDescendants(childPath, descendants);
    }
  }

  /**
   * Deletes a single inode from the inode tree by removing it from the parent inode.
   *
   * @param rpcContext the rpc context
   * @param inodePath the {@link LockedInodePath} to delete
   * @param opTimeMs the operation time
   * @throws FileDoesNotExistException if the Inode cannot be retrieved
   */
  public void deleteInode(RpcContext rpcContext, LockedInodePath inodePath, long opTimeMs)
      throws FileDoesNotExistException {
    Preconditions.checkState(inodePath.getLockPattern() == LockPattern.WRITE_EDGE);
    ReadOnlyInode inode = inodePath.getInode();

    mState.applyAndJournal(rpcContext, DeleteFileEntry.newBuilder()
        .setId(inode.getId())
        .setRecursive(false)
        .setOpTimeMs(opTimeMs)
        .build());

    if (inode.isFile()) {
      rpcContext.getBlockDeletionContext().registerBlocksForDeletion(inode.asFile().getBlockIds());
    }
  }

  /**
   * Sets the pinned state of an inode. If the inode is a directory, the pinned state will be set
   * recursively.
   *
   * @param rpcContext the rpc context
   * @param inodePath the {@link LockedInodePath} to set the pinned state for
   * @param pinned the pinned state to set for the inode (and possible descendants)
   * @param opTimeMs the operation time
   * @throws FileDoesNotExistException if inode does not exist
   */
  public void setPinned(RpcContext rpcContext, LockedInodePath inodePath, boolean pinned,
      long opTimeMs) throws FileDoesNotExistException, InvalidPathException {
    Preconditions.checkState(inodePath.getLockPattern().isWrite());

    ReadOnlyInode inode = inodePath.getInode();

    mState.applyAndJournal(rpcContext, UpdateInodeEntry.newBuilder()
        .setId(inode.getId())
        .setPinned(pinned)
        .setLastModificationTimeMs(opTimeMs)
        .build());

    if (inode.isDirectory()) {
      assert inode instanceof ReadOnlyInodeDirectory;
      // inode is a directory. Set the pinned state for all children.
      for (ReadOnlyInode child : mInodeStore.getChildren(inode.asDirectory())) {
        try (LockedInodePath childPath =
            inodePath.lockChild(child, LockPattern.WRITE_INODE)) {
          // No need for additional locking since the parent is write-locked.
          setPinned(rpcContext, childPath, pinned, opTimeMs);
        }
      }
    }
  }

  /**
   * Sets the min and/or max replication level of an inode. If the inode is a directory, the state
   * will be set recursively. Arguments replicationMax and replicationMin can be null if they are
   * not meant to be set.
   *
   * @param rpcContext the rpc context
   * @param inodePath the {@link LockedInodePath} to set the pinned state for
   * @param replicationMax the max replication level to set for the inode (and possible descendants)
   * @param replicationMin the min replication level to set for the inode (and possible descendants)
   * @param opTimeMs the operation time
   * @throws FileDoesNotExistException if inode does not exist
   */
  public void setReplication(RpcContext rpcContext, LockedInodePath inodePath,
      Integer replicationMax, Integer replicationMin, long opTimeMs)
      throws FileDoesNotExistException, InvalidPathException {
    Preconditions.checkArgument(replicationMin != null || replicationMax != null,
        PreconditionMessage.INVALID_REPLICATION_MAX_MIN_VALUE_NULL);
    Preconditions.checkArgument(replicationMin == null || replicationMin >= 0,
        PreconditionMessage.INVALID_REPLICATION_MIN_VALUE);
    Preconditions.checkState(inodePath.getLockPattern().isWrite());

    ReadOnlyInode inode = inodePath.getInode();

    if (inode.isFile()) {
      ReadOnlyInodeFile inodeFile = inode.asFile();
      int newMax = (replicationMax == null) ? inodeFile.getReplicationMax() : replicationMax;
      int newMin = (replicationMin == null) ? inodeFile.getReplicationMin() : replicationMin;

      Preconditions.checkArgument(newMax == alluxio.Constants.REPLICATION_MAX_INFINITY
          || newMax >= newMin,
          PreconditionMessage.INVALID_REPLICATION_MAX_SMALLER_THAN_MIN.toString(),
          replicationMax, replicationMax);

      mState.applyAndJournal(rpcContext, UpdateInodeFileEntry.newBuilder()
          .setId(inode.getId())
          .setReplicationMax(newMax)
          .setReplicationMin(newMin)
          .build());
      mState.applyAndJournal(rpcContext, UpdateInodeEntry.newBuilder()
          .setId(inode.getId())
          .setPinned(newMin > 0)
          .setLastModificationTimeMs(opTimeMs)
          .build());
    } else {
      for (ReadOnlyInode child : mInodeStore.getChildren(inode.asDirectory())) {
        try (LockedInodePath tempInodePath =
            inodePath.lockChild(child, LockPattern.WRITE_INODE)) {
          // No need for additional locking since the parent is write-locked.
          setReplication(rpcContext, tempInodePath, replicationMax, replicationMin, opTimeMs);
        }
      }
    }
  }

  /**
   * @return the set of file ids whose replication max is not infinity
   */
  public Set<Long> getReplicationLimitedFileIds() {
    return java.util.Collections.unmodifiableSet(mState.getReplicationLimitedFileIds());
  }

  /**
   * @return the set of file ids which are pinned
   */
  public Set<Long> getPinIdSet() {
    return new HashSet<>(mState.getPinnedInodeFileIds());
  }

  /**
   * @return the inode lock manager for the inode tree
   */
  public InodeLockManager getInodeLockManager() {
    return mInodeLockManager;
  }

  /**
   * @param fileId the file id to check
   * @return true if the given file id is the root id
   */
  public boolean isRootId(long fileId) {
    Preconditions.checkNotNull(mState.getRoot(),
        PreconditionMessage.INODE_TREE_UNINITIALIZED_IS_ROOT_ID);
    return fileId == mState.getRoot().getId();
  }

  @Override
  public Iterator<JournalEntry> getJournalEntryIterator() {
    // Write tree via breadth-first traversal, so that during deserialization, it may be more
    // efficient than depth-first during deserialization due to parent directory's locality.
    Queue<ReadOnlyInode> inodes = new LinkedList<>();
    if (mState.getRoot() != null) {
      inodes.add(mState.getRoot());
    }
    return new Iterator<Journal.JournalEntry>() {
      @Override
      public boolean hasNext() {
        return !inodes.isEmpty();
      }

      @Override
      public Journal.JournalEntry next() {
        if (!hasNext()) {
          throw new NoSuchElementException();
        }
        ReadOnlyInode inode = inodes.poll();
        if (inode.isDirectory()) {
          Iterables.addAll(inodes, mInodeStore.getChildren(inode.asDirectory()));
        }
        return inode.toJournalEntry();
      }

      @Override
      public void remove() {
        throw new UnsupportedOperationException("remove is not supported in inode tree iterator");
      }
    };
  }

  /**
   * Resets the inode tree state.
   */
  public void reset() {
    mState.reset();
  }

  /**
   * Synchronously persists an {@link InodeDirectory} to the UFS. If concurrent calls are made, only
   * one thread will persist to UFS, and the others will wait until it is persisted.
   *
   * @param context journal context supplier
   * @param dir the {@link InodeDirectory} to persist
   * @throws InvalidPathException if the path for the inode is invalid
   * @throws FileDoesNotExistException if the path for the inode is invalid
   */
  public void syncPersistExistingDirectory(Supplier<JournalContext> context, InodeDirectoryView dir)
      throws IOException, InvalidPathException, FileDoesNotExistException {
    RetryPolicy retry =
        new ExponentialBackoffRetry(PERSIST_WAIT_BASE_SLEEP_MS, PERSIST_WAIT_MAX_SLEEP_MS,
            PERSIST_WAIT_MAX_RETRIES);
    while (retry.attempt()) {
      if (dir.getPersistenceState() == PersistenceState.PERSISTED) {
        // The directory is persisted
        return;
      }
      Optional<Scoped> persisting = mInodeLockManager.tryAcquirePersistingLock(dir.getId());
      if (!persisting.isPresent()) {
        // Someone else is doing this persist. Continue and wait for them to finish.
        continue;
      }
      try (Scoped s = persisting.get()) {
        if (dir.getPersistenceState() == PersistenceState.PERSISTED) {
          // The directory is persisted
          return;
        }
        mState.applyAndJournal(context, UpdateInodeEntry.newBuilder()
            .setId(dir.getId())
            .setPersistenceState(PersistenceState.TO_BE_PERSISTED.name())
            .build());
        UpdateInodeEntry.Builder entry = UpdateInodeEntry.newBuilder()
            .setId(dir.getId());
        syncPersistDirectory(dir).ifPresent(status -> {
          if (isRootId(dir.getId())) {
            // Don't load the root dir metadata from UFS
            return;
          }
          entry.setOwner(status.getOwner())
              .setGroup(status.getGroup())
              .setMode(status.getMode());

          Long lastModificationTime = status.getLastModifiedTime();
          if (lastModificationTime != null) {
            entry.setLastModificationTimeMs(lastModificationTime)
                .setOverwriteModificationTime(true);
          }
        });
        entry.setPersistenceState(PersistenceState.PERSISTED.name());

        mState.applyAndJournal(context, entry.build());
        return;
      }
    }
    throw new IOException(ExceptionMessage.FAILED_UFS_CREATE.getMessage(dir.getName()));
  }

  /**
   * Synchronously persists an {@link InodeDirectory} to the UFS.
   *
   * This method does not handle concurrent modification to the given inode, so the inode must not
   * yet be added to the inode tree.
   *
   * @param dir the {@link InodeDirectory} to persist
   */
  public void syncPersistNewDirectory(InodeDirectory dir)
      throws InvalidPathException, FileDoesNotExistException, IOException {
    dir.setPersistenceState(PersistenceState.TO_BE_PERSISTED);
    syncPersistDirectory(dir).ifPresent(status -> {
      // If the directory already exists in the UFS, update our metadata to match the UFS.
      dir.setOwner(status.getOwner())
          .setGroup(status.getGroup())
          .setMode(status.getMode());

      Long lastModificationTime = status.getLastModifiedTime();
      if (lastModificationTime != null) {
        dir.setLastModificationTimeMs(lastModificationTime, true);
      }
    });
    dir.setPersistenceState(PersistenceState.PERSISTED);
  }

  /**
   * Persists the directory to the UFS, returning the UFS status if the directory is found to
   * already exist in the UFS.
   *
   * @param dir the directory to persist
   * @return optional ufs status if the directory already existed
   */
  private Optional<UfsStatus> syncPersistDirectory(InodeDirectoryView dir)
      throws FileDoesNotExistException, IOException, InvalidPathException {
    AlluxioURI uri = getPath(dir);
    MountTable.Resolution resolution = mMountTable.resolve(uri);
    String ufsUri = resolution.getUri().toString();
    try (CloseableResource<UnderFileSystem> ufsResource = resolution.acquireUfsResource()) {
      UnderFileSystem ufs = ufsResource.get();
      MkdirsOptions mkdirsOptions = MkdirsOptions.defaults().setCreateParent(false)
          .setOwner(dir.getOwner()).setGroup(dir.getGroup()).setMode(new Mode(dir.getMode()));
      if (!ufs.mkdirs(ufsUri, mkdirsOptions)) {
        // Directory might already exist. Try loading the status from ufs.
        UfsStatus status;
        try {
          status = ufs.getStatus(ufsUri);
        } catch (Exception e) {
          throw new IOException(String.format("Cannot create or load UFS directory %s: %s.",
              ufsUri, e.toString()), e);
        }
        if (status.isFile()) {
          throw new InvalidPathException(String.format(
              "Error persisting directory. A file exists at the UFS location %s.", ufsUri));
        }
        return Optional.of(status);
      }
    }
    return Optional.empty();
  }
}<|MERGE_RESOLUTION|>--- conflicted
+++ resolved
@@ -213,14 +213,9 @@
   public InodeTree(InodeStore inodeStore, ContainerIdGenerable containerIdGenerator,
       InodeDirectoryIdGenerator directoryIdGenerator, MountTable mountTable) {
     mTtlBuckets = new TtlBucketList();
-<<<<<<< HEAD
     mInodeLockManager = new InodeLockManager();
     mState = new InodeTreePersistentState(inodeStore, mInodeLockManager, mTtlBuckets);
-    mInodeStore = inodeStore;
-=======
-    mState = new InodeTreePersistentState(inodeStore, mTtlBuckets);
     mInodeStore = new DelegatingReadOnlyInodeStore(inodeStore);
->>>>>>> 0703f5fb
     mContainerIdGenerator = containerIdGenerator;
     mDirectoryIdGenerator = directoryIdGenerator;
     mMountTable = mountTable;
