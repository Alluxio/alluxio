--- conflicted
+++ resolved
@@ -62,8 +62,9 @@
   public void blockHeartbeat(BlockHeartbeatPRequest request,
       StreamObserver<BlockHeartbeatPResponse> responseObserver) {
 
-<<<<<<< HEAD
     final long workerId = request.getWorkerId();
+    final Map<String, Long> capacityBytesOnTiers =
+        request.getOptions().getCapacityBytesOnTiersMap();
     final Map<String, Long> usedBytesOnTiers = request.getUsedBytesOnTiersMap();
     final List<Long> removedBlockIds = request.getRemovedBlockIdsList();
     final Map<String, TierList> addedBlocksOnTiers = request.getAddedBlocksOnTiersMap();
@@ -75,33 +76,11 @@
     final List<Metric> metrics =
         options.getMetricsList().stream().map(Metric::fromProto).collect(Collectors.toList());
 
-    RpcUtils.call(LOG,
-        (RpcUtils.RpcCallableThrowsIOException<BlockHeartbeatPResponse>) () -> {
-          return BlockHeartbeatPResponse.newBuilder()
-              .setCommand(mBlockMaster.workerHeartbeat(workerId, usedBytesOnTiers, removedBlockIds,
-                  addedBlocksOnTiersMap, metrics))
-              .build();
-        }, "blockHeartbeat", "request=%s", responseObserver, request);
-=======
-  @Override
-  public BlockHeartbeatTResponse blockHeartbeat(final long workerId,
-      final Map<String, Long> usedBytesOnTiers, final List<Long> removedBlockIds,
-      final Map<String, List<Long>> addedBlocksOnTiers, BlockHeartbeatTOptions options)
-      throws AlluxioTException {
-    return RpcUtils.call(
-        LOG,
-        (RpcCallable<BlockHeartbeatTResponse>) () -> {
-          List<Metric> metrics = Lists.newArrayList();
-          for (alluxio.thrift.Metric metric : options.getMetrics()) {
-            metrics.add(Metric.from(metric));
-          }
-          return new BlockHeartbeatTResponse(mBlockMaster.workerHeartbeat(workerId,
-              options.getCapacityBytesOnTiers(), usedBytesOnTiers, removedBlockIds,
-              addedBlocksOnTiers, metrics));
-        }, "BlockHeartbeat",
-        "workerId=%s, usedBytesOnTiers=%s, removedBlockIds=%s, addedBlocksOnTiers=%s, options=%s",
-        workerId, usedBytesOnTiers, removedBlockIds, addedBlocksOnTiers, options);
->>>>>>> 4126ca60
+    RpcUtils.call(LOG, (RpcUtils.RpcCallableThrowsIOException<BlockHeartbeatPResponse>) () -> {
+      return BlockHeartbeatPResponse.newBuilder().setCommand(mBlockMaster.workerHeartbeat(workerId,
+          capacityBytesOnTiers, usedBytesOnTiers, removedBlockIds, addedBlocksOnTiersMap, metrics))
+          .build();
+    }, "blockHeartbeat", "request=%s", responseObserver, request);
   }
 
   @Override
