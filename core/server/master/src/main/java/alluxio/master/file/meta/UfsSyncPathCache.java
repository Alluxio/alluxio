--- conflicted
+++ resolved
@@ -75,14 +75,9 @@
    * @param syncTime the time to set the sync success to, if null then the current
    *                 clock time is used
    */
-<<<<<<< HEAD
   @Override
   public void notifySyncedPath(
-      AlluxioURI path, DescendantType descendantType, long startTime, Long syncTime) {
-=======
-  public void notifySyncedPath(
-      String path, DescendantType descendantType, @Nullable Long syncTime) {
->>>>>>> 3b2eb101
+      AlluxioURI path, DescendantType descendantType, long startTime, @Nullable Long syncTime) {
     long syncTimeMs = syncTime == null ? mClock.millis() :
         syncTime;
     mCache.asMap().compute(path.getPath(), (key, oldSyncTime) -> {
