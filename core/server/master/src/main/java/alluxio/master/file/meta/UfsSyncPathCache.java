--- conflicted
+++ resolved
@@ -71,22 +71,16 @@
    * Notifies the cache that the path was synced.
    *  @param path the path that was synced
    * @param descendantType the descendant type that the path was synced with
-<<<<<<< HEAD
    * @param startTime is unused
-   */
-  @Override
-  public void notifySyncedPath(AlluxioURI path, DescendantType descendantType, long startTime) {
-    long syncTimeMs = System.currentTimeMillis();
-    mCache.asMap().compute(path.getPath(), (key, oldSyncTime) -> {
-=======
    * @param syncTime the time to set the sync success to, if null then the current
    *                 clock time is used
    */
-  public void notifySyncedPath(String path, DescendantType descendantType, Long syncTime) {
+  @Override
+  public void notifySyncedPath(
+      AlluxioURI path, DescendantType descendantType, long startTime, Long syncTime) {
     long syncTimeMs = syncTime == null ? mClock.millis() :
         syncTime;
-    mCache.asMap().compute(path, (key, oldSyncTime) -> {
->>>>>>> 0847bd64
+    mCache.asMap().compute(path.getPath(), (key, oldSyncTime) -> {
       if (oldSyncTime != null) {
         // update the existing sync time
         oldSyncTime.updateSync(syncTimeMs, descendantType);
@@ -115,11 +109,7 @@
    * @param descendantType the descendant type of the operation
    * @return true if a sync should occur for the path and interval setting, false otherwise
    */
-<<<<<<< HEAD
-  public boolean shouldSyncPath(AlluxioURI path, long intervalMs, DescendantType descendantType) {
-=======
-  public SyncCheck shouldSyncPath(String path, long intervalMs, boolean isGetFileInfo) {
->>>>>>> 0847bd64
+  public SyncCheck shouldSyncPath(AlluxioURI path, long intervalMs, DescendantType descendantType) {
     if (intervalMs < 0) {
       // Never sync.
       return SyncCheck.SHOULD_NOT_SYNC;
@@ -145,13 +135,9 @@
         currPath = PathUtils.getParent(currPath);
         parentLevel++;
         lastSync = mCache.getIfPresent(currPath);
-<<<<<<< HEAD
-        if (!shouldSyncInternal(lastSync, intervalMs, parentLevel > 1
-            || descendantType == DescendantType.ALL)) {
-=======
-        boolean checkRecursive = parentLevel > 1 || !isGetFileInfo;
+        boolean checkRecursive = parentLevel > 1
+            || descendantType == DescendantType.ALL;
         if (!shouldSyncInternal(lastSync, intervalMs, checkRecursive)) {
->>>>>>> 0847bd64
           // Sync is not necessary because an ancestor was already recursively synced
           return shouldNotSyncWithTime(checkRecursive ? lastSync.getLastRecursiveSyncMs()
               : lastSync.getLastSyncMs());
