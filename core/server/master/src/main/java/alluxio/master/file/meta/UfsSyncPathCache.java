/*
 * The Alluxio Open Foundation licenses this work under the Apache License, version 2.0
 * (the "License"). You may not use this work except in compliance with the License, which is
 * available at www.apache.org/licenses/LICENSE-2.0
 *
 * This software is distributed on an "AS IS" basis, WITHOUT WARRANTIES OR CONDITIONS OF ANY KIND,
 * either express or implied, as more fully set forth in the License.
 *
 * See the NOTICE file distributed with this work for information regarding copyright ownership.
 */

package alluxio.master.file.meta;

import alluxio.AlluxioURI;
import alluxio.collections.Pair;
import alluxio.conf.Configuration;
import alluxio.conf.PropertyKey;
import alluxio.exception.InvalidPathException;
import alluxio.file.options.DescendantType;
import alluxio.resource.LockResource;
import alluxio.util.io.PathUtils;

import com.google.common.annotations.VisibleForTesting;
import com.google.common.base.Preconditions;
import com.google.common.cache.Cache;
import com.google.common.cache.CacheBuilder;
import org.slf4j.Logger;
import org.slf4j.LoggerFactory;

import java.time.Clock;
import java.util.Optional;
import java.util.concurrent.locks.Lock;
import java.util.concurrent.locks.ReentrantLock;
import java.util.function.BiConsumer;
import javax.annotation.Nullable;
import javax.annotation.concurrent.ThreadSafe;

/**
 * A cache of paths that have been synchronized or have been marked as not being synchronized with
 * the UFS. Paths are mapped to time values that indicate their last synchronization or
 * invalidation.
 *
 * Synchronization times are updated only at the root path for which a sync was performed by
 * {@link alluxio.master.file.InodeSyncStream}.
 * Each path contains the following values concerning synchronization:
 * - recursiveSyncTime: the last time a sync was successful on this path
 * - directChildSyncTime: the last time a sync was successful on the path which (at least)
 * included itself and its direct children
 * - recursiveSyncTime: the last time a sync was successful on this path which
 * included itself and all its children
 * Each path additionally contains the following values considering invalidation:
 * - invalidationTime: the last time this exact path was invalidated
 * - directChildInvalidation: the last time a direct child of this path was invalidated
 * - recursiveChildInvalidation: the last time a non-direct child of this path was invalidated
 * - isFile: when checking if a file needs to be synced, any descendant type from the most
 * recent sync will be valid
 *
 * Whenever an invalidation is received the path, and its parents up to the root have their
 * appropriate invalidation times updated. Validation times are updated on the path
 * when {@link #notifySyncedPath} is called on the root sync path after a successful sync.
 * An invalidation is received either when a client calls
 * {@link alluxio.master.file.DefaultFileSystemMaster#invalidateSyncPath} to notify that a path
 * needs synchronization, or when a file is updated by an external Alluxio cluster, and
 * cross cluster sync is enabled.
 *
 * Checking if a path needs to be synchronized involves checking the appropriate validation
 * and invalidation times at each path component up to the root.
 */
@ThreadSafe
public class UfsSyncPathCache {
  private static final Logger LOG = LoggerFactory.getLogger(UfsSyncPathCache.class);

  public final Cache<String, SyncState> mItems;
  private final Clock mClock;
  // we keep the root as a separate value as we never want to evict it,
  // and instead we just update it under a lock
  private final SyncState mRoot = new SyncState(false);
  private final Lock mRootLock = new ReentrantLock();

  /**
   * Creates a new instance of {@link UfsSyncPathCache}.
   * @param clock the clock to use to compute sync times
   */
  public UfsSyncPathCache(Clock clock) {
    this(clock, null);
  }

  @VisibleForTesting
  UfsSyncPathCache(Clock clock,
                   @Nullable BiConsumer<String, SyncState> onRemoval) {
    mClock = clock;
    mItems = CacheBuilder.newBuilder()
        .removalListener(
            (removal) -> {
              if (removal.wasEvicted() && removal.getKey() != null && removal.getValue() != null) {
                if (onRemoval != null) {
                  onRemoval.accept((String) removal.getKey(), (SyncState) removal.getValue());
                }
                onCacheEviction((String) removal.getKey(), (SyncState) removal.getValue());
              }
            })
        .maximumSize(Configuration.getInt(
            PropertyKey.MASTER_UFS_PATH_CACHE_CAPACITY))
        .build();
  }

  /**
   * Called when an element is evicted from the cache.
   * @param path the path
   * @param state the state
   */
  void onCacheEviction(String path, SyncState state) {
    try {
      // On eviction, we must mark our parent as needing a sync with our invalidation time.
      // Note that if the parent has a more recent sync time than this updated invalidation
      // time the parent will still not need a sync
<<<<<<< HEAD
      notifyInvalidationInternal(PathUtils.getParent(path), state.mInvalidationTime, 0);
=======
      notifyInvalidationInternal(PathUtils.getParent(path), state.mInvalidationTime);
>>>>>>> 45ce7534
    } catch (InvalidPathException e) {
      throw new RuntimeException("Should not have an invalid path in the cache", e);
    }
  }

  /**
   * Called when starting a sync.
   * @return the time at the start of the sync
   */
  public long recordStartSync() {
    return mClock.millis();
  }

  /**
   * Get sync times for a given path if they exist in the cache.
   * @param path the path to check
   * @return a pair of sync times, where element 0 is the direct sync time
   * and element 1 is the recursive sync time
   */
  public Optional<Pair<Long, Long>> getSyncTimesForPath(AlluxioURI path) {
    SyncState state = path.getPath().equals(AlluxioURI.SEPARATOR)
        ? mRoot : mItems.getIfPresent(path.getPath());
    return Optional.ofNullable(state).map(syncState ->
        new Pair<>(syncState.mSyncTime, syncState.mRecursiveSyncTime));
  }

  /**
   * Check if sync should happen.
   * A path is checked starting from the full path, all the way up to the root.
   * At each path the largest validation time and invalidation time is computed depending
   * on its descendant type. After each path component is checked, if the last invalidation
   * time is more recent than the last validation time then a sync is needed. Otherwise,
   * a sync is needed based on the difference between
   * the current time and the last sync time and the interval.
   * @param path the path to check
   * @param intervalMs the frequency in ms that the sync should happen
   * @param descendantType the descendant type of the operation being performed
   * @return a {@link SyncCheck} object indicating if a sync should be performed
   */
  public SyncCheck shouldSyncPath(AlluxioURI path, long intervalMs, DescendantType descendantType)
      throws InvalidPathException {
    int parentLevel = 0;
    String currPath = path.getPath();

    long lastSyncTime = 0;
    long lastInvalidationTime = 0;
    SyncState syncState;
    boolean isFile = false;
    while (true) {
      syncState = currPath.equals(AlluxioURI.SEPARATOR) ? mRoot : mItems.getIfPresent(currPath);
      if (syncState != null) {
        // we always check if the current path has been invalidated
        lastInvalidationTime = Math.max(lastInvalidationTime,
            syncState.mInvalidationTime);
        switch (parentLevel) {
          case 0: // the base path
            isFile = syncState.mIsFile;
            // if the last sync on this path was a file, then we can use
            // the normal validation time, as it has no children
            lastSyncTime = isFile ? Math.max(lastSyncTime, syncState.mSyncTime)
                : lastSyncTime;
            switch (descendantType) {
              case NONE:
                // we are syncing no children, so we use our validation time
                lastSyncTime = Math.max(lastSyncTime, syncState.mSyncTime);
                break;
              case ONE:
                lastSyncTime = Math.max(lastSyncTime, syncState.mDirectChildrenSyncTime);
                // since we are syncing the children, we must check if a child was invalidated
                lastInvalidationTime = Math.max(lastInvalidationTime,
                    syncState.mDirectChildrenInvalidation);
                break;
              case ALL:
                // if the last sync on this path was a file, then we can use
                // the normal validation time, as it has no children
                lastSyncTime = Math.max(lastSyncTime, syncState.mRecursiveSyncTime);
                // since we are syncing recursively, we must check if any recursive
                // child was invalidated
                lastInvalidationTime = Math.max(lastInvalidationTime,
                    syncState.mRecursiveChildrenInvalidation);
                break;
              default:
                throw new RuntimeException("Unexpected descendant type " + descendantType);
            }
            break;
          case 1: // at the parent path
            lastSyncTime = Math.max(lastSyncTime,
                // if the child is a file we can use the direct sync time
                isFile ? syncState.mDirectChildrenSyncTime :
                    // if we are only syncing the child we can use the direct sync time
                    descendantType != DescendantType.NONE ? syncState.mRecursiveSyncTime
                        : syncState.mDirectChildrenSyncTime);
            break;
          default: // at a higher ancestor path
            lastSyncTime = Math.max(lastSyncTime, syncState.mRecursiveSyncTime);
        }
      }
      if (currPath.equals(AlluxioURI.SEPARATOR)) {
        break;
      }
      currPath = PathUtils.getParent(currPath);
      parentLevel++;
    }
    return computeSyncResult(path, lastSyncTime, lastInvalidationTime, intervalMs);
  }

  private SyncCheck computeSyncResult(AlluxioURI path, long lastValidationTime,
      long lastInvalidationTime, long intervalMs) {
    long currentTime = mClock.millis();
    SyncCheck result;
    if (intervalMs == 0) {
      // Always sync.
      result = SyncCheck.shouldSyncWithTime(lastValidationTime);
    } else if (lastInvalidationTime == 0 && intervalMs < 0) {
      // if no invalidation, and a negative interval then do not sync
      result = SyncCheck.shouldNotSyncWithTime(lastValidationTime);
    } else if (lastInvalidationTime >= lastValidationTime) {
      // if a recent invalidation then we always sync
      result = SyncCheck.shouldSyncWithTime(lastValidationTime);
    } else if (intervalMs < 0) {
      // do not sync with a negative interval
      result = SyncCheck.shouldNotSyncWithTime(lastValidationTime);
    } else if ((currentTime - lastValidationTime) >= intervalMs) {
      // syncing is needed based on an interval
      result = SyncCheck.shouldSyncWithTime(lastValidationTime);
    } else {
      // syncing is not needed based on an interval
      result = SyncCheck.shouldNotSyncWithTime(lastValidationTime);
    }
    LOG.debug("Result of should sync path {}: {}, invalidation time: {}, validation time: {},"
            + " clock time: {}",
        result, path, lastInvalidationTime, lastValidationTime, currentTime);
    return result;
  }

  /**
   * Notify that a path has been invalidated.
   * @param path the path
   */
  @VisibleForTesting
  public void notifyInvalidation(AlluxioURI path) throws InvalidPathException {
    String currPath = path.getPath();
    long time = mClock.millis();
<<<<<<< HEAD
    notifyInvalidationInternal(currPath, time, 0);
  }

  public void notifyInvalidationRecursive(AlluxioURI path) throws InvalidPathException {
    String currPath = path.getPath();
    long time = mClock.millis();
    notifyInvalidationInternal(currPath, time, 1);
  }

  private void notifyInvalidationInternal(String currPath, long time, int parentLevel)
      throws InvalidPathException {
    LOG.debug("Set sync invalidation for path {} at time {}", currPath, time);
=======
    notifyInvalidationInternal(currPath, time);
  }

  private void notifyInvalidationInternal(String currPath, long time)
      throws InvalidPathException {
    LOG.debug("Set sync invalidation for path {} at time {}", currPath, time);
    int parentLevel = 0;
>>>>>>> 45ce7534

    if (currPath.equals(AlluxioURI.SEPARATOR)) {
      try (LockResource ignored = new LockResource(mRootLock)) {
        mRoot.setInvalidationTime(time);
      }
    } else {
      mItems.asMap().compute(currPath, (key, state) -> {
        if (state == null) {
          state = new SyncState(false);
        }
        // set the invalidation time for the path
        state.setInvalidationTime(time);
        return state;
      });
    }
    while (!currPath.equals(AlluxioURI.SEPARATOR)) {
      currPath = PathUtils.getParent(currPath);
      parentLevel++;
      if (currPath.equals(AlluxioURI.SEPARATOR)) {
        try (LockResource ignored = new LockResource(mRootLock)) {
          updateParentInvalidation(mRoot, time, parentLevel);
        }
      } else {
        final int finalParentLevel = parentLevel;
        mItems.asMap().compute(currPath, (key, state) -> {
          if (state == null) {
            state = new SyncState(false);
          }
          updateParentInvalidation(state, time, finalParentLevel);
          return state;
        });
      }
    }
  }

  private void updateParentInvalidation(SyncState state, long time, long parentLevel) {
    state.setIsFile(false);
    if (parentLevel == 1) {
      // the parent has had a direct child invalidated
      state.setDirectChildInvalidation(time);
    }
    // the parent has had a recursive child invalidated
    state.setRecursiveChildInvalidation(time);
  }

  /**
   * Notify sync happened.
   * @param path the synced path
   * @param descendantType the descendant type for the performed operation
   * @param startTime the time at which the sync was started
   * @param syncTime the time to set the sync success to, if null then the current
   *                 clock time is used
   * @param isFile true if the synced path is a file
   */
  public void notifySyncedPath(
      AlluxioURI path, DescendantType descendantType, long startTime, @Nullable Long syncTime,
      boolean isFile) {
    long time = syncTime == null ? startTime :
        Math.min(startTime, syncTime);
    if (path.getPath().equals(AlluxioURI.SEPARATOR)) {
      try (LockResource ignored = new LockResource(mRootLock)) {
        Preconditions.checkState(!isFile);
        updateSyncState(mRoot, time, startTime, false, descendantType);
      }
    } else {
      mItems.asMap().compute(path.getPath(), (key, state) -> {
        if (state == null) {
          state = new SyncState(isFile);
        }
        updateSyncState(state, time, startTime, isFile, descendantType);
        return state;
      });
    }
  }

  private void updateSyncState(
      SyncState state, long time, long startTime, boolean isFile, DescendantType descendantType) {
    state.setIsFile(isFile);
    state.setValidationTime(time, descendantType);
    // we can reset the invalidation times, as long as we have not received
    // an invalidation since the sync was started
    if (descendantType == DescendantType.ALL && state.mInvalidationTime < startTime) {
      state.mInvalidationTime = 0;
    }
    if (descendantType == DescendantType.ALL && state.mRecursiveChildrenInvalidation < startTime) {
      state.mRecursiveChildrenInvalidation = 0;
    }
    if ((descendantType == DescendantType.ALL || descendantType == DescendantType.ONE)
        && state.mDirectChildrenInvalidation < startTime) {
      state.mDirectChildrenInvalidation = 0;
    }
  }
}<|MERGE_RESOLUTION|>--- conflicted
+++ resolved
@@ -114,11 +114,7 @@
       // On eviction, we must mark our parent as needing a sync with our invalidation time.
       // Note that if the parent has a more recent sync time than this updated invalidation
       // time the parent will still not need a sync
-<<<<<<< HEAD
       notifyInvalidationInternal(PathUtils.getParent(path), state.mInvalidationTime, 0);
-=======
-      notifyInvalidationInternal(PathUtils.getParent(path), state.mInvalidationTime);
->>>>>>> 45ce7534
     } catch (InvalidPathException e) {
       throw new RuntimeException("Should not have an invalid path in the cache", e);
     }
@@ -262,10 +258,13 @@
   public void notifyInvalidation(AlluxioURI path) throws InvalidPathException {
     String currPath = path.getPath();
     long time = mClock.millis();
-<<<<<<< HEAD
     notifyInvalidationInternal(currPath, time, 0);
   }
 
+  /**
+   * Notify an invalidation, but ony invalidate the recursive sync for parent.
+   * @param path the path to invalidate
+   */
   public void notifyInvalidationRecursive(AlluxioURI path) throws InvalidPathException {
     String currPath = path.getPath();
     long time = mClock.millis();
@@ -275,15 +274,6 @@
   private void notifyInvalidationInternal(String currPath, long time, int parentLevel)
       throws InvalidPathException {
     LOG.debug("Set sync invalidation for path {} at time {}", currPath, time);
-=======
-    notifyInvalidationInternal(currPath, time);
-  }
-
-  private void notifyInvalidationInternal(String currPath, long time)
-      throws InvalidPathException {
-    LOG.debug("Set sync invalidation for path {} at time {}", currPath, time);
-    int parentLevel = 0;
->>>>>>> 45ce7534
 
     if (currPath.equals(AlluxioURI.SEPARATOR)) {
       try (LockResource ignored = new LockResource(mRootLock)) {
