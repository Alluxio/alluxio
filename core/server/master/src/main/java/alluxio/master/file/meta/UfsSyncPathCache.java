--- conflicted
+++ resolved
@@ -21,22 +21,16 @@
 import alluxio.file.options.DescendantType;
 import alluxio.util.io.PathUtils;
 
-<<<<<<< HEAD
 import com.google.common.base.MoreObjects;
-=======
 import com.google.common.annotations.VisibleForTesting;
->>>>>>> e9f8fd3d
 import com.google.common.cache.Cache;
 import com.google.common.cache.CacheBuilder;
 import org.slf4j.Logger;
 import org.slf4j.LoggerFactory;
 
-<<<<<<< HEAD
 import java.text.SimpleDateFormat;
 import java.util.Date;
-=======
 import java.time.Clock;
->>>>>>> e9f8fd3d
 import javax.annotation.Nullable;
 import javax.annotation.concurrent.ThreadSafe;
 
@@ -54,14 +48,15 @@
 
   /**
    * Creates a new instance of {@link UfsSyncPathCache}.
-<<<<<<< HEAD
    *
    * TODO(jiacheng): One potential issue is those NOT_SYNCED entries are not evicted
    *   So the memory will not be released if BOTH:
    *   (1) Many forced sync entries; (2) No sync really happens
    *   However that should be a really rare case?
-   */
-  public UfsSyncPathCache(int maxPaths) {
+   * @param clock the clock to use to compute sync times
+   */
+  public UfsSyncPathCache(int maxPaths, Clock clock) {
+    mClock = clock;
     mCache = CacheBuilder.newBuilder()
         .maximumWeight(maxPaths)
         .weigher((String k, SyncTime v) -> {
@@ -74,13 +69,17 @@
             return 1;
         })
         .build();
-=======
-   * @param clock the clock to use to compute sync times
-   */
-  public UfsSyncPathCache(Clock clock) {
-    mClock = clock;
-    mCache = CacheBuilder.newBuilder().maximumSize(MAX_PATHS).build();
->>>>>>> e9f8fd3d
+  }
+
+  /**
+   * Notifies the cache that the path was synced, set the last sync time to the current clock time.
+   *
+   * @param path the path that was synced
+   * @param descendantType the descendant type that the path was synced with
+   */
+  public void notifySyncedPath(
+          String path, DescendantType descendantType) {
+    notifySyncedPath(path, descendantType, null);
   }
 
   /**
@@ -123,20 +122,15 @@
    * @param isGetFileInfo the operate is from getFileInfo or not
    * @return true if a sync should occur for the path and interval setting, false otherwise
    */
-<<<<<<< HEAD
-  public boolean shouldSyncPath(String path, long intervalMs, boolean isGetFileInfo) {
+  public SyncCheck shouldSyncPath(String path, long intervalMs, boolean isGetFileInfo) {
     SyncTime lastSync = mCache.getIfPresent(path);
     if (SyncTime.FORCED_SYNC.equals(lastSync)) {
       // Remove the FORCED_SYNC entry once it has taken effect
       // When ls on a parent dir, notifySyncPath() will not be called on children paths
       // so there is no chance to update this entry after the check here
       mCache.invalidate(path);
-      return true;
-    }
-
-=======
-  public SyncCheck shouldSyncPath(String path, long intervalMs, boolean isGetFileInfo) {
->>>>>>> e9f8fd3d
+      return SyncCheck.SHOULD_SYNC;
+    }
     if (intervalMs < 0) {
       // Never sync.
       return SyncCheck.SHOULD_NOT_SYNC;
@@ -214,22 +208,9 @@
   }
 
   /**
-<<<<<<< HEAD
-   * Sync timestamp.
-   */
-=======
-   * @return the sync path cache
+   * Stores the last Ufs synchronization time for a path.
    */
   @VisibleForTesting
-  public Cache<String, SyncTime> getCache() {
-    return mCache;
-  }
-
-  /**
-   * Stores the last Ufs synchronization time for a path.
-   */
-  @VisibleForTesting
->>>>>>> e9f8fd3d
   public static class SyncTime {
     static final long UNSYNCED = -1;
     static final SyncTime FORCED_SYNC = new SyncTime(Long.MIN_VALUE, DescendantType.ALL);
@@ -261,17 +242,10 @@
     }
 
     /**
-<<<<<<< HEAD
-     *
-     * @return the last recursive sync timestamp whose unit is ms
-     */
-    long getLastRecursiveSyncMs() {
-=======
      * @return the last recursive sync time
      */
     @VisibleForTesting
     public long getLastRecursiveSyncMs() {
->>>>>>> e9f8fd3d
       return mLastRecursiveSyncMs;
     }
 
