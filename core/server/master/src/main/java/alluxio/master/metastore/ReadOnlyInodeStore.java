--- conflicted
+++ resolved
@@ -113,17 +113,6 @@
   }
 
   /**
-<<<<<<< HEAD
-   * @param inode the inode to list child ids for
-   * @return the result of {@link #getChildIds(InodeDirectoryView, ReadOption)} with default option
-   */
-  default CloseableIterator<Long> getChildIds(InodeDirectoryView inode) {
-    return getChildIds(inode, ReadOption.defaults());
-  }
-
-  /**
-=======
->>>>>>> 75f7bee5
    * Returns an iterator over the children of the specified inode.
    *
    * The iterator is weakly consistent. It can operate in the presence of concurrent modification,
@@ -221,16 +210,6 @@
   }
 
   /**
-   * @param inode an inode directory
-   * @param name an inode name
-   * @return the result of {@link #getChildId(InodeDirectoryView, String, ReadOption)} with default
-   *    option
-   */
-  default Optional<Long> getChildId(InodeDirectoryView inode, String name) {
-    return getChildId(inode.getId(), name, ReadOption.defaults());
-  }
-
-  /**
    * @param inodeId an inode id
    * @param name an inode name
    * @param option the options
