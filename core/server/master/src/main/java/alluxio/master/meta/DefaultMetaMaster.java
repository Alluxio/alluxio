--- conflicted
+++ resolved
@@ -738,8 +738,7 @@
           try {
             oldValue = Configuration.get(key);
           } catch (RuntimeException e) {
-<<<<<<< HEAD
-            LOG.debug("Cannot get old value for the given key {}", key.getName());
+            LOG.warn("Cannot get old value for the given key {}", key.getName());
           }
           if (PropertyKey.UNSET_VALUE.equals(entry.getValue())) {
             Configuration.unset(key);
@@ -751,16 +750,6 @@
             LOG.info("Property {} has been updated to \"{}\" from \"{}\"",
                 key.getName(), entry.getValue(), oldValue);
           }
-          result.put(entry.getKey(), true);
-          successCount++;
-=======
-            LOG.warn("Cannot get old value for the given key {}", key.getName());
-          }
-          Object value = key.parseValue(entry.getValue());
-          Configuration.set(key, value, Source.RUNTIME);
->>>>>>> 82180c36
-          LOG.info("Property {} has been updated to \"{}\" from \"{}\"",
-              key.getName(), entry.getValue(), oldValue);
           result.put(entry.getKey(), true);
           successCount++;
         } else {
