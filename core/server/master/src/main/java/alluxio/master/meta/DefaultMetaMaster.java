/*
 * The Alluxio Open Foundation licenses this work under the Apache License, version 2.0
 * (the "License"). You may not use this work except in compliance with the License, which is
 * available at www.apache.org/licenses/LICENSE-2.0
 *
 * This software is distributed on an "AS IS" basis, WITHOUT WARRANTIES OR CONDITIONS OF ANY KIND,
 * either express or implied, as more fully set forth in the License.
 *
 * See the NOTICE file distributed with this work for information regarding copyright ownership.
 */

package alluxio.master.meta;

import alluxio.ClientContext;
import alluxio.Constants;
import alluxio.Server;
import alluxio.clock.SystemClock;
import alluxio.collections.IndexDefinition;
import alluxio.collections.IndexedSet;
import alluxio.conf.ConfigurationValueOptions;
import alluxio.conf.PropertyKey;
import alluxio.conf.Configuration;
import alluxio.conf.Source;
import alluxio.exception.AlluxioException;
import alluxio.exception.status.NotFoundException;
import alluxio.exception.status.UnavailableException;
import alluxio.grpc.BackupPRequest;
import alluxio.grpc.BackupStatusPRequest;
import alluxio.grpc.GetConfigurationPOptions;
import alluxio.grpc.GrpcService;
import alluxio.grpc.MetaCommand;
import alluxio.grpc.RegisterMasterPOptions;
import alluxio.grpc.Scope;
import alluxio.grpc.ServiceType;
import alluxio.heartbeat.HeartbeatContext;
import alluxio.heartbeat.HeartbeatExecutor;
import alluxio.heartbeat.HeartbeatThread;
import alluxio.master.CoreMaster;
import alluxio.master.CoreMasterContext;
import alluxio.master.MasterClientContext;
import alluxio.master.StateLockOptions;
import alluxio.master.backup.BackupLeaderRole;
import alluxio.master.backup.BackupRole;
import alluxio.master.backup.BackupWorkerRole;
import alluxio.master.block.BlockMaster;
import alluxio.master.journal.JournalContext;
import alluxio.master.journal.JournalType;
import alluxio.master.journal.checkpoint.CheckpointName;
import alluxio.master.meta.checkconf.ConfigurationChecker;
import alluxio.master.meta.checkconf.ConfigurationStore;
import alluxio.proto.journal.Journal;
import alluxio.proto.journal.Meta;
import alluxio.resource.CloseableIterator;
import alluxio.resource.LockResource;
import alluxio.underfs.UfsManager;
import alluxio.util.ConfigurationUtils;
import alluxio.util.IdUtils;
import alluxio.util.OSUtils;
import alluxio.util.ThreadFactoryUtils;
import alluxio.util.executor.ExecutorServiceFactories;
import alluxio.util.executor.ExecutorServiceFactory;
import alluxio.util.network.NetworkAddressUtils;
import alluxio.wire.Address;
import alluxio.wire.BackupStatus;
import alluxio.wire.ConfigCheckReport;
import alluxio.wire.ConfigHash;

import com.google.common.collect.ImmutableSet;
import org.slf4j.Logger;
import org.slf4j.LoggerFactory;

import java.io.IOException;
import java.net.InetSocketAddress;
import java.text.MessageFormat;
import java.time.Clock;
import java.util.Collections;
import java.util.HashMap;
import java.util.List;
import java.util.Map;
import java.util.Optional;
import java.util.Set;
import java.util.concurrent.Executors;
import javax.annotation.Nullable;
import javax.annotation.concurrent.NotThreadSafe;

/**
 * The default meta master.
 */
@NotThreadSafe
public final class DefaultMetaMaster extends CoreMaster implements MetaMaster {
  private static final Logger LOG = LoggerFactory.getLogger(DefaultMetaMaster.class);
  private static final Set<Class<? extends Server>> DEPS = ImmutableSet.of(BlockMaster.class);

  // Master metadata management.
  private static final IndexDefinition<MasterInfo, Long> ID_INDEX =
      new IndexDefinition<MasterInfo, Long>(true) {
        @Override
        public Long getFieldValue(MasterInfo o) {
          return o.getId();
        }
      };

  private static final IndexDefinition<MasterInfo, Address> ADDRESS_INDEX =
      new IndexDefinition<MasterInfo, Address>(true) {
        @Override
        public Address getFieldValue(MasterInfo o) {
          return o.getAddress();
        }
      };

  /** Core master context. */
  private final CoreMasterContext mCoreMasterContext;

  /** The clock to use for determining the time. */
  private final Clock mClock = new SystemClock();

  /** The master configuration store. */
  private final ConfigurationStore mMasterConfigStore = new ConfigurationStore();
  /** The worker configuration store. */
  private final ConfigurationStore mWorkerConfigStore = new ConfigurationStore();
  /** The server-side configuration checker. */
  private final ConfigurationChecker mConfigChecker =
      new ConfigurationChecker(mMasterConfigStore, mWorkerConfigStore);

  /** Keeps track of standby masters which are in communication with the leader master. */
  private final IndexedSet<MasterInfo> mMasters =
      new IndexedSet<>(ID_INDEX, ADDRESS_INDEX);
  /** Keeps track of standby masters which are no longer in communication with the leader master. */
  private final IndexedSet<MasterInfo> mLostMasters =
      new IndexedSet<>(ID_INDEX, ADDRESS_INDEX);

  /** The connect address for the rpc server. */
  private final InetSocketAddress mRpcConnectAddress
      = NetworkAddressUtils.getConnectAddress(NetworkAddressUtils.ServiceType.MASTER_RPC,
      Configuration.global());

  /** Indicates if newer version is available. */
  private boolean mNewerVersionAvailable;

  /** The address of this master. */
  private final Address mMasterAddress;

  /** The manager of all ufs. */
  private final UfsManager mUfsManager;

  /** The metadata daily backup. */
  private DailyMetadataBackup mDailyBackup;

  /** Path level properties. */
  private final PathProperties mPathProperties;

  /** Persisted state for MetaMaster. */
  private final State mState;

  /** Value to be used for the cluster ID when not assigned. */
  public static final String INVALID_CLUSTER_ID = "INVALID_CLUSTER_ID";

  /** Used to manage backup role. */
  private BackupRole mBackupRole;

  @Nullable
  private final JournalSpaceMonitor mJournalSpaceMonitor;

  /**
   * Journaled state for MetaMaster.
   */
  @NotThreadSafe
  public static final class State implements alluxio.master.journal.Journaled {
    /** A unique ID to identify the cluster. */
    private String mClusterID = INVALID_CLUSTER_ID;

    /**
     * @return the cluster ID
     */
    public String getClusterID() {
      return mClusterID;
    }

    @Override
    public CheckpointName getCheckpointName() {
      return CheckpointName.CLUSTER_INFO;
    }

    @Override
    public boolean processJournalEntry(Journal.JournalEntry entry) {
      if (entry.hasClusterInfo()) {
        mClusterID = entry.getClusterInfo().getClusterId();
        return true;
      }
      return false;
    }

    /**
     * @param ctx the journal context
     * @param clusterId the clusterId journal clusterId
     */
    public void applyAndJournal(java.util.function.Supplier<JournalContext> ctx, String clusterId) {
      applyAndJournal(ctx,
          Journal.JournalEntry.newBuilder()
              .setClusterInfo(Meta.ClusterInfoEntry.newBuilder().setClusterId(clusterId).build())
              .build());
    }

    @Override
    public void resetState() {
      mClusterID = INVALID_CLUSTER_ID;
    }

    @Override
    public CloseableIterator<Journal.JournalEntry> getJournalEntryIterator() {
      if (mClusterID.equals(INVALID_CLUSTER_ID)) {
        return CloseableIterator.noopCloseable(Collections.emptyIterator());
      }
      return CloseableIterator.noopCloseable(Collections.singleton(Journal.JournalEntry.newBuilder()
          .setClusterInfo(Meta.ClusterInfoEntry.newBuilder().setClusterId(mClusterID).build())
          .build()).iterator());
    }
  }

  /**
   * Creates a new instance of {@link DefaultMetaMaster}.
   *
   * @param blockMaster a block master handle
   * @param masterContext the context for Alluxio master
   */
  DefaultMetaMaster(BlockMaster blockMaster, CoreMasterContext masterContext) {
    this(blockMaster, masterContext,
        ExecutorServiceFactories.cachedThreadPool(Constants.META_MASTER_NAME));
  }

  /**
   * Creates a new instance of {@link DefaultMetaMaster}.
   *
   * @param blockMaster a block master handle
   * @param masterContext the context for Alluxio master
   * @param executorServiceFactory a factory for creating the executor service to use for running
   *        maintenance threads
   */
  DefaultMetaMaster(BlockMaster blockMaster, CoreMasterContext masterContext,
      ExecutorServiceFactory executorServiceFactory) {
    super(masterContext, new SystemClock(), executorServiceFactory);
    mCoreMasterContext = masterContext;
    mMasterAddress =
        new Address().setHost(Configuration.getOrDefault(PropertyKey.MASTER_HOSTNAME,
            "localhost"))
            .setRpcPort(mPort);
<<<<<<< HEAD
    mBlockMaster = blockMaster;
    mBlockMaster.registerLostWorkerFoundListener(mWorkerConfigStore::lostNodeFound);
    mBlockMaster.registerWorkerLostListener(mWorkerConfigStore::handleNodeLost);
    mBlockMaster.registerNewWorkerConfListener(mWorkerConfigStore::registerNewConf);
    mBlockMaster.registerWorkerDeleteListener(mWorkerConfigStore::handleNodeDelete);
=======
    /* Handle to the block master. */
    blockMaster.registerLostWorkerFoundListener(mWorkerConfigStore::lostNodeFound);
    blockMaster.registerWorkerLostListener(mWorkerConfigStore::handleNodeLost);
    blockMaster.registerNewWorkerConfListener(mWorkerConfigStore::registerNewConf);
>>>>>>> bf6b068b

    mUfsManager = masterContext.getUfsManager();

    mPathProperties = new PathProperties();
    mState = new State();
    if (Configuration.getEnum(PropertyKey.MASTER_JOURNAL_TYPE, JournalType.class)
        .equals(JournalType.EMBEDDED) && OSUtils.isLinux()) {
      mJournalSpaceMonitor = new JournalSpaceMonitor(Configuration.global());
    } else {
      mJournalSpaceMonitor = null;
    }
  }

  @Override
  public Map<ServiceType, GrpcService> getServices() {
    Map<ServiceType, GrpcService> services = new HashMap<>();
    services.put(ServiceType.META_MASTER_CONFIG_SERVICE,
        new GrpcService(new MetaMasterConfigurationServiceHandler(this)).disableAuthentication());
    services.put(ServiceType.META_MASTER_CLIENT_SERVICE,
        new GrpcService(new MetaMasterClientServiceHandler(this)));
    services.put(ServiceType.META_MASTER_MASTER_SERVICE,
        new GrpcService(new MetaMasterMasterServiceHandler(this)));
    // Add backup role services.
    services.putAll(mBackupRole.getRoleServices());
    services.putAll(mJournalSystem.getJournalServices());
    return services;
  }

  @Override
  public String getName() {
    return Constants.META_MASTER_NAME;
  }

  @Override
  public Set<Class<? extends Server>> getDependencies() {
    return DEPS;
  }

  @Override
  public void start(Boolean isPrimary) throws IOException {
    super.start(isPrimary);
    mWorkerConfigStore.reset();
    mMasterConfigStore.reset();
    if (isPrimary) {
      // Add the configuration of the current leader master
      mMasterConfigStore.registerNewConf(mMasterAddress,
          Configuration.getConfiguration(Scope.MASTER));

      // The service that detects lost standby master nodes
      getExecutorService().submit(new HeartbeatThread(
          HeartbeatContext.MASTER_LOST_MASTER_DETECTION,
          new LostMasterDetectionHeartbeatExecutor(),
          (int) Configuration.getMs(PropertyKey.MASTER_STANDBY_HEARTBEAT_INTERVAL),
          Configuration.global(), mMasterContext.getUserState()));
      getExecutorService().submit(
          new HeartbeatThread(HeartbeatContext.MASTER_LOG_CONFIG_REPORT_SCHEDULING,
              new LogConfigReportHeartbeatExecutor(),
              (int) Configuration
                  .getMs(PropertyKey.MASTER_LOG_CONFIG_REPORT_HEARTBEAT_INTERVAL),
              Configuration.global(), mMasterContext.getUserState()));

      if (Configuration.getBoolean(PropertyKey.MASTER_DAILY_BACKUP_ENABLED)) {
        mDailyBackup = new DailyMetadataBackup(this, Executors.newSingleThreadScheduledExecutor(
            ThreadFactoryUtils.build("DailyMetadataBackup-%d", true)), mUfsManager);
        mDailyBackup.start();
      }
      if (mJournalSpaceMonitor != null) {
        getExecutorService().submit(new HeartbeatThread(
            HeartbeatContext.MASTER_JOURNAL_SPACE_MONITOR, mJournalSpaceMonitor,
            Configuration.getMs(PropertyKey.MASTER_JOURNAL_SPACE_MONITOR_INTERVAL),
            Configuration.global(), mMasterContext.getUserState()));
      }
      if (mState.getClusterID().equals(INVALID_CLUSTER_ID)) {
        try (JournalContext context = createJournalContext()) {
          String clusterID = java.util.UUID.randomUUID().toString();
          mState.applyAndJournal(context, clusterID);
          LOG.info("Created new cluster ID {}", clusterID);
        }
        if (Configuration.getBoolean(PropertyKey.MASTER_UPDATE_CHECK_ENABLED)
            && !Configuration.getBoolean(PropertyKey.TEST_MODE)) {
          getExecutorService().submit(new HeartbeatThread(HeartbeatContext.MASTER_UPDATE_CHECK,
              new UpdateChecker(this),
              (int) Configuration.getMs(PropertyKey.MASTER_UPDATE_CHECK_INTERVAL),
              Configuration.global(), mMasterContext.getUserState()));
        }
      } else {
        LOG.info("Detected existing cluster ID {}", mState.getClusterID());
      }
      mBackupRole = new BackupLeaderRole(mCoreMasterContext);
    } else {
      if (ConfigurationUtils.isHaMode(Configuration.global())) {
        // Standby master should setup MetaMasterSync to communicate with the leader master
        RetryHandlingMetaMasterMasterClient metaMasterClient =
            new RetryHandlingMetaMasterMasterClient(MasterClientContext
                .newBuilder(ClientContext.create(Configuration.global())).build());
        getExecutorService().submit(new HeartbeatThread(HeartbeatContext.META_MASTER_SYNC,
            new MetaMasterSync(mMasterAddress, metaMasterClient),
            (int) Configuration.getMs(PropertyKey.MASTER_STANDBY_HEARTBEAT_INTERVAL),
            Configuration.global(), mMasterContext.getUserState()));
        LOG.info("Standby master with address {} starts sending heartbeat to leader master.",
            mMasterAddress);
      }
      // Enable worker role if backup delegation is enabled.
      if (Configuration.getBoolean(PropertyKey.MASTER_BACKUP_DELEGATION_ENABLED)) {
        mBackupRole = new BackupWorkerRole(mCoreMasterContext);
      }
    }
  }

  @Override
  public void stop() throws IOException {
    if (mDailyBackup != null) {
      mDailyBackup.stop();
      mDailyBackup = null;
    }
    if (mBackupRole != null) {
      mBackupRole.close();
      mBackupRole = null;
    }
    super.stop();
  }

  @Override
  public BackupStatus backup(BackupPRequest request, StateLockOptions stateLockOptions)
      throws AlluxioException {
    return mBackupRole.backup(request, stateLockOptions);
  }

  @Override
  public BackupStatus getBackupStatus(BackupStatusPRequest statusPRequest) throws AlluxioException {
    return mBackupRole.getBackupStatus(statusPRequest);
  }

  @Override
  public String checkpoint() throws IOException {
    try (LockResource lr =
        mMasterContext.getStateLockManager().lockExclusive(StateLockOptions.defaults())) {
      mJournalSystem.checkpoint();
      return NetworkAddressUtils.getConnectHost(NetworkAddressUtils.ServiceType.MASTER_RPC,
          Configuration.global());
    } catch (Exception e) {
      throw new IOException("Failed to take a checkpoint.", e);
    }
  }

  @Override
  public ConfigCheckReport getConfigCheckReport() {
    return mConfigChecker.getConfigCheckReport();
  }

  @Override
  public alluxio.wire.Configuration getConfiguration(GetConfigurationPOptions options) {
    // NOTE(cc): there is no guarantee that the returned cluster and path configurations are
    // consistent snapshot of the system's state at a certain time, the path configuration might
    // be in a newer state. But it's guaranteed that the hashes are respectively correspondent to
    // the properties.
    alluxio.wire.Configuration.Builder builder = alluxio.wire.Configuration.newBuilder();

    if (!options.getIgnoreClusterConf()) {
      for (PropertyKey key : Configuration.keySet()) {
        if (key.isBuiltIn()) {
          Source source = Configuration.getSource(key);
          Object value = Configuration.getOrDefault(key, null,
              ConfigurationValueOptions.defaults().useDisplayValue(true)
                  .useRawValue(options.getRawValue()));
          builder.addClusterProperty(key.getName(), value, source);
        }
      }
      // NOTE(cc): assumes that Configuration is read-only when master is running, otherwise,
      // the following hash might not correspond to the above cluster configuration.
      builder.setClusterConfHash(Configuration.hash());
    }

    if (!options.getIgnorePathConf()) {
      PathPropertiesView pathProperties = mPathProperties.snapshot();
      pathProperties.getProperties().forEach((path, properties) ->
          properties.forEach((key, value) ->
              builder.addPathProperty(path, key, value)));
      builder.setPathConfHash(pathProperties.getHash());
    }

    return builder.build();
  }

  @Override
  public ConfigHash getConfigHash() {
    return new ConfigHash(Configuration.hash(), mPathProperties.hash());
  }

  @Override
  public Optional<JournalSpaceMonitor> getJournalSpaceMonitor() {
    return Optional.ofNullable(mJournalSpaceMonitor);
  }

  @Override
  public void setPathConfiguration(String path, Map<PropertyKey, String> properties)
      throws UnavailableException {
    try (JournalContext ctx = createJournalContext()) {
      mPathProperties.add(ctx, path, properties);
    }
  }

  @Override
  public void removePathConfiguration(String path, Set<String> keys)
      throws UnavailableException {
    try (JournalContext ctx = createJournalContext()) {
      mPathProperties.remove(ctx, path, keys);
    }
  }

  @Override
  public void removePathConfiguration(String path) throws UnavailableException {
    try (JournalContext ctx = createJournalContext()) {
      mPathProperties.removeAll(ctx, path);
    }
  }

  @Override
  public void setNewerVersionAvailable(boolean available) {
    mNewerVersionAvailable = available;
  }

  @Override
  public boolean getNewerVersionAvailable() {
    return mNewerVersionAvailable;
  }

  @Override
  public List<Address> getMasterAddresses() {
    return mMasterConfigStore.getLiveNodeAddresses();
  }

  @Override
  public List<Address> getWorkerAddresses() {
    return mWorkerConfigStore.getLiveNodeAddresses();
  }

  @Override
  public long getMasterId(Address address) {
    MasterInfo existingMaster = mMasters.getFirstByField(ADDRESS_INDEX, address);
    if (existingMaster != null) {
      // This master address is already mapped to a master id.
      long oldMasterId = existingMaster.getId();
      LOG.warn("The master {} already exists as id {}.", address, oldMasterId);
      return oldMasterId;
    }

    MasterInfo lostMaster = mLostMasters.getFirstByField(ADDRESS_INDEX, address);
    if (lostMaster != null) {
      // This is one of the lost masters
      mMasterConfigStore.lostNodeFound(lostMaster.getAddress());
      synchronized (lostMaster) {
        final long lostMasterId = lostMaster.getId();
        LOG.warn("A lost master {} has requested its old id {}.", address, lostMasterId);

        // Update the timestamp of the master before it is considered an active master.
        lostMaster.updateLastUpdatedTimeMs();
        mMasters.add(lostMaster);
        mLostMasters.remove(lostMaster);
        return lostMasterId;
      }
    }

    // Generate a new master id.
    long masterId = IdUtils.getRandomNonNegativeLong();
    while (!mMasters.add(new MasterInfo(masterId, address))) {
      masterId = IdUtils.getRandomNonNegativeLong();
    }

    LOG.info("getMasterId(): MasterAddress: {} id: {}", address, masterId);
    return masterId;
  }

  @Override
  public InetSocketAddress getRpcAddress() {
    return mRpcConnectAddress;
  }

  @Override
  public long getStartTimeMs() {
    return mStartTimeMs;
  }

  @Override
  public long getUptimeMs() {
    return System.currentTimeMillis() - mStartTimeMs;
  }

  @Override
  public int getWebPort() {
    return Configuration.getInt(PropertyKey.MASTER_WEB_PORT);
  }

  @Override
  public boolean isInSafeMode() {
    return mSafeModeManager.isInSafeMode();
  }

  @Override
  public MetaCommand masterHeartbeat(long masterId) {
    MasterInfo master = mMasters.getFirstByField(ID_INDEX, masterId);
    if (master == null) {
      LOG.warn("Could not find master id: {} for heartbeat.", masterId);
      return MetaCommand.MetaCommand_Register;
    }

    master.updateLastUpdatedTimeMs();
    return MetaCommand.MetaCommand_Nothing;
  }

  @Override
  public void masterRegister(long masterId, RegisterMasterPOptions options)
      throws NotFoundException {
    MasterInfo master = mMasters.getFirstByField(ID_INDEX, masterId);
    if (master == null) {
      throw new NotFoundException(
          MessageFormat.format("No master with masterId {0,number,#} is found", masterId));
    }

    master.updateLastUpdatedTimeMs();

    mMasterConfigStore.registerNewConf(master.getAddress(), options.getConfigsList());

    LOG.info("registerMaster(): master: {}", master);
  }

  @Override
  public CheckpointName getCheckpointName() {
    return CheckpointName.META_MASTER;
  }

  @Override
  public String getClusterID() {
    return mState.getClusterID();
  }

  @Override
  public CloseableIterator<Journal.JournalEntry> getJournalEntryIterator() {
    return CloseableIterator.concat(mPathProperties.getJournalEntryIterator(),
        mState.getJournalEntryIterator());
  }

  @Override
  public boolean processJournalEntry(Journal.JournalEntry entry) {
    return mState.processJournalEntry(entry) || mPathProperties.processJournalEntry(entry);
  }

  @Override
  public void resetState() {
    mState.resetState();
    mPathProperties.resetState();
  }

  @Override
  public Map<String, Boolean> updateConfiguration(Map<String, String> propertiesMap) {
    Map<String, Boolean> result = new HashMap<>();
    int successCount = 0;
    for (Map.Entry<String, String> entry : propertiesMap.entrySet()) {
      try {
        PropertyKey key = PropertyKey.fromString(entry.getKey());
        if (Configuration.getBoolean(PropertyKey.CONF_DYNAMIC_UPDATE_ENABLED)
            && key.isDynamic()) {
          Object oldValue = Configuration.get(key);
          Configuration.set(key, entry.getValue(), Source.RUNTIME);
          result.put(entry.getKey(), true);
          successCount++;
          LOG.info("Property {} has been updated to \"{}\" from \"{}\"",
              key.getName(), entry.getValue(), oldValue);
        } else {
          LOG.debug("Update a non-dynamic property {} is not allowed", key.getName());
          result.put(entry.getKey(), false);
        }
      } catch (Exception e) {
        result.put(entry.getKey(), false);
        LOG.error("Failed to update property {} to {}", entry.getKey(), entry.getValue(), e);
      }
    }
    LOG.debug("Update {} properties, succeed {}.", propertiesMap.size(), successCount);
    return result;
  }

  /**
   * Lost master periodic check.
   */
  private final class LostMasterDetectionHeartbeatExecutor implements HeartbeatExecutor {

    /**
     * Constructs a new {@link LostMasterDetectionHeartbeatExecutor}.
     */
    public LostMasterDetectionHeartbeatExecutor() {
    }

    @Override
    public void heartbeat() {
      long masterTimeoutMs = Configuration.getMs(PropertyKey.MASTER_HEARTBEAT_TIMEOUT);
      for (MasterInfo master : mMasters) {
        synchronized (master) {
          final long lastUpdate = mClock.millis() - master.getLastUpdatedTimeMs();
          if (lastUpdate > masterTimeoutMs) {
            LOG.error("The master {}({}) timed out after {}ms without a heartbeat!", master.getId(),
                master.getAddress(), lastUpdate);
            mLostMasters.add(master);
            mMasters.remove(master);
            mMasterConfigStore.handleNodeLost(master.getAddress());
          }
        }
      }
    }

    @Override
    public void close() {
      // Nothing to clean up
    }
  }

  /**
   * Periodically log the config check report.
   */
  private final class LogConfigReportHeartbeatExecutor implements HeartbeatExecutor {
    private volatile boolean mFirst = true;

    @Override
    public void heartbeat() {
      // Skip the first heartbeat since it happens before servers have time to register their
      // configurations.
      if (mFirst) {
        mFirst = false;
      } else {
        mConfigChecker.logConfigReport();
      }
    }

    @Override
    public void close() {
      // Nothing to clean up
    }
  }
}<|MERGE_RESOLUTION|>--- conflicted
+++ resolved
@@ -244,18 +244,11 @@
         new Address().setHost(Configuration.getOrDefault(PropertyKey.MASTER_HOSTNAME,
             "localhost"))
             .setRpcPort(mPort);
-<<<<<<< HEAD
-    mBlockMaster = blockMaster;
-    mBlockMaster.registerLostWorkerFoundListener(mWorkerConfigStore::lostNodeFound);
-    mBlockMaster.registerWorkerLostListener(mWorkerConfigStore::handleNodeLost);
-    mBlockMaster.registerNewWorkerConfListener(mWorkerConfigStore::registerNewConf);
-    mBlockMaster.registerWorkerDeleteListener(mWorkerConfigStore::handleNodeDelete);
-=======
     /* Handle to the block master. */
     blockMaster.registerLostWorkerFoundListener(mWorkerConfigStore::lostNodeFound);
     blockMaster.registerWorkerLostListener(mWorkerConfigStore::handleNodeLost);
     blockMaster.registerNewWorkerConfListener(mWorkerConfigStore::registerNewConf);
->>>>>>> bf6b068b
+    blockMaster.registerWorkerDeleteListener(mWorkerConfigStore::handleNodeDelete);
 
     mUfsManager = masterContext.getUfsManager();
 
