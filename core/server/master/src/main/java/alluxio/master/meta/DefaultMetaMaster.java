/*
 * The Alluxio Open Foundation licenses this work under the Apache License, version 2.0
 * (the "License"). You may not use this work except in compliance with the License, which is
 * available at www.apache.org/licenses/LICENSE-2.0
 *
 * This software is distributed on an "AS IS" basis, WITHOUT WARRANTIES OR CONDITIONS OF ANY KIND,
 * either express or implied, as more fully set forth in the License.
 *
 * See the NOTICE file distributed with this work for information regarding copyright ownership.
 */

package alluxio.master.meta;

import alluxio.AlluxioURI;
import alluxio.ClientContext;
import alluxio.Constants;
import alluxio.ProjectConstants;
import alluxio.Server;
import alluxio.clock.SystemClock;
import alluxio.collections.IndexDefinition;
import alluxio.collections.IndexedSet;
import alluxio.conf.ConfigurationValueOptions;
import alluxio.conf.PropertyKey;
import alluxio.conf.ServerConfiguration;
import alluxio.conf.Source;
import alluxio.exception.ExceptionMessage;
import alluxio.exception.status.NotFoundException;
import alluxio.exception.status.UnavailableException;
import alluxio.grpc.BackupPOptions;
import alluxio.grpc.GetConfigurationPOptions;
import alluxio.grpc.GrpcService;
import alluxio.grpc.MetaCommand;
import alluxio.grpc.RegisterMasterPOptions;
import alluxio.grpc.Scope;
import alluxio.grpc.ServiceType;
import alluxio.heartbeat.HeartbeatContext;
import alluxio.heartbeat.HeartbeatExecutor;
import alluxio.heartbeat.HeartbeatThread;
import alluxio.master.BackupManager;
import alluxio.master.CoreMaster;
import alluxio.master.CoreMasterContext;
import alluxio.master.MasterClientContext;
import alluxio.master.block.BlockMaster;
import alluxio.master.journal.JournalContext;
import alluxio.master.journal.checkpoint.CheckpointName;
import alluxio.master.meta.checkconf.ServerConfigurationChecker;
import alluxio.master.meta.checkconf.ServerConfigurationStore;
import alluxio.proto.journal.Journal;
import alluxio.proto.journal.Meta;
import alluxio.resource.CloseableResource;
import alluxio.resource.LockResource;
import alluxio.underfs.UfsManager;
import alluxio.underfs.UnderFileSystem;
import alluxio.underfs.options.MkdirsOptions;
import alluxio.util.ConfigurationUtils;
import alluxio.util.IdUtils;
import alluxio.util.ThreadFactoryUtils;
import alluxio.util.executor.ExecutorServiceFactories;
import alluxio.util.executor.ExecutorServiceFactory;
import alluxio.util.io.PathUtils;
import alluxio.util.network.NetworkAddressUtils;
import alluxio.wire.Address;
import alluxio.wire.BackupResponse;
import alluxio.wire.ConfigCheckReport;
import alluxio.wire.ConfigHash;
import alluxio.wire.Configuration;

import com.google.common.collect.ImmutableSet;
import org.slf4j.Logger;
import org.slf4j.LoggerFactory;

import java.io.IOException;
import java.io.OutputStream;
import java.net.InetSocketAddress;
import java.time.Clock;
import java.time.Instant;
import java.time.ZoneId;
import java.time.format.DateTimeFormatter;
import java.util.Collections;
import java.util.HashMap;
import java.util.Iterator;
import java.util.List;
import java.util.Map;
import java.util.Set;
import java.util.concurrent.Executors;
import java.util.concurrent.atomic.AtomicLong;

import javax.annotation.concurrent.NotThreadSafe;

/**
 * The default meta master.
 */
@NotThreadSafe
public final class DefaultMetaMaster extends CoreMaster implements MetaMaster {
  private static final Logger LOG = LoggerFactory.getLogger(DefaultMetaMaster.class);
  private static final Set<Class<? extends Server>> DEPS =
      ImmutableSet.<Class<? extends Server>>of(BlockMaster.class);

  // Master metadata management.
  private static final IndexDefinition<MasterInfo, Long> ID_INDEX =
      new IndexDefinition<MasterInfo, Long>(true) {
        @Override
        public Long getFieldValue(MasterInfo o) {
          return o.getId();
        }
      };

  private static final IndexDefinition<MasterInfo, Address> ADDRESS_INDEX =
      new IndexDefinition<MasterInfo, Address>(true) {
        @Override
        public Address getFieldValue(MasterInfo o) {
          return o.getAddress();
        }
      };

  /** Handle to the block master. */
  private final BlockMaster mBlockMaster;

  /** The clock to use for determining the time. */
  private final Clock mClock = new SystemClock();

  /** The master configuration store. */
  private final ServerConfigurationStore mMasterConfigStore = new ServerConfigurationStore();
  /** The worker configuration store. */
  private final ServerConfigurationStore mWorkerConfigStore = new ServerConfigurationStore();
  /** The server-side configuration checker. */
  private final ServerConfigurationChecker mConfigChecker =
      new ServerConfigurationChecker(mMasterConfigStore, mWorkerConfigStore);

  /** Keeps track of standby masters which are in communication with the leader master. */
  private final IndexedSet<MasterInfo> mMasters =
      new IndexedSet<>(ID_INDEX, ADDRESS_INDEX);
  /** Keeps track of standby masters which are no longer in communication with the leader master. */
  private final IndexedSet<MasterInfo> mLostMasters =
      new IndexedSet<>(ID_INDEX, ADDRESS_INDEX);

  /** The connect address for the rpc server. */
  private final InetSocketAddress mRpcConnectAddress
      = NetworkAddressUtils.getConnectAddress(NetworkAddressUtils.ServiceType.MASTER_RPC,
      ServerConfiguration.global());

  /** Indicates if newer version is available. */
  private boolean mNewerVersionAvailable;

  /** The address of this master. */
  private Address mMasterAddress;

  /** The manager of all ufs. */
  private final UfsManager mUfsManager;

  /** The metadata daily backup. */
  private DailyMetadataBackup mDailyBackup;

  /** Path level properties. */
  private PathProperties mPathProperties;

  /** Persisted state for MetaMaster. */
  private State mState;

  /** Value to be used for the cluster ID when not assigned. */
  public static final String INVALID_CLUSTER_ID = "INVALID_CLUSTER_ID";

  /**
   * Journaled state for MetaMaster.
   */
  @NotThreadSafe
  public static final class State implements alluxio.master.journal.Journaled {
    /** A unique ID to identify the cluster. */
    private String mClusterID = INVALID_CLUSTER_ID;

    /**
     * @return the cluster ID
     */
    public String getClusterID() {
      return mClusterID;
    }

    @Override
    public CheckpointName getCheckpointName() {
      return CheckpointName.CLUSTER_INFO;
    }

    @Override
    public boolean processJournalEntry(Journal.JournalEntry entry) {
      if (entry.hasClusterInfo()) {
        mClusterID = entry.getClusterInfo().getClusterId();
        return true;
      }
      return false;
    }

    /**
     * @param ctx the journal context
     * @param clusterId the clusterId journal clusterId
     */
    public void applyAndJournal(java.util.function.Supplier<JournalContext> ctx, String clusterId) {
      applyAndJournal(ctx,
          Journal.JournalEntry.newBuilder()
              .setClusterInfo(Meta.ClusterInfoEntry.newBuilder().setClusterId(clusterId).build())
              .build());
    }

    @Override
    public void resetState() {
      mClusterID = INVALID_CLUSTER_ID;
    }

    @Override
    public Iterator<Journal.JournalEntry> getJournalEntryIterator() {
      if (mClusterID.equals(INVALID_CLUSTER_ID)) {
        return Collections.emptyIterator();
      }
      return Collections.singleton(Journal.JournalEntry.newBuilder()
          .setClusterInfo(Meta.ClusterInfoEntry.newBuilder().setClusterId(mClusterID).build())
          .build()).iterator();
    }
  }

  /**
   * Creates a new instance of {@link DefaultMetaMaster}.
   *
   * @param blockMaster a block master handle
   * @param masterContext the context for Alluxio master
   */
  DefaultMetaMaster(BlockMaster blockMaster, CoreMasterContext masterContext) {
    this(blockMaster, masterContext,
        ExecutorServiceFactories.cachedThreadPool(Constants.META_MASTER_NAME));
  }

  /**
   * Creates a new instance of {@link DefaultMetaMaster}.
   *
   * @param blockMaster a block master handle
   * @param masterContext the context for Alluxio master
   * @param executorServiceFactory a factory for creating the executor service to use for running
   *        maintenance threads
   */
  DefaultMetaMaster(BlockMaster blockMaster, CoreMasterContext masterContext,
      ExecutorServiceFactory executorServiceFactory) {
    super(masterContext, new SystemClock(), executorServiceFactory);
    mMasterAddress =
        new Address().setHost(ServerConfiguration.getOrDefault(PropertyKey.MASTER_HOSTNAME,
            "localhost"))
            .setRpcPort(mPort);
    mBlockMaster = blockMaster;
    mBlockMaster.registerLostWorkerFoundListener(mWorkerConfigStore::lostNodeFound);
    mBlockMaster.registerWorkerLostListener(mWorkerConfigStore::handleNodeLost);
    mBlockMaster.registerNewWorkerConfListener(mWorkerConfigStore::registerNewConf);

    mUfsManager = masterContext.getUfsManager();

    mPathProperties = new PathProperties();
    mState = new State();
  }

  @Override
  public Map<ServiceType, GrpcService> getServices() {
    Map<ServiceType, GrpcService> services = new HashMap<>();
    services.put(ServiceType.META_MASTER_CONFIG_SERVICE,
        new GrpcService(new MetaMasterConfigurationServiceHandler(this)).disableAuthentication());
    services.put(ServiceType.META_MASTER_CLIENT_SERVICE,
        new GrpcService(new MetaMasterClientServiceHandler(this)));
    services.put(ServiceType.META_MASTER_MASTER_SERVICE,
        new GrpcService(new MetaMasterMasterServiceHandler(this)));
    return services;
  }

  @Override
  public String getName() {
    return Constants.META_MASTER_NAME;
  }

  @Override
  public Set<Class<? extends Server>> getDependencies() {
    return DEPS;
  }

  @Override
  public void start(Boolean isPrimary) throws IOException {
    super.start(isPrimary);
    mWorkerConfigStore.reset();
    mMasterConfigStore.reset();
    if (isPrimary) {
      // Add the configuration of the current leader master
      mMasterConfigStore.registerNewConf(mMasterAddress,
          ConfigurationUtils.getConfiguration(ServerConfiguration.global(), Scope.MASTER));

      // The service that detects lost standby master nodes
      getExecutorService().submit(new HeartbeatThread(
          HeartbeatContext.MASTER_LOST_MASTER_DETECTION,
          new LostMasterDetectionHeartbeatExecutor(),
          (int) ServerConfiguration.getMs(PropertyKey.MASTER_STANDBY_HEARTBEAT_INTERVAL),
          ServerConfiguration.global(), mMasterContext.getUserState()));
      getExecutorService().submit(
          new HeartbeatThread(HeartbeatContext.MASTER_LOG_CONFIG_REPORT_SCHEDULING,
              new LogConfigReportHeartbeatExecutor(),
              (int) ServerConfiguration
                  .getMs(PropertyKey.MASTER_LOG_CONFIG_REPORT_HEARTBEAT_INTERVAL),
              ServerConfiguration.global(), mMasterContext.getUserState()));

      if (ServerConfiguration.getBoolean(PropertyKey.MASTER_DAILY_BACKUP_ENABLED)) {
        mDailyBackup = new DailyMetadataBackup(this, Executors.newSingleThreadScheduledExecutor(
            ThreadFactoryUtils.build("DailyMetadataBackup-%d", true)), mUfsManager);
        mDailyBackup.start();
      }
      if (mState.getClusterID() == INVALID_CLUSTER_ID) {
        try (JournalContext context = createJournalContext()) {
          String clusterID = java.util.UUID.randomUUID().toString();
          mState.applyAndJournal(context, clusterID);
          LOG.info("Created new cluster ID {}", clusterID);
        }
        if (Boolean.valueOf(ProjectConstants.UPDATE_CHECK_ENABLED)
            && ServerConfiguration.getBoolean(PropertyKey.MASTER_UPDATE_CHECK_ENABLED)) {
          try {
            String latestVersion =
                UpdateCheck.getLatestVersion(mState.getClusterID(), 3000, 3000, 3000);
            if (!ProjectConstants.VERSION.equals(latestVersion)) {
              System.out.println("The latest version (" + latestVersion + ") is not the same "
                  + "as the current version (" + ProjectConstants.VERSION + "). To upgrade "
                  + "visit https://www.alluxio.io/download/.");
              mNewerVersionAvailable = true;
            }
          } catch (Exception e) {
            LOG.debug("Unable to check for updates: {}", e.getMessage());
          }
        }
      } else {
        LOG.info("Detected existing cluster ID {}", mState.getClusterID());
      }
    } else {
      if (ConfigurationUtils.isHaMode(ServerConfiguration.global())) {
        // Standby master should setup MetaMasterSync to communicate with the leader master
        RetryHandlingMetaMasterMasterClient metaMasterClient =
            new RetryHandlingMetaMasterMasterClient(MasterClientContext
                .newBuilder(ClientContext.create(ServerConfiguration.global())).build());
        getExecutorService().submit(new HeartbeatThread(HeartbeatContext.META_MASTER_SYNC,
            new MetaMasterSync(mMasterAddress, metaMasterClient),
            (int) ServerConfiguration.getMs(PropertyKey.MASTER_STANDBY_HEARTBEAT_INTERVAL),
            ServerConfiguration.global(), mMasterContext.getUserState()));
        LOG.info("Standby master with address {} starts sending heartbeat to leader master.",
            mMasterAddress);
      }
    }
  }

  @Override
  public void stop() throws IOException {
    if (mDailyBackup != null) {
      mDailyBackup.stop();
      mDailyBackup = null;
    }
    super.stop();
  }

  @Override
  public BackupResponse backup(BackupPOptions options) throws IOException {
    String dir = options.hasTargetDirectory() ? options.getTargetDirectory()
        : ServerConfiguration.get(PropertyKey.MASTER_BACKUP_DIRECTORY);
    try (CloseableResource<UnderFileSystem> ufsResource =
             mUfsManager.getRoot().acquireUfsResource()) {
      UnderFileSystem ufs = ufsResource.get();
      if ((options.getLocalFileSystem() || !options.hasTargetDirectory())
          && !ufs.getUnderFSType().equals("local")) {
        LOG.info("Backing up to local filesystem in directory {}", dir);
      } else {
        LOG.info("Backing up to root UFS in directory {}", dir);
      }
<<<<<<< HEAD
      if (!ufs.isDirectory(dir)) {
        if (!ufs.mkdirs(dir, MkdirsOptions.defaults(ServerConfiguration.global())
            .setCreateParent(true))) {
          throw new IOException(String.format("Failed to create directory %s", dir));
=======
    }
    String backupFilePath;
    AtomicLong entryCount = new AtomicLong(0);
    try (LockResource lr = new LockResource(mMasterContext.pauseStateLock())) {
      Instant now = Instant.now();
      String backupFileName = String.format(BackupManager.BACKUP_FILE_FORMAT,
          DateTimeFormatter.ISO_LOCAL_DATE.withZone(ZoneId.of("UTC")).format(now),
          now.toEpochMilli());
      backupFilePath = PathUtils.concatPath(dir, backupFileName);
      try {
        try (OutputStream ufsStream = ufs.create(backupFilePath)) {
          mBackupManager.backup(ufsStream, entryCount);
>>>>>>> bf03e695
        }
      }
      String backupFilePath;
      try (LockResource lr = new LockResource(mMasterContext.pauseStateLock())) {
        Instant now = Instant.now();
        String backupFileName = String.format(BackupManager.BACKUP_FILE_FORMAT,
            DateTimeFormatter.ISO_LOCAL_DATE.withZone(ZoneId.of("UTC")).format(now),
            now.toEpochMilli());
        backupFilePath = PathUtils.concatPath(dir, backupFileName);
        try {
          try (OutputStream ufsStream = ufs.create(backupFilePath)) {
            mBackupManager.backup(ufsStream);
          }
        } catch (Throwable t) {
          try {
            ufs.deleteExistingFile(backupFilePath);
          } catch (Throwable t2) {
            LOG.error("Failed to clean up failed backup at {}", backupFilePath, t2);
            t.addSuppressed(t2);
          }
          throw t;
        }
      }
      String rootUfs = ServerConfiguration.get(PropertyKey.MASTER_MOUNT_TABLE_ROOT_UFS);
      if (options.getLocalFileSystem()) {
        rootUfs = "file:///";
      }
      AlluxioURI backupUri =
          new AlluxioURI(new AlluxioURI(rootUfs), new AlluxioURI(backupFilePath));
      return new BackupResponse(backupUri,
          NetworkAddressUtils.getConnectHost(NetworkAddressUtils.ServiceType.MASTER_RPC,
              ServerConfiguration.global()));
    }
<<<<<<< HEAD
=======
    String rootUfs = ServerConfiguration.get(PropertyKey.MASTER_MOUNT_TABLE_ROOT_UFS);
    if (options.getLocalFileSystem()) {
      rootUfs = "file:///";
    }
    AlluxioURI backupUri = new AlluxioURI(new AlluxioURI(rootUfs), new AlluxioURI(backupFilePath));
    return new BackupResponse(
        backupUri,
        NetworkAddressUtils.getConnectHost(NetworkAddressUtils.ServiceType.MASTER_RPC,
            ServerConfiguration.global()),
        entryCount.get());
>>>>>>> bf03e695
  }

  @Override
  public String checkpoint() throws IOException {
    try (LockResource lr = new LockResource(mMasterContext.pauseStateLock())) {
      mJournalSystem.checkpoint();
    }
    return NetworkAddressUtils.getConnectHost(NetworkAddressUtils.ServiceType.MASTER_RPC,
        ServerConfiguration.global());
  }

  @Override
  public ConfigCheckReport getConfigCheckReport() {
    return mConfigChecker.getConfigCheckReport();
  }

  @Override
  public Configuration getConfiguration(GetConfigurationPOptions options) {
    // NOTE(cc): there is no guarantee that the returned cluster and path configurations are
    // consistent snapshot of the system's state at a certain time, the path configuration might
    // be in a newer state. But it's guaranteed that the hashes are respectively correspondent to
    // the properties.
    Configuration.Builder builder = Configuration.newBuilder();

    if (!options.getIgnoreClusterConf()) {
      for (PropertyKey key : ServerConfiguration.keySet()) {
        if (key.isBuiltIn()) {
          Source source = ServerConfiguration.getSource(key);
          String value = ServerConfiguration.getOrDefault(key, null,
              ConfigurationValueOptions.defaults().useDisplayValue(true)
                  .useRawValue(options.getRawValue()));
          builder.addClusterProperty(key.getName(), value, source);
        }
      }
      // NOTE(cc): assumes that ServerConfiguration is read-only when master is running, otherwise,
      // the following hash might not correspond to the above cluster configuration.
      builder.setClusterConfHash(ServerConfiguration.hash());
    }

    if (!options.getIgnorePathConf()) {
      PathPropertiesView pathProperties = mPathProperties.snapshot();
      pathProperties.getProperties().forEach((path, properties) ->
          properties.forEach((key, value) ->
              builder.addPathProperty(path, key, value)));
      builder.setPathConfHash(pathProperties.getHash());
    }

    return builder.build();
  }

  @Override
  public ConfigHash getConfigHash() {
    return new ConfigHash(ServerConfiguration.hash(), mPathProperties.hash());
  }

  @Override
  public void setPathConfiguration(String path, Map<PropertyKey, String> properties)
      throws UnavailableException {
    try (JournalContext ctx = createJournalContext()) {
      mPathProperties.add(ctx, path, properties);
    }
  }

  @Override
  public void removePathConfiguration(String path, Set<String> keys)
      throws UnavailableException {
    try (JournalContext ctx = createJournalContext()) {
      mPathProperties.remove(ctx, path, keys);
    }
  }

  @Override
  public void removePathConfiguration(String path) throws UnavailableException {
    try (JournalContext ctx = createJournalContext()) {
      mPathProperties.removeAll(ctx, path);
    }
  }

  @Override
  public boolean getNewerVersionAvailable() {
    return mNewerVersionAvailable;
  }

  @Override
  public List<Address> getMasterAddresses() {
    return mMasterConfigStore.getLiveNodeAddresses();
  }

  @Override
  public List<Address> getWorkerAddresses() {
    return mWorkerConfigStore.getLiveNodeAddresses();
  }

  @Override
  public long getMasterId(Address address) {
    MasterInfo existingMaster = mMasters.getFirstByField(ADDRESS_INDEX, address);
    if (existingMaster != null) {
      // This master address is already mapped to a master id.
      long oldMasterId = existingMaster.getId();
      LOG.warn("The master {} already exists as id {}.", address, oldMasterId);
      return oldMasterId;
    }

    MasterInfo lostMaster = mLostMasters.getFirstByField(ADDRESS_INDEX, address);
    if (lostMaster != null) {
      // This is one of the lost masters
      mMasterConfigStore.lostNodeFound(lostMaster.getAddress());
      synchronized (lostMaster) {
        final long lostMasterId = lostMaster.getId();
        LOG.warn("A lost master {} has requested its old id {}.", address, lostMasterId);

        // Update the timestamp of the master before it is considered an active master.
        lostMaster.updateLastUpdatedTimeMs();
        mMasters.add(lostMaster);
        mLostMasters.remove(lostMaster);
        return lostMasterId;
      }
    }

    // Generate a new master id.
    long masterId = IdUtils.getRandomNonNegativeLong();
    while (!mMasters.add(new MasterInfo(masterId, address))) {
      masterId = IdUtils.getRandomNonNegativeLong();
    }

    LOG.info("getMasterId(): MasterAddress: {} id: {}", address, masterId);
    return masterId;
  }

  @Override
  public InetSocketAddress getRpcAddress() {
    return mRpcConnectAddress;
  }

  @Override
  public long getStartTimeMs() {
    return mStartTimeMs;
  }

  @Override
  public long getUptimeMs() {
    return System.currentTimeMillis() - mStartTimeMs;
  }

  @Override
  public int getWebPort() {
    return ServerConfiguration.getInt(PropertyKey.MASTER_WEB_PORT);
  }

  @Override
  public boolean isInSafeMode() {
    return mSafeModeManager.isInSafeMode();
  }

  @Override
  public MetaCommand masterHeartbeat(long masterId) {
    MasterInfo master = mMasters.getFirstByField(ID_INDEX, masterId);
    if (master == null) {
      LOG.warn("Could not find master id: {} for heartbeat.", masterId);
      return MetaCommand.MetaCommand_Register;
    }

    master.updateLastUpdatedTimeMs();
    return MetaCommand.MetaCommand_Nothing;
  }

  @Override
  public void masterRegister(long masterId, RegisterMasterPOptions options)
      throws NotFoundException {
    MasterInfo master = mMasters.getFirstByField(ID_INDEX, masterId);
    if (master == null) {
      throw new NotFoundException(ExceptionMessage.NO_MASTER_FOUND.getMessage(masterId));
    }

    master.updateLastUpdatedTimeMs();

    mMasterConfigStore.registerNewConf(master.getAddress(), options.getConfigsList());

    LOG.info("registerMaster(): master: {}", master);
  }

  @Override
  public CheckpointName getCheckpointName() {
    return CheckpointName.META_MASTER;
  }

  @Override
  public String getClusterID() {
    return mState.getClusterID();
  }

  @Override
  public Iterator<Journal.JournalEntry> getJournalEntryIterator() {
    return com.google.common.collect.Iterators.concat(mPathProperties.getJournalEntryIterator(),
        mState.getJournalEntryIterator());
  }

  @Override
  public boolean processJournalEntry(Journal.JournalEntry entry) {
    return mState.processJournalEntry(entry) || mPathProperties.processJournalEntry(entry);
  }

  @Override
  public void resetState() {
    mState.resetState();
    mPathProperties.resetState();
  }

  /**
   * Lost master periodic check.
   */
  private final class LostMasterDetectionHeartbeatExecutor implements HeartbeatExecutor {

    /**
     * Constructs a new {@link LostMasterDetectionHeartbeatExecutor}.
     */
    public LostMasterDetectionHeartbeatExecutor() {
    }

    @Override
    public void heartbeat() {
      long masterTimeoutMs = ServerConfiguration.getMs(PropertyKey.MASTER_HEARTBEAT_TIMEOUT);
      for (MasterInfo master : mMasters) {
        synchronized (master) {
          final long lastUpdate = mClock.millis() - master.getLastUpdatedTimeMs();
          if (lastUpdate > masterTimeoutMs) {
            LOG.error("The master {}({}) timed out after {}ms without a heartbeat!", master.getId(),
                master.getAddress(), lastUpdate);
            mLostMasters.add(master);
            mMasters.remove(master);
            mMasterConfigStore.handleNodeLost(master.getAddress());
          }
        }
      }
    }

    @Override
    public void close() {
      // Nothing to clean up
    }
  }

  /**
   * Periodically log the config check report.
   */
  private final class LogConfigReportHeartbeatExecutor implements HeartbeatExecutor {
    private volatile boolean mFirst = true;

    @Override
    public void heartbeat() {
      // Skip the first heartbeat since it happens before servers have time to register their
      // configurations.
      if (mFirst) {
        mFirst = false;
      } else {
        mConfigChecker.logConfigReport();
      }
    }

    @Override
    public void close() {
      // Nothing to clean up
    }
  }
}<|MERGE_RESOLUTION|>--- conflicted
+++ resolved
@@ -359,34 +359,14 @@
     try (CloseableResource<UnderFileSystem> ufsResource =
              mUfsManager.getRoot().acquireUfsResource()) {
       UnderFileSystem ufs = ufsResource.get();
-      if ((options.getLocalFileSystem() || !options.hasTargetDirectory())
-          && !ufs.getUnderFSType().equals("local")) {
-        LOG.info("Backing up to local filesystem in directory {}", dir);
-      } else {
-        LOG.info("Backing up to root UFS in directory {}", dir);
-      }
-<<<<<<< HEAD
       if (!ufs.isDirectory(dir)) {
         if (!ufs.mkdirs(dir, MkdirsOptions.defaults(ServerConfiguration.global())
             .setCreateParent(true))) {
           throw new IOException(String.format("Failed to create directory %s", dir));
-=======
-    }
-    String backupFilePath;
-    AtomicLong entryCount = new AtomicLong(0);
-    try (LockResource lr = new LockResource(mMasterContext.pauseStateLock())) {
-      Instant now = Instant.now();
-      String backupFileName = String.format(BackupManager.BACKUP_FILE_FORMAT,
-          DateTimeFormatter.ISO_LOCAL_DATE.withZone(ZoneId.of("UTC")).format(now),
-          now.toEpochMilli());
-      backupFilePath = PathUtils.concatPath(dir, backupFileName);
-      try {
-        try (OutputStream ufsStream = ufs.create(backupFilePath)) {
-          mBackupManager.backup(ufsStream, entryCount);
->>>>>>> bf03e695
         }
       }
       String backupFilePath;
+      AtomicLong entryCount = new AtomicLong(0);
       try (LockResource lr = new LockResource(mMasterContext.pauseStateLock())) {
         Instant now = Instant.now();
         String backupFileName = String.format(BackupManager.BACKUP_FILE_FORMAT,
@@ -395,7 +375,7 @@
         backupFilePath = PathUtils.concatPath(dir, backupFileName);
         try {
           try (OutputStream ufsStream = ufs.create(backupFilePath)) {
-            mBackupManager.backup(ufsStream);
+            mBackupManager.backup(ufsStream, entryCount);
           }
         } catch (Throwable t) {
           try {
@@ -411,25 +391,13 @@
       if (options.getLocalFileSystem()) {
         rootUfs = "file:///";
       }
-      AlluxioURI backupUri =
-          new AlluxioURI(new AlluxioURI(rootUfs), new AlluxioURI(backupFilePath));
-      return new BackupResponse(backupUri,
+      AlluxioURI backupUri = new AlluxioURI(new AlluxioURI(rootUfs), new AlluxioURI(backupFilePath));
+      return new BackupResponse(
+          backupUri,
           NetworkAddressUtils.getConnectHost(NetworkAddressUtils.ServiceType.MASTER_RPC,
-              ServerConfiguration.global()));
-    }
-<<<<<<< HEAD
-=======
-    String rootUfs = ServerConfiguration.get(PropertyKey.MASTER_MOUNT_TABLE_ROOT_UFS);
-    if (options.getLocalFileSystem()) {
-      rootUfs = "file:///";
-    }
-    AlluxioURI backupUri = new AlluxioURI(new AlluxioURI(rootUfs), new AlluxioURI(backupFilePath));
-    return new BackupResponse(
-        backupUri,
-        NetworkAddressUtils.getConnectHost(NetworkAddressUtils.ServiceType.MASTER_RPC,
-            ServerConfiguration.global()),
-        entryCount.get());
->>>>>>> bf03e695
+              ServerConfiguration.global()),
+          entryCount.get());
+    }
   }
 
   @Override
