/*
 * The Alluxio Open Foundation licenses this work under the Apache License, version 2.0
 * (the "License"). You may not use this work except in compliance with the License, which is
 * available at www.apache.org/licenses/LICENSE-2.0
 *
 * This software is distributed on an "AS IS" basis, WITHOUT WARRANTIES OR CONDITIONS OF ANY KIND,
 * either express or implied, as more fully set forth in the License.
 *
 * See the NOTICE file distributed with this work for information regarding copyright ownership.
 */

package alluxio.master.file.meta;

import alluxio.AlluxioURI;
import alluxio.conf.Configuration;
import alluxio.conf.PropertyKey;
import alluxio.exception.InvalidPathException;
import alluxio.file.options.DescendantType;
import alluxio.grpc.FileSystemMasterCommonPOptions;
import alluxio.master.file.meta.InodeTree.LockPattern;

import com.google.common.base.MoreObjects;

import javax.annotation.concurrent.ThreadSafe;

/**
 * This class represents information about how a path should be locked.
 */
@ThreadSafe
public final class LockingScheme {
  private final AlluxioURI mPath;
  private final LockPattern mDesiredLockPattern;
  private final SyncCheck mShouldSync;

  /**
   * Constructs a {@link LockingScheme}.
   *
   * @param path the path to lock
   * @param desiredLockPattern the desired lock mode
   * @param shouldSync true if the path should be synced
   */
  public LockingScheme(AlluxioURI path, LockPattern desiredLockPattern, boolean shouldSync) {
    mPath = path;
    mDesiredLockPattern = desiredLockPattern;
    mShouldSync = shouldSync ? SyncCheck.SHOULD_SYNC : SyncCheck.SHOULD_NOT_SYNC;
  }

  /**
   * Create a new {@link LockingScheme}.
   *
   * Thi constructor computes the value of {@link #mShouldSync} with the extra argument provided.
   *
   * @param path the path to lock
   * @param desiredPattern the desired lock mode
   * @param options the common options provided in an RPC
   * @param pathCache the {@link alluxio.master.file.DefaultFileSystemMaster}'s path cache
   * @param descendantType the descendant type
   * @param isCrossCluster true if the path is contained in a cross cluster mount point
   */
  public LockingScheme(AlluxioURI path, LockPattern desiredPattern,
<<<<<<< HEAD
      FileSystemMasterCommonPOptions options, SyncPathCache pathCache,
      DescendantType descendantType, boolean isCrossCluster) throws InvalidPathException {
=======
      FileSystemMasterCommonPOptions options, InvalidationSyncCache pathCache,
      DescendantType descendantType) throws InvalidPathException {
>>>>>>> 801c7925
    mPath = path;
    mDesiredLockPattern = desiredPattern;
    // If client options didn't specify the interval, fallback to whatever the server has
    // configured to prevent unnecessary syncing due to the default value being 0
    long syncInterval = options.hasSyncIntervalMs() ? options.getSyncIntervalMs() :
        isCrossCluster ? Long.MAX_VALUE :
            Configuration.getMs(PropertyKey.USER_FILE_METADATA_SYNC_INTERVAL);
    if (syncInterval < 0 && isCrossCluster) {
      // when using cross cluster and time based sync is disabled,
      // then we set the interval to the max time so that we only sync based
      // on observing an invalidation
      syncInterval = Long.MAX_VALUE;
    }
    mShouldSync = pathCache.shouldSyncPath(path, syncInterval, descendantType);
  }

  /**
   * @return the desired mode for the locking
   */
  public LockPattern getDesiredPattern() {
    return mDesiredLockPattern;
  }

  /**
   * @return the mode that should be used to lock the path, considering if ufs sync should occur
   */
  public LockPattern getPattern() {
    if (mShouldSync.isShouldSync()) {
      // Syncing needs to be able to delete the inode if it was deleted in the UFS.
      return LockPattern.WRITE_EDGE;
    }
    return mDesiredLockPattern;
  }

  /**
   * @return the path for this locking scheme
   */
  public AlluxioURI getPath() {
    return mPath;
  }

  /**
   * @return true if the path should be synced with ufs
   */
  public SyncCheck shouldSync() {
    return mShouldSync;
  }

  @Override
  public String toString() {
    return MoreObjects.toStringHelper(this)
        .add("path", mPath)
        .add("desiredLockPattern", mDesiredLockPattern)
        .add("shouldSync", mShouldSync)
        .toString();
  }
}<|MERGE_RESOLUTION|>--- conflicted
+++ resolved
@@ -58,13 +58,8 @@
    * @param isCrossCluster true if the path is contained in a cross cluster mount point
    */
   public LockingScheme(AlluxioURI path, LockPattern desiredPattern,
-<<<<<<< HEAD
-      FileSystemMasterCommonPOptions options, SyncPathCache pathCache,
+      FileSystemMasterCommonPOptions options, InvalidationSyncCache pathCache,
       DescendantType descendantType, boolean isCrossCluster) throws InvalidPathException {
-=======
-      FileSystemMasterCommonPOptions options, InvalidationSyncCache pathCache,
-      DescendantType descendantType) throws InvalidPathException {
->>>>>>> 801c7925
     mPath = path;
     mDesiredLockPattern = desiredPattern;
     // If client options didn't specify the interval, fallback to whatever the server has
