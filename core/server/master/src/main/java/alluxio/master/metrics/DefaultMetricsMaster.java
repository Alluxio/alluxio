--- conflicted
+++ resolved
@@ -20,7 +20,6 @@
 import alluxio.metrics.MetricsAggregator;
 import alluxio.metrics.MetricsFilter;
 import alluxio.metrics.MetricsSystem;
-import alluxio.metrics.MetricsSystem.InstanceType;
 import alluxio.metrics.WorkerMetrics;
 import alluxio.metrics.aggregator.SumInstancesAggregator;
 import alluxio.proto.journal.Journal.JournalEntry;
@@ -91,15 +90,11 @@
   }
 
   private void registerAggregators() {
-<<<<<<< HEAD
     // worker metrics
-    addAggregator(new SumInstancesAggregator(MetricsSystem.WORKER_INSTANCE,
-=======
     addAggregator(new SumInstancesAggregator(MetricsSystem.InstanceType.WORKER,
->>>>>>> d97ae322
         WorkerMetrics.BYTES_READ_ALLUXIO));
     // client metrics
-    addAggregator(new SumInstancesAggregator(MetricsSystem.CLIENT_INSTANCE,
+    addAggregator(new SumInstancesAggregator(MetricsSystem.InstanceType.CLIENT,
         ClientMetrics.BYTES_READ_LOCAL));
   }
 
@@ -137,7 +132,6 @@
   }
 
   @Override
-<<<<<<< HEAD
   public void clientHeartbeat(String clientId, String hostname, List<Metric> metrics) {
     if(metrics.isEmpty()) {
       return;
@@ -148,9 +142,10 @@
   @Override
   public MetricsMasterClientServiceHandler getMasterServiceHandler() {
     return new MetricsMasterClientServiceHandler(this);
-=======
-  public void putWorkerMetrics(InstanceType instance, String hostname, List<Metric> metrics) {
-    mMetricsStore.putWorkerMetrics(instance, hostname, metrics);
->>>>>>> d97ae322
+  }
+
+  @Override
+  public void putWorkerMetrics(String hostname, List<Metric> metrics) {
+    mMetricsStore.putWorkerMetrics(hostname, metrics);
   }
 }