--- conflicted
+++ resolved
@@ -88,18 +88,17 @@
     RocksDB.loadLibrary();
     // the rocksDB objects must be initialized after RocksDB.loadLibrary() is called
     mDisableWAL = new WriteOptions().setDisableWAL(true);
-<<<<<<< HEAD
     mReadPrefixSameAsStart = new ReadOptions().setPrefixSameAsStart(true);
     mIteratorOption = new ReadOptions()
-        .setReadaheadSize(ServerConfiguration.getBytes(
+        .setReadaheadSize(Configuration.getBytes(
             PropertyKey.MASTER_METASTORE_ITERATOR_READAHEAD_SIZE))
         .setTotalOrderSeek(true);
 
     List<ColumnFamilyDescriptor> columns = new ArrayList<>();
     DBOptions opts = new DBOptions();
-    if (ServerConfiguration.isSet(PropertyKey.ROCKS_BLOCK_CONF_FILE)) {
+    if (Configuration.isSet(PropertyKey.ROCKS_BLOCK_CONF_FILE)) {
       try {
-        String confPath = ServerConfiguration.getString(PropertyKey.ROCKS_BLOCK_CONF_FILE);
+        String confPath = Configuration.getString(PropertyKey.ROCKS_BLOCK_CONF_FILE);
         LOG.info("Opening RocksDB Block table configuration file {}", confPath);
         OptionsUtil.loadOptionsFromFile(confPath, Env.getDefault(), opts, columns, false);
       } catch (RocksDBException e) {
@@ -146,17 +145,6 @@
         PropertyKey.MASTER_METASTORE_ROCKS_BLOCK_LOCATION_INDEX,
         PropertyKey.MASTER_METASTORE_ROCKS_BLOCK_LOCATION_BLOCK_INDEX, mToClose)
         .ifPresent(cfg -> columns.get(1).getOptions().setTableFormatConfig(cfg));
-
-=======
-    mIteratorOption = new ReadOptions().setReadaheadSize(
-        Configuration.getBytes(PropertyKey.MASTER_METASTORE_ITERATOR_READAHEAD_SIZE));
-    mColumnFamilyOptions = new ColumnFamilyOptions()
-        .setMemTableConfig(new HashLinkedListMemTableConfig())
-        .setCompressionType(CompressionType.NO_COMPRESSION);
-    List<ColumnFamilyDescriptor> columns = Arrays.asList(
-        new ColumnFamilyDescriptor(BLOCK_META_COLUMN.getBytes(), mColumnFamilyOptions),
-        new ColumnFamilyDescriptor(BLOCK_LOCATIONS_COLUMN.getBytes(), mColumnFamilyOptions));
->>>>>>> 7c7d49f7
     String dbPath = PathUtils.concatPath(baseDir, BLOCKS_DB_NAME);
     String backupPath = PathUtils.concatPath(baseDir, BLOCKS_DB_NAME + "-backups");
     // Create block store db path if it does not exist.
