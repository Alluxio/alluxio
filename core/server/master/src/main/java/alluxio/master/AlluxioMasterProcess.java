--- conflicted
+++ resolved
@@ -556,15 +556,10 @@
             new DefaultJournalMaster(JournalDomain.MASTER, mJournalSystem, mLeaderSelector))));
   }
 
-<<<<<<< HEAD
-  protected void stopLeaderServing() {
+
+  protected void stopServingGrpc() {
     synchronized (mGrpcServerLock) {
       if (mGrpcServer != null && mGrpcServer.isServing() && !mGrpcServer.shutdown()) {
-=======
-  protected void stopServingGrpc() {
-    if (isGrpcServing()) {
-      if (!mGrpcServer.shutdown()) {
->>>>>>> 5954d2c1
         LOG.warn("Alluxio master RPC server shutdown timed out.");
       }
     }
