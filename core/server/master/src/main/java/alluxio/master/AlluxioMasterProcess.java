/*
 * The Alluxio Open Foundation licenses this work under the Apache License, version 2.0
 * (the "License"). You may not use this work except in compliance with the License, which is
 * available at www.apache.org/licenses/LICENSE-2.0
 *
 * This software is distributed on an "AS IS" basis, WITHOUT WARRANTIES OR CONDITIONS OF ANY KIND,
 * either express or implied, as more fully set forth in the License.
 *
 * See the NOTICE file distributed with this work for information regarding copyright ownership.
 */

package alluxio.master;

import alluxio.Configuration;
import alluxio.Constants;
import alluxio.PropertyKey;
import alluxio.RuntimeConstants;
import alluxio.clock.SystemClock;
import alluxio.collections.IndexDefinition;
import alluxio.collections.IndexedSet;
import alluxio.exception.ExceptionMessage;
import alluxio.exception.status.NotFoundException;
import alluxio.heartbeat.HeartbeatContext;
import alluxio.heartbeat.HeartbeatExecutor;
import alluxio.heartbeat.HeartbeatThread;
import alluxio.master.block.BlockMaster;
import alluxio.master.journal.JournalSystem;
import alluxio.master.journal.JournalSystem.Mode;
import alluxio.master.meta.MetaMasterClientServiceHandler;
import alluxio.master.meta.MasterInfo;
import alluxio.master.meta.MetaMasterMasterClient;
import alluxio.master.meta.MetaMasterSync;
import alluxio.master.meta.ServerConfigurationChecker;
import alluxio.metrics.MetricsSystem;
import alluxio.metrics.sink.MetricsServlet;
import alluxio.metrics.sink.PrometheusMetricsServlet;
import alluxio.retry.ExponentialTimeBoundedRetry;
import alluxio.retry.RetryUtils;
import alluxio.security.authentication.TransportProvider;
import alluxio.thrift.MetaCommand;
import alluxio.thrift.MetaMasterClientService;
import alluxio.thrift.RegisterMasterTOptions;
import alluxio.util.CommonUtils;
import alluxio.util.IdUtils;
import alluxio.util.JvmPauseMonitor;
import alluxio.util.WaitForOptions;
import alluxio.util.executor.ExecutorServiceFactories;
import alluxio.util.executor.ExecutorServiceFactory;
import alluxio.util.network.NetworkAddressUtils;
import alluxio.util.network.NetworkAddressUtils.ServiceType;
import alluxio.web.MasterWebServer;
import alluxio.web.WebServer;
import alluxio.wire.ConfigProperty;

import com.google.common.base.Function;
import com.google.common.base.Preconditions;
import com.google.common.base.Throwables;
import org.apache.thrift.TMultiplexedProcessor;
import org.apache.thrift.TProcessor;
import org.apache.thrift.protocol.TBinaryProtocol;
import org.apache.thrift.server.TServer;
import org.apache.thrift.server.TThreadPoolServer;
import org.apache.thrift.server.TThreadPoolServer.Args;
import org.apache.thrift.transport.TServerSocket;
import org.apache.thrift.transport.TTransportException;
import org.apache.thrift.transport.TTransportFactory;
import org.slf4j.Logger;
import org.slf4j.LoggerFactory;

import java.io.IOException;
import java.net.InetSocketAddress;
import java.time.Clock;
import java.time.Duration;
import java.util.ArrayList;
import java.util.HashMap;
import java.util.List;
import java.util.Map;
<<<<<<< HEAD
=======
import java.util.concurrent.ExecutorService;
import java.util.concurrent.TimeUnit;
import java.util.concurrent.atomic.AtomicReference;
>>>>>>> 27054cb4
import java.util.stream.Collectors;

import javax.annotation.Nullable;
import javax.annotation.concurrent.NotThreadSafe;

/**
 * This class encapsulates the different master services that are configured to run.
 */
@NotThreadSafe
public class AlluxioMasterProcess implements MasterProcess {
  private static final Logger LOG = LoggerFactory.getLogger(AlluxioMasterProcess.class);
  private static final long SHUTDOWN_TIMEOUT_MS = 10 * Constants.SECOND_MS;

  // Master metadata management.
  private static final IndexDefinition<MasterInfo> ID_INDEX =
      new IndexDefinition<MasterInfo>(true) {
        @Override
        public Object getFieldValue(MasterInfo o) {
          return o.getId();
        }
      };

  private static final IndexDefinition<MasterInfo> HOSTNAME_INDEX =
      new IndexDefinition<MasterInfo>(true) {
        @Override
        public Object getFieldValue(MasterInfo o) {
          return o.getHostname();
        }
      };

  /** Maximum number of threads to serve the rpc server. */
  private final int mMaxWorkerThreads;

  /** Minimum number of threads to serve the rpc server. */
  private final int mMinWorkerThreads;

  /** The port for the RPC server. */
  private final int mPort;

  /** The socket for thrift rpc server. */
  private TServerSocket mTServerSocket;

  /** The transport provider to create thrift server transport. */
  private final TransportProvider mTransportProvider;

  /** The bind address for the rpc server. */
  private final InetSocketAddress mRpcBindAddress;

  /** The connect address for the rpc server. */
  private final InetSocketAddress mRpcConnectAddress;

  private final MetricsServlet mMetricsServlet = new MetricsServlet(MetricsSystem.METRIC_REGISTRY);
  private final PrometheusMetricsServlet mPMetricsServlet = new PrometheusMetricsServlet(
      MetricsSystem.METRIC_REGISTRY);

  /** The master registry. */
  private final MasterRegistry mRegistry;

  /** The web ui server. */
  private WebServer mWebServer;

  /** The RPC server. */
  private TServer mThriftServer;

  /** is true if the master is serving the RPC server. */
  private boolean mIsServing;

  /** The start time for when the master started serving the RPC server. */
  private long mStartTimeMs = -1;

  /** The journal system for writing journal entries and restoring master state. */
  protected final JournalSystem mJournalSystem;

  /** The JVMMonitor Progress. */
  private JvmPauseMonitor mJvmPauseMonitor;

  /** The manager of safe mode state. */
  protected final SafeModeManager mSafeModeManager;

<<<<<<< HEAD
  /** The block master.*/
  private final BlockMaster mBlockMaster;
=======
  /** The clock to use for determining the time. */
  private final Clock mClock;

  /** The master configuration checker. */
  private final ServerConfigurationChecker mMasterConfigChecker;
>>>>>>> 27054cb4

  /** The worker configuration checker. */
  private final ServerConfigurationChecker mWorkerConfigChecker;

  /** A factory for creating executor services when they are needed. */
  private ExecutorServiceFactory mExecutorServiceFactory;

  /** The executor used for running maintenance threads for the meta master. */
  private ExecutorService mExecutorService;

  /** The hostname of this master. */
  private String mMasterHostname;

  /** The master ID for this master. */
  private AtomicReference<Long> mMasterId;

  /** Client for all meta master communication. */
  private final MetaMasterMasterClient mMetaMasterClient;

  /** Runnable responsible for heartbeating and registration with leader master. */
  private MetaMasterSync mMetaMasterSync;

  /** Keeps track of standby masters which are in communication with the leader master. */
  private final IndexedSet<MasterInfo> mMasters =
      new IndexedSet<>(ID_INDEX, HOSTNAME_INDEX);
  /** Keeps track of standby masters which are no longer in communication with the leader master. */
  private final IndexedSet<MasterInfo> mLostMasters =
      new IndexedSet<>(ID_INDEX, HOSTNAME_INDEX);

  /**
   * Creates a new {@link AlluxioMasterProcess}.
   */
  AlluxioMasterProcess(JournalSystem journalSystem) {
    mJournalSystem = Preconditions.checkNotNull(journalSystem, "journalSystem");
    mMinWorkerThreads = Configuration.getInt(PropertyKey.MASTER_WORKER_THREADS_MIN);
    mMaxWorkerThreads = Configuration.getInt(PropertyKey.MASTER_WORKER_THREADS_MAX);
    int connectionTimeout = (int) Configuration.getMs(PropertyKey.MASTER_CONNECTION_TIMEOUT_MS);

    Preconditions.checkArgument(mMaxWorkerThreads >= mMinWorkerThreads,
        PropertyKey.MASTER_WORKER_THREADS_MAX + " can not be less than "
            + PropertyKey.MASTER_WORKER_THREADS_MIN);

    if (connectionTimeout > 0) {
      LOG.debug("{} connection timeout[{}] is {}", this, PropertyKey.MASTER_CONNECTION_TIMEOUT_MS,
          connectionTimeout);
    }
    try {
      // Extract the port from the generated socket.
      // When running tests, it is fine to use port '0' so the system will figure out what port to
      // use (any random free port).
      // In a production or any real deployment setup, port '0' should not be used as it will make
      // deployment more complicated.
      if (!Configuration.getBoolean(PropertyKey.TEST_MODE)) {
        Preconditions.checkState(Configuration.getInt(PropertyKey.MASTER_RPC_PORT) > 0,
            this + " rpc port is only allowed to be zero in test mode.");
        Preconditions.checkState(Configuration.getInt(PropertyKey.MASTER_WEB_PORT) > 0,
            this + " web port is only allowed to be zero in test mode.");
      }

      mTransportProvider = TransportProvider.Factory.create();
      mTServerSocket = new TServerSocket(NetworkAddressUtils.getBindAddress(ServiceType.MASTER_RPC),
          (int) Configuration.getMs(PropertyKey.MASTER_CONNECTION_TIMEOUT_MS));
      mPort = NetworkAddressUtils.getThriftPort(mTServerSocket);
      // reset master rpc port
      Configuration.set(PropertyKey.MASTER_RPC_PORT, Integer.toString(mPort));
      mRpcBindAddress = NetworkAddressUtils.getBindAddress(ServiceType.MASTER_RPC);
      mRpcConnectAddress = NetworkAddressUtils.getConnectAddress(ServiceType.MASTER_RPC);

      if (!mJournalSystem.isFormatted()) {
        throw new RuntimeException(
            String.format("Journal %s has not been formatted!", mJournalSystem));
      }
      // Create masters.
      mRegistry = new MasterRegistry();
      mSafeModeManager = new DefaultSafeModeManager();
      MasterUtils.createMasters(mJournalSystem, mRegistry, mSafeModeManager);

      // Create config checker
      mMasterConfigChecker = new ServerConfigurationChecker();
      mWorkerConfigChecker = new ServerConfigurationChecker();
      mClock = new SystemClock();
      mExecutorServiceFactory = ExecutorServiceFactories
          .fixedThreadPoolExecutorServiceFactory(Constants.META_MASTER_NAME, 2);
      mMetaMasterClient = new MetaMasterMasterClient(MasterClientConfig.defaults());
      mMasterHostname = Configuration.get(PropertyKey.MASTER_HOSTNAME);
      mMasterId = new AtomicReference<>(-1L);

      // Register listeners for BlockMaster to interact with config checker
      mBlockMaster = mRegistry.get(BlockMaster.class);
      mBlockMaster.registerLostWorkerFoundListener(this::lostWorkerFoundHandler);
      mBlockMaster.registerWorkerLostListener(this::workerLostHandler);
      mBlockMaster.registerNewWorkerConfListener(this::registerNewWorkerConfHandler);
    } catch (Exception e) {
      throw new RuntimeException(e);
    }
  }

  @Override
  public <T extends Master> T getMaster(Class<T> clazz) {
    return mRegistry.get(clazz);
  }

  @Override
  public InetSocketAddress getRpcAddress() {
    return mRpcConnectAddress;
  }

  @Override
  public long getStartTimeMs() {
    return mStartTimeMs;
  }

  @Override
  public long getUptimeMs() {
    return System.currentTimeMillis() - mStartTimeMs;
  }

  @Override
  @Nullable
  public InetSocketAddress getWebAddress() {
    if (mWebServer != null) {
      return new InetSocketAddress(mWebServer.getBindHost(), mWebServer.getLocalPort());
    }
    return null;
  }

  @Override
  public boolean isInSafeMode() {
    return mSafeModeManager.isInSafeMode();
  }

  @Override
  public boolean isServing() {
    return mIsServing;
  }

  @Override
  public List<ConfigProperty> getAlluxioConfiguration() {
    List<ConfigProperty> configInfoList = new ArrayList<>();
    String alluxioConfPrefix = "alluxio";
    for (Map.Entry<String, String> entry : Configuration.toMap().entrySet()) {
      String key = entry.getKey();
      if (key.startsWith(alluxioConfPrefix)) {
        PropertyKey propertyKey = PropertyKey.fromString(key);
        String source = Configuration.getFormattedSource(propertyKey);
        configInfoList.add(new ConfigProperty()
            .setName(key).setValue(entry.getValue()).setSource(source));
      }
    }
    return configInfoList;
  }

  @Override
<<<<<<< HEAD
  public Map<String, Map<String, List<String>>> getConfErrors() {
    return fromIdToHost(mWorkerConfigChecker.getConfErrors(), false);
  }

  @Override
  public Map<String, Map<String, List<String>>> getConfWarns() {
    return fromIdToHost(mWorkerConfigChecker.getConfWarns(), false);
  }

  @Override
  public ServerConfigurationChecker.Status getConfStatus() {
    return mWorkerConfigChecker.getStatus();
=======
  public long getMasterId(String hostname) {
    MasterInfo existingMaster = mMasters.getFirstByField(HOSTNAME_INDEX, hostname);
    if (existingMaster != null) {
      // This master hostname is already mapped to a master id.
      long oldMasterId = existingMaster.getId();
      LOG.warn("The master {} already exists as id {}.", hostname, oldMasterId);
      return oldMasterId;
    }

    MasterInfo lostMaster = mLostMasters.getFirstByField(HOSTNAME_INDEX, hostname);
    if (lostMaster != null) {
      // This is one of the lost masters
      mMasterConfigChecker.lostNodeFound(lostMaster.getId());
      synchronized (lostMaster) {
        final long lostMasterId = lostMaster.getId();
        LOG.warn("A lost master {} has requested its old id {}.", hostname, lostMasterId);

        // Update the timestamp of the master before it is considered an active master.
        lostMaster.updateLastUpdatedTimeMs();
        mMasters.add(lostMaster);
        mLostMasters.remove(lostMaster);
        return lostMasterId;
      }
    }

    // Generate a new master id.
    long masterId = IdUtils.getRandomNonNegativeLong();
    while (!mMasters.add(new MasterInfo(masterId, hostname))) {
      masterId = IdUtils.getRandomNonNegativeLong();
    }

    LOG.info("getMasterId(): Hostname: {} id: {}", hostname, masterId);
    return masterId;
  }

  @Override
  public void masterRegister(long masterId, RegisterMasterTOptions options)
      throws NotFoundException {
    MasterInfo master = mMasters.getFirstByField(ID_INDEX, masterId);
    if (master == null) {
      throw new NotFoundException(ExceptionMessage.NO_MASTER_FOUND.getMessage(masterId));
    }

    master.updateLastUpdatedTimeMs();

    List<ConfigProperty> configList = options.getConfigList().stream()
        .map(ConfigProperty::fromThrift).collect(Collectors.toList());
    mMasterConfigChecker.registerNewConf(masterId, configList);

    LOG.info("registerMaster(): master: {} options: {}", master, options);
  }

  @Override
  public MetaCommand masterHeartbeat(long masterId) {
    MasterInfo master = mMasters.getFirstByField(ID_INDEX, masterId);
    if (master == null) {
      LOG.warn("Could not find master id: {} for heartbeat.", masterId);
      return MetaCommand.Register;
    }

    master.updateLastUpdatedTimeMs();
    return MetaCommand.Nothing;
>>>>>>> 27054cb4
  }

  @Override
  public void waitForReady() {
    CommonUtils.waitFor(this + " to start", new Function<Void, Boolean>() {
      @Override
      public Boolean apply(Void input) {
        return mThriftServer != null && mThriftServer.isServing() && mWebServer != null
            && mWebServer.getServer().isRunning();
      }
    }, WaitForOptions.defaults().setTimeoutMs(10000));
  }

  @Override
  public void start() throws Exception {
    mJournalSystem.start();
    mJournalSystem.setMode(Mode.PRIMARY);
    startMasters(true);
    startServing();
  }

  @Override
  public void stop() throws Exception {
    if (mIsServing) {
      stopServing();
      stopMasters();
      mJournalSystem.stop();
      mIsServing = false;
    }
  }

  /**
   * Starts all masters, including block master, FileSystem master, lineage master and additional
   * masters.
   *
   * @param isLeader if the Master is leader
   */
  protected void startMasters(boolean isLeader) {
    try {
      mWorkerConfigChecker.reset();
      if (isLeader) {
        mSafeModeManager.notifyPrimaryMasterStarted();

        stopExecutorService();
        mExecutorService = mExecutorServiceFactory.create();

        //  The service that detects lost standby master nodes
        mExecutorService.submit(new HeartbeatThread(
            HeartbeatContext.MASTER_LOST_MASTER_DETECTION,
            new LostMasterDetectionHeartbeatExecutor(),
            (int) Configuration.getMs(PropertyKey.MASTER_HEARTBEAT_INTERVAL_MS)));
      } else {
        stopExecutorService();
        mExecutorService = mExecutorServiceFactory.create();

        // Standby master should setup MetaMasterSync to communicate with the leader master
        setMasterId();
        mMetaMasterSync = new MetaMasterSync(mMasterId, mMasterHostname, mMetaMasterClient);
        mExecutorService.submit(new HeartbeatThread(HeartbeatContext.MASTER_SYNC, mMetaMasterSync,
            (int) Configuration.getMs(PropertyKey.MASTER_HEARTBEAT_INTERVAL_MS)));
        LOG.info("Standby master with id {} starts sending heartbeat to leader master.", mMasterId);
      }
      mRegistry.start(isLeader);
      LOG.info("All masters started");
    } catch (IOException e) {
      throw new RuntimeException(e);
    }
  }

  /**
   * Stops all masters, including lineage master, block master and fileSystem master and additional
   * masters.
   */
  protected void stopMasters() {
    try {
      stopExecutorService();
      mRegistry.stop();
    } catch (IOException e) {
      throw Throwables.propagate(e);
    }
  }

  private void startServing() {
    startServing("", "");
  }

  /**
   * Starts serving, letting {@link MetricsSystem} start sink and starting the web ui server and RPC
   * Server.
   *
   * @param startMessage empty string or the message that the master gains the leadership
   * @param stopMessage empty string or the message that the master loses the leadership
   */
  protected void startServing(String startMessage, String stopMessage) {
    MetricsSystem.startSinks();
    startServingWebServer();
    startJvmMonitorProcess();
    LOG.info("Alluxio master version {} started{}. "
            + "bindHost={}, connectHost={}, rpcPort={}, webPort={}",
        RuntimeConstants.VERSION,
        startMessage,
        NetworkAddressUtils.getBindAddress(ServiceType.MASTER_RPC),
        NetworkAddressUtils.getConnectAddress(ServiceType.MASTER_RPC),
        NetworkAddressUtils.getPort(ServiceType.MASTER_RPC),
        NetworkAddressUtils.getPort(ServiceType.MASTER_WEB));
    startServingRPCServer();
    LOG.info("Alluxio master ended{}", stopMessage);
  }

  /**
   * Starts serving web ui server, resetting master web port, adding the metrics servlet to the web
   * server and starting web ui.
   */
  protected void startServingWebServer() {
    mWebServer = new MasterWebServer(ServiceType.MASTER_WEB.getServiceName(),
        NetworkAddressUtils.getBindAddress(ServiceType.MASTER_WEB), this);
    // reset master web port
    Configuration.set(PropertyKey.MASTER_WEB_PORT, Integer.toString(mWebServer.getLocalPort()));
    // Add the metrics servlet to the web server.
    mWebServer.addHandler(mMetricsServlet.getHandler());
    // Add the prometheus metrics servlet to the web server.
    mWebServer.addHandler(mPMetricsServlet.getHandler());
    // start web ui
    mWebServer.start();
  }

  /**
   * Starts jvm monitor process, to monitor jvm.
   */
  protected void startJvmMonitorProcess() {
    if (Configuration.getBoolean(PropertyKey.MASTER_JVM_MONITOR_ENABLED)) {
      mJvmPauseMonitor = new JvmPauseMonitor();
      mJvmPauseMonitor.start();
    }
  }

  private void registerServices(TMultiplexedProcessor processor, Map<String, TProcessor> services) {
    for (Map.Entry<String, TProcessor> service : services.entrySet()) {
      processor.registerProcessor(service.getKey(), service.getValue());
    }
  }

  /**
   * Starts the Thrift RPC server. The AlluxioMaster registers the Services of registered
   * {@link Master}s and meta services to a multiplexed processor, then creates the master thrift
   * service with the multiplexed processor.
   */
  protected void startServingRPCServer() {
    // set up multiplexed thrift processors
    TMultiplexedProcessor processor = new TMultiplexedProcessor();
    // register master services
    for (Master master : mRegistry.getServers()) {
      registerServices(processor, master.getServices());
    }
    // register meta services
    processor.registerProcessor(Constants.META_MASTER_CLIENT_SERVICE_NAME,
        new MetaMasterClientService.Processor<>(new MetaMasterClientServiceHandler(this)));

    // Return a TTransportFactory based on the authentication type
    TTransportFactory transportFactory;
    try {
      String serverName = NetworkAddressUtils.getConnectHost(ServiceType.MASTER_RPC);
      transportFactory = mTransportProvider.getServerTransportFactory(serverName);
    } catch (IOException e) {
      throw new RuntimeException(e);
    }

    try {
      if (mTServerSocket != null) {
        mTServerSocket.close();
      }
      mTServerSocket = new TServerSocket(mRpcBindAddress,
          (int) Configuration.getMs(PropertyKey.MASTER_CONNECTION_TIMEOUT_MS));
    } catch (TTransportException e) {
      throw new RuntimeException(e);
    }
    // create master thrift service with the multiplexed processor.
    Args args = new TThreadPoolServer.Args(mTServerSocket).maxWorkerThreads(mMaxWorkerThreads)
        .minWorkerThreads(mMinWorkerThreads).processor(processor).transportFactory(transportFactory)
        .protocolFactory(new TBinaryProtocol.Factory(true, true));

    args.stopTimeoutVal = (int) Configuration.getMs(PropertyKey.MASTER_THRIFT_SHUTDOWN_TIMEOUT);
    mThriftServer = new TThreadPoolServer(args);

    // start thrift rpc server
    mIsServing = true;
    mStartTimeMs = System.currentTimeMillis();
    mSafeModeManager.notifyRpcServerStarted();
    mThriftServer.serve();
  }

  /**
   * Stops serving, trying stop RPC server and web ui server and letting {@link MetricsSystem} stop
   * all the sinks.
   */
  protected void stopServing() throws Exception {
    if (mThriftServer != null) {
      mThriftServer.stop();
      mThriftServer = null;
    }
    if (mTServerSocket != null) {
      mTServerSocket.close();
      mTServerSocket = null;
    }
    if (mJvmPauseMonitor != null) {
      mJvmPauseMonitor.stop();
    }
    if (mWebServer != null) {
      mWebServer.stop();
      mWebServer = null;
    }
    MetricsSystem.stopSinks();
    mIsServing = false;
  }

  @Override
  public String toString() {
    return "Alluxio master @" + mRpcConnectAddress;
  }

  /**
<<<<<<< HEAD
   * Changes from ids to corresponding hostnames.
   *
   * @param idMap the id map to change
   * @param isMaster whether this is master configuration
   * @return changed host map
   */
  private Map<String, Map<String, List<String>>> fromIdToHost(
      Map<String, Map<String, List<Long>>> idMap, boolean isMaster) {
    Map<String, Map<String, List<String>>> hostMap = new HashMap<>();

    for (Map.Entry<String, Map<String, List<Long>>> entry: idMap.entrySet()) {
      Map<String, List<String>> valueAndHost = new HashMap<>();
      for (Map.Entry<String, List<Long>> values : entry.getValue().entrySet()) {
        List<String> hosts = values.getValue().stream()
            .map(mBlockMaster::getHostname).collect(Collectors.toList());
        valueAndHost.put(values.getKey(), hosts);
      }
      hostMap.put(entry.getKey(), valueAndHost);
    }
    return hostMap;
=======
   * Lost master periodic check.
   */
  private final class LostMasterDetectionHeartbeatExecutor implements HeartbeatExecutor {

    /**
     * Constructs a new {@link LostMasterDetectionHeartbeatExecutor}.
     */
    public LostMasterDetectionHeartbeatExecutor() {
    }

    @Override
    public void heartbeat() {
      int masterTimeoutMs = (int) Configuration.getMs(PropertyKey.MASTER_HEARTBEAT_TIMEOUT_MS);
      for (MasterInfo master : mMasters) {
        synchronized (master) {
          final long lastUpdate = mClock.millis() - master.getLastUpdatedTimeMs();
          if (lastUpdate > masterTimeoutMs) {
            LOG.error("The master {}({}) timed out after {}ms without a heartbeat!", master.getId(),
                master.getHostname(), lastUpdate);
            mLostMasters.add(master);
            mMasters.remove(master);
            mMasterConfigChecker.handleNodeLost(master.getId());
          }
        }
      }
    }

    @Override
    public void close() {
      // Nothing to clean up
    }
>>>>>>> 27054cb4
  }

  /**
   * Updates the config checker when a lost worker becomes alive.
   *
   * @param id the id of the worker
   */
  private void lostWorkerFoundHandler(long id) {
    mWorkerConfigChecker.lostNodeFound(id);
  }

  /**
   * Updates the config checker when a live worker becomes lost.
   *
   * @param id the id of the worker
   */
  private void workerLostHandler(long id) {
    mWorkerConfigChecker.handleNodeLost(id);
  }

  /**
   * Updates the config checker when a worker registers with configuration.
   *
   * @param id the id of the worker
   * @param configList the configuration of this worker
   */
  private void registerNewWorkerConfHandler(long id, List<ConfigProperty> configList) {
    mWorkerConfigChecker.registerNewConf(id, configList);
  }

  /**
   * Sets the master id. This method should only be called when this master is a standby master.
   */
  private void setMasterId() {
    try {
      RetryUtils.retry("get master id",
          () -> mMasterId.set(mMetaMasterClient.getId(mMasterHostname)),
          ExponentialTimeBoundedRetry.builder()
              .withMaxDuration(Duration
                  .ofMillis(Configuration.getMs(PropertyKey.USER_RPC_RETRY_MAX_NUM_RETRY)))
              .withInitialSleep(Duration.ofMillis(100))
              .withMaxSleep(Duration.ofSeconds(5))
              .build());
    } catch (Exception e) {
      throw new RuntimeException("Failed to get a master id from leader master: " + e.getMessage());
    }

    Preconditions.checkNotNull(mMasterId, "mMasterId");
  }

  /**
   * Stops the executor service.
   */
  private void stopExecutorService() {
    // Shut down the executor service, interrupting any running threads.
    if (mExecutorService != null) {
      try {
        mExecutorService.shutdownNow();
        String awaitFailureMessage =
            "waiting for {} executor service to shut down. Daemons may still be running";
        try {
          if (!mExecutorService.awaitTermination(SHUTDOWN_TIMEOUT_MS, TimeUnit.MILLISECONDS)) {
            LOG.warn("Timed out " + awaitFailureMessage, this.getClass().getSimpleName());
          }
        } catch (InterruptedException e) {
          LOG.warn("Interrupted while " + awaitFailureMessage, this.getClass().getSimpleName());
        }
      } finally {
        mExecutorService = null;
      }
    }
  }
}<|MERGE_RESOLUTION|>--- conflicted
+++ resolved
@@ -75,12 +75,9 @@
 import java.util.HashMap;
 import java.util.List;
 import java.util.Map;
-<<<<<<< HEAD
-=======
 import java.util.concurrent.ExecutorService;
 import java.util.concurrent.TimeUnit;
 import java.util.concurrent.atomic.AtomicReference;
->>>>>>> 27054cb4
 import java.util.stream.Collectors;
 
 import javax.annotation.Nullable;
@@ -160,16 +157,14 @@
   /** The manager of safe mode state. */
   protected final SafeModeManager mSafeModeManager;
 
-<<<<<<< HEAD
   /** The block master.*/
   private final BlockMaster mBlockMaster;
-=======
+
   /** The clock to use for determining the time. */
   private final Clock mClock;
 
   /** The master configuration checker. */
   private final ServerConfigurationChecker mMasterConfigChecker;
->>>>>>> 27054cb4
 
   /** The worker configuration checker. */
   private final ServerConfigurationChecker mWorkerConfigChecker;
@@ -323,7 +318,6 @@
   }
 
   @Override
-<<<<<<< HEAD
   public Map<String, Map<String, List<String>>> getConfErrors() {
     return fromIdToHost(mWorkerConfigChecker.getConfErrors(), false);
   }
@@ -336,7 +330,9 @@
   @Override
   public ServerConfigurationChecker.Status getConfStatus() {
     return mWorkerConfigChecker.getStatus();
-=======
+  }
+
+  @Override
   public long getMasterId(String hostname) {
     MasterInfo existingMaster = mMasters.getFirstByField(HOSTNAME_INDEX, hostname);
     if (existingMaster != null) {
@@ -399,7 +395,6 @@
 
     master.updateLastUpdatedTimeMs();
     return MetaCommand.Nothing;
->>>>>>> 27054cb4
   }
 
   @Override
@@ -621,7 +616,6 @@
   }
 
   /**
-<<<<<<< HEAD
    * Changes from ids to corresponding hostnames.
    *
    * @param idMap the id map to change
@@ -642,7 +636,9 @@
       hostMap.put(entry.getKey(), valueAndHost);
     }
     return hostMap;
-=======
+  }
+
+  /**
    * Lost master periodic check.
    */
   private final class LostMasterDetectionHeartbeatExecutor implements HeartbeatExecutor {
@@ -674,7 +670,6 @@
     public void close() {
       // Nothing to clean up
     }
->>>>>>> 27054cb4
   }
 
   /**
