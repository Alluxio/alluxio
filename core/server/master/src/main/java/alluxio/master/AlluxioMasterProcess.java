--- conflicted
+++ resolved
@@ -91,12 +91,9 @@
   /** The RPC server. */
   private TServer mThriftServer;
 
-<<<<<<< HEAD
   /** True if the master is serving the RPC server. */
   private boolean mIsServing;
 
-=======
->>>>>>> 9b1cb3da
   /** The start time for when the master started serving the RPC server. */
   private long mStartTimeMs = -1;
 
@@ -201,33 +198,6 @@
   }
 
   @Override
-<<<<<<< HEAD
-=======
-  public List<ConfigProperty> getConfiguration() {
-    List<ConfigProperty> configInfoList = new ArrayList<>();
-    String alluxioConfPrefix = "alluxio";
-    for (Map.Entry<String, String> entry : Configuration.toMap().entrySet()) {
-      String key = entry.getKey();
-      String value = entry.getValue();
-      if (key.startsWith(alluxioConfPrefix) && value != null) {
-        PropertyKey propertyKey = PropertyKey.fromString(key);
-        Configuration.Source source = Configuration.getSource(propertyKey);
-        String sourceStr;
-        if (source == Configuration.Source.SITE_PROPERTY) {
-          sourceStr =
-              String.format("%s (%s)", source.name(), Configuration.getSitePropertiesFile());
-        } else {
-          sourceStr = source.name();
-        }
-        configInfoList.add(new ConfigProperty()
-            .setName(key).setValue(entry.getValue()).setSource(sourceStr));
-      }
-    }
-    return configInfoList;
-  }
-
-  @Override
->>>>>>> 9b1cb3da
   public void waitForReady() {
     CommonUtils.waitFor(this + " to start", new Function<Void, Boolean>() {
       @Override
