/*
 * The Alluxio Open Foundation licenses this work under the Apache License, version 2.0
 * (the "License"). You may not use this work except in compliance with the License, which is
 * available at www.apache.org/licenses/LICENSE-2.0
 *
 * This software is distributed on an "AS IS" basis, WITHOUT WARRANTIES OR CONDITIONS OF ANY KIND,
 * either express or implied, as more fully set forth in the License.
 *
 * See the NOTICE file distributed with this work for information regarding copyright ownership.
 */

package alluxio.master;

import static alluxio.util.network.NetworkAddressUtils.ServiceType;

import alluxio.AlluxioURI;
import alluxio.RuntimeConstants;
import alluxio.conf.PropertyKey;
import alluxio.conf.ServerConfiguration;
import alluxio.grpc.GrpcServer;
import alluxio.grpc.GrpcServerAddress;
import alluxio.grpc.GrpcServerBuilder;
import alluxio.grpc.GrpcService;
import alluxio.grpc.JournalDomain;
import alluxio.master.journal.DefaultJournalMaster;
import alluxio.master.journal.JournalMasterClientServiceHandler;
import alluxio.master.journal.JournalSystem;
import alluxio.master.journal.JournalUtils;
import alluxio.master.journal.raft.RaftJournalSystem;
import alluxio.metrics.MetricKey;
import alluxio.metrics.MetricsSystem;
import alluxio.resource.CloseableResource;
import alluxio.security.user.ServerUserState;
import alluxio.underfs.MasterUfsManager;
import alluxio.underfs.UnderFileSystem;
import alluxio.underfs.UnderFileSystemConfiguration;
import alluxio.util.CommonUtils.ProcessType;
import alluxio.util.JvmPauseMonitor;
import alluxio.util.URIUtils;
import alluxio.util.network.NetworkAddressUtils;
import alluxio.web.MasterWebServer;

import com.google.common.base.Preconditions;
import org.slf4j.Logger;
import org.slf4j.LoggerFactory;

import java.io.IOException;
import java.io.InputStream;
import java.net.InetSocketAddress;
import java.net.URI;
import java.util.concurrent.BlockingQueue;
import java.util.concurrent.ExecutorService;
import java.util.concurrent.LinkedBlockingQueue;
import java.util.concurrent.ThreadPoolExecutor;
import java.util.concurrent.TimeUnit;

import javax.annotation.Nullable;
import javax.annotation.concurrent.NotThreadSafe;
import javax.annotation.concurrent.ThreadSafe;

/**
 * An Alluxio Master which runs a web and rpc server to handle FileSystem operations.
 */
@NotThreadSafe
public class AlluxioMasterProcess extends MasterProcess {
  private static final Logger LOG = LoggerFactory.getLogger(AlluxioMasterProcess.class);

  /** The master registry. */
  private final MasterRegistry mRegistry;

  /** The JVMMonitor Progress. */
  private JvmPauseMonitor mJvmPauseMonitor;

  /** The connect address for the rpc server. */
  final InetSocketAddress mRpcConnectAddress;

  /** The manager of safe mode state. */
  protected final SafeModeManager mSafeModeManager;

  /** Master context. */
  protected final MasterContext mContext;

  /** The manager for creating and restoring backups. */
  private final BackupManager mBackupManager;

  /** The manager of all ufs. */
  private final MasterUfsManager mUfsManager;

<<<<<<< HEAD
  private ExecutorService mRPCExecutor = null;
=======
  private AlluxioExecutorService mRPCExecutor = null;
>>>>>>> 2c4c2330

  /**
   * Creates a new {@link AlluxioMasterProcess}.
   */
  AlluxioMasterProcess(JournalSystem journalSystem) {
    super(journalSystem, ServiceType.MASTER_RPC, ServiceType.MASTER_WEB);
    mRpcConnectAddress = NetworkAddressUtils.getConnectAddress(ServiceType.MASTER_RPC,
        ServerConfiguration.global());
    try {
      if (!mJournalSystem.isFormatted()) {
        throw new RuntimeException(
            String.format("Journal %s has not been formatted!", mJournalSystem));
      }
      // Create masters.
      mRegistry = new MasterRegistry();
      mSafeModeManager = new DefaultSafeModeManager();
      mBackupManager = new BackupManager(mRegistry);
      String baseDir = ServerConfiguration.get(PropertyKey.MASTER_METASTORE_DIR);
      mUfsManager = new MasterUfsManager();
      mContext = CoreMasterContext.newBuilder()
          .setJournalSystem(mJournalSystem)
          .setSafeModeManager(mSafeModeManager)
          .setBackupManager(mBackupManager)
          .setBlockStoreFactory(MasterUtils.getBlockStoreFactory(baseDir))
          .setInodeStoreFactory(MasterUtils.getInodeStoreFactory(baseDir))
          .setStartTimeMs(mStartTimeMs)
          .setPort(NetworkAddressUtils
              .getPort(ServiceType.MASTER_RPC, ServerConfiguration.global()))
          .setUfsManager(mUfsManager)
          .build();
      MasterUtils.createMasters(mRegistry, mContext);
    } catch (Exception e) {
      throw new RuntimeException(e);
    }
  }

  @Override
  public <T extends Master> T getMaster(Class<T> clazz) {
    return mRegistry.get(clazz);
  }

  /**
   * @return true if Alluxio is running in safe mode, false otherwise
   */
  public boolean isInSafeMode() {
    return mSafeModeManager.isInSafeMode();
  }

  @Override
  @Nullable
  public InetSocketAddress getWebAddress() {
    if (mWebServer != null) {
      return new InetSocketAddress(mWebServer.getBindHost(), mWebServer.getLocalPort());
    }
    return null;
  }

  @Override
  public InetSocketAddress getRpcAddress() {
    return mRpcConnectAddress;
  }

  @Override
  public void start() throws Exception {
    LOG.info("Starting...");
    mJournalSystem.start();
    mJournalSystem.gainPrimacy();
    startMasters(true);
    startServing();
  }

  @Override
  public void stop() throws Exception {
    LOG.info("Stopping...");
    stopRejectingServers();
    if (isServing()) {
      stopServing();
    }
    mJournalSystem.stop();
    closeMasters();
    LOG.info("Stopped.");
  }

  private void initFromBackup(AlluxioURI backup) throws IOException {
    CloseableResource<UnderFileSystem> ufsResource;
    if (URIUtils.isLocalFilesystem(backup.toString())) {
      UnderFileSystem ufs = UnderFileSystem.Factory.create("/",
          UnderFileSystemConfiguration.defaults(ServerConfiguration.global()));
      ufsResource = new CloseableResource<UnderFileSystem>(ufs) {
        @Override
        public void closeResource() { }
      };
    } else {
      ufsResource = mUfsManager.getRoot().acquireUfsResource();
    }
    try (CloseableResource<UnderFileSystem> closeUfs = ufsResource;
         InputStream ufsIn = closeUfs.get().open(backup.getPath())) {
      LOG.info("Initializing metadata from backup {}", backup);
      mBackupManager.initFromBackup(ufsIn);
    }
  }

  /**
   * Starts all masters, including block master, FileSystem master, and additional masters.
   *
   * @param isLeader if the Master is leader
   */
  protected void startMasters(boolean isLeader) throws IOException {
    LOG.info("Starting all masters as: %s.", (isLeader) ? "leader" : "follower");
    if (isLeader) {
      if (ServerConfiguration.isSet(PropertyKey.MASTER_JOURNAL_INIT_FROM_BACKUP)) {
        AlluxioURI backup =
            new AlluxioURI(ServerConfiguration.get(PropertyKey.MASTER_JOURNAL_INIT_FROM_BACKUP));
        if (mJournalSystem.isEmpty()) {
          initFromBackup(backup);
        } else {
          LOG.info("The journal system is not freshly formatted, skipping restoring backup from "
              + backup);
        }
      }
      mSafeModeManager.notifyPrimaryMasterStarted();
    } else {
      startRejectingServers();
    }
    mRegistry.start(isLeader);
    // Signal state-lock-manager that masters are ready.
    mContext.getStateLockManager().mastersStartedCallback();
    LOG.info("All masters started.");
  }

  /**
   * Stops all masters, including block master, fileSystem master and additional masters.
   */
  protected void stopMasters() {
    try {
      LOG.info("Stopping all masters.");
      mRegistry.stop();
      LOG.info("All masters stopped.");
    } catch (IOException e) {
      throw new RuntimeException(e);
    }
  }

  /**
   * Closes all masters, including block master, fileSystem master and additional masters.
   */
  protected void closeMasters() {
    try {
      LOG.info("Closing all masters.");
      mRegistry.close();
      LOG.info("Closed all masters.");
    } catch (IOException e) {
      throw new RuntimeException(e);
    }
  }

  /**
   * Starts serving web ui server, resetting master web port, adding the metrics servlet to the web
   * server and starting web ui.
   */
  protected void startServingWebServer() {
    stopRejectingWebServer();
    mWebServer =
        new MasterWebServer(ServiceType.MASTER_WEB.getServiceName(), mWebBindAddress, this);
    // reset master web port
    // start web ui
    mWebServer.start();
  }

  /**
   * Starts jvm monitor process, to monitor jvm.
   */
  protected void startJvmMonitorProcess() {
    if (ServerConfiguration.getBoolean(PropertyKey.MASTER_JVM_MONITOR_ENABLED)) {
      mJvmPauseMonitor = new JvmPauseMonitor(
          ServerConfiguration.getMs(PropertyKey.JVM_MONITOR_SLEEP_INTERVAL_MS),
          ServerConfiguration.getMs(PropertyKey.JVM_MONITOR_WARN_THRESHOLD_MS),
          ServerConfiguration.getMs(PropertyKey.JVM_MONITOR_INFO_THRESHOLD_MS));
      mJvmPauseMonitor.start();
      MetricsSystem.registerGaugeIfAbsent(
              MetricsSystem.getMetricName(MetricKey.TOTAL_EXTRA_TIME.getName()),
              mJvmPauseMonitor::getTotalExtraTime);
      MetricsSystem.registerGaugeIfAbsent(
              MetricsSystem.getMetricName(MetricKey.INFO_TIME_EXCEEDED.getName()),
              mJvmPauseMonitor::getInfoTimeExceeded);
      MetricsSystem.registerGaugeIfAbsent(
              MetricsSystem.getMetricName(MetricKey.WARN_TIME_EXCEEDED.getName()),
              mJvmPauseMonitor::getWarnTimeExceeded);
    }
  }

  /**
   * Starts serving, letting {@link MetricsSystem} start sink and starting the web ui server and RPC
   * Server.
   *
   * @param startMessage empty string or the message that the master gains the leadership
   * @param stopMessage empty string or the message that the master loses the leadership
   */
  protected void startServing(String startMessage, String stopMessage) {
    MetricsSystem.startSinks(ServerConfiguration.get(PropertyKey.METRICS_CONF_FILE));
    startServingRPCServer();
    LOG.info("Alluxio master web server version {} starting{}. webAddress={}",
        RuntimeConstants.VERSION, startMessage, mWebBindAddress);
    startServingWebServer();
    startJvmMonitorProcess();
    LOG.info(
        "Alluxio master version {} started{}. bindAddress={}, connectAddress={}, webAddress={}",
        RuntimeConstants.VERSION, startMessage, mRpcBindAddress, mRpcConnectAddress,
        mWebBindAddress);
    // Blocks until RPC server is shut down. (via #stopServing)
    mGrpcServer.awaitTermination();
    LOG.info("Alluxio master ended {}", stopMessage);
  }

  /**
   * Starts the gRPC server. The AlluxioMaster registers the Services of registered
   * {@link Master}s and meta services.
   */
  protected void startServingRPCServer() {
    stopRejectingRpcServer();

    LOG.info("Starting gRPC server on address:{}", mRpcBindAddress);
    mGrpcServer = createRPCServer();

    try {
      // Start serving.
      mGrpcServer.start();
      mSafeModeManager.notifyRpcServerStarted();
      // Acquire and log bind port from newly started server.
      InetSocketAddress listeningAddress = InetSocketAddress
          .createUnresolved(mRpcBindAddress.getHostName(), mGrpcServer.getBindPort());
      LOG.info("gRPC server listening on: {}", listeningAddress);
    } catch (IOException e) {
      LOG.error("gRPC serving failed.", e);
      throw new RuntimeException("gRPC serving failed");
    }
  }

  private GrpcServer createRPCServer() {
    // Create an executor for Master RPC server.
<<<<<<< HEAD
    int nThreads = ServerConfiguration.getInt(PropertyKey.MASTER_RPC_EXECUTOR_MAX_POOL_SIZE);
    BlockingQueue<Runnable> taskQueue = new LinkedBlockingQueue<>();
    mRPCExecutor = new ThreadPoolExecutor(nThreads, nThreads,
        0L, TimeUnit.MILLISECONDS,
        taskQueue, ThreadFactoryUtils.build("master-rpc-pool-thread-%d", true));

    MetricsSystem.registerGaugeIfAbsent(MetricKey.MASTER_RPC_QUEUE_LENGTH.getName(),
        taskQueue::size);
=======
    mRPCExecutor = ExecutorServiceBuilder.buildExecutorService(
        ExecutorServiceBuilder.RpcExecutorHost.MASTER);
    MetricsSystem.registerGaugeIfAbsent(MetricKey.MASTER_RPC_QUEUE_LENGTH.getName(),
        mRPCExecutor::getRpcQueueLength);
>>>>>>> 2c4c2330
    // Create underlying gRPC server.
    GrpcServerBuilder builder = GrpcServerBuilder
        .forAddress(GrpcServerAddress.create(mRpcConnectAddress.getHostName(), mRpcBindAddress),
            ServerConfiguration.global(), ServerUserState.global())
        .executor(mRPCExecutor)
        .flowControlWindow(
            (int) ServerConfiguration.getBytes(PropertyKey.MASTER_NETWORK_FLOWCONTROL_WINDOW))
        .keepAliveTime(
            ServerConfiguration.getMs(PropertyKey.MASTER_NETWORK_KEEPALIVE_TIME_MS),
            TimeUnit.MILLISECONDS)
        .keepAliveTimeout(
            ServerConfiguration.getMs(PropertyKey.MASTER_NETWORK_KEEPALIVE_TIMEOUT_MS),
            TimeUnit.MILLISECONDS)
        .permitKeepAlive(
            ServerConfiguration.getMs(PropertyKey.MASTER_NETWORK_PERMIT_KEEPALIVE_TIME_MS),
            TimeUnit.MILLISECONDS)
        .maxInboundMessageSize((int) ServerConfiguration.getBytes(
            PropertyKey.MASTER_NETWORK_MAX_INBOUND_MESSAGE_SIZE));
    // Bind manifests of each Alluxio master to RPC server.
    for (Master master : mRegistry.getServers()) {
      registerServices(builder, master.getServices());
    }
    // Bind manifest of Alluxio JournalMaster service.
    // TODO(ggezer) Merge this with registerServices() logic.
    builder.addService(alluxio.grpc.ServiceType.JOURNAL_MASTER_CLIENT_SERVICE,
        new GrpcService(new JournalMasterClientServiceHandler(
            new DefaultJournalMaster(JournalDomain.MASTER, mJournalSystem))));
    // Builds a server that is not started yet.
    return builder.build();
  }

  /**
   * Stops serving, trying stop RPC server and web ui server and letting {@link MetricsSystem} stop
   * all the sinks.
   */
  protected void stopServing() throws Exception {
    if (isServing()) {
      if (!mGrpcServer.shutdown()) {
        LOG.warn("Alluxio master RPC server shutdown timed out.");
      }
    }
    if (mRPCExecutor != null) {
      mRPCExecutor.shutdownNow();
      try {
        mRPCExecutor.awaitTermination(
            ServerConfiguration.getMs(PropertyKey.NETWORK_CONNECTION_SERVER_SHUTDOWN_TIMEOUT),
            TimeUnit.MILLISECONDS);
      } catch (InterruptedException ie) {
        Thread.currentThread().interrupt();
      }
    }
    if (mJvmPauseMonitor != null) {
      mJvmPauseMonitor.stop();
    }
    if (mWebServer != null) {
      mWebServer.stop();
      mWebServer = null;
    }
    MetricsSystem.stopSinks();
  }

  @Override
  public String toString() {
    return "Alluxio master @" + mRpcConnectAddress;
  }

  /**
   * Factory for creating {@link AlluxioMasterProcess}.
   */
  @ThreadSafe
  public static final class Factory {
    /**
     * Creates a new {@link AlluxioMasterProcess}.
     *
     * @return a new instance of {@link MasterProcess} using the given sockets for the master
     */
    public static AlluxioMasterProcess create() {
      URI journalLocation = JournalUtils.getJournalLocation();
      JournalSystem journalSystem = new JournalSystem.Builder()
          .setLocation(journalLocation).build(ProcessType.MASTER);
      if (ServerConfiguration.getBoolean(PropertyKey.ZOOKEEPER_ENABLED)) {
        Preconditions.checkState(!(journalSystem instanceof RaftJournalSystem),
            "Raft-based embedded journal and Zookeeper cannot be used at the same time.");
        PrimarySelector primarySelector = PrimarySelector.Factory.createZkPrimarySelector();
        return new FaultTolerantAlluxioMasterProcess(journalSystem, primarySelector);
      } else if (journalSystem instanceof RaftJournalSystem) {
        PrimarySelector primarySelector = ((RaftJournalSystem) journalSystem).getPrimarySelector();
        return new FaultTolerantAlluxioMasterProcess(journalSystem, primarySelector);
      }
      return new AlluxioMasterProcess(journalSystem);
    }

    private Factory() {} // prevent instantiation
  }
}<|MERGE_RESOLUTION|>--- conflicted
+++ resolved
@@ -48,10 +48,6 @@
 import java.io.InputStream;
 import java.net.InetSocketAddress;
 import java.net.URI;
-import java.util.concurrent.BlockingQueue;
-import java.util.concurrent.ExecutorService;
-import java.util.concurrent.LinkedBlockingQueue;
-import java.util.concurrent.ThreadPoolExecutor;
 import java.util.concurrent.TimeUnit;
 
 import javax.annotation.Nullable;
@@ -86,11 +82,7 @@
   /** The manager of all ufs. */
   private final MasterUfsManager mUfsManager;
 
-<<<<<<< HEAD
-  private ExecutorService mRPCExecutor = null;
-=======
   private AlluxioExecutorService mRPCExecutor = null;
->>>>>>> 2c4c2330
 
   /**
    * Creates a new {@link AlluxioMasterProcess}.
@@ -331,21 +323,10 @@
 
   private GrpcServer createRPCServer() {
     // Create an executor for Master RPC server.
-<<<<<<< HEAD
-    int nThreads = ServerConfiguration.getInt(PropertyKey.MASTER_RPC_EXECUTOR_MAX_POOL_SIZE);
-    BlockingQueue<Runnable> taskQueue = new LinkedBlockingQueue<>();
-    mRPCExecutor = new ThreadPoolExecutor(nThreads, nThreads,
-        0L, TimeUnit.MILLISECONDS,
-        taskQueue, ThreadFactoryUtils.build("master-rpc-pool-thread-%d", true));
-
-    MetricsSystem.registerGaugeIfAbsent(MetricKey.MASTER_RPC_QUEUE_LENGTH.getName(),
-        taskQueue::size);
-=======
     mRPCExecutor = ExecutorServiceBuilder.buildExecutorService(
         ExecutorServiceBuilder.RpcExecutorHost.MASTER);
     MetricsSystem.registerGaugeIfAbsent(MetricKey.MASTER_RPC_QUEUE_LENGTH.getName(),
         mRPCExecutor::getRpcQueueLength);
->>>>>>> 2c4c2330
     // Create underlying gRPC server.
     GrpcServerBuilder builder = GrpcServerBuilder
         .forAddress(GrpcServerAddress.create(mRpcConnectAddress.getHostName(), mRpcBindAddress),
