--- conflicted
+++ resolved
@@ -2420,21 +2420,12 @@
               continue;
             }
 
-<<<<<<< HEAD
-            try (LockedInodePath descendant = inodePath
-                .lockDescendant(inodePath.getUri().joinUnsafe(childStatus.getName()),
-                    LockPattern.READ)) {
-              LoadMetadataOptions loadMetadataOptions =
-                  LoadMetadataOptions.defaults().setLoadDescendantType(DescendantType.NONE)
-                      .setCreateAncestors(false).setUfsStatus(childStatus);
-=======
             try (LockedInodePath descendant = inodePath.lockDescendant(
                 inodePath.getUri().joinUnsafe(childStatus.getName()), LockPattern.READ)) {
               LoadMetadataContext loadMetadataContext = LoadMetadataContext
                   .defaults(LoadMetadataPOptions.newBuilder()
                       .setLoadDescendantType(LoadDescendantPType.NONE).setCreateAncestors(false))
                   .setUfsStatus(childStatus);
->>>>>>> 8cc5a292
               try {
                 loadMetadataInternal(rpcContext, descendant, loadMetadataContext);
               } catch (FileNotFoundException e) {
