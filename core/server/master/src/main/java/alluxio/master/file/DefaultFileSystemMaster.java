--- conflicted
+++ resolved
@@ -962,10 +962,7 @@
       throws AccessControlException, FileDoesNotExistException, InvalidPathException, IOException {
     Metrics.GET_FILE_INFO_OPS.inc();
     LockingScheme lockingScheme = new LockingScheme(path, LockPattern.READ, false);
-<<<<<<< HEAD
-=======
     boolean ufsAccessed = false;
->>>>>>> e05128b5
     try (RpcContext rpcContext = createRpcContext(context);
         FileSystemMasterAuditContext auditContext =
             createAuditContext("listStatus", path, null, null)) {
