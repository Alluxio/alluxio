--- conflicted
+++ resolved
@@ -1930,30 +1930,17 @@
   }
 
   @Override
-<<<<<<< HEAD
   public Map<String, MountPointInfo> getMountPointInfoSummary(boolean checkUfs) {
-    SortedMap<String, MountPointInfo> mountPoints = new TreeMap<>();
-    for (Map.Entry<String, MountInfo> mountPoint : mMountTable.getMountTable().entrySet()) {
-      mountPoints.put(mountPoint.getKey(),
-              getDisplayMountPointInfo(mountPoint.getValue(), checkUfs));
-=======
-  public Map<String, MountPointInfo> getMountPointInfoSummary() {
-    return getMountPointInfoSummary(true);
-  }
-
-  @Override
-  public Map<String, MountPointInfo> getMountPointInfoSummary(boolean invokeUfs) {
-    String command = invokeUfs ? "getMountPointInfo(invokeUfs)" : "getMountPointInfo";
+    String command = checkUfs ? "getMountPointInfo(checkUfs)" : "getMountPointInfo";
     try (FileSystemMasterAuditContext auditContext =
              createAuditContext(command, null, null, null)) {
       SortedMap<String, MountPointInfo> mountPoints = new TreeMap<>();
       for (Map.Entry<String, MountInfo> mountPoint : mMountTable.getMountTable().entrySet()) {
         mountPoints.put(mountPoint.getKey(),
-            getDisplayMountPointInfo(mountPoint.getValue(), invokeUfs));
+            getDisplayMountPointInfo(mountPoint.getValue(), checkUfs));
       }
       auditContext.setSucceeded(true);
       return mountPoints;
->>>>>>> 5828d56a
     }
   }
 
