--- conflicted
+++ resolved
@@ -535,17 +535,6 @@
     mDefaultSyncProcess =  createSyncProcess(
         mInodeStore, mMountTable, mInodeTree, getSyncPathCache());
 
-<<<<<<< HEAD
-=======
-    /**
-     * As we can determine whether enable the audit log through update the config,
-     * and check it in {@link #createAuditContext},
-     * so we need this audit log writer thread all the time.
-     */
-    mAsyncAuditLogWriter = new AsyncUserAccessAuditLogWriter("AUDIT_LOG");
-    mAsyncAuditLogWriter.start();
-
->>>>>>> 619ff800
     // The mount table should come after the inode tree because restoring the mount table requires
     // that the inode tree is already restored.
     ArrayList<Journaled> journaledComponents = new ArrayList<Journaled>() {
@@ -808,8 +797,11 @@
       mSyncManager.start();
       mScheduler.start();
     }
-    // As we can determine whether enable the audit log through update the config,
-    // So we need this audit log writer thread all the time.
+    /**
+     * As we can determine whether enable the audit log through update the config,
+     * and check it in {@link #createAuditContext},
+     * so we need this audit log writer thread all the time.
+     */
     mAsyncAuditLogWriter = new AsyncUserAccessAuditLogWriter("AUDIT_LOG");
     mAsyncAuditLogWriter.start();
   }
