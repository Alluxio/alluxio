--- conflicted
+++ resolved
@@ -2271,7 +2271,6 @@
       }
     } else {
       // This inode is a directory.
-<<<<<<< HEAD
       try (CloseableIterator<? extends Inode> it = mInodeStore.getChildren(inode.asDirectory())) {
         while (it.hasNext()) {
           Inode child = it.next();
@@ -2280,13 +2279,6 @@
           } catch (InvalidPathException e) {
             // Inode is no longer a child, continue.
           }
-=======
-      for (Inode child : mInodeStore.getChildren(inode.asDirectory())) {
-        try (LockedInodePath childPath = inodePath.lockChild(child, LockPattern.READ)) {
-          getInAlluxioFilesInternal(childPath, files);
-        } catch (InvalidPathException e) {
-          // Inode is no longer a child, continue.
->>>>>>> 4957129c
         }
       }
     }
@@ -2312,7 +2304,6 @@
       }
     } else {
       // This inode is a directory.
-<<<<<<< HEAD
       try (CloseableIterator<? extends Inode> it = mInodeStore.getChildren(inode.asDirectory())) {
         while (it.hasNext()) {
           Inode child = it.next();
@@ -2321,13 +2312,6 @@
           } catch (InvalidPathException e) {
             // Inode is no longer a child, continue.
           }
-=======
-      for (Inode child : mInodeStore.getChildren(inode.asDirectory())) {
-        try (LockedInodePath childPath = inodePath.lockChild(child, LockPattern.READ)) {
-          getInMemoryFilesInternal(childPath, files);
-        } catch (InvalidPathException e) {
-          // Inode is no longer a child, continue.
->>>>>>> 4957129c
         }
       }
     }
