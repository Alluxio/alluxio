/*
 * The Alluxio Open Foundation licenses this work under the Apache License, version 2.0
 * (the "License"). You may not use this work except in compliance with the License, which is
 * available at www.apache.org/licenses/LICENSE-2.0
 *
 * This software is distributed on an "AS IS" basis, WITHOUT WARRANTIES OR CONDITIONS OF ANY KIND,
 * either express or implied, as more fully set forth in the License.
 *
 * See the NOTICE file distributed with this work for information regarding copyright ownership.
 */

package alluxio.master.file;

import alluxio.AlluxioURI;
import alluxio.Configuration;
import alluxio.Constants;
import alluxio.PropertyKey;
import alluxio.Server;
import alluxio.clock.SystemClock;
import alluxio.collections.Pair;
import alluxio.collections.PrefixList;
import alluxio.exception.AccessControlException;
import alluxio.exception.AlluxioException;
import alluxio.exception.BlockInfoException;
import alluxio.exception.DirectoryNotEmptyException;
import alluxio.exception.ExceptionMessage;
import alluxio.exception.FileAlreadyCompletedException;
import alluxio.exception.FileAlreadyExistsException;
import alluxio.exception.FileDoesNotExistException;
import alluxio.exception.InvalidFileSizeException;
import alluxio.exception.InvalidPathException;
import alluxio.exception.PreconditionMessage;
import alluxio.exception.UnexpectedAlluxioException;
import alluxio.exception.status.FailedPreconditionException;
import alluxio.exception.status.InvalidArgumentException;
import alluxio.exception.status.NotFoundException;
import alluxio.exception.status.PermissionDeniedException;
import alluxio.exception.status.UnavailableException;
import alluxio.heartbeat.HeartbeatContext;
import alluxio.heartbeat.HeartbeatThread;
import alluxio.master.AbstractMaster;
import alluxio.master.MasterContext;
import alluxio.master.ProtobufUtils;
import alluxio.master.audit.AsyncUserAccessAuditLogWriter;
import alluxio.master.audit.AuditContext;
import alluxio.master.block.BlockId;
import alluxio.master.block.BlockMaster;
import alluxio.master.file.async.AsyncPersistHandler;
import alluxio.master.file.meta.FileSystemMasterView;
import alluxio.master.file.meta.InodeDirectory;
import alluxio.master.file.meta.InodeDirectoryIdGenerator;
import alluxio.master.file.meta.InodeDirectoryView;
import alluxio.master.file.meta.InodeFile;
import alluxio.master.file.meta.InodeFileView;
import alluxio.master.file.meta.InodePathPair;
import alluxio.master.file.meta.InodeTree;
import alluxio.master.file.meta.InodeView;
import alluxio.master.file.meta.LockedInodePath;
import alluxio.master.file.meta.LockedInodePathList;
import alluxio.master.file.meta.LockingScheme;
import alluxio.master.file.meta.MountTable;
import alluxio.master.file.meta.PersistenceState;
import alluxio.master.file.meta.UfsAbsentPathCache;
import alluxio.master.file.meta.UfsBlockLocationCache;
import alluxio.master.file.meta.UfsSyncPathCache;
import alluxio.master.file.meta.UfsSyncUtils;
import alluxio.master.file.meta.options.MountInfo;
import alluxio.master.file.options.CheckConsistencyOptions;
import alluxio.master.file.options.CompleteFileOptions;
import alluxio.master.file.options.CreateDirectoryOptions;
import alluxio.master.file.options.CreateFileOptions;
import alluxio.master.file.options.DeleteOptions;
import alluxio.master.file.options.DescendantType;
import alluxio.master.file.options.FreeOptions;
import alluxio.master.file.options.GetStatusOptions;
import alluxio.master.file.options.ListStatusOptions;
import alluxio.master.file.options.LoadMetadataOptions;
import alluxio.master.file.options.MountOptions;
import alluxio.master.file.options.RenameOptions;
import alluxio.master.file.options.SetAclOptions;
import alluxio.master.file.options.SetAttributeOptions;
import alluxio.master.file.options.WorkerHeartbeatOptions;
import alluxio.master.journal.JournalContext;
import alluxio.metrics.MasterMetrics;
import alluxio.metrics.MetricsSystem;
<<<<<<< HEAD
import alluxio.proto.journal.File;
=======
import alluxio.proto.journal.File.AddMountPointEntry;
import alluxio.proto.journal.File.DeleteMountPointEntry;
>>>>>>> 55da42fc
import alluxio.proto.journal.File.NewBlockEntry;
import alluxio.proto.journal.File.RenameEntry;
import alluxio.proto.journal.File.SetAclEntry;
import alluxio.proto.journal.File.UpdateInodeEntry;
import alluxio.proto.journal.File.UpdateInodeFileEntry;
import alluxio.proto.journal.File.UpdateInodeFileEntry.Builder;
import alluxio.proto.journal.Journal.JournalEntry;
import alluxio.resource.CloseableResource;
import alluxio.retry.CountingRetry;
import alluxio.retry.RetryPolicy;
import alluxio.security.authentication.AuthType;
import alluxio.security.authentication.AuthenticatedClientUser;
import alluxio.security.authorization.AccessControlList;
import alluxio.security.authorization.AclEntry;
import alluxio.security.authorization.AclEntryType;
import alluxio.security.authorization.Mode;
import alluxio.thrift.CommandType;
import alluxio.thrift.FileSystemCommand;
import alluxio.thrift.FileSystemCommandOptions;
import alluxio.thrift.FileSystemMasterWorkerService;
import alluxio.thrift.MountTOptions;
import alluxio.thrift.PersistCommandOptions;
import alluxio.thrift.PersistFile;
import alluxio.thrift.UfsInfo;
import alluxio.underfs.Fingerprint;
import alluxio.underfs.Fingerprint.Tag;
import alluxio.underfs.MasterUfsManager;
import alluxio.underfs.UfsFileStatus;
import alluxio.underfs.UfsManager;
import alluxio.underfs.UfsStatus;
import alluxio.underfs.UnderFileSystem;
import alluxio.underfs.UnderFileSystemConfiguration;
import alluxio.underfs.options.ListOptions;
import alluxio.util.CommonUtils;
import alluxio.util.IdUtils;
import alluxio.util.SecurityUtils;
import alluxio.util.executor.ExecutorServiceFactories;
import alluxio.util.executor.ExecutorServiceFactory;
import alluxio.util.interfaces.Scoped;
import alluxio.util.io.PathUtils;
import alluxio.util.network.NetworkAddressUtils;
import alluxio.wire.BlockInfo;
import alluxio.wire.BlockLocation;
import alluxio.wire.CommonOptions;
import alluxio.wire.FileBlockInfo;
import alluxio.wire.FileInfo;
import alluxio.wire.LoadMetadataType;
import alluxio.wire.MountPointInfo;
import alluxio.wire.SetAclAction;
import alluxio.wire.WorkerInfo;

import com.codahale.metrics.Counter;
import com.codahale.metrics.Gauge;
import com.google.common.annotations.VisibleForTesting;
import com.google.common.base.Preconditions;
import com.google.common.collect.ImmutableSet;
import com.google.common.collect.Iterators;
import com.google.common.collect.Sets;
import com.google.common.io.Closer;
import org.apache.commons.lang.StringUtils;
import org.apache.thrift.TProcessor;
import org.slf4j.Logger;
import org.slf4j.LoggerFactory;

import java.io.IOException;
import java.util.ArrayList;
import java.util.Arrays;
import java.util.Collection;
import java.util.Collections;
import java.util.Comparator;
import java.util.HashMap;
import java.util.HashSet;
import java.util.Iterator;
import java.util.List;
import java.util.Map;
import java.util.Optional;
import java.util.Set;
import java.util.SortedMap;
import java.util.Stack;
import java.util.TreeMap;
import java.util.concurrent.BlockingQueue;
import java.util.concurrent.Callable;
import java.util.concurrent.ExecutorService;
import java.util.concurrent.Future;
import java.util.concurrent.LinkedBlockingQueue;
import java.util.function.Supplier;
import java.util.stream.Collectors;
import java.util.stream.Stream;

import javax.annotation.Nullable;
import javax.annotation.concurrent.NotThreadSafe;

/**
 * The master that handles all file system metadata management.
 */
@NotThreadSafe // TODO(jiri): make thread-safe (c.f. ALLUXIO-1664)
public final class DefaultFileSystemMaster extends AbstractMaster implements FileSystemMaster {
  private static final Logger LOG = LoggerFactory.getLogger(DefaultFileSystemMaster.class);
  private static final Set<Class<? extends Server>> DEPS = ImmutableSet.of(BlockMaster.class);

  /**
   * Locking in DefaultFileSystemMaster
   *
   * Individual paths are locked in the inode tree. In order to read or write any inode, the path
   * must be locked. A path is locked via one of the lock methods in {@link InodeTree}, such as
   * {@link InodeTree#lockInodePath(AlluxioURI, InodeTree.LockMode)} or
   * {@link InodeTree#lockFullInodePath(AlluxioURI, InodeTree.LockMode)}. These lock methods return
   * an {@link LockedInodePath}, which represents a locked path of inodes. These locked paths
   * ({@link LockedInodePath}) must be unlocked. In order to ensure a locked
   * {@link LockedInodePath} is always unlocked, the following paradigm is recommended:
   *
   * <p><blockquote><pre>
   *    try (LockedInodePath inodePath = mInodeTree.lockInodePath(path, InodeTree.LockMode.READ)) {
   *      ...
   *    }
   * </pre></blockquote>
   *
   * When locking a path in the inode tree, it is possible that other concurrent operations have
   * modified the inode tree while a thread is waiting to acquire a lock on the inode. Lock
   * acquisitions throw {@link InvalidPathException} to indicate that the inode structure is no
   * longer consistent with what the caller original expected, for example if the inode
   * previously obtained at /pathA has been renamed to /pathB during the wait for the inode lock.
   * Methods which specifically act on a path will propagate this exception to the caller, while
   * methods which iterate over child nodes can safely ignore the exception and treat the inode
   * as no longer a child.
   *
   * JournalContext, BlockDeletionContext, and RpcContext
   *
   * RpcContext is an aggregator for various contexts which get passed around through file system
   * master methods.
   *
   * Currently there are two types of contexts that get passed around: {@link JournalContext} and
   * {@link BlockDeletionContext}. These contexts are used to register work that should be done when
   * the context closes. The journal context tracks journal entries which need to be flushed, while
   * the block deletion context tracks which blocks need to be deleted in the {@link BlockMaster}.
   *
   * File system master journal entries should be written before blocks are deleted in the block
   * master, so journal context should always be closed before block deletion context. In order to
   * ensure that contexts are closed and closed in the right order, the following paradign is
   * recommended:
   *
   * <p><blockquote><pre>
   *    try (RpcContext rpcContext = createRpcContext()) {
   *      // access journal context with rpcContext.getJournalContext()
   *      // access block deletion context with rpcContext.getBlockDeletionContext()
   *      ...
   *    }
   * </pre></blockquote>
   *
   * When used in conjunction with {@link LockedInodePath} and {@link AuditContext}, the usage
   * should look like
   *
   * <p><blockquote><pre>
   *    try (RpcContext rpcContext = createRpcContext();
   *         LockedInodePath inodePath = mInodeTree.lockInodePath(...);
   *         FileSystemMasterAuditContext auditContext = createAuditContext(...)) {
   *      ...
   *    }
   * </pre></blockquote>
   *
   * NOTE: Because resources are released in the opposite order they are acquired, the
   * {@link JournalContext}, {@link BlockDeletionContext}, or {@link RpcContext} resources should be
   * always created before any {@link LockedInodePath} resources to avoid holding an inode path lock
   * while waiting for journal IO.
   *
   * User access audit logging in the FileSystemMaster
   *
   * User accesses to file system metadata should be audited. The intent to write audit log and the
   * actual writing of the audit log is decoupled so that operations are not holding metadata locks
   * waiting on the audit log IO. In particular {@link AsyncUserAccessAuditLogWriter} uses a
   * separate thread to perform actual audit log IO. In order for audit log entries to preserve
   * the order of file system operations, the intention of auditing should be submitted to
   * {@link AsyncUserAccessAuditLogWriter} while holding locks on the inode path. That said, the
   * {@link AuditContext} resources should always live within the scope of {@link LockedInodePath},
   * i.e. created after {@link LockedInodePath}. Otherwise, the order of audit log entries may not
   * reflect the actual order of the user accesses.
   * Resources are released in the opposite order they are acquired, the
   * {@link AuditContext#close()} method is called before {@link LockedInodePath#close()}, thus
   * guaranteeing the order.
   *
   * Method Conventions in the FileSystemMaster
   *
   * All of the flow of the FileSystemMaster follow a convention. There are essentially 4 main
   * types of methods:
   *   (A) public api methods
   *   (B) private (or package private) internal methods
   *
   * (A) public api methods:
   * These methods are public and are accessed by the RPC and REST APIs. These methods lock all
   * the required paths, and also perform all permission checking.
   * (A) cannot call (A)
   * (A) can call (B)
   *
   * (B) private (or package private) internal methods:
   * These methods perform the rest of the work. The names of these
   * methods are suffixed by "Internal". These are typically called by the (A) methods.
   * (B) cannot call (A)
   * (B) can call (B)
   */

  /** Handle to the block master. */
  private final BlockMaster mBlockMaster;

  /** This manages the file system inode structure. This must be journaled. */
  private final InodeTree mInodeTree;

  /** This manages the file system mount points. */
  private final MountTable mMountTable;

  /** This generates unique directory ids. This must be journaled. */
  private final InodeDirectoryIdGenerator mDirectoryIdGenerator;

  /** This checks user permissions on different operations. */
  private final PermissionChecker mPermissionChecker;

  /** List of paths to always keep in memory. */
  private final PrefixList mWhitelist;

  /** The handler for async persistence. */
  private final AsyncPersistHandler mAsyncPersistHandler;

  /** The manager of all ufs. */
  private final MasterUfsManager mUfsManager;

  /** This caches absent paths in the UFS. */
  private final UfsAbsentPathCache mUfsAbsentPathCache;

  /** This caches block locations in the UFS. */
  private final UfsBlockLocationCache mUfsBlockLocationCache;

  /** This caches paths which have been synced with UFS. */
  private final UfsSyncPathCache mUfsSyncPathCache;

  private Future<List<AlluxioURI>> mStartupConsistencyCheck;

  /**
   * Log writer for user access audit log.
   */
  private AsyncUserAccessAuditLogWriter mAsyncAuditLogWriter;

  /**
   * Creates a new instance of {@link DefaultFileSystemMaster}.
   *
   * @param blockMaster a block master handle
   * @param masterContext the context for Alluxio master
   */
  DefaultFileSystemMaster(BlockMaster blockMaster, MasterContext masterContext) {
    this(blockMaster, masterContext, ExecutorServiceFactories
        .fixedThreadPoolExecutorServiceFactory(Constants.FILE_SYSTEM_MASTER_NAME, 4));
  }

  /**
   * Creates a new instance of {@link DefaultFileSystemMaster}.
   *
   * @param blockMaster a block master handle
   * @param masterContext the context for Alluxio master
   * @param executorServiceFactory a factory for creating the executor service to use for running
   *        maintenance threads
   */
  DefaultFileSystemMaster(BlockMaster blockMaster, MasterContext masterContext,
      ExecutorServiceFactory executorServiceFactory) {
    super(masterContext, new SystemClock(), executorServiceFactory);

    mBlockMaster = blockMaster;
    mDirectoryIdGenerator = new InodeDirectoryIdGenerator(mBlockMaster);
    mUfsManager = new MasterUfsManager();
    mMountTable = new MountTable(mUfsManager, getRootMountInfo(mUfsManager));
    mInodeTree = new InodeTree(mBlockMaster, mDirectoryIdGenerator, mMountTable);

    // TODO(gene): Handle default config value for whitelist.
    mWhitelist = new PrefixList(Configuration.getList(PropertyKey.MASTER_WHITELIST, ","));

    mAsyncPersistHandler = AsyncPersistHandler.Factory.create(new FileSystemMasterView(this));
    mPermissionChecker = new DefaultPermissionChecker(mInodeTree);
    mUfsAbsentPathCache = UfsAbsentPathCache.Factory.create(mMountTable);
    mUfsBlockLocationCache = UfsBlockLocationCache.Factory.create(mMountTable);
    mUfsSyncPathCache = new UfsSyncPathCache();

    resetState();
    Metrics.registerGauges(this, mUfsManager);
  }

  private static MountInfo getRootMountInfo(MasterUfsManager ufsManager) {
    try (CloseableResource<UnderFileSystem> resource = ufsManager.getRoot().acquireUfsResource()) {
      String rootUfsUri = Configuration.get(PropertyKey.MASTER_MOUNT_TABLE_ROOT_UFS);
      boolean shared = resource.get().isObjectStorage()
          && Configuration.getBoolean(PropertyKey.UNDERFS_OBJECT_STORE_MOUNT_SHARED_PUBLICLY);
      Map<String, String> rootUfsConf =
          Configuration.getNestedProperties(PropertyKey.MASTER_MOUNT_TABLE_ROOT_OPTION);
      MountOptions mountOptions =
          MountOptions.defaults().setShared(shared).setProperties(rootUfsConf);
      return new MountInfo(new AlluxioURI(MountTable.ROOT),
          new AlluxioURI(rootUfsUri), IdUtils.ROOT_MOUNT_ID, mountOptions);
    }
  }

  @Override
  public Map<String, TProcessor> getServices() {
    Map<String, TProcessor> services = new HashMap<>();
    services.put(Constants.FILE_SYSTEM_MASTER_CLIENT_SERVICE_NAME,
        new FileSystemMasterClientServiceProcessor(
            new FileSystemMasterClientServiceHandler(this)));
    services.put(Constants.FILE_SYSTEM_MASTER_WORKER_SERVICE_NAME,
        new FileSystemMasterWorkerService.Processor<>(
            new FileSystemMasterWorkerServiceHandler(this)));
    return services;
  }

  @Override
  public String getName() {
    return Constants.FILE_SYSTEM_MASTER_NAME;
  }

  @Override
  public Set<Class<? extends Server>> getDependencies() {
    return DEPS;
  }

  @Override
  public void processJournalEntry(JournalEntry entry) throws IOException {
    if (mDirectoryIdGenerator.replayJournalEntryFromJournal(entry)
        || mInodeTree.replayJournalEntryFromJournal(entry)
<<<<<<< HEAD
        || mMountTable.replayJournalEntryFromJournal(entry)) {
=======
        || mUfsManager.replayJournalEntryFromJournal(entry)) {
>>>>>>> 55da42fc
      return;
    } else if (entry.hasReinitializeFile() || entry.hasLineage() || entry.hasLineageIdGenerator()
        || entry.hasDeleteLineage()) {
      // lineage is no longer supported, fall through
<<<<<<< HEAD
    } else if (entry.hasUpdateUfsMode()) {
      try {
        updateUfsModeFromEntry(entry.getUpdateUfsMode());
      } catch (AlluxioException e) {
        throw new RuntimeException(e);
      }
=======
    } else if (entry.hasAddMountPoint()) {
      try {
        mountFromEntry(entry.getAddMountPoint());
      } catch (FileAlreadyExistsException | InvalidPathException e) {
        throw new RuntimeException(e);
      }
    } else if (entry.hasDeleteMountPoint()) {
      unmountFromEntry(entry.getDeleteMountPoint());
>>>>>>> 55da42fc
    } else {
      throw new IOException(ExceptionMessage.UNEXPECTED_JOURNAL_ENTRY.getMessage(entry));
    }
  }

  @Override
  public void resetState() {
    mInodeTree.reset();
    mMountTable.reset();
  }

  @Override
  public Iterator<JournalEntry> getJournalEntryIterator() {
    return Iterators.concat(mInodeTree.getJournalEntryIterator(),
        mDirectoryIdGenerator.getJournalEntryIterator(),
        // The mount table should be written to the checkpoint after the inodes are written, so that
        // when replaying the checkpoint, the inodes exist before mount entries. Replaying a mount
        // entry traverses the inode tree.
        mMountTable.getJournalEntryIterator(),
        mUfsManager.getJournalEntryIterator()
    );
  }

  @Override
  public void start(Boolean isPrimary) throws IOException {
    super.start(isPrimary);
    if (isPrimary) {
      LOG.info("Starting fs master as primary");

      InodeDirectoryView root = mInodeTree.getRoot();
      if (root == null) {
        try (JournalContext context = createJournalContext()) {
          mInodeTree.initializeRoot(SecurityUtils.getOwnerFromLoginModule(),
              SecurityUtils.getGroupFromLoginModule(),
              Mode.createFullAccess().applyDirectoryUMask(), context);
        }
      } else {
        // For backwards-compatibility:
        // Empty root owner indicates that previously the master had no security. In this case, the
        // master is allowed to be started with security turned on.
        String serverOwner = SecurityUtils.getOwnerFromLoginModule();
        if (SecurityUtils.isSecurityEnabled() && !root.getOwner().isEmpty()
            && !root.getOwner().equals(serverOwner)) {
          // user is not the previous owner
          throw new PermissionDeniedException(ExceptionMessage.PERMISSION_DENIED.getMessage(String
              .format("Unauthorized user on root. inode owner: %s current user: %s",
                  root.getOwner(), serverOwner)));
        }
      }

      // Initialize the ufs manager from the mount table.
      for (String key : mMountTable.getMountTable().keySet()) {
        if (key.equals(MountTable.ROOT)) {
          continue;
        }
        MountInfo mountInfo = mMountTable.getMountTable().get(key);
        UnderFileSystemConfiguration ufsConf = UnderFileSystemConfiguration.defaults()
            .setMountSpecificConf(mountInfo.getOptions().getProperties());
        mUfsManager.addMount(mountInfo.getMountId(), new AlluxioURI(key), ufsConf);
      }
      // Startup Checks and Periodic Threads.
      if (Configuration.getBoolean(PropertyKey.MASTER_STARTUP_BLOCK_INTEGRITY_CHECK_ENABLED)) {
        validateInodeBlocks(true);
      }

      int blockIntegrityCheckInterval =
          (int) Configuration.getMs(PropertyKey.MASTER_PERIODIC_BLOCK_INTEGRITY_CHECK_INTERVAL);
      if (blockIntegrityCheckInterval > 0) { // negative or zero interval implies disabled
        getExecutorService().submit(
            new HeartbeatThread(HeartbeatContext.MASTER_BLOCK_INTEGRITY_CHECK,
                new BlockIntegrityChecker(this), blockIntegrityCheckInterval));
      }
      getExecutorService().submit(
          new HeartbeatThread(HeartbeatContext.MASTER_TTL_CHECK,
              new InodeTtlChecker(this, mInodeTree),
              (int) Configuration.getMs(PropertyKey.MASTER_TTL_CHECKER_INTERVAL_MS)));
      getExecutorService().submit(
          new HeartbeatThread(HeartbeatContext.MASTER_LOST_FILES_DETECTION,
              new LostFileDetector(this, mInodeTree),
              (int) Configuration.getMs(PropertyKey.MASTER_WORKER_HEARTBEAT_INTERVAL)));
      if (Configuration.getBoolean(PropertyKey.MASTER_STARTUP_CONSISTENCY_CHECK_ENABLED)) {
        mStartupConsistencyCheck = getExecutorService().submit(() -> startupCheckConsistency(
            ExecutorServiceFactories
               .fixedThreadPoolExecutorServiceFactory("startup-consistency-check", 32).create()));
      }
      if (Configuration.getBoolean(PropertyKey.MASTER_AUDIT_LOGGING_ENABLED)) {
        mAsyncAuditLogWriter = new AsyncUserAccessAuditLogWriter();
        mAsyncAuditLogWriter.start();
      }
    }
  }

  @Override
  public void stop() throws IOException {
    if (mAsyncAuditLogWriter != null) {
      mAsyncAuditLogWriter.stop();
      mAsyncAuditLogWriter = null;
    }
    super.stop();
  }

  @Override
  public void validateInodeBlocks(boolean repair) throws UnavailableException {
    mBlockMaster.validateBlocks((blockId) -> {
      long fileId = IdUtils.fileIdFromBlockId(blockId);
      return mInodeTree.inodeIdExists(fileId);
    }, repair);
  }

  /**
   * Checks the consistency of the root in a multi-threaded and incremental fashion. This method
   * will only READ lock the directories and files actively being checked and release them after the
   * check on the file / directory is complete.
   *
   * @return a list of paths in Alluxio which are not consistent with the under storage
   */
  private List<AlluxioURI> startupCheckConsistency(final ExecutorService service)
      throws InterruptedException {
    /** A marker {@link StartupConsistencyChecker}s add to the queue to signal completion */
    final long completionMarker = -1;
    /** A shared queue of directories which have yet to be checked */
    final BlockingQueue<Long> dirsToCheck = new LinkedBlockingQueue<>();

    /**
     * A {@link Callable} which checks the consistency of a directory.
     */
    final class StartupConsistencyChecker implements Callable<List<AlluxioURI>> {
      /** The path to check, guaranteed to be a directory in Alluxio. */
      private final Long mFileId;

      /**
       * Creates a new callable which checks the consistency of a directory.
       * @param fileId the path to check
       */
      private StartupConsistencyChecker(Long fileId) {
        mFileId = fileId;
      }

      /**
       * Checks the consistency of the directory and all immediate children which are files. All
       * immediate children which are directories are added to the shared queue of directories to
       * check. The parent directory is READ locked during the entire call while the children are
       * READ locked only during the consistency check of the children files.
       *
       * @return a list of inconsistent uris
       */
      @Override
      public List<AlluxioURI> call() throws IOException {
        List<AlluxioURI> inconsistentUris = new ArrayList<>();
        try (LockedInodePath dir = mInodeTree.lockFullInodePath(mFileId, InodeTree.LockMode.READ)) {
          InodeView parentInode = dir.getInode();
          AlluxioURI parentUri = dir.getUri();
          if (!checkConsistencyInternal(parentInode, parentUri)) {
            inconsistentUris.add(parentUri);
          }
          for (InodeView childInode : ((InodeDirectoryView) parentInode).getChildren()) {
            try {
              childInode.lockReadAndCheckParent(parentInode);
            } catch (InvalidPathException e) {
              // This should be safe, continue.
              LOG.debug("Error during startup check consistency, ignoring and continuing.", e);
              continue;
            }
            try {
              AlluxioURI childUri = parentUri.join(childInode.getName());
              if (childInode.isDirectory()) {
                dirsToCheck.add(childInode.getId());
              } else {
                if (!checkConsistencyInternal(childInode, childUri)) {
                  inconsistentUris.add(childUri);
                }
              }
            } finally {
              childInode.unlockRead();
            }
          }
        } catch (FileDoesNotExistException e) {
          // This should be safe, continue.
          LOG.debug("A file scheduled for consistency check was deleted before the check.");
        } catch (InvalidPathException e) {
          // This should not happen.
          LOG.error("An invalid path was discovered during the consistency check, skipping.", e);
        }
        dirsToCheck.add(completionMarker);
        return inconsistentUris;
      }
    }

    // Add the root to the directories to check.
    dirsToCheck.add(mInodeTree.getRoot().getId());
    List<Future<List<AlluxioURI>>> results = new ArrayList<>();
    // Tracks how many checkers have been started.
    long started = 0;
    // Tracks how many checkers have completed.
    long completed = 0;
    do {
      Long fileId = dirsToCheck.take();
      if (fileId == completionMarker) { // A thread signaled completion.
        completed++;
      } else { // A new directory needs to be checked.
        StartupConsistencyChecker checker = new StartupConsistencyChecker(fileId);
        results.add(service.submit(checker));
        started++;
      }
    } while (started != completed);

    // Return the total set of inconsistent paths discovered.
    List<AlluxioURI> inconsistentUris = new ArrayList<>();
    for (Future<List<AlluxioURI>> result : results) {
      try {
        inconsistentUris.addAll(result.get());
      } catch (Exception e) {
        // This shouldn't happen, all futures should be complete.
        throw new RuntimeException(e);
      }
    }
    service.shutdown();
    return inconsistentUris;
  }

  @Override
  public StartupConsistencyCheck getStartupConsistencyCheck() {
    if (!Configuration.getBoolean(PropertyKey.MASTER_STARTUP_CONSISTENCY_CHECK_ENABLED)) {
      return StartupConsistencyCheck.disabled();
    }
    if (mStartupConsistencyCheck == null) {
      return StartupConsistencyCheck.notStarted();
    }
    if (!mStartupConsistencyCheck.isDone()) {
      return StartupConsistencyCheck.running();
    }
    try {
      List<AlluxioURI> inconsistentUris = mStartupConsistencyCheck.get();
      return StartupConsistencyCheck.complete(inconsistentUris);
    } catch (Exception e) {
      LOG.warn("Failed to complete start up consistency check.", e);
      return StartupConsistencyCheck.failed();
    }
  }

  @Override
  public long getFileId(AlluxioURI path) throws AccessControlException, UnavailableException {
    try (RpcContext rpcContext = createRpcContext();
         LockedInodePath inodePath = mInodeTree.lockInodePath(path, InodeTree.LockMode.WRITE)) {
      // This is WRITE locked, since loading metadata is possible.
      mPermissionChecker.checkPermission(Mode.Bits.READ, inodePath);
      loadMetadataIfNotExist(rpcContext, inodePath,
          LoadMetadataOptions.defaults().setCreateAncestors(true));
      mInodeTree.ensureFullInodePath(inodePath, InodeTree.LockMode.READ);
      return inodePath.getInode().getId();
    } catch (InvalidPathException | FileDoesNotExistException e) {
      return IdUtils.INVALID_FILE_ID;
    }
  }

  @Override
  public FileInfo getFileInfo(long fileId)
      throws FileDoesNotExistException, AccessControlException, UnavailableException {
    Metrics.GET_FILE_INFO_OPS.inc();
    try (
        LockedInodePath inodePath = mInodeTree.lockFullInodePath(fileId, InodeTree.LockMode.READ)) {
      return getFileInfoInternal(inodePath);
    }
  }

  @Override
  public FileInfo getFileInfo(AlluxioURI path, GetStatusOptions options)
      throws FileDoesNotExistException, InvalidPathException, AccessControlException, IOException {
    Metrics.GET_FILE_INFO_OPS.inc();
    LockingScheme lockingScheme =
        createLockingScheme(path, options.getCommonOptions(), InodeTree.LockMode.READ);
    try (RpcContext rpcContext = createRpcContext();
         LockedInodePath inodePath = mInodeTree
             .lockInodePath(lockingScheme.getPath(), lockingScheme.getMode());
         FileSystemMasterAuditContext auditContext =
             createAuditContext("getFileInfo", path, null, inodePath.getInodeOrNull())) {
      try {
        mPermissionChecker.checkPermission(Mode.Bits.READ, inodePath);
      } catch (AccessControlException e) {
        auditContext.setAllowed(false);
        throw e;
      }
      // Possible ufs sync.
      if (syncMetadata(rpcContext, inodePath, lockingScheme, DescendantType.ONE)) {
        // If synced, do not load metadata.
        options.setLoadMetadataType(LoadMetadataType.Never);
      }

      // If the file already exists, then metadata does not need to be loaded,
      // otherwise load metadata.
      if (!inodePath.fullPathExists()) {
        checkLoadMetadataOptions(options.getLoadMetadataType(), inodePath.getUri());
        loadMetadataIfNotExist(rpcContext, inodePath,
            LoadMetadataOptions.defaults().setCreateAncestors(true)
                .setTtl(options.getCommonOptions().getTtl())
                .setTtlAction(options.getCommonOptions().getTtlAction()));
        ensureFullPathAndUpdateCache(inodePath);
      }
      FileInfo fileInfo = getFileInfoInternal(inodePath);
      auditContext.setSrcInode(inodePath.getInode()).setSucceeded(true);
      return fileInfo;
    }
  }

  /**
   * @param inodePath the {@link LockedInodePath} to get the {@link FileInfo} for
   * @return the {@link FileInfo} for the given inode
   */
  private FileInfo getFileInfoInternal(LockedInodePath inodePath)
      throws FileDoesNotExistException, UnavailableException {
    InodeView inode = inodePath.getInode();
    AlluxioURI uri = inodePath.getUri();
    FileInfo fileInfo = inode.generateClientFileInfo(uri.toString());
    fileInfo.setInMemoryPercentage(getInMemoryPercentage(inode));
    fileInfo.setInAlluxioPercentage(getInAlluxioPercentage(inode));
    if (inode instanceof InodeFile) {
      try {
        fileInfo.setFileBlockInfos(getFileBlockInfoListInternal(inodePath));
      } catch (InvalidPathException e) {
        throw new FileDoesNotExistException(e.getMessage(), e);
      }
    }
    MountTable.Resolution resolution;
    try {
      resolution = mMountTable.resolve(uri);
    } catch (InvalidPathException e) {
      throw new FileDoesNotExistException(e.getMessage(), e);
    }
    AlluxioURI resolvedUri = resolution.getUri();
    fileInfo.setUfsPath(resolvedUri.toString());
    fileInfo.setMountId(resolution.getMountId());
    Metrics.FILE_INFOS_GOT.inc();
    return fileInfo;
  }

  @Override
  public PersistenceState getPersistenceState(long fileId) throws FileDoesNotExistException {
    try (
        LockedInodePath inodePath = mInodeTree.lockFullInodePath(fileId, InodeTree.LockMode.READ)) {
      return inodePath.getInode().getPersistenceState();
    }
  }

  @Override
  public List<FileInfo> listStatus(AlluxioURI path, ListStatusOptions listStatusOptions)
      throws AccessControlException, FileDoesNotExistException, InvalidPathException,
      UnavailableException {
    Metrics.GET_FILE_INFO_OPS.inc();
    LockingScheme lockingScheme =
        createLockingScheme(path, listStatusOptions.getCommonOptions(), InodeTree.LockMode.READ);
    try (RpcContext rpcContext = createRpcContext();
         LockedInodePath inodePath = mInodeTree
             .lockInodePath(lockingScheme.getPath(), lockingScheme.getMode());
         FileSystemMasterAuditContext auditContext =
             createAuditContext("listStatus", path, null, inodePath.getInodeOrNull())) {
      try {
        mPermissionChecker.checkPermission(Mode.Bits.READ, inodePath);
      } catch (AccessControlException e) {
        auditContext.setAllowed(false);
        throw e;
      }

      DescendantType descendantType = listStatusOptions.isRecursive() ? DescendantType.ALL
          : DescendantType.ONE;
      // Possible ufs sync.
      if (syncMetadata(rpcContext, inodePath, lockingScheme, descendantType)) {
        // If synced, do not load metadata.
        listStatusOptions.setLoadMetadataType(LoadMetadataType.Never);
      }

      DescendantType loadDescendantType;
      if (listStatusOptions.getLoadMetadataType() == LoadMetadataType.Never) {
        loadDescendantType = DescendantType.NONE;
      } else if (listStatusOptions.isRecursive()) {
        loadDescendantType = DescendantType.ALL;
      } else {
        loadDescendantType = DescendantType.ONE;
      }
      // load metadata for 1 level of descendants, or all descendants if recursive
      LoadMetadataOptions loadMetadataOptions =
          LoadMetadataOptions.defaults().setCreateAncestors(true)
              .setLoadDescendantType(loadDescendantType)
              .setTtl(listStatusOptions.getCommonOptions().getTtl())
              .setTtlAction(listStatusOptions.getCommonOptions().getTtlAction());
      InodeView inode;
      if (inodePath.fullPathExists()) {
        inode = inodePath.getInode();
        if (inode.isDirectory()
            && listStatusOptions.getLoadMetadataType() != LoadMetadataType.Always) {
          InodeDirectoryView inodeDirectory = (InodeDirectoryView) inode;

          boolean isLoaded = inodeDirectory.isDirectChildrenLoaded();
          if (listStatusOptions.isRecursive()) {
            isLoaded = inodeDirectory.areDescendantsLoaded();
          }
          if (isLoaded) {
            // no need to load again.
            loadMetadataOptions.setLoadDescendantType(DescendantType.NONE);
          }
        }
      } else {
        checkLoadMetadataOptions(listStatusOptions.getLoadMetadataType(), inodePath.getUri());
      }

      loadMetadataIfNotExist(rpcContext, inodePath, loadMetadataOptions);
      ensureFullPathAndUpdateCache(inodePath);
      inode = inodePath.getInode();
      auditContext.setSrcInode(inode);
      List<FileInfo> ret = new ArrayList<>();
      DescendantType descendantTypeForListStatus = (listStatusOptions.isRecursive())
          ? DescendantType.ALL : DescendantType.ONE;
      listStatusInternal(inodePath, auditContext, descendantTypeForListStatus, ret);

      // If we are listing the status of a directory, we remove the directory info that we inserted
      if (inode.isDirectory() && ret.size() >= 1) {
        ret.remove(ret.size() - 1);
      }

      auditContext.setSucceeded(true);
      Metrics.FILE_INFOS_GOT.inc();
      return ret;
    }
  }

  /**
   * Lists the status of the path in {@link LockedInodePath}, possibly recursively depending on
   * the descendantType. The result is returned via a list specified by statusList, in postorder
   * traversal order.
   *
   * @param currInodePath the inode path to find the status
   * @param auditContext the audit context to return any access exceptions
   * @param descendantType if the currInodePath is a directory, how many levels of its descendant
   *                       should be returned
   * @param statusList To be populated with the status of the files and directories requested
   */
  private void listStatusInternal(LockedInodePath currInodePath, AuditContext auditContext,
      DescendantType descendantType, List<FileInfo> statusList)
      throws FileDoesNotExistException, UnavailableException,
      AccessControlException, InvalidPathException {
    InodeView inode = currInodePath.getInode();
    if (inode.isDirectory() && descendantType != DescendantType.NONE) {
      try {
        // TODO(david): Return the error message when we do not have permission
        mPermissionChecker.checkPermission(Mode.Bits.EXECUTE, currInodePath);
      } catch (AccessControlException e) {
        auditContext.setAllowed(false);
        if (descendantType == DescendantType.ALL) {
          return;
        } else {
          throw e;
        }
      }
      DescendantType nextDescendantType = (descendantType == DescendantType.ALL)
          ? DescendantType.ALL : DescendantType.NONE;
      // This is to generate a parsed child path components to be passed to lockChildPath
      String [] childComponents = null;

      for (InodeView child : ((InodeDirectoryView) inode).getChildren()) {
        if (childComponents == null) {
          String [] parentComponents
              = PathUtils.getPathComponents(currInodePath.getUri().getPath());
          childComponents = new String[parentComponents.length + 1];
          System.arraycopy(parentComponents, 0, childComponents, 0,  parentComponents.length);
        }
        // TODO(david): Make extending InodePath more efficient
        childComponents[childComponents.length - 1] = child.getName();

        try (LockedInodePath childInodePath  = mInodeTree.lockChildPath(currInodePath,
            InodeTree.LockMode.READ, child, childComponents)) {
          listStatusInternal(childInodePath, auditContext,
              nextDescendantType, statusList);
        }
      }
    }
    statusList.add(getFileInfoInternal(currInodePath));
  }

  /**
   * Checks the {@link LoadMetadataType} to determine whether or not to proceed in loading
   * metadata. This method assumes that the path does not exist in Alluxio namespace, and will
   * throw an exception if metadata should not be loaded.
   *
   * @param loadMetadataType the {@link LoadMetadataType} to check
   * @param path the path that does not exist in Alluxio namespace (used for exception message)
   */
  private void checkLoadMetadataOptions(LoadMetadataType loadMetadataType, AlluxioURI path)
      throws FileDoesNotExistException {
    if (loadMetadataType == LoadMetadataType.Never || (loadMetadataType == LoadMetadataType.Once
        && mUfsAbsentPathCache.isAbsent(path))) {
      throw new FileDoesNotExistException(ExceptionMessage.PATH_DOES_NOT_EXIST.getMessage(path));
    }
  }

  /**
   * Checks to see if the entire path exists in Alluxio. Updates the absent cache if it does not
   * exist.
   *
   * @param inodePath the path to ensure
   */
  private void ensureFullPathAndUpdateCache(LockedInodePath inodePath)
      throws InvalidPathException, FileDoesNotExistException {
    boolean exists = false;
    try {
      mInodeTree.ensureFullInodePath(inodePath, InodeTree.LockMode.READ);
      exists = true;
    } finally {
      if (!exists) {
        mUfsAbsentPathCache.process(inodePath.getUri(), inodePath.getInodeList());
      }
    }
  }

  @Override
  public FileSystemMasterView getFileSystemMasterView() {
    return new FileSystemMasterView(this);
  }

  @Override
  public List<AlluxioURI> checkConsistency(AlluxioURI path, CheckConsistencyOptions options)
      throws AccessControlException, FileDoesNotExistException, InvalidPathException, IOException {
    LockingScheme lockingScheme =
        createLockingScheme(path, options.getCommonOptions(), InodeTree.LockMode.READ);
    List<AlluxioURI> inconsistentUris = new ArrayList<>();
    try (RpcContext rpcContext = createRpcContext();
         LockedInodePath parent =
             mInodeTree.lockInodePath(lockingScheme.getPath(), lockingScheme.getMode());
         FileSystemMasterAuditContext auditContext =
             createAuditContext("checkConsistency", path, null, parent.getInodeOrNull())) {
      try {
        mPermissionChecker.checkPermission(Mode.Bits.READ, parent);
      } catch (AccessControlException e) {
        auditContext.setAllowed(false);
        throw e;
      }
      // Possible ufs sync.
      syncMetadata(rpcContext, parent, lockingScheme, DescendantType.ALL);

      if (!checkConsistencyInternal(parent.getInode(), parent.getUri())) {
        inconsistentUris.add(parent.getUri());
      }

      try (LockedInodePathList children =
               mInodeTree.lockDescendants(parent, InodeTree.LockMode.READ)) {
        for (LockedInodePath child : children.getInodePathList()) {
          AlluxioURI currentPath = child.getUri();
          if (!checkConsistencyInternal(child.getInode(), currentPath)) {
            inconsistentUris.add(currentPath);
          }
        }
      }

      auditContext.setSucceeded(true);
    }
    return inconsistentUris;
  }

  /**
   * Checks if a path is consistent between Alluxio and the underlying storage.
   * <p>
   * A path without a backing under storage is always consistent.
   * <p>
   * A not persisted path is considered consistent if:
   * 1. It does not shadow an object in the underlying storage.
   * <p>
   * A persisted path is considered consistent if:
   * 1. An equivalent object exists for its under storage path.
   * 2. The metadata of the Alluxio and under storage object are equal.
   *
   * @param inode the inode to check
   * @param path the current path associated with the inode
   * @return true if the path is consistent, false otherwise
   */
  private boolean checkConsistencyInternal(InodeView inode, AlluxioURI path)
      throws InvalidPathException, IOException {
    MountTable.Resolution resolution = mMountTable.resolve(path);
    try (CloseableResource<UnderFileSystem> ufsResource = resolution.acquireUfsResource()) {
      UnderFileSystem ufs = ufsResource.get();
      String ufsPath = resolution.getUri().getPath();
      if (ufs == null) {
        return true;
      }
      if (!inode.isPersisted()) {
        return !ufs.exists(ufsPath);
      }
      // TODO(calvin): Evaluate which other metadata fields should be validated.
      if (inode.isDirectory()) {
        return ufs.isDirectory(ufsPath);
      } else {
        InodeFileView file = (InodeFileView) inode;
        return ufs.isFile(ufsPath)
            && ufs.getFileStatus(ufsPath).getContentLength() == file.getLength();
      }
    }
  }

  @Override
  public void completeFile(AlluxioURI path, CompleteFileOptions options)
      throws BlockInfoException, FileDoesNotExistException, InvalidPathException,
      InvalidFileSizeException, FileAlreadyCompletedException, AccessControlException,
      UnavailableException {
    Metrics.COMPLETE_FILE_OPS.inc();
    // No need to syncMetadata before complete.
    try (RpcContext rpcContext = createRpcContext();
         LockedInodePath inodePath = mInodeTree.lockFullInodePath(path, InodeTree.LockMode.WRITE);
         FileSystemMasterAuditContext auditContext =
             createAuditContext("completeFile", path, null, inodePath.getInodeOrNull())) {
      try {
        mPermissionChecker.checkPermission(Mode.Bits.WRITE, inodePath);
      } catch (AccessControlException e) {
        auditContext.setAllowed(false);
        throw e;
      }
      // Even readonly mount points should be able to complete a file, for UFS reads in CACHE mode.
      completeFileInternal(rpcContext, inodePath, options);
      auditContext.setSucceeded(true);
    }
  }

  /**
   * Completes a file. After a file is completed, it cannot be written to.
   *
   * @param rpcContext the rpc context
   * @param inodePath the {@link LockedInodePath} to complete
   * @param options the method options
   */
  private void completeFileInternal(RpcContext rpcContext, LockedInodePath inodePath,
      CompleteFileOptions options)
      throws InvalidPathException, FileDoesNotExistException, BlockInfoException,
      FileAlreadyCompletedException, InvalidFileSizeException, UnavailableException {
    InodeView inode = inodePath.getInode();
    if (!inode.isFile()) {
      throw new FileDoesNotExistException(
          ExceptionMessage.PATH_MUST_BE_FILE.getMessage(inodePath.getUri()));
    }

    InodeFileView fileInode = (InodeFileView) inode;
    List<Long> blockIdList = fileInode.getBlockIds();
    List<BlockInfo> blockInfoList = mBlockMaster.getBlockInfoList(blockIdList);
    if (!fileInode.isPersisted() && blockInfoList.size() != blockIdList.size()) {
      throw new BlockInfoException("Cannot complete a file without all the blocks committed");
    }

    // Iterate over all file blocks committed to Alluxio, computing the length and verify that all
    // the blocks (except the last one) is the same size as the file block size.
    long inAlluxioLength = 0;
    long fileBlockSize = fileInode.getBlockSizeBytes();
    for (int i = 0; i < blockInfoList.size(); i++) {
      BlockInfo blockInfo = blockInfoList.get(i);
      inAlluxioLength += blockInfo.getLength();
      if (i < blockInfoList.size() - 1 && blockInfo.getLength() != fileBlockSize) {
        throw new BlockInfoException(
            "Block index " + i + " has a block size smaller than the file block size (" + fileInode
                .getBlockSizeBytes() + ")");
      }
    }

    // If the file is persisted, its length is determined by UFS. Otherwise, its length is
    // determined by its size in Alluxio.
    long length = fileInode.isPersisted() ? options.getUfsLength() : inAlluxioLength;

    String ufsFingerprint = Constants.INVALID_UFS_FINGERPRINT;
    if (fileInode.isPersisted()) {
      UfsStatus ufsStatus = options.getUfsStatus();
      // Retrieve the UFS fingerprint for this file.
      MountTable.Resolution resolution = mMountTable.resolve(inodePath.getUri());
      AlluxioURI resolvedUri = resolution.getUri();
      try (CloseableResource<UnderFileSystem> ufsResource = resolution.acquireUfsResource()) {
        UnderFileSystem ufs = ufsResource.get();
        if (ufsStatus == null) {
          ufsFingerprint = ufs.getFingerprint(resolvedUri.toString());
        } else {
          ufsFingerprint = Fingerprint.create(ufs.getUnderFSType(), ufsStatus).serialize();
        }
      }
    }

    completeFileInternal(rpcContext, inodePath, length, options.getOperationTimeMs(),
        ufsFingerprint);
  }

  /**
   * @param rpcContext the rpc context
   * @param inodePath the {@link LockedInodePath} to complete
   * @param length the length to use
   * @param opTimeMs the operation time (in milliseconds)
   * @param ufsFingerprint the ufs fingerprint
   */
  private void completeFileInternal(RpcContext rpcContext, LockedInodePath inodePath, long length,
      long opTimeMs, String ufsFingerprint)
      throws FileDoesNotExistException, InvalidPathException, InvalidFileSizeException,
      FileAlreadyCompletedException, UnavailableException {
    InodeFileView inode = inodePath.getInodeFile();
    if (inode.isCompleted() && inode.getLength() != Constants.UNKNOWN_SIZE) {
      throw new FileAlreadyCompletedException("File " + getName() + " has already been completed.");
    }
    if (length < 0 && length != Constants.UNKNOWN_SIZE) {
      throw new InvalidFileSizeException(
          "File " + inode.getName() + " cannot have negative length: " + length);
    }
    Builder entry = UpdateInodeFileEntry.newBuilder()
        .setId(inode.getId())
        .setCompleted(true)
        .setLength(length);

    if (length == Constants.UNKNOWN_SIZE) {
      // TODO(gpang): allow unknown files to be multiple blocks.
      // If the length of the file is unknown, only allow 1 block to the file.
      length = inode.getBlockSizeBytes();
    }
    int sequenceNumber = 0;
    long remainingBytes = length;
    while (remainingBytes > 0) {
      entry.addSetBlocks(BlockId.createBlockId(inode.getBlockContainerId(), sequenceNumber));
      remainingBytes -= Math.min(remainingBytes, inode.getBlockSizeBytes());
      sequenceNumber++;
    }

    if (inode.isPersisted()) {
      // Commit all the file blocks (without locations) so the metadata for the block exists.
      long currLength = length;
      for (long blockId : entry.getSetBlocksList()) {
        long blockSize = Math.min(currLength, inode.getBlockSizeBytes());
        mBlockMaster.commitBlockInUFS(blockId, blockSize);
        currLength -= blockSize;
      }
      // The path exists in UFS, so it is no longer absent
      mUfsAbsentPathCache.processExisting(inodePath.getUri());
    }

    // We could introduce a concept of composite entries, so that these two entries could
    // be applied in a single call to applyAndJournal.
    mInodeTree.updateInode(rpcContext, UpdateInodeEntry.newBuilder()
        .setId(inode.getId())
        .setUfsFingerprint(ufsFingerprint)
        .setLastModificationTimeMs(opTimeMs)
        .setOverwriteModificationTime(true)
        .build());
    mInodeTree.updateInodeFile(rpcContext, entry.build());

    Metrics.FILES_COMPLETED.inc();
  }

  @Override
  public long createFile(AlluxioURI path, CreateFileOptions options)
      throws AccessControlException, InvalidPathException, FileAlreadyExistsException,
      BlockInfoException, IOException, FileDoesNotExistException {
    Metrics.CREATE_FILES_OPS.inc();
    LockingScheme lockingScheme =
        createLockingScheme(path, options.getCommonOptions(), InodeTree.LockMode.WRITE);
    try (RpcContext rpcContext = createRpcContext();
         LockedInodePath inodePath = mInodeTree
             .lockInodePath(lockingScheme.getPath(), lockingScheme.getMode());
        FileSystemMasterAuditContext auditContext =
            createAuditContext("createFile", path, null, inodePath.getParentInodeOrNull())) {
      if (options.isRecursive()) {
        auditContext.setSrcInode(inodePath.getLastExistingInode());
      }
      try {
        mPermissionChecker.checkParentPermission(Mode.Bits.WRITE, inodePath);
      } catch (AccessControlException e) {
        auditContext.setAllowed(false);
        throw e;
      }
      // Possible ufs sync.
      syncMetadata(rpcContext, inodePath, lockingScheme, DescendantType.ONE);

      mMountTable.checkUnderWritableMountPoint(path);
      if (options.isPersisted()) {
        // Check if ufs is writable
        checkUfsMode(path, OperationType.WRITE);
      }
      createFileInternal(rpcContext, inodePath, options);
      auditContext.setSrcInode(inodePath.getInode()).setSucceeded(true);
      return inodePath.getInode().getId();
    }
  }

  /**
   * @param rpcContext the rpc context
   * @param inodePath the path to be created
   * @param options method options
   * @return {@link InodeTree.CreatePathResult} with the path creation result
   */
  InodeTree.CreatePathResult createFileInternal(RpcContext rpcContext, LockedInodePath inodePath,
      CreateFileOptions options)
      throws InvalidPathException, FileAlreadyExistsException, BlockInfoException, IOException,
      FileDoesNotExistException {
    if (mWhitelist.inList(inodePath.getUri().toString())) {
      options.setCacheable(true);
    }
    InodeTree.CreatePathResult createResult = mInodeTree.createPath(rpcContext, inodePath, options);
    // If the create succeeded, the list of created inodes will not be empty.
    List<InodeView> created = createResult.getCreated();
    InodeFileView inode = (InodeFileView) created.get(created.size() - 1);

    if (options.isPersisted()) {
      // The path exists in UFS, so it is no longer absent. The ancestors exist in UFS, but the
      // actual file does not exist in UFS yet.
      mUfsAbsentPathCache.processExisting(inodePath.getUri().getParent());
    }

    Metrics.FILES_CREATED.inc();
    Metrics.DIRECTORIES_CREATED.inc();
    return createResult;
  }

  @Override
  public long getNewBlockIdForFile(AlluxioURI path) throws FileDoesNotExistException,
      InvalidPathException, AccessControlException, UnavailableException {
    Metrics.GET_NEW_BLOCK_OPS.inc();
    try (RpcContext rpcContext = createRpcContext();
        LockedInodePath inodePath = mInodeTree.lockFullInodePath(path, InodeTree.LockMode.WRITE);
        FileSystemMasterAuditContext auditContext =
            createAuditContext("getNewBlockIdForFile", path, null, inodePath.getInodeOrNull())) {
      try {
        mPermissionChecker.checkPermission(Mode.Bits.WRITE, inodePath);
      } catch (AccessControlException e) {
        auditContext.setAllowed(false);
        throw e;
      }
      Metrics.NEW_BLOCKS_GOT.inc();

      long blockId = mInodeTree.newBlock(rpcContext, NewBlockEntry.newBuilder()
          .setId(inodePath.getInode().getId())
          .build());
      auditContext.setSucceeded(true);
      return blockId;
    }
  }

  @Override
  public Map<String, MountPointInfo> getMountTable() {
    SortedMap<String, MountPointInfo> mountPoints = new TreeMap<>();
    for (Map.Entry<String, MountInfo> mountPoint : mMountTable.getMountTable().entrySet()) {
      MountInfo mountInfo = mountPoint.getValue();
      MountPointInfo info = mountInfo.toMountPointInfo();
      try (CloseableResource<UnderFileSystem> ufsResource =
          mUfsManager.get(mountInfo.getMountId()).acquireUfsResource()) {
        UnderFileSystem ufs = ufsResource.get();
        info.setUfsType(ufs.getUnderFSType());
        try {
          info.setUfsCapacityBytes(
              ufs.getSpace(info.getUfsUri(), UnderFileSystem.SpaceType.SPACE_TOTAL));
        } catch (IOException e) {
          // pass
        }
        try {
          info.setUfsUsedBytes(
              ufs.getSpace(info.getUfsUri(), UnderFileSystem.SpaceType.SPACE_USED));
        } catch (IOException e) {
          // pass
        }
      } catch (UnavailableException | NotFoundException e) {
        // We should never reach here
        LOG.error("No UFS cached for {}", info, e);
        continue;
      }
      mountPoints.put(mountPoint.getKey(), info);
    }
    return mountPoints;
  }

  @Override
  public int getNumberOfPaths() {
    return mInodeTree.getSize();
  }

  @Override
  public int getNumberOfPinnedFiles() {
    return mInodeTree.getPinnedSize();
  }

  @Override
  public void delete(AlluxioURI path, DeleteOptions options) throws IOException,
      FileDoesNotExistException, DirectoryNotEmptyException, InvalidPathException,
      AccessControlException {
    Metrics.DELETE_PATHS_OPS.inc();
    LockingScheme lockingScheme =
        createLockingScheme(path, options.getCommonOptions(), InodeTree.LockMode.WRITE);
    try (RpcContext rpcContext = createRpcContext();
        LockedInodePath inodePath =
            mInodeTree.lockInodePath(lockingScheme.getPath(), lockingScheme.getMode());
        FileSystemMasterAuditContext auditContext =
            createAuditContext("delete", path, null, inodePath.getInodeOrNull());
        LockedInodePathList children =
            options.isRecursive() ? mInodeTree.lockDescendants(inodePath, InodeTree.LockMode.WRITE)
                : null) {
      try {
        mPermissionChecker.checkParentPermission(Mode.Bits.WRITE, inodePath);
        if (children != null) {
          List<String> failedChildren = new ArrayList<>();
          for (LockedInodePath child : children.getInodePathList()) {
            try {
              mPermissionChecker.checkPermission(Mode.Bits.WRITE, child);
            } catch (AccessControlException e) {
              failedChildren.add(e.getMessage());
            }
          }
          if (failedChildren.size() > 0) {
            throw new AccessControlException(
                ExceptionMessage.DELETE_FAILED_DIR_CHILDREN.getMessage(path,
                    StringUtils.join(failedChildren, ",")));
          }
        }
      } catch (AccessControlException e) {
        auditContext.setAllowed(false);
        throw e;
      }
      mMountTable.checkUnderWritableMountPoint(path);
      // Possible ufs sync.
      syncMetadata(rpcContext, inodePath, lockingScheme,
          options.isRecursive() ? DescendantType.ALL : DescendantType.ONE);
      if (!inodePath.fullPathExists()) {
        throw new FileDoesNotExistException(ExceptionMessage.PATH_DOES_NOT_EXIST.getMessage(path));
      }

      deleteInternal(rpcContext, inodePath, options);
      auditContext.setSucceeded(true);
    }
  }

  /**
   * Implements file deletion.
   * <p>
   * This method does not delete blocks. Instead, it returns deleted inodes so that their blocks can
   * be deleted after the inode deletion journal entry has been written. We cannot delete blocks
   * earlier because the inode deletion may fail, leaving us with inode containing deleted blocks.
   *
   * @param rpcContext the rpc context
   * @param inodePath the file {@link LockedInodePath}
   * @param deleteOptions the method optitions
   */
  @VisibleForTesting
  public void deleteInternal(RpcContext rpcContext, LockedInodePath inodePath,
      DeleteOptions deleteOptions) throws FileDoesNotExistException, IOException,
      DirectoryNotEmptyException, InvalidPathException {
    // TODO(jiri): A crash after any UFS object is deleted and before the delete operation is
    // journaled will result in an inconsistency between Alluxio and UFS.
    if (!inodePath.fullPathExists()) {
      return;
    }
    long opTimeMs = System.currentTimeMillis();
    InodeView inode = inodePath.getInode();
    if (inode == null) {
      return;
    }

    boolean recursive = deleteOptions.isRecursive();
    if (inode.isDirectory() && !recursive
        && ((InodeDirectoryView) inode).getNumberOfChildren() > 0) {
      // inode is nonempty, and we don't want to delete a nonempty directory unless recursive is
      // true
      throw new DirectoryNotEmptyException(ExceptionMessage.DELETE_NONEMPTY_DIRECTORY_NONRECURSIVE,
          inode.getName());
    }
    if (mInodeTree.isRootId(inode.getId())) {
      // The root cannot be deleted.
      throw new InvalidPathException(ExceptionMessage.DELETE_ROOT_DIRECTORY.getMessage());
    }

    // Inodes for which deletion will be attempted
    List<Pair<AlluxioURI, LockedInodePath>> inodesToDelete = new ArrayList<>();

    // Add root of sub-tree to delete
    inodesToDelete.add(new Pair<>(inodePath.getUri(), inodePath));

    try (LockedInodePathList children =
        mInodeTree.lockDescendants(inodePath, InodeTree.LockMode.WRITE)) {
      // Traverse inodes top-down
      for (LockedInodePath child : children.getInodePathList()) {
        inodesToDelete
            .add(new Pair<>(mInodeTree.getPath(child.getInode()), child));
      }

      // Prepare to delete persisted inodes
      UfsDeleter ufsDeleter = NoopUfsDeleter.INSTANCE;
      if (!deleteOptions.isAlluxioOnly()) {
        ufsDeleter = new SafeUfsDeleter(mMountTable, inodesToDelete, deleteOptions);
      }

      // Inodes to delete from tree after attempting to delete from UFS
      List<Pair<AlluxioURI, LockedInodePath>> revisedInodesToDelete = new ArrayList<>();
      // Inodes that are not safe for recursive deletes
      Set<Long> unsafeInodes = new HashSet<>();
      // Alluxio URIs (and the reason for failure) which could not be deleted
      List<Pair<String, String>> failedUris = new ArrayList<>();

      // We go through each inode, removing it from its parent set and from mDelInodes. If it's a
      // file, we deal with the checkpoints and blocks as well.
      for (int i = inodesToDelete.size() - 1; i >= 0; i--) {
        Pair<AlluxioURI, LockedInodePath> inodePairToDelete = inodesToDelete.get(i);
        AlluxioURI alluxioUriToDelete = inodePairToDelete.getFirst();
        InodeView inodeToDelete = inodePairToDelete.getSecond().getInode();

        String failureReason = null;
        if (unsafeInodes.contains(inodeToDelete.getId())) {
          failureReason = ExceptionMessage.DELETE_FAILED_DIR_NONEMPTY.getMessage();
        } else if (inodeToDelete.isPersisted()) {
          // If this is a mount point, we have deleted all the children and can unmount it
          // TODO(calvin): Add tests (ALLUXIO-1831)
          if (mMountTable.isMountPoint(alluxioUriToDelete)) {
            mMountTable.delete(rpcContext, alluxioUriToDelete);
          } else {
            if (!deleteOptions.isAlluxioOnly()) {
              try {
                checkUfsMode(alluxioUriToDelete, OperationType.WRITE);
                // Attempt to delete node if all children were deleted successfully
                ufsDeleter.delete(alluxioUriToDelete, inodeToDelete);
              } catch (AccessControlException e) {
                // In case ufs is not writable, we will still attempt to delete other entries
                // if any as they may be from a different mount point
                LOG.warn(e.getMessage());
                failureReason = e.getMessage();
              } catch (IOException e) {
                LOG.warn(e.getMessage());
                failureReason = e.getMessage();
              }
            }
          }
        }
        if (failureReason == null) {
          revisedInodesToDelete.add(new Pair<>(alluxioUriToDelete, inodePairToDelete.getSecond()));
        } else {
          unsafeInodes.add(inodeToDelete.getId());
          // Propagate 'unsafe-ness' to parent as one of its descendants can't be deleted
          unsafeInodes.add(inodeToDelete.getParentId());
          failedUris.add(new Pair<>(alluxioUriToDelete.toString(), failureReason));
        }
      }

      // Delete Inodes
      for (Pair<AlluxioURI, LockedInodePath> delInodePair : revisedInodesToDelete) {
        LockedInodePath tempInodePath = delInodePair.getSecond();
        mInodeTree.deleteInode(rpcContext, tempInodePath, opTimeMs);
      }

      if (!failedUris.isEmpty()) {
        Collection<String> messages = failedUris.stream()
            .map(pair -> String.format("%s (%s)", pair.getFirst(), pair.getSecond()))
            .collect(Collectors.toList());
        throw new FailedPreconditionException(
            ExceptionMessage.DELETE_FAILED_UFS.getMessage(StringUtils.join(messages, ", ")));
      }
    }

    Metrics.PATHS_DELETED.inc(inodesToDelete.size());
  }

  @Override
  public List<FileBlockInfo> getFileBlockInfoList(AlluxioURI path)
      throws FileDoesNotExistException, InvalidPathException, AccessControlException,
      UnavailableException {
    Metrics.GET_FILE_BLOCK_INFO_OPS.inc();
    try (LockedInodePath inodePath = mInodeTree.lockFullInodePath(path, InodeTree.LockMode.READ);
        FileSystemMasterAuditContext auditContext =
            createAuditContext("getFileBlockInfoList", path, null, inodePath.getInodeOrNull())) {
      try {
        mPermissionChecker.checkPermission(Mode.Bits.READ, inodePath);
      } catch (AccessControlException e) {
        auditContext.setAllowed(false);
        throw e;
      }
      List<FileBlockInfo> ret = getFileBlockInfoListInternal(inodePath);
      Metrics.FILE_BLOCK_INFOS_GOT.inc();
      auditContext.setSucceeded(true);
      return ret;
    }
  }

  /**
   * @param inodePath the {@link LockedInodePath} to get the info for
   * @return a list of {@link FileBlockInfo} for all the blocks of the given inode
   */
  private List<FileBlockInfo> getFileBlockInfoListInternal(LockedInodePath inodePath)
      throws InvalidPathException, FileDoesNotExistException, UnavailableException {
    InodeFileView file = inodePath.getInodeFile();
    List<BlockInfo> blockInfoList = mBlockMaster.getBlockInfoList(file.getBlockIds());

    List<FileBlockInfo> ret = new ArrayList<>();
    for (BlockInfo blockInfo : blockInfoList) {
      ret.add(generateFileBlockInfo(inodePath, blockInfo));
    }
    return ret;
  }

  /**
   * Generates a {@link FileBlockInfo} object from internal metadata. This adds file information to
   * the block, such as the file offset, and additional UFS locations for the block.
   *
   * @param inodePath the file the block is a part of
   * @param blockInfo the {@link BlockInfo} to generate the {@link FileBlockInfo} from
   * @return a new {@link FileBlockInfo} for the block
   */
  private FileBlockInfo generateFileBlockInfo(LockedInodePath inodePath, BlockInfo blockInfo)
      throws FileDoesNotExistException {
    InodeFileView file = inodePath.getInodeFile();
    FileBlockInfo fileBlockInfo = new FileBlockInfo();
    fileBlockInfo.setBlockInfo(blockInfo);
    fileBlockInfo.setUfsLocations(new ArrayList<>());

    // The sequence number part of the block id is the block index.
    long offset = file.getBlockSizeBytes() * BlockId.getSequenceNumber(blockInfo.getBlockId());
    fileBlockInfo.setOffset(offset);

    if (fileBlockInfo.getBlockInfo().getLocations().isEmpty() && file.isPersisted()) {
      // No alluxio locations, but there is a checkpoint in the under storage system. Add the
      // locations from the under storage system.
      long blockId = fileBlockInfo.getBlockInfo().getBlockId();
      List<String> locations = mUfsBlockLocationCache.get(blockId, inodePath.getUri(),
          fileBlockInfo.getOffset());
      if (locations != null) {
        fileBlockInfo.setUfsLocations(locations);
      }
    }
    return fileBlockInfo;
  }

  /**
   * Returns whether the inodeFile is fully in Alluxio or not. The file is fully in Alluxio only if
   * all the blocks of the file are in Alluxio, in other words, the in-Alluxio percentage is 100.
   *
   * @return true if the file is fully in Alluxio, false otherwise
   */
  private boolean isFullyInAlluxio(InodeFileView inode) throws UnavailableException {
    return getInAlluxioPercentage(inode) == 100;
  }

  /**
   * Returns whether the inodeFile is fully in memory or not. The file is fully in memory only if
   * all the blocks of the file are in memory, in other words, the in-memory percentage is 100.
   *
   * @return true if the file is fully in Alluxio, false otherwise
   */
  private boolean isFullyInMemory(InodeFileView inode) throws UnavailableException {
    return getInMemoryPercentage(inode) == 100;
  }

  @Override
  public List<AlluxioURI> getInAlluxioFiles() throws UnavailableException {
    List<AlluxioURI> files = new ArrayList<>();
    InodeView root = mInodeTree.getRoot();
    // Root has no parent, lock directly.
    root.lockRead();
    try {
      getInAlluxioFilesInternal(mInodeTree.getRoot(), new AlluxioURI(AlluxioURI.SEPARATOR), files);
    } finally {
      root.unlockRead();
    }
    return files;
  }

  @Override
  public List<AlluxioURI> getInMemoryFiles() throws UnavailableException {
    List<AlluxioURI> files = new ArrayList<>();
    InodeView root = mInodeTree.getRoot();
    // Root has no parent, lock directly.
    root.lockRead();
    try {
      getInMemoryFilesInternal(mInodeTree.getRoot(), new AlluxioURI(AlluxioURI.SEPARATOR), files);
    } finally {
      root.unlockRead();
    }
    return files;
  }

  /**
   * Adds in-Alluxio files to the array list passed in. This method assumes the inode passed in is
   * already read locked.
   *
   * @param inode the root of the subtree to search
   * @param uri the uri of the parent of the inode
   * @param files the list to accumulate the results in
   */
  private void getInAlluxioFilesInternal(InodeView inode, AlluxioURI uri, List<AlluxioURI> files)
      throws UnavailableException {
    AlluxioURI newUri = uri.join(inode.getName());
    if (inode.isFile()) {
      if (isFullyInAlluxio((InodeFileView) inode)) {
        files.add(newUri);
      }
    } else {
      // This inode is a directory.
      Set<InodeView> children = ((InodeDirectoryView) inode).getChildren();
      for (InodeView child : children) {
        try {
          child.lockReadAndCheckParent(inode);
        } catch (InvalidPathException e) {
          // Inode is no longer part of this directory.
          continue;
        }
        try {
          getInAlluxioFilesInternal(child, newUri, files);
        } finally {
          child.unlockRead();
        }
      }
    }
  }

  /**
   * Adds in-memory files to the array list passed in. This method assumes the inode passed in is
   * already read locked.
   *
   * @param inode the root of the subtree to search
   * @param uri the uri of the parent of the inode
   * @param files the list to accumulate the results in
   */
  private void getInMemoryFilesInternal(InodeView inode, AlluxioURI uri, List<AlluxioURI> files)
      throws UnavailableException {
    AlluxioURI newUri = uri.join(inode.getName());
    if (inode.isFile()) {
      if (isFullyInMemory((InodeFileView) inode)) {
        files.add(newUri);
      }
    } else {
      // This inode is a directory.
      Set<InodeView> children = ((InodeDirectoryView) inode).getChildren();
      for (InodeView child : children) {
        try {
          child.lockReadAndCheckParent(inode);
        } catch (InvalidPathException e) {
          // Inode is no longer part of this directory.
          continue;
        }
        try {
          getInMemoryFilesInternal(child, newUri, files);
        } finally {
          child.unlockRead();
        }
      }
    }
  }

  /**
   * Gets the in-memory percentage of an Inode. For a file that has all blocks in Alluxio, it
   * returns 100; for a file that has no block in memory, it returns 0. Returns 0 for a directory.
   *
   * @param inode the inode
   * @return the in memory percentage
   */
  private int getInMemoryPercentage(InodeView inode) throws UnavailableException {
    if (!inode.isFile()) {
      return 0;
    }
    InodeFileView inodeFile = (InodeFileView) inode;

    long length = inodeFile.getLength();
    if (length == 0) {
      return 100;
    }

    long inMemoryLength = 0;
    for (BlockInfo info : mBlockMaster.getBlockInfoList(inodeFile.getBlockIds())) {
      if (isInTopStorageTier(info)) {
        inMemoryLength += info.getLength();
      }
    }
    return (int) (inMemoryLength * 100 / length);
  }

  /**
   * Gets the in-Alluxio percentage of an Inode. For a file that has all blocks in Alluxio, it
   * returns 100; for a file that has no block in Alluxio, it returns 0. Returns 0 for a directory.
   *
   * @param inode the inode
   * @return the in alluxio percentage
   */
  private int getInAlluxioPercentage(InodeView inode) throws UnavailableException {
    if (!inode.isFile()) {
      return 0;
    }
    InodeFileView inodeFile = (InodeFileView) inode;

    long length = inodeFile.getLength();
    if (length == 0) {
      return 100;
    }

    long inAlluxioLength = 0;
    for (BlockInfo info : mBlockMaster.getBlockInfoList(inodeFile.getBlockIds())) {
      if (!info.getLocations().isEmpty()) {
        inAlluxioLength += info.getLength();
      }
    }
    return (int) (inAlluxioLength * 100 / length);
  }

  /**
   * @return true if the given block is in the top storage level in some worker, false otherwise
   */
  private boolean isInTopStorageTier(BlockInfo blockInfo) {
    for (BlockLocation location : blockInfo.getLocations()) {
      if (mBlockMaster.getGlobalStorageTierAssoc().getOrdinal(location.getTierAlias()) == 0) {
        return true;
      }
    }
    return false;
  }

  @Override
  public long createDirectory(AlluxioURI path, CreateDirectoryOptions options)
      throws InvalidPathException, FileAlreadyExistsException, IOException, AccessControlException,
      FileDoesNotExistException {
    LOG.debug("createDirectory {} ", path);
    Metrics.CREATE_DIRECTORIES_OPS.inc();
    LockingScheme lockingScheme =
        createLockingScheme(path, options.getCommonOptions(), InodeTree.LockMode.WRITE);
    try (RpcContext rpcContext = createRpcContext();
         LockedInodePath inodePath = mInodeTree
             .lockInodePath(lockingScheme.getPath(), lockingScheme.getMode());
         FileSystemMasterAuditContext auditContext =
             createAuditContext("mkdir", path, null, inodePath.getParentInodeOrNull())) {
      if (options.isRecursive()) {
        auditContext.setSrcInode(inodePath.getLastExistingInode());
      }
      try {
        mPermissionChecker.checkParentPermission(Mode.Bits.WRITE, inodePath);
      } catch (AccessControlException e) {
        auditContext.setAllowed(false);
        throw e;
      }
      // Possible ufs sync.
      syncMetadata(rpcContext, inodePath, lockingScheme, DescendantType.ONE);

      mMountTable.checkUnderWritableMountPoint(path);
      if (options.isPersisted()) {
        checkUfsMode(path, OperationType.WRITE);
      }
      createDirectoryInternal(rpcContext, inodePath, options);
      auditContext.setSrcInode(inodePath.getInode()).setSucceeded(true);
      return inodePath.getInode().getId();
    }
  }

  /**
   * Implementation of directory creation for a given path.
   *
   * @param rpcContext the rpc context
   * @param inodePath the path of the directory
   * @param options method options
   * @return an {@link alluxio.master.file.meta.InodeTree.CreatePathResult} representing the
   *         modified inodes and created inodes during path creation
   */
  private InodeTree.CreatePathResult createDirectoryInternal(RpcContext rpcContext,
      LockedInodePath inodePath, CreateDirectoryOptions options) throws InvalidPathException,
      FileAlreadyExistsException, IOException, FileDoesNotExistException {
    try {
      InodeTree.CreatePathResult createResult =
          mInodeTree.createPath(rpcContext, inodePath, options);
      InodeDirectoryView inodeDirectory = (InodeDirectoryView) inodePath.getInode();

      String ufsFingerprint = Constants.INVALID_UFS_FINGERPRINT;
      if (inodeDirectory.isPersisted()) {
        UfsStatus ufsStatus = options.getUfsStatus();
        // Retrieve the UFS fingerprint for this file.
        MountTable.Resolution resolution = mMountTable.resolve(inodePath.getUri());
        AlluxioURI resolvedUri = resolution.getUri();
        try (CloseableResource<UnderFileSystem> ufsResource = resolution.acquireUfsResource()) {
          UnderFileSystem ufs = ufsResource.get();
          if (ufsStatus == null) {
            ufsFingerprint = ufs.getFingerprint(resolvedUri.toString());
          } else {
            ufsFingerprint = Fingerprint.create(ufs.getUnderFSType(), ufsStatus).serialize();
          }
        }
      }

      mInodeTree.updateInode(rpcContext, UpdateInodeEntry.newBuilder()
          .setId(inodeDirectory.getId())
          .setUfsFingerprint(ufsFingerprint)
          .build());

      if (options.isPersisted()) {
        // The path exists in UFS, so it is no longer absent.
        mUfsAbsentPathCache.processExisting(inodePath.getUri());
      }

      Metrics.DIRECTORIES_CREATED.inc();
      return createResult;
    } catch (BlockInfoException e) {
      // Since we are creating a directory, the block size is ignored, no such exception should
      // happen.
      throw new RuntimeException(e);
    }
  }

  @Override
  public void rename(AlluxioURI srcPath, AlluxioURI dstPath, RenameOptions options)
      throws FileAlreadyExistsException, FileDoesNotExistException, InvalidPathException,
      IOException, AccessControlException {
    Metrics.RENAME_PATH_OPS.inc();
    LockingScheme srcLockingScheme =
        createLockingScheme(srcPath, options.getCommonOptions(), InodeTree.LockMode.WRITE);
    LockingScheme dstLockingScheme =
        createLockingScheme(dstPath, options.getCommonOptions(), InodeTree.LockMode.READ);
    // Require a WRITE lock on the source but only a READ lock on the destination. Since the
    // destination should not exist, we will only obtain a READ lock on the destination parent. The
    // modify operations on the parent inodes are thread safe so WRITE locks are not required.
    try (RpcContext rpcContext = createRpcContext();
         InodePathPair inodePathPair = mInodeTree
             .lockInodePathPair(srcLockingScheme.getPath(), srcLockingScheme.getMode(),
                 dstLockingScheme.getPath(), dstLockingScheme.getMode());
         FileSystemMasterAuditContext auditContext =
             createAuditContext("rename", srcPath, dstPath, null)) {
      LockedInodePath srcInodePath = inodePathPair.getFirst();
      LockedInodePath dstInodePath = inodePathPair.getSecond();
      auditContext.setSrcInode(srcInodePath.getParentInodeOrNull());
      try {
        mPermissionChecker.checkParentPermission(Mode.Bits.WRITE, srcInodePath);
        mPermissionChecker.checkParentPermission(Mode.Bits.WRITE, dstInodePath);
      } catch (AccessControlException e) {
        auditContext.setAllowed(false);
        throw e;
      }
      // Possible ufs sync.
      syncMetadata(rpcContext, srcInodePath, srcLockingScheme, DescendantType.ONE);
      syncMetadata(rpcContext, dstInodePath, dstLockingScheme, DescendantType.ONE);

      mMountTable.checkUnderWritableMountPoint(srcPath);
      mMountTable.checkUnderWritableMountPoint(dstPath);
      renameInternal(rpcContext, srcInodePath, dstInodePath, options);
      auditContext.setSrcInode(srcInodePath.getInode()).setSucceeded(true);
      LOG.debug("Renamed {} to {}", srcPath, dstPath);
    }
  }

  /**
   * Renames a file to a destination.
   *
   * @param rpcContext the rpc context
   * @param srcInodePath the source path to rename
   * @param dstInodePath the destination path to rename the file to
   * @param options method options
   */
  private void renameInternal(RpcContext rpcContext, LockedInodePath srcInodePath,
      LockedInodePath dstInodePath, RenameOptions options) throws InvalidPathException,
      FileDoesNotExistException, FileAlreadyExistsException, IOException, AccessControlException {
    if (!srcInodePath.fullPathExists()) {
      throw new FileDoesNotExistException(
          ExceptionMessage.PATH_DOES_NOT_EXIST.getMessage(srcInodePath.getUri()));
    }

    InodeView srcInode = srcInodePath.getInode();
    // Renaming path to itself is a no-op.
    if (srcInodePath.getUri().equals(dstInodePath.getUri())) {
      return;
    }
    // Renaming the root is not allowed.
    if (srcInodePath.getUri().isRoot()) {
      throw new InvalidPathException(ExceptionMessage.ROOT_CANNOT_BE_RENAMED.getMessage());
    }
    if (dstInodePath.getUri().isRoot()) {
      throw new InvalidPathException(ExceptionMessage.RENAME_CANNOT_BE_TO_ROOT.getMessage());
    }
    // Renaming across mount points is not allowed.
    String srcMount = mMountTable.getMountPoint(srcInodePath.getUri());
    String dstMount = mMountTable.getMountPoint(dstInodePath.getUri());
    if ((srcMount == null && dstMount != null) || (srcMount != null && dstMount == null) || (
        srcMount != null && dstMount != null && !srcMount.equals(dstMount))) {
      throw new InvalidPathException(ExceptionMessage.RENAME_CANNOT_BE_ACROSS_MOUNTS
          .getMessage(srcInodePath.getUri(), dstInodePath.getUri()));
    }
    // Renaming onto a mount point is not allowed.
    if (mMountTable.isMountPoint(dstInodePath.getUri())) {
      throw new InvalidPathException(
          ExceptionMessage.RENAME_CANNOT_BE_ONTO_MOUNT_POINT.getMessage(dstInodePath.getUri()));
    }
    // Renaming a path to one of its subpaths is not allowed. Check for that, by making sure
    // srcComponents isn't a prefix of dstComponents.
    if (PathUtils.hasPrefix(dstInodePath.getUri().getPath(), srcInodePath.getUri().getPath())) {
      throw new InvalidPathException(ExceptionMessage.RENAME_CANNOT_BE_TO_SUBDIRECTORY
          .getMessage(srcInodePath.getUri(), dstInodePath.getUri()));
    }

    // Get the inodes of the src and dst parents.
    InodeView srcParentInode = srcInodePath.getParentInodeDirectory();
    if (!srcParentInode.isDirectory()) {
      throw new InvalidPathException(
          ExceptionMessage.PATH_MUST_HAVE_VALID_PARENT.getMessage(srcInodePath.getUri()));
    }
    InodeView dstParentInode = dstInodePath.getParentInodeDirectory();
    if (!dstParentInode.isDirectory()) {
      throw new InvalidPathException(
          ExceptionMessage.PATH_MUST_HAVE_VALID_PARENT.getMessage(dstInodePath.getUri()));
    }

    // Make sure destination path does not exist
    if (dstInodePath.fullPathExists()) {
      throw new FileAlreadyExistsException(
          ExceptionMessage.FILE_ALREADY_EXISTS.getMessage(dstInodePath.getUri()));
    }

    // Now we remove srcInode from its parent and insert it into dstPath's parent
    renameInternal(rpcContext, srcInodePath, dstInodePath, false, options);
  }

  /**
   * Implements renaming.
   *
   * @param rpcContext the rpc context
   * @param srcInodePath the path of the rename source
   * @param dstInodePath the path to the rename destination
   * @param replayed whether the operation is a result of replaying the journal
   * @param options method options
   */
  private void renameInternal(RpcContext rpcContext, LockedInodePath srcInodePath,
      LockedInodePath dstInodePath, boolean replayed, RenameOptions options)
      throws FileDoesNotExistException, InvalidPathException, IOException, AccessControlException {

    // Rename logic:
    // 1. Change the source inode name to the destination name.
    // 2. Insert the source inode into the destination parent.
    // 3. Do UFS operations if necessary.
    // 4. Remove the source inode (reverting the name) from the source parent.
    // 5. Set the last modification times for both source and destination parent inodes.

    InodeView srcInode = srcInodePath.getInode();
    AlluxioURI srcPath = srcInodePath.getUri();
    AlluxioURI dstPath = dstInodePath.getUri();
    InodeDirectoryView srcParentInode = srcInodePath.getParentInodeDirectory();
    InodeDirectoryView dstParentInode = dstInodePath.getParentInodeDirectory();
    String srcName = srcPath.getName();
    String dstName = dstPath.getName();

    LOG.debug("Renaming {} to {}", srcPath, dstPath);

    if (!mInodeTree.rename(rpcContext, RenameEntry.newBuilder()
        .setId(srcInode.getId())
        .setOpTimeMs(options.getOperationTimeMs())
        .setNewParentId(dstParentInode.getId())
        .setNewName(dstName)
        .build())) {
      throw new InvalidPathException("Destination path: " + dstPath + " already exists.");
    }

    // 3. Do UFS operations if necessary.
    // If the source file is persisted, rename it in the UFS.
    try {
      if (!replayed && srcInode.isPersisted()) {
        // Check if ufs is writable
        checkUfsMode(srcPath, OperationType.WRITE);
        checkUfsMode(dstPath, OperationType.WRITE);

        MountTable.Resolution resolution = mMountTable.resolve(srcPath);
        // Persist ancestor directories from top to the bottom. We cannot use recursive create
        // parents here because the permission for the ancestors can be different.

        // inodes from the same mount point as the dst
        Stack<InodeDirectoryView> sameMountDirs = new Stack<>();
        List<InodeView> dstInodeList = dstInodePath.getInodeList();
        for (int i = dstInodeList.size() - 1; i >= 0; i--) {
          // Since dstInodePath is guaranteed not to be a full path, all inodes in the incomplete
          // path are guaranteed to be a directory.
          InodeDirectoryView dir = (InodeDirectoryView) dstInodeList.get(i);
          sameMountDirs.push(dir);
          if (dir.isMountPoint()) {
            break;
          }
        }
        while (!sameMountDirs.empty()) {
          InodeDirectoryView dir = sameMountDirs.pop();
          if (!dir.isPersisted()) {
            mInodeTree.syncPersistExistingDirectory(rpcContext, dir);
          }
        }

        String ufsSrcPath = resolution.getUri().toString();
        try (CloseableResource<UnderFileSystem> ufsResource = resolution.acquireUfsResource()) {
          UnderFileSystem ufs = ufsResource.get();
          String ufsDstUri = mMountTable.resolve(dstPath).getUri().toString();
          boolean success;
          if (srcInode.isFile()) {
            success = ufs.renameFile(ufsSrcPath, ufsDstUri);
          } else {
            success = ufs.renameDirectory(ufsSrcPath, ufsDstUri);
          }
          if (!success) {
            throw new IOException(
                ExceptionMessage.FAILED_UFS_RENAME.getMessage(ufsSrcPath, ufsDstUri));
          }
        }
        // The destination was persisted in ufs.
        mUfsAbsentPathCache.processExisting(dstPath);
      }
    } catch (Exception e) {
      // On failure, revert changes and throw exception.
      if (!mInodeTree.rename(rpcContext, RenameEntry.newBuilder()
          .setId(srcInode.getId())
          .setOpTimeMs(options.getOperationTimeMs())
          .setNewName(srcName)
          .setNewParentId(srcParentInode.getId())
          .build())) {
        LOG.error("Failed to revert rename changes. Alluxio metadata may be inconsistent.");
      }
      throw e;
    }

    Metrics.PATHS_RENAMED.inc();
  }

  /**
   * Propagates the persisted status to all parents of the given inode in the same mount partition.
   *
   * @param journalContext the journal context
   * @param inodePath the inode to start the propagation at
   * @return list of inodes which were marked as persisted
   */
  private void propagatePersistedInternal(Supplier<JournalContext> journalContext,
      LockedInodePath inodePath) throws FileDoesNotExistException {
    InodeView inode = inodePath.getInode();

    List<InodeView> inodes = inodePath.getInodeList();
    // Traverse the inodes from target inode to the root.
    Collections.reverse(inodes);
    // Skip the first, to not examine the target inode itself.
    inodes = inodes.subList(1, inodes.size());

    List<InodeView> persistedInodes = new ArrayList<>();
    for (InodeView ancestor : inodes) {
      // the path is already locked.
      AlluxioURI path = mInodeTree.getPath(ancestor);
      if (mMountTable.isMountPoint(path)) {
        // Stop propagating the persisted status at mount points.
        break;
      }
      if (ancestor.isPersisted()) {
        // Stop if a persisted directory is encountered.
        break;
      }
      mInodeTree.updateInode(journalContext, UpdateInodeEntry.newBuilder()
          .setId(ancestor.getId())
          .setPersistenceState(PersistenceState.PERSISTED.name())
          .build());
    }
  }

  @Override
  public void free(AlluxioURI path, FreeOptions options)
      throws FileDoesNotExistException, InvalidPathException, AccessControlException,
      UnexpectedAlluxioException, IOException {
    Metrics.FREE_FILE_OPS.inc();
    // No need to syncMetadata before free.
    try (RpcContext rpcContext = createRpcContext();
        LockedInodePath inodePath = mInodeTree.lockFullInodePath(path, InodeTree.LockMode.WRITE);
        FileSystemMasterAuditContext auditContext =
             createAuditContext("free", path, null, inodePath.getInodeOrNull())) {
      try {
        mPermissionChecker.checkPermission(Mode.Bits.READ, inodePath);
      } catch (AccessControlException e) {
        auditContext.setAllowed(false);
        throw e;
      }
      freeInternal(rpcContext, inodePath, options);
      auditContext.setSucceeded(true);
    }
  }

  /**
   * Implements free operation.
   *
   * @param rpcContext the rpc context
   * @param inodePath inode of the path to free
   * @param options options to free
   */
  private void freeInternal(RpcContext rpcContext, LockedInodePath inodePath, FreeOptions options)
      throws FileDoesNotExistException, UnexpectedAlluxioException,
      IOException, InvalidPathException, AccessControlException {
    InodeView inode = inodePath.getInode();
    if (inode.isDirectory() && !options.isRecursive()
        && ((InodeDirectoryView) inode).getNumberOfChildren() > 0) {
      // inode is nonempty, and we don't free a nonempty directory unless recursive is true
      throw new UnexpectedAlluxioException(
          ExceptionMessage.CANNOT_FREE_NON_EMPTY_DIR.getMessage(mInodeTree.getPath(inode)));
    }
    long opTimeMs = System.currentTimeMillis();
    List<InodeView> freeInodes = new ArrayList<>();
    freeInodes.add(inode);
    List<LockedInodePath> descendants = mInodeTree.lockDescendants(inodePath,
        InodeTree.LockMode.WRITE).getInodePathList();
    Closer closer = Closer.create();
    // Using a closer here because we add the inodePath to the descendants list which does not
    // need to be closed
    try {
      for (LockedInodePath descedant : descendants) {
        closer.register(descedant);
      }
      descendants.add(inodePath);
      for (LockedInodePath descedant : descendants) {
        InodeView freeInode = descedant.getInodeOrNull();

        if (freeInode != null && freeInode.isFile()) {
          if (freeInode.getPersistenceState() != PersistenceState.PERSISTED) {
            throw new UnexpectedAlluxioException(ExceptionMessage.CANNOT_FREE_NON_PERSISTED_FILE
                .getMessage(mInodeTree.getPath(freeInode)));
          }
          if (freeInode.isPinned()) {
            if (!options.isForced()) {
              throw new UnexpectedAlluxioException(ExceptionMessage.CANNOT_FREE_PINNED_FILE
                  .getMessage(mInodeTree.getPath(freeInode)));
            }

            SetAttributeOptions setAttributeOptions =
                SetAttributeOptions.defaults().setRecursive(false).setPinned(false);
            setAttributeSingleFile(rpcContext, descedant, true, opTimeMs, setAttributeOptions);
          }
          // Remove corresponding blocks from workers.
          mBlockMaster.removeBlocks(((InodeFileView) freeInode).getBlockIds(), false /* delete */);
        }
      }
    } finally {
      closer.close();
    }

    Metrics.FILES_FREED.inc(freeInodes.size());
  }

  @Override
  public AlluxioURI getPath(long fileId) throws FileDoesNotExistException {
    try (
        LockedInodePath inodePath = mInodeTree.lockFullInodePath(fileId, InodeTree.LockMode.READ)) {
      // the path is already locked.
      return mInodeTree.getPath(inodePath.getInode());
    }
  }

  @Override
  public Set<Long> getPinIdList() {
    return mInodeTree.getPinIdSet();
  }

  @Override
  public String getUfsAddress() {
    return Configuration.get(PropertyKey.MASTER_MOUNT_TABLE_ROOT_UFS);
  }

  @Override
  public UfsInfo getUfsInfo(long mountId) {
    MountInfo info = mMountTable.getMountInfo(mountId);
    if (info == null) {
      return new UfsInfo();
    }
    MountOptions options = info.getOptions();
    return new UfsInfo().setUri(info.getUfsUri().toString())
        .setProperties(new MountTOptions().setProperties(options.getProperties())
            .setReadOnly(options.isReadOnly()).setShared(options.isShared()));
  }

  @Override
  public List<String> getWhiteList() {
    return mWhitelist.getList();
  }

  @Override
  public List<Long> getLostFiles() {
    Set<Long> lostFiles = new HashSet<>();
    for (long blockId : mBlockMaster.getLostBlocks()) {
      // the file id is the container id of the block id
      long containerId = BlockId.getContainerId(blockId);
      long fileId = IdUtils.createFileId(containerId);
      lostFiles.add(fileId);
    }
    return new ArrayList<>(lostFiles);
  }

  @Override
  public long loadMetadata(AlluxioURI path, LoadMetadataOptions options)
      throws BlockInfoException, FileDoesNotExistException, InvalidPathException,
      InvalidFileSizeException, FileAlreadyCompletedException, IOException, AccessControlException {
    try (RpcContext rpcContext = createRpcContext();
        LockedInodePath inodePath = mInodeTree.lockInodePath(path, InodeTree.LockMode.WRITE);
        FileSystemMasterAuditContext auditContext =
             createAuditContext("loadMetadata", path, null, inodePath.getParentInodeOrNull())) {
      if (options.isCreateAncestors()) {
        auditContext.setSrcInode(inodePath.getLastExistingInode());
      }
      try {
        mPermissionChecker.checkParentPermission(Mode.Bits.WRITE, inodePath);
      } catch (AccessControlException e) {
        auditContext.setAllowed(false);
        throw e;
      }
      loadMetadataInternal(rpcContext, inodePath, options);
      auditContext.setSrcInode(inodePath.getInode()).setSucceeded(true);
      return inodePath.getInode().getId();
    }
  }

  /**
   * Loads metadata for the object identified by the given path from UFS into Alluxio.
   *
   * @param rpcContext the rpc context
   * @param inodePath the path for which metadata should be loaded
   * @param options the load metadata options
   */
  private void loadMetadataInternal(RpcContext rpcContext, LockedInodePath inodePath,
      LoadMetadataOptions options)
      throws InvalidPathException, FileDoesNotExistException, BlockInfoException,
      FileAlreadyCompletedException, InvalidFileSizeException, AccessControlException, IOException {
    AlluxioURI path = inodePath.getUri();
    MountTable.Resolution resolution = mMountTable.resolve(path);
    AlluxioURI ufsUri = resolution.getUri();
    try (CloseableResource<UnderFileSystem> ufsResource = resolution.acquireUfsResource()) {
      UnderFileSystem ufs = ufsResource.get();
      if (options.getUfsStatus() == null && !ufs.exists(ufsUri.toString())) {
        // uri does not exist in ufs
        InodeDirectoryView inode = (InodeDirectoryView) inodePath.getInode();
        mInodeTree.setDirectChildrenLoaded(rpcContext, inode);
        return;
      }
      boolean isFile;
      if (options.getUfsStatus() != null) {
        isFile = options.getUfsStatus().isFile();
      } else {
        isFile = ufs.isFile(ufsUri.toString());
      }
      if (isFile) {
        loadFileMetadataInternal(rpcContext, inodePath, resolution, options);
      } else {
        loadDirectoryMetadata(rpcContext, inodePath, options);
        InodeDirectoryView inode = (InodeDirectoryView) inodePath.getInode();

        if (options.getLoadDescendantType() != DescendantType.NONE) {
          ListOptions listOptions = ListOptions.defaults();
          if (options.getLoadDescendantType() == DescendantType.ALL) {
            listOptions.setRecursive(true);
          } else {
            listOptions.setRecursive(false);
          }
          UfsStatus[] children = ufs.listStatus(ufsUri.toString(), listOptions);
          Arrays.sort(children, Comparator.comparing(UfsStatus::getName));

          for (UfsStatus childStatus : children) {
            if (PathUtils.isTemporaryFileName(childStatus.getName())) {
              continue;
            }
            AlluxioURI childURI = new AlluxioURI(
                PathUtils.concatPath(inodePath.getUri(), childStatus.getName()));
            if (mInodeTree.inodePathExists(childURI) && (childStatus.isFile()
                || options.getLoadDescendantType() != DescendantType.ALL)) {
              // stop traversing if this is an existing file, or an existing directory without
              // loading all descendants.
              continue;
            }

            try (LockedInodePath tempInodePath =
                inodePath.createTempPathForChild(childStatus.getName())) {
              LoadMetadataOptions loadMetadataOptions =
                  LoadMetadataOptions.defaults().setLoadDescendantType(DescendantType.NONE)
                      .setCreateAncestors(false).setUfsStatus(childStatus);
              loadMetadataInternal(rpcContext, tempInodePath, loadMetadataOptions);

              if (options.getLoadDescendantType() == DescendantType.ALL
                  && tempInodePath.getInode().isDirectory()) {
                InodeDirectoryView inodeDirectory = (InodeDirectoryView) tempInodePath.getInode();
                mInodeTree.setDirectChildrenLoaded(rpcContext, inodeDirectory);
              }
            }
          }
          mInodeTree.setDirectChildrenLoaded(rpcContext, inode);
        }
      }
    } catch (IOException e) {
      LOG.debug("Failed to loadMetadata: inodePath={}, options={}.", inodePath.getUri(),
          options, e);
      throw e;
    }
  }

  /**
   * Loads metadata for the file identified by the given path from UFS into Alluxio.
   *
   * @param rpcContext the rpc context
   * @param inodePath the path for which metadata should be loaded
   * @param resolution the UFS resolution of path
   * @param options the load metadata options
   */
  private void loadFileMetadataInternal(RpcContext rpcContext, LockedInodePath inodePath,
      MountTable.Resolution resolution, LoadMetadataOptions options)
      throws BlockInfoException, FileDoesNotExistException, InvalidPathException,
      FileAlreadyCompletedException, InvalidFileSizeException, IOException {
    if (inodePath.fullPathExists()) {
      return;
    }
    AlluxioURI ufsUri = resolution.getUri();
    UfsFileStatus ufsStatus = (UfsFileStatus) options.getUfsStatus();
    long ufsBlockSizeByte;
    long ufsLength;
    AccessControlList acl = null;
    try (CloseableResource<UnderFileSystem> ufsResource = resolution.acquireUfsResource()) {
      UnderFileSystem ufs = ufsResource.get();

      ufsBlockSizeByte = ufs.getBlockSizeByte(ufsUri.toString());
      if (ufsStatus == null) {
        ufsStatus = ufs.getFileStatus(ufsUri.toString());
      }
      ufsLength = ufsStatus.getContentLength();

      if (isAclEnabled()) {
        acl = ufs.getAcl(ufsUri.toString());
      }
    }

    // Metadata loaded from UFS has no TTL set.
    CreateFileOptions createFileOptions =
        CreateFileOptions.defaults().setBlockSizeBytes(ufsBlockSizeByte)
            .setRecursive(options.isCreateAncestors()).setMetadataLoad(true).setPersisted(true)
            .setTtl(options.getTtl()).setTtlAction(options.getTtlAction());
    String ufsOwner = ufsStatus.getOwner();
    String ufsGroup = ufsStatus.getGroup();
    short ufsMode = ufsStatus.getMode();
    Mode mode = new Mode(ufsMode);
    Long ufsLastModified = ufsStatus.getLastModifiedTime();
    if (resolution.getShared()) {
      mode.setOtherBits(mode.getOtherBits().or(mode.getOwnerBits()));
    }
    createFileOptions = createFileOptions.setOwner(ufsOwner).setGroup(ufsGroup).setMode(mode);
    if (acl != null) {
      createFileOptions.setAcl(acl.getEntries());
    }
    if (ufsLastModified != null) {
      createFileOptions.setOperationTimeMs(ufsLastModified);
    }

    try {
      createFileInternal(rpcContext, inodePath, createFileOptions);
      CompleteFileOptions completeOptions = CompleteFileOptions.defaults().setUfsLength(ufsLength)
          .setUfsStatus(ufsStatus);
      if (ufsLastModified != null) {
        completeOptions.setOperationTimeMs(ufsLastModified);
      }
      completeFileInternal(rpcContext, inodePath, completeOptions);
      if (inodePath.getLockMode() == InodeTree.LockMode.READ) {
        // After completing the inode, the lock on the last inode which stands for the created file
        // should be downgraded to a read lock, so that it won't block the reads operations from
        // other thread. More importantly, it's possible the subsequent read operations within the
        // same thread may the read parent nodes along the path, and multiple similar threads may
        // lock each other. For example, getFileStatus will discover the metadata of UFS files and
        // it creates an inode per discovered. Concurrent getFileStatus of the same directory will
        // lead to such contention.
        inodePath.downgradeLast();
      }
    } catch (FileAlreadyExistsException e) {
      // This may occur if there are concurrent load metadata requests. To allow loading metadata
      // to be idempotent, ensure the full path exists when this happens.
      mInodeTree.ensureFullInodePath(inodePath, inodePath.getLockMode());
    }
  }

  /**
   * Loads metadata for the directory identified by the given path from UFS into Alluxio. This does
   * not actually require looking at the UFS path.
   * It is a no-op if the directory exists and is persisted.
   *
   * @param rpcContext the rpc context
   * @param inodePath the path for which metadata should be loaded
   * @param options the load metadata options
   */
  private void loadDirectoryMetadata(RpcContext rpcContext, LockedInodePath inodePath,
      LoadMetadataOptions options)
      throws FileDoesNotExistException, InvalidPathException, AccessControlException, IOException {
    if (inodePath.fullPathExists()) {
      if (inodePath.getInode().isPersisted()) {
        return;
      }
    }
    CreateDirectoryOptions createDirectoryOptions = CreateDirectoryOptions.defaults()
        .setMountPoint(mMountTable.isMountPoint(inodePath.getUri())).setPersisted(true)
        .setRecursive(options.isCreateAncestors()).setMetadataLoad(true).setAllowExists(true)
        .setTtl(options.getTtl()).setTtlAction(options.getTtlAction());
    MountTable.Resolution resolution = mMountTable.resolve(inodePath.getUri());
    UfsStatus ufsStatus = options.getUfsStatus();
    if (ufsStatus == null) {
      AlluxioURI ufsUri = resolution.getUri();
      try (CloseableResource<UnderFileSystem> ufsResource = resolution.acquireUfsResource()) {
        UnderFileSystem ufs = ufsResource.get();
        ufsStatus = ufs.getDirectoryStatus(ufsUri.toString());
      }
    }
    String ufsOwner = ufsStatus.getOwner();
    String ufsGroup = ufsStatus.getGroup();
    short ufsMode = ufsStatus.getMode();
    Long lastModifiedTime = ufsStatus.getLastModifiedTime();
    Mode mode = new Mode(ufsMode);
    if (resolution.getShared()) {
      mode.setOtherBits(mode.getOtherBits().or(mode.getOwnerBits()));
    }
    createDirectoryOptions = createDirectoryOptions.setOwner(ufsOwner).setGroup(ufsGroup)
            .setMode(mode).setUfsStatus(ufsStatus);
    if (lastModifiedTime != null) {
      createDirectoryOptions.setOperationTimeMs(lastModifiedTime);
    }

    try {
      createDirectoryInternal(rpcContext, inodePath, createDirectoryOptions);
      if (inodePath.getLockMode() == InodeTree.LockMode.READ) {
        // If the directory is successfully created, createDirectoryInternal will add a write lock
        // to the inodePath's lock list. We are done modifying the directory, so we downgrade it to
        // a read lock.
        inodePath.downgradeLast();
      }
    } catch (FileAlreadyExistsException e) {
      // This may occur if there are concurrent load metadata requests. To allow loading metadata
      // to be idempotent, ensure the full path exists when this happens.
      mInodeTree.ensureFullInodePath(inodePath, inodePath.getLockMode());
    }
  }

  /**
   * Loads metadata for the path if it is (non-existing || load direct children is set).
   *
   * @param rpcContext the rpc context
   * @param inodePath the {@link LockedInodePath} to load the metadata for
   * @param options the load metadata options
   */
  private void loadMetadataIfNotExist(RpcContext rpcContext, LockedInodePath inodePath,
      LoadMetadataOptions options) {
    boolean inodeExists = inodePath.fullPathExists();
    boolean loadDirectChildren = false;
    if (inodeExists) {
      try {
        InodeView inode = inodePath.getInode();
        loadDirectChildren =
            inode.isDirectory() && (options.getLoadDescendantType() != DescendantType.NONE);
      } catch (FileDoesNotExistException e) {
        // This should never happen.
        throw new RuntimeException(e);
      }
    }
    if (!inodeExists || loadDirectChildren) {
      try {
        loadMetadataInternal(rpcContext, inodePath, options);
      } catch (Exception e) {
        // NOTE, this may be expected when client tries to get info (e.g. exists()) for a file
        // existing neither in Alluxio nor UFS.
        LOG.debug("Failed to load metadata for path from UFS: {}", inodePath.getUri());
      }
    }
  }

  @Override
  public void mount(AlluxioURI alluxioPath, AlluxioURI ufsPath, MountOptions options)
      throws FileAlreadyExistsException, FileDoesNotExistException, InvalidPathException,
      IOException, AccessControlException {
    Metrics.MOUNT_OPS.inc();
    LockingScheme lockingScheme =
        createLockingScheme(alluxioPath, options.getCommonOptions(), InodeTree.LockMode.WRITE);
    try (RpcContext rpcContext = createRpcContext();
         LockedInodePath inodePath = mInodeTree
             .lockInodePath(lockingScheme.getPath(), lockingScheme.getMode());
         FileSystemMasterAuditContext auditContext =
             createAuditContext("mount", alluxioPath, null, inodePath.getParentInodeOrNull())) {
      try {
        mPermissionChecker.checkParentPermission(Mode.Bits.WRITE, inodePath);
      } catch (AccessControlException e) {
        auditContext.setAllowed(false);
        throw e;
      }
      mMountTable.checkUnderWritableMountPoint(alluxioPath);
      // Possible ufs sync.
      syncMetadata(rpcContext, inodePath, lockingScheme, DescendantType.ONE);

      mountInternal(rpcContext, inodePath, ufsPath, options);
      auditContext.setSucceeded(true);
      Metrics.PATHS_MOUNTED.inc();
    }
  }

  /**
   * Mounts a UFS path onto an Alluxio path.
   *
   * @param rpcContext the rpc context
   * @param inodePath the Alluxio path to mount to
   * @param ufsPath the UFS path to mount
   * @param options the mount options
   */
  private void mountInternal(RpcContext rpcContext, LockedInodePath inodePath, AlluxioURI ufsPath,
      MountOptions options) throws InvalidPathException, FileAlreadyExistsException,
      FileDoesNotExistException, IOException, AccessControlException {
    // Check that the Alluxio Path does not exist
    if (inodePath.fullPathExists()) {
      // TODO(calvin): Add a test to validate this (ALLUXIO-1831)
      throw new InvalidPathException(
          ExceptionMessage.MOUNT_POINT_ALREADY_EXISTS.getMessage(inodePath.getUri()));
    }
    long mountId = IdUtils.createMountId();
    mountInternal(rpcContext, inodePath, ufsPath, mountId, options);
    boolean loadMetadataSucceeded = false;
    try {
      // This will create the directory at alluxioPath
      loadDirectoryMetadata(rpcContext, inodePath,
          LoadMetadataOptions.defaults().setCreateAncestors(false));
      loadMetadataSucceeded = true;
    } finally {
      if (!loadMetadataSucceeded) {
        mMountTable.delete(rpcContext, inodePath.getUri());
      }
    }
  }

  /**
   * Updates the mount table with the specified mount point. The mount options may be updated during
   * this method.
   *
   * @param journalContext the journal context
   * @param inodePath the Alluxio mount point
   * @param ufsPath the UFS endpoint to mount
   * @param mountId the mount id
   * @param options the mount options (may be updated)
   */
  private void mountInternal(Supplier<JournalContext> journalContext, LockedInodePath inodePath,
      AlluxioURI ufsPath, long mountId, MountOptions options)
      throws FileAlreadyExistsException, InvalidPathException, IOException {
    AlluxioURI alluxioPath = inodePath.getUri();
    // Adding the mount point will not create the UFS instance and thus not connect to UFS
    mUfsManager.addMount(mountId, new AlluxioURI(ufsPath.toString()),
        UnderFileSystemConfiguration.defaults().setReadOnly(options.isReadOnly())
            .setShared(options.isShared()).setMountSpecificConf(options.getProperties()));
    try {
      try (CloseableResource<UnderFileSystem> ufsResource =
          mUfsManager.get(mountId).acquireUfsResource()) {
        UnderFileSystem ufs = ufsResource.get();
        ufs.connectFromMaster(
            NetworkAddressUtils.getConnectHost(NetworkAddressUtils.ServiceType.MASTER_RPC));
        // Check that the ufsPath exists and is a directory
        if (!ufs.isDirectory(ufsPath.toString())) {
          throw new IOException(
              ExceptionMessage.UFS_PATH_DOES_NOT_EXIST.getMessage(ufsPath.getPath()));
        }
      }
      // Check that the alluxioPath we're creating doesn't shadow a path in the default UFS
      String defaultUfsPath = Configuration.get(PropertyKey.MASTER_MOUNT_TABLE_ROOT_UFS);
      UnderFileSystem defaultUfs = UnderFileSystem.Factory.createForRoot();
      String shadowPath = PathUtils.concatPath(defaultUfsPath, alluxioPath.getPath());
      if (defaultUfs.exists(shadowPath)) {
        throw new IOException(
            ExceptionMessage.MOUNT_PATH_SHADOWS_DEFAULT_UFS.getMessage(alluxioPath));
      }

      // Add the mount point. This will only succeed if we are not mounting a prefix of an existing
      // mount and no existing mount is a prefix of this mount.
      mMountTable.add(journalContext, alluxioPath, ufsPath, mountId, options);
    } catch (Exception e) {
      mUfsManager.removeMount(mountId);
      throw e;
    }
  }

  @Override
  public void unmount(AlluxioURI alluxioPath) throws FileDoesNotExistException,
      InvalidPathException, IOException, AccessControlException {
    Metrics.UNMOUNT_OPS.inc();
    // Unmount should lock the parent to remove the child inode.
    try (RpcContext rpcContext = createRpcContext();
         LockedInodePath inodePath = mInodeTree
            .lockFullInodePath(alluxioPath, InodeTree.LockMode.WRITE_PARENT);
         FileSystemMasterAuditContext auditContext =
             createAuditContext("unmount", alluxioPath, null, inodePath.getInodeOrNull())) {
      try {
        mPermissionChecker.checkParentPermission(Mode.Bits.WRITE, inodePath);
      } catch (AccessControlException e) {
        auditContext.setAllowed(false);
        throw e;
      }
      unmountInternal(rpcContext, inodePath);
      auditContext.setSucceeded(true);
      Metrics.PATHS_UNMOUNTED.inc();
    }
  }

  /**
   * Unmounts a UFS path previously mounted onto an Alluxio path.
   *
   * This method does not delete blocks. Instead, it adds the to the passed-in block deletion
   * context so that the blocks can be deleted after the inode deletion journal entry has been
   * written. We cannot delete blocks earlier because the inode deletion may fail, leaving us with
   * inode containing deleted blocks.
   *
   * @param rpcContext the rpc context
   * @param inodePath the Alluxio path to unmount, must be a mount point
   */
  private void unmountInternal(RpcContext rpcContext, LockedInodePath inodePath)
      throws InvalidPathException, FileDoesNotExistException, IOException {
    if (!mMountTable.delete(rpcContext, inodePath.getUri())) {
      throw new InvalidPathException("Failed to unmount " + inodePath.getUri() + ". Please ensure"
          + " the path is an existing mount point and not root.");
    }
    try {
      // Use the internal delete API, setting {@code alluxioOnly} to true to prevent the delete
      // operations from being persisted in the UFS.
      DeleteOptions deleteOptions =
          DeleteOptions.defaults().setRecursive(true).setAlluxioOnly(true);
      deleteInternal(rpcContext, inodePath, deleteOptions);
    } catch (DirectoryNotEmptyException e) {
      throw new RuntimeException(String.format(
          "We should never see this exception because %s should never be thrown when recursive "
              + "is true.",
          e.getClass()));
    }
  }

  @Override
  public void setAcl(AlluxioURI path, SetAclAction action, List<AclEntry> entries,
      SetAclOptions options)
      throws FileDoesNotExistException, AccessControlException, InvalidPathException, IOException {
    Metrics.SET_ACL_OPS.inc();
    LockingScheme lockingScheme =
        createLockingScheme(path, options.getCommonOptions(), InodeTree.LockMode.WRITE);
    try (RpcContext rpcContext = createRpcContext();
         LockedInodePath inodePath = mInodeTree.lockInodePath(lockingScheme.getPath(),
             lockingScheme.getMode());
         FileSystemMasterAuditContext auditContext = createAuditContext("setAcl", path, null,
             inodePath.getInodeOrNull());
         LockedInodePathList children = options.getRecursive()
             ? mInodeTree.lockDescendants(inodePath, InodeTree.LockMode.WRITE) : null) {
      try {
        mPermissionChecker.checkPermission(Mode.Bits.WRITE, inodePath);

        if (children != null) {
          for (LockedInodePath child : children.getInodePathList()) {
            mPermissionChecker.checkPermission(Mode.Bits.WRITE, child);
          }
        }
      } catch (AccessControlException e) {
        auditContext.setAllowed(false);
        throw e;
      }
      // Possible ufs sync.
      syncMetadata(rpcContext, inodePath, lockingScheme,
          options.getRecursive() ? DescendantType.ALL : DescendantType.NONE);
      if (!inodePath.fullPathExists()) {
        throw new FileDoesNotExistException(ExceptionMessage.PATH_DOES_NOT_EXIST.getMessage(path));
      }
      setAclInternal(rpcContext, action, inodePath, entries, options);
      auditContext.setSucceeded(true);
    }
  }

  private void setAclInternal(RpcContext rpcContext, SetAclAction action, LockedInodePath inodePath,
      List<AclEntry> entries, SetAclOptions options)
      throws IOException, FileDoesNotExistException {

    long opTimeMs = System.currentTimeMillis();
    // Check inputs for setAcl
    switch (action) {
      case REPLACE:
        Set<AclEntryType> types =
            entries.stream().map(AclEntry::getType).collect(Collectors.toSet());
        Set<AclEntryType> requiredTypes =
            Sets.newHashSet(AclEntryType.OWNING_USER, AclEntryType.OWNING_GROUP,
                AclEntryType.OTHER);
        requiredTypes.removeAll(types);

        // make sure the required entries are present
        if (!requiredTypes.isEmpty()) {
          throw new IOException(ExceptionMessage.ACL_BASE_REQUIRED.getMessage(
              String.join(", ", requiredTypes.stream().map(AclEntryType::toString).collect(
                  Collectors.toList()))));
        }
        break;
      case MODIFY: // fall through
      case REMOVE:
        if (entries.isEmpty()) {
          // Nothing to do.
          return;
        }
        break;
      case REMOVE_ALL:
        break;
      case REMOVE_DEFAULT:
        break;
      default:
    }
    setAclRecursive(rpcContext, action, inodePath, entries, false, opTimeMs, options);
  }

  private void setUfsAcl(LockedInodePath inodePath)
      throws InvalidPathException, AccessControlException {
    InodeView inode = inodePath.getInodeOrNull();

    checkUfsMode(inodePath.getUri(), OperationType.WRITE);
    MountTable.Resolution resolution = mMountTable.resolve(inodePath.getUri());
    String ufsUri = resolution.getUri().toString();
    try (CloseableResource<UnderFileSystem> ufsResource = resolution.acquireUfsResource()) {
      UnderFileSystem ufs = ufsResource.get();
      if (ufs.isObjectStorage()) {
        LOG.warn("SetACL is not supported to object storage UFS via Alluxio. "
            + "UFS: " + ufsUri + ". This has no effect on the underlying object.");
      } else {
        try {
          ufs.setAcl(ufsUri, inode.getACL());
          if (inode.isDirectory()) {
            InodeDirectoryView inodeDirectory = (InodeDirectoryView) inode;
            ufs.setAcl(ufsUri, inodeDirectory.getDefaultACL());
          }
        } catch (IOException e) {
          throw new AccessControlException("Could not setAcl for UFS file: " + ufsUri);
        }
      }
    }
  }

  private void setAclSingleInode(RpcContext rpcContext, SetAclAction action,
      LockedInodePath inodePath, List<AclEntry> entries, boolean replay, long opTimeMs)
      throws IOException, FileDoesNotExistException {
    InodeView inode = inodePath.getInode();

    // Check that we are not removing an extended mask.
    if (action == SetAclAction.REMOVE) {
      for (AclEntry entry : entries) {
        if ((entry.isDefault() && inode.getDefaultACL().hasExtended())
            || (!entry.isDefault() && inode.getACL().hasExtended())) {
          if (entry.getType() == AclEntryType.MASK) {
            throw new InvalidArgumentException(
                "Deleting the mask for an extended ACL is not allowed. entry: " + entry);
          }
        }
      }
    }

    mInodeTree.setAcl(rpcContext, SetAclEntry.newBuilder()
        .setId(inode.getId())
        .setOpTimeMs(opTimeMs)
        .setAction(action.toProto())
        .addAllEntries(entries.stream().map(AclEntry::toProto).collect(Collectors.toList()))
        .build());

    try {
      if (!replay && inode.isPersisted()) {
        setUfsAcl(inodePath);
      }
    } catch (InvalidPathException | AccessControlException e) {
      LOG.warn("Setting ufs ACL failed for path: {}", inodePath.getUri(), e);
      // TODO(david): revert the acl and default acl to the initial state if writing to ufs failed.
    }
  }

  private void setAclRecursive(RpcContext rpcContext, SetAclAction action,
      LockedInodePath inodePath, List<AclEntry> entries, boolean replay, long opTimeMs,
      SetAclOptions options) throws IOException, FileDoesNotExistException {
    setAclSingleInode(rpcContext, action, inodePath, entries, replay, opTimeMs);
    try (LockedInodePathList children = options.getRecursive()
        ? mInodeTree.lockDescendants(inodePath, InodeTree.LockMode.WRITE) : null) {
      if (children != null) {
        for (LockedInodePath child : children.getInodePathList()) {
          setAclSingleInode(rpcContext, action, child, entries, replay, opTimeMs);
        }
      }
    }
  }

  @Override
  public void setAttribute(AlluxioURI path, SetAttributeOptions options)
      throws FileDoesNotExistException, AccessControlException, InvalidPathException,
      IOException {
    Metrics.SET_ATTRIBUTE_OPS.inc();
    // for chown
    boolean rootRequired = options.getOwner() != null;
    // for chgrp, chmod
    boolean ownerRequired =
        (options.getGroup() != null) || (options.getMode() != Constants.INVALID_MODE);
    if (options.getOwner() != null && options.getGroup() != null) {
      try {
        checkUserBelongsToGroup(options.getOwner(), options.getGroup());
      } catch (IOException e) {
        throw new IOException(String.format("Could not update owner:group for %s to %s:%s. %s",
            path.toString(), options.getOwner(), options.getGroup(), e.toString()), e);
      }
    }
    String commandName;
    if (options.getOwner() != null) {
      commandName = "chown";
    } else if (options.getGroup() != null) {
      commandName = "chgrp";
    } else if (options.getMode() != null) {
      commandName = "chmod";
    } else {
      commandName = "setAttribute";
    }
    LockingScheme lockingScheme =
        createLockingScheme(path, options.getCommonOptions(), InodeTree.LockMode.WRITE);
    try (RpcContext rpcContext = createRpcContext();
         LockedInodePath inodePath = mInodeTree
             .lockInodePath(lockingScheme.getPath(), lockingScheme.getMode());
         FileSystemMasterAuditContext auditContext =
             createAuditContext(commandName, path, null, inodePath.getInodeOrNull())) {
      try {
        mPermissionChecker.checkSetAttributePermission(inodePath, rootRequired, ownerRequired);
      } catch (AccessControlException e) {
        auditContext.setAllowed(false);
        throw e;
      }
      mMountTable.checkUnderWritableMountPoint(path);
      // Possible ufs sync.
      syncMetadata(rpcContext, inodePath, lockingScheme,
          options.isRecursive() ? DescendantType.ALL : DescendantType.ONE);
      if (!inodePath.fullPathExists()) {
        throw new FileDoesNotExistException(ExceptionMessage.PATH_DOES_NOT_EXIST.getMessage(path));
      }

      setAttributeInternal(rpcContext, inodePath, rootRequired, ownerRequired, options);
      auditContext.setSucceeded(true);
    }
  }

  /**
   * Checks whether the owner belongs to the group.
   *
   * @param owner the owner to check
   * @param group the group to check
   * @throws FailedPreconditionException if owner does not belong to group
   */
  private void checkUserBelongsToGroup(String owner, String group)
      throws IOException {
    List<String> groups = CommonUtils.getGroups(owner);
    if (groups == null || !groups.contains(group)) {
      throw new FailedPreconditionException("Owner " + owner
          + " does not belong to the group " + group);
    }
  }

  /**
   * Sets the file attribute.
   *
   * @param rpcContext the rpc context
   * @param inodePath the {@link LockedInodePath} to set attribute for
   * @param rootRequired indicates whether it requires to be the superuser
   * @param ownerRequired indicates whether it requires to be the owner of this path
   * @param options attributes to be set, see {@link SetAttributeOptions}
   */
  private void setAttributeInternal(RpcContext rpcContext, LockedInodePath inodePath,
      boolean rootRequired, boolean ownerRequired, SetAttributeOptions options)
      throws InvalidPathException, FileDoesNotExistException, AccessControlException, IOException {
    InodeView targetInode = inodePath.getInode();
    long opTimeMs = System.currentTimeMillis();
    if (options.isRecursive() && targetInode.isDirectory()) {
      try (LockedInodePathList descendants = mInodeTree.lockDescendants(inodePath,
          InodeTree.LockMode.WRITE)) {
        for (LockedInodePath childPath : descendants.getInodePathList()) {
          mPermissionChecker.checkSetAttributePermission(childPath, rootRequired, ownerRequired);
        }
        for (LockedInodePath childPath : descendants.getInodePathList()) {
          setAttributeSingleFile(rpcContext, childPath, true, opTimeMs, options);
        }
      }
    }
    setAttributeSingleFile(rpcContext, inodePath, true, opTimeMs, options);
  }

  @Override
  public void scheduleAsyncPersistence(AlluxioURI path)
      throws AlluxioException, UnavailableException {
    checkUfsMode(path, OperationType.WRITE);
    try (RpcContext rpcContext = createRpcContext();
        LockedInodePath inodePath = mInodeTree.lockFullInodePath(path, InodeTree.LockMode.WRITE)) {
      mInodeTree.updateInode(rpcContext, UpdateInodeEntry.newBuilder()
          .setId(inodePath.getInode().getId())
          .setPersistenceState(PersistenceState.TO_BE_PERSISTED.name())
          .build());
    }
    // NOTE: persistence is asynchronous so there is no guarantee the path will still exist
    mAsyncPersistHandler.scheduleAsyncPersistence(path);
  }

  /**
   * Syncs the Alluxio metadata with UFS.
   *
   * @param rpcContext the rpcContext
   * @param inodePath the Alluxio inode path to sync with UFS
   * @param lockingScheme the locking scheme used to lock the inode path
   * @param syncDescendantType how to sync descendants
   * @return true if the sync was performed successfully, false otherwise (including errors)
   */
  private boolean syncMetadata(RpcContext rpcContext, LockedInodePath inodePath,
      LockingScheme lockingScheme, DescendantType syncDescendantType) {
    if (!lockingScheme.shouldSync()) {
      return false;
    }

    // The high-level process for the syncing is:
    // 1. Find all Alluxio paths which are not consistent with the corresponding UFS path.
    //    This means the UFS path does not exist, or is different from the Alluxio metadata.
    // 2. If only the metadata changed for a file or a directory,, update the inode with
    //    new metadata from the UFS.
    // 3. Delete any Alluxio path whose content is not consistent with UFS, or not in UFS. After
    //    this step, all the paths in Alluxio are consistent with UFS, and there may be additional
    //    UFS paths to load.
    // 4. Load metadata from UFS.

    Set<String> pathsToLoad = new HashSet<>();

    // Set to true if the given inode was deleted.
    boolean deletedInode = false;

    try {
      if (!inodePath.fullPathExists()) {
        // The requested path does not exist in Alluxio, so just load metadata.
        pathsToLoad.add(inodePath.getUri().getPath());
      } else {
        SyncResult result =
            syncInodeMetadata(rpcContext, inodePath, syncDescendantType);
        deletedInode = result.getDeletedInode();
        pathsToLoad = result.getPathsToLoad();
      }
    } catch (Exception e) {
      LOG.error("Failed to remove out-of-sync metadata for path: {}", inodePath.getUri(), e);
      return false;
    } finally {
      if (deletedInode) {
        // If the inode was deleted, then the inode path should reflect the delete.
        inodePath.unlockLast();
      } else {
        // If the inode was not deleted, downgrade the last inode lock, if necessary.
        inodePath.downgradeLastWithScheme(lockingScheme);
      }
    }

    // Update metadata for all the mount points
    for (String mountPoint : pathsToLoad) {
      AlluxioURI mountPointUri = new AlluxioURI(mountPoint);
      try {
        if (PathUtils.hasPrefix(inodePath.getUri().getPath(), mountPointUri.getPath())) {
          // one of the mountpoint is above the original inodePath, we start loading from the
          // original inodePath. It is already locked. so we proceed to load metadata.
          try {
            loadMetadataInternal(rpcContext, inodePath, LoadMetadataOptions.defaults()
                .setCreateAncestors(true).setLoadDescendantType(syncDescendantType));

            mUfsSyncPathCache.notifySyncedPath(inodePath.getUri().getPath());
          } catch (Exception e) {
            // This may be expected. For example, when creating a new file, the UFS file is not
            // expected to exist.
            LOG.debug("Failed to load metadata for path: {}", inodePath.getUri(), e);
            continue;
          }
        } else {
          try (LockedInodePath descendantPath =
                   mInodeTree.lockDescendantPath(inodePath, lockingScheme.getMode(),
                       mountPointUri)) {
            try {
              loadMetadataInternal(rpcContext, descendantPath, LoadMetadataOptions.defaults()
                  .setCreateAncestors(true).setLoadDescendantType(syncDescendantType));
            } catch (Exception e) {
              LOG.debug("Failed to load metadata for mount point: {}", mountPointUri, e);
            }
            mUfsSyncPathCache.notifySyncedPath(mountPoint);

          }
        }
      } catch (InvalidPathException e) {
        LOG.warn("Tried to update metadata from an invalid path : {}", mountPointUri.getPath(), e);
      }
    }
    return true;
  }

  /**
   * This class represents the result for a sync. The following are returned:
   * - deleted: if true, the inode was already deleted as part of the syncing process
   * - pathsToLoad: a set of paths that need to be loaded from UFS.
   */
  private static class SyncResult {
    private boolean mDeletedInode;
    private Set<String> mPathsToLoad;

    static SyncResult defaults() {
      return new SyncResult(false, new HashSet<>());
    }

    SyncResult(boolean deletedInode, Set<String> pathsToLoad) {
      mDeletedInode = deletedInode;
      mPathsToLoad = new HashSet<>(pathsToLoad);
    }

    boolean getDeletedInode() {
      return mDeletedInode;
    }

    Set<String> getPathsToLoad() {
      return mPathsToLoad;
    }
  }

  /**
   * Syncs an inode with the UFS.
   *
   * @param rpcContext the rpc context
   * @param inodePath the Alluxio inode path to sync with UFS
   * @param syncDescendantType how to sync descendants
   * @return the result of the sync, including if the inode was deleted, and if further load
   *         metadata is required
   */
  private SyncResult syncInodeMetadata(RpcContext rpcContext, LockedInodePath inodePath,
      DescendantType syncDescendantType)
      throws FileDoesNotExistException, InvalidPathException, IOException, AccessControlException {
    // Set to true if the given inode was deleted.
    boolean deletedInode = false;
    // Set of paths to sync
    Set<String> pathsToLoad = new HashSet<>();

    // The options for deleting.
    DeleteOptions syncDeleteOptions =
        DeleteOptions.defaults().setRecursive(true).setAlluxioOnly(true).setUnchecked(true);

    // The requested path already exists in Alluxio.
    InodeView inode = inodePath.getInode();

    if (inode instanceof InodeFileView && !((InodeFileView) inode).isCompleted()) {
      // Do not sync an incomplete file, since the UFS file is expected to not exist.
      return SyncResult.defaults();
    }
    Optional<Scoped> persistingLock = inode.tryAcquirePersistingLock();
    if (!persistingLock.isPresent()) {
      // Do not sync a file in the process of being persisted, since the UFS file is being
      // written.
      return SyncResult.defaults();
    }
    persistingLock.get().close();

    MountTable.Resolution resolution = mMountTable.resolve(inodePath.getUri());
    AlluxioURI ufsUri = resolution.getUri();
    try (CloseableResource<UnderFileSystem> ufsResource = resolution.acquireUfsResource()) {
      UnderFileSystem ufs = ufsResource.get();
      String ufsFingerprint = ufs.getFingerprint(ufsUri.toString());
      Fingerprint ufsFpParsed = Fingerprint.parse(ufsFingerprint);
      boolean containsMountPoint = mMountTable.containsMountPoint(inodePath.getUri());

      UfsSyncUtils.SyncPlan syncPlan =
          UfsSyncUtils.computeSyncPlan(inode, ufsFpParsed, containsMountPoint);

      if (syncPlan.toUpdateMetaData()) {
        // UpdateMetadata is used when a file or a directory only had metadata change.
        // It works by calling SetAttributeInternal on the inodePath.
        if (ufsFpParsed.isValid()) {
          short mode = Short.parseShort(ufsFpParsed.getTag(Tag.MODE));
          SetAttributeOptions options =
              SetAttributeOptions.defaults().setOwner(ufsFpParsed.getTag(Tag.OWNER))
                  .setGroup(ufsFpParsed.getTag(Tag.GROUP))
                  .setMode(mode)
                  .setUfsFingerprint(ufsFingerprint);
          long opTimeMs = System.currentTimeMillis();
          // use replayed, since updating UFS is not desired.
          setAttributeSingleFile(rpcContext, inodePath, false, opTimeMs, options);
        }
      }
      if (syncPlan.toDelete()) {
        try {
          deleteInternal(rpcContext, inodePath, syncDeleteOptions);

          deletedInode = true;
        } catch (DirectoryNotEmptyException | IOException e) {
          // Should not happen, since it is an unchecked delete.
          LOG.error("Unexpected error for unchecked delete.", e);
        }
      }
      if (syncPlan.toLoadMetadata()) {
        AlluxioURI mountUri = new AlluxioURI(mMountTable.getMountPoint(inodePath.getUri()));
        pathsToLoad.add(mountUri.getPath());
      }
      if (syncPlan.toSyncChildren() && inode instanceof InodeDirectory
          && syncDescendantType != DescendantType.NONE) {
        InodeDirectoryView inodeDir = (InodeDirectoryView) inode;
        // maps children name to inode
        Map<String, InodeView> inodeChildren = new HashMap<>();
        for (InodeView child : inodeDir.getChildren()) {
          inodeChildren.put(child.getName(), child);
        }

        UfsStatus[] listStatus = ufs.listStatus(ufsUri.toString());
        // Iterate over UFS listings and process UFS children.
        if (listStatus != null) {
          for (UfsStatus ufsChildStatus : listStatus) {
            if (!inodeChildren.containsKey(ufsChildStatus.getName()) && !PathUtils
                .isTemporaryFileName(ufsChildStatus.getName())) {
              // Ufs child exists, but Alluxio child does not. Must load metadata.
              AlluxioURI mountUri = new AlluxioURI(mMountTable.getMountPoint(inodePath.getUri()));
              pathsToLoad.add(mountUri.getPath());
              break;
            }
          }
        }

        // Iterate over Alluxio children and process persisted children.
        for (Map.Entry<String, InodeView> inodeEntry : inodeChildren.entrySet()) {
          if (!inodeEntry.getValue().isPersisted()) {
            // Ignore non-persisted inodes.
            continue;
          }
          try (LockedInodePath tempInodePath = mInodeTree.lockDescendantPath(inodePath,
              InodeTree.LockMode.READ, inodePath.getUri().join(inodeEntry.getKey()))) {
            // Recursively sync children
            if (syncDescendantType != DescendantType.ALL) {
              syncDescendantType = DescendantType.NONE;
            }
            SyncResult syncResult =
                syncInodeMetadata(rpcContext, tempInodePath, syncDescendantType);
            pathsToLoad.addAll(syncResult.getPathsToLoad());
          }
        }
      }
    }
    return new SyncResult(deletedInode, pathsToLoad);
  }

  @Override
  public FileSystemCommand workerHeartbeat(long workerId, List<Long> persistedFiles,
      WorkerHeartbeatOptions options)
      throws FileDoesNotExistException, InvalidPathException, AccessControlException,
      IOException {

    List<String> persistedUfsFingerprints = options.getPersistedUfsFingerprintList();
    boolean hasPersistedFingerprints = persistedUfsFingerprints.size() == persistedFiles.size();
    for (int i = 0; i < persistedFiles.size(); i++) {
      long fileId = persistedFiles.get(i);
      String ufsFingerprint = hasPersistedFingerprints ? persistedUfsFingerprints.get(i) :
          Constants.INVALID_UFS_FINGERPRINT;
      try {
        // Permission checking for each file is performed inside setAttribute
        setAttribute(getPath(fileId),
            SetAttributeOptions.defaults().setPersisted(true).setUfsFingerprint(ufsFingerprint));
      } catch (FileDoesNotExistException | AccessControlException | InvalidPathException e) {
        LOG.error("Failed to set file {} as persisted, because {}", fileId, e);
      }
    }

    // get the files for the given worker to persist
    List<PersistFile> filesToPersist = mAsyncPersistHandler.pollFilesToPersist(workerId);
    if (!filesToPersist.isEmpty()) {
      LOG.debug("Sent files {} to worker {} to persist", filesToPersist, workerId);
    }
    FileSystemCommandOptions commandOptions = new FileSystemCommandOptions();
    commandOptions.setPersistOptions(new PersistCommandOptions(filesToPersist));
    return new FileSystemCommand(CommandType.Persist, commandOptions);
  }

  /**
   * @param inodePath the {@link LockedInodePath} to use
   * @param updateUfs whether to update the UFS with the attribute change
   * @param opTimeMs the operation time (in milliseconds)
   * @param options the method options
   */
  private void setAttributeSingleFile(RpcContext rpcContext, LockedInodePath inodePath,
      boolean updateUfs, long opTimeMs, SetAttributeOptions options)
      throws FileDoesNotExistException, InvalidPathException, AccessControlException {
    InodeView inode = inodePath.getInode();
    if (options.getPinned() != null) {
      mInodeTree.setPinned(rpcContext, inodePath, options.getPinned(), opTimeMs);
    }
    UpdateInodeEntry.Builder entry = UpdateInodeEntry.newBuilder().setId(inode.getId());
    if (options.getTtl() != null) {
      long ttl = options.getTtl();
      if (inode.getTtl() != ttl || inode.getTtlAction() != options.getTtlAction()) {
        if (inode.getTtl() != ttl) {
          entry.setTtl(ttl);
        }
        entry.setLastModificationTimeMs(opTimeMs);
        entry.setTtlAction(ProtobufUtils.toProtobuf(options.getTtlAction()));
      }
    }
    if (options.getPersisted() != null) {
      Preconditions.checkArgument(inode.isFile(), PreconditionMessage.PERSIST_ONLY_FOR_FILE);
      Preconditions.checkArgument(((InodeFileView) inode).isCompleted(),
          PreconditionMessage.FILE_TO_PERSIST_MUST_BE_COMPLETE);
      InodeFileView file = (InodeFileView) inode;
      // TODO(manugoyal) figure out valid behavior in the un-persist case
      Preconditions
          .checkArgument(options.getPersisted(), PreconditionMessage.ERR_SET_STATE_UNPERSIST);
      if (!file.isPersisted()) {
        entry.setPersistenceState(PersistenceState.PERSISTED.name());
        entry.setLastModificationTimeMs(options.getOperationTimeMs());
        propagatePersistedInternal(rpcContext, inodePath);
        Metrics.FILES_PERSISTED.inc();
      }
    }
    boolean ownerGroupChanged = (options.getOwner() != null) || (options.getGroup() != null);
    boolean modeChanged = (options.getMode() != Constants.INVALID_MODE);
    // If the file is persisted in UFS, also update corresponding owner/group/permission.
    if ((ownerGroupChanged || modeChanged) && updateUfs && inode.isPersisted()) {
      if ((inode instanceof InodeFileView) && !((InodeFileView) inode).isCompleted()) {
        LOG.debug("Alluxio does not propagate chown/chgrp/chmod to UFS for incomplete files.");
      } else {
        checkUfsMode(inodePath.getUri(), OperationType.WRITE);
        MountTable.Resolution resolution = mMountTable.resolve(inodePath.getUri());
        String ufsUri = resolution.getUri().toString();
        try (CloseableResource<UnderFileSystem> ufsResource = resolution.acquireUfsResource()) {
          UnderFileSystem ufs = ufsResource.get();
          if (ufs.isObjectStorage()) {
            LOG.warn("setOwner/setMode is not supported to object storage UFS via Alluxio. "
                + "UFS: " + ufsUri + ". This has no effect on the underlying object.");
          } else {
            String owner = null;
            String group = null;
            String mode = null;
            if (ownerGroupChanged) {
              try {
                owner = options.getOwner() != null ? options.getOwner() : inode.getOwner();
                group = options.getGroup() != null ? options.getGroup() : inode.getGroup();
                ufs.setOwner(ufsUri, owner, group);
              } catch (IOException e) {
                throw new AccessControlException("Could not setOwner for UFS file " + ufsUri
                    + " . Aborting the setAttribute operation in Alluxio.", e);
              }
            }
            if (modeChanged) {
              try {
                mode = String.valueOf(options.getMode());
                ufs.setMode(ufsUri, options.getMode());
              } catch (IOException e) {
                throw new AccessControlException("Could not setMode for UFS file " + ufsUri
                    + " . Aborting the setAttribute operation in Alluxio.", e);
              }
            }
            // Retrieve the ufs fingerprint after the ufs changes.
            String existingFingerprint = inode.getUfsFingerprint();
            if (!existingFingerprint.equals(Constants.INVALID_UFS_FINGERPRINT)) {
              // Update existing fingerprint, since contents did not change
              Fingerprint fp = Fingerprint.parse(existingFingerprint);
              fp.putTag(Fingerprint.Tag.OWNER, owner);
              fp.putTag(Fingerprint.Tag.GROUP, group);
              fp.putTag(Fingerprint.Tag.MODE, mode);
              options.setUfsFingerprint(fp.serialize());
            } else {
              // Need to retrieve the fingerprint from ufs.
              options.setUfsFingerprint(ufs.getFingerprint(ufsUri));
            }
          }
        }
      }
    }
    if (!options.getUfsFingerprint().equals(Constants.INVALID_UFS_FINGERPRINT)) {
      entry.setUfsFingerprint(options.getUfsFingerprint());
    }
    // Only commit the set permission to inode after the propagation to UFS succeeded.
    if (options.getOwner() != null) {
      entry.setOwner(options.getOwner());
    }
    if (options.getGroup() != null) {
      entry.setGroup(options.getGroup());
    }
    if (modeChanged) {
      entry.setMode(options.getMode());
    }
    mInodeTree.updateInode(rpcContext, entry.build());
  }

  @Override
  public List<WorkerInfo> getWorkerInfoList() throws UnavailableException {
    return mBlockMaster.getWorkerInfoList();
  }

  @Override
  public void updateUfsMode(AlluxioURI ufsPath, UnderFileSystem.UfsMode ufsMode)
      throws InvalidPathException, UnavailableException,
      AccessControlException {
    // TODO(adit): Create new fsadmin audit context
    try (RpcContext rpcContext = createRpcContext();
        FileSystemMasterAuditContext auditContext =
            createAuditContext("updateUfsMode", ufsPath, null, null)) {
      mUfsManager.setUfsMode(rpcContext, ufsPath, ufsMode);
      auditContext.setSucceeded(true);
    }
  }

  /**
   * Check if the specified operation type is allowed to the ufs.
   *
   * @param alluxioPath the Alluxio path
   * @param opType the operation type
   */
  private void checkUfsMode(AlluxioURI alluxioPath, OperationType opType)
      throws AccessControlException, InvalidPathException {
    MountTable.Resolution resolution = mMountTable.resolve(alluxioPath);
    try (CloseableResource<UnderFileSystem> ufsResource = resolution.acquireUfsResource()) {
      UnderFileSystem ufs = ufsResource.get();
      UnderFileSystem.UfsMode ufsMode =
          ufs.getOperationMode(mUfsManager.getPhysicalUfsState(ufs.getPhysicalStores()));
      switch (ufsMode) {
        case NO_ACCESS:
          throw new AccessControlException(ExceptionMessage.UFS_OP_NOT_ALLOWED.getMessage(opType,
              resolution.getUri(), UnderFileSystem.UfsMode.NO_ACCESS));
        case READ_ONLY:
          if (opType == OperationType.WRITE) {
            throw new AccessControlException(ExceptionMessage.UFS_OP_NOT_ALLOWED.getMessage(opType,
                resolution.getUri(), UnderFileSystem.UfsMode.READ_ONLY));
          }
          break;
        default:
          // All operations are allowed
          break;
      }
    }
  }

  /**
   * The operation type. This class is used to check if an operation to the under storage is allowed
   * during maintenance.
   */
  enum OperationType {
    READ,
    WRITE,
  }

  /**
   * Class that contains metrics for FileSystemMaster.
   * This class is public because the counter names are referenced in
   * {@link alluxio.web.WebInterfaceMasterMetricsServlet}.
   */
  public static final class Metrics {
    private static final Counter DIRECTORIES_CREATED
        = MetricsSystem.counter(MasterMetrics.DIRECTORIES_CREATED);
    private static final Counter FILE_BLOCK_INFOS_GOT
        = MetricsSystem.counter(MasterMetrics.FILE_BLOCK_INFOS_GOT);
    private static final Counter FILE_INFOS_GOT
        = MetricsSystem.counter(MasterMetrics.FILE_INFOS_GOT);
    private static final Counter FILES_COMPLETED
        = MetricsSystem.counter(MasterMetrics.FILES_COMPLETED);
    private static final Counter FILES_CREATED
        = MetricsSystem.counter(MasterMetrics.FILES_CREATED);
    private static final Counter FILES_FREED
        = MetricsSystem.counter(MasterMetrics.FILES_FREED);
    private static final Counter FILES_PERSISTED
        = MetricsSystem.counter(MasterMetrics.FILES_PERSISTED);
    private static final Counter NEW_BLOCKS_GOT
        = MetricsSystem.counter(MasterMetrics.NEW_BLOCKS_GOT);
    private static final Counter PATHS_DELETED
        = MetricsSystem.counter(MasterMetrics.PATHS_DELETED);
    private static final Counter PATHS_MOUNTED
        = MetricsSystem.counter(MasterMetrics.PATHS_MOUNTED);
    private static final Counter PATHS_RENAMED
        = MetricsSystem.counter(MasterMetrics.PATHS_RENAMED);
    private static final Counter PATHS_UNMOUNTED
        = MetricsSystem.counter(MasterMetrics.PATHS_UNMOUNTED);

    // TODO(peis): Increment the RPCs OPs at the place where we receive the RPCs.
    private static final Counter COMPLETE_FILE_OPS
        = MetricsSystem.counter(MasterMetrics.COMPLETE_FILE_OPS);
    private static final Counter CREATE_DIRECTORIES_OPS
        = MetricsSystem.counter(MasterMetrics.CREATE_DIRECTORIES_OPS);
    private static final Counter CREATE_FILES_OPS
        = MetricsSystem.counter(MasterMetrics.CREATE_FILES_OPS);
    private static final Counter DELETE_PATHS_OPS
        = MetricsSystem.counter(MasterMetrics.DELETE_PATHS_OPS);
    private static final Counter FREE_FILE_OPS
        = MetricsSystem.counter(MasterMetrics.FREE_FILE_OPS);
    private static final Counter GET_FILE_BLOCK_INFO_OPS
        = MetricsSystem.counter(MasterMetrics.GET_FILE_BLOCK_INFO_OPS);
    private static final Counter GET_FILE_INFO_OPS
        = MetricsSystem.counter(MasterMetrics.GET_FILE_INFO_OPS);
    private static final Counter GET_NEW_BLOCK_OPS
        = MetricsSystem.counter(MasterMetrics.GET_NEW_BLOCK_OPS);
    private static final Counter MOUNT_OPS
        = MetricsSystem.counter(MasterMetrics.MOUNT_OPS);
    private static final Counter RENAME_PATH_OPS
        = MetricsSystem.counter(MasterMetrics.RENAME_PATH_OPS);
    private static final Counter SET_ACL_OPS
        = MetricsSystem.counter(MasterMetrics.SET_ACL_OPS);
    private static final Counter SET_ATTRIBUTE_OPS
        = MetricsSystem.counter(MasterMetrics.SET_ATTRIBUTE_OPS);
    private static final Counter UNMOUNT_OPS
        = MetricsSystem.counter(MasterMetrics.UNMOUNT_OPS);

    /**
     * Register some file system master related gauges.
     *
     * @param master the file system master
     * @param ufsManager the under filesystem manager
     */
    @VisibleForTesting
    public static void registerGauges(
        final FileSystemMaster master, final UfsManager ufsManager) {
      MetricsSystem.registerGaugeIfAbsent(MetricsSystem
              .getMetricName(MasterMetrics.FILES_PINNED),
          new Gauge<Integer>() {
            @Override
            public Integer getValue() {
              return master.getNumberOfPinnedFiles();
            }
          });

      MetricsSystem.registerGaugeIfAbsent(MetricsSystem
              .getMetricName(MasterMetrics.PATHS_TOTAL),
          () -> master.getNumberOfPaths());

      final String ufsDataFolder = Configuration.get(PropertyKey.MASTER_MOUNT_TABLE_ROOT_UFS);

      MetricsSystem.registerGaugeIfAbsent(MetricsSystem
              .getMetricName(MasterMetrics.UFS_CAPACITY_TOTAL),
          () -> {
            try (CloseableResource<UnderFileSystem> ufsResource =
                ufsManager.getRoot().acquireUfsResource()) {
              UnderFileSystem ufs = ufsResource.get();
              return ufs.getSpace(ufsDataFolder, UnderFileSystem.SpaceType.SPACE_TOTAL);
            } catch (IOException e) {
              LOG.error(e.getMessage(), e);
              return Stream.empty();
            }
          });

      MetricsSystem.registerGaugeIfAbsent(MetricsSystem
              .getMetricName(MasterMetrics.UFS_CAPACITY_USED),
          () -> {
            try (CloseableResource<UnderFileSystem> ufsResource =
                ufsManager.getRoot().acquireUfsResource()) {
              UnderFileSystem ufs = ufsResource.get();
              return ufs.getSpace(ufsDataFolder, UnderFileSystem.SpaceType.SPACE_USED);
            } catch (IOException e) {
              LOG.error(e.getMessage(), e);
              return Stream.empty();
            }
          });

      MetricsSystem.registerGaugeIfAbsent(MetricsSystem
              .getMetricName(MasterMetrics.UFS_CAPACITY_FREE),
          new Gauge<Long>() {
            @Override
            public Long getValue() {
              long ret = 0L;
              try (CloseableResource<UnderFileSystem> ufsResource =
                       ufsManager.getRoot().acquireUfsResource()) {
                UnderFileSystem ufs = ufsResource.get();
                ret = ufs.getSpace(ufsDataFolder, UnderFileSystem.SpaceType.SPACE_FREE);
              } catch (IOException e) {
                LOG.error(e.getMessage(), e);
              }
              return ret;
            }
          });
    }

    private Metrics() {} // prevent instantiation
  }

  /**
   * Creates a {@link FileSystemMasterAuditContext} instance.
   *
   * @param command the command to be logged by this {@link AuditContext}
   * @param srcPath the source path of this command
   * @param dstPath the destination path of this command
   * @param srcInode the source inode of this command
   * @return newly-created {@link FileSystemMasterAuditContext} instance
   */
  private FileSystemMasterAuditContext createAuditContext(String command, AlluxioURI srcPath,
      @Nullable AlluxioURI dstPath, @Nullable InodeView srcInode) throws AccessControlException {
    FileSystemMasterAuditContext auditContext =
        new FileSystemMasterAuditContext(mAsyncAuditLogWriter);
    if (mAsyncAuditLogWriter != null) {
      String user = AuthenticatedClientUser.getClientUser();
      String ugi;
      try {
        String primaryGroup = CommonUtils.getPrimaryGroupName(user);
        ugi = user + "," + primaryGroup;
      } catch (IOException e) {
        LOG.warn("Failed to get primary group for user {}.", user);
        ugi = user;
      }
      AuthType authType =
          Configuration.getEnum(PropertyKey.SECURITY_AUTHENTICATION_TYPE, AuthType.class);
      auditContext.setUgi(ugi)
          .setAuthType(authType)
          .setIp(FileSystemMasterClientServiceProcessor.getClientIp())
          .setCommand(command).setSrcPath(srcPath).setDstPath(dstPath)
          .setSrcInode(srcInode).setAllowed(true);
    }
    return auditContext;
  }

  private BlockDeletionContext createBlockDeletionContext() {
    return new DefaultBlockDeletionContext(this::removeBlocks,
        blocks -> blocks.forEach(mUfsBlockLocationCache::invalidate));
  }

  private void removeBlocks(List<Long> blocks) throws IOException {
    if (blocks.isEmpty()) {
      return;
    }
    RetryPolicy retry = new CountingRetry(3);
    IOException lastThrown = null;
    while (retry.attempt()) {
      try {
        mBlockMaster.removeBlocks(blocks, true);
        return;
      } catch (UnavailableException e) {
        lastThrown = e;
      }
    }
    throw new IOException("Failed to remove deleted blocks from block master", lastThrown);
  }

  /**
   * @return a context for executing an RPC
   */
  @VisibleForTesting
  public RpcContext createRpcContext() throws UnavailableException {
    return new RpcContext(createBlockDeletionContext(), createJournalContext());
  }

  private LockingScheme createLockingScheme(AlluxioURI path, CommonOptions options,
      InodeTree.LockMode desiredLockMode) {
    boolean shouldSync =
        mUfsSyncPathCache.shouldSyncPath(path.getPath(), options.getSyncIntervalMs());
    return new LockingScheme(path, desiredLockMode, shouldSync);
  }

  private boolean isAclEnabled() {
    return Configuration.getBoolean(PropertyKey.SECURITY_AUTHORIZATION_PERMISSION_ENABLED);
  }
}<|MERGE_RESOLUTION|>--- conflicted
+++ resolved
@@ -83,12 +83,6 @@
 import alluxio.master.journal.JournalContext;
 import alluxio.metrics.MasterMetrics;
 import alluxio.metrics.MetricsSystem;
-<<<<<<< HEAD
-import alluxio.proto.journal.File;
-=======
-import alluxio.proto.journal.File.AddMountPointEntry;
-import alluxio.proto.journal.File.DeleteMountPointEntry;
->>>>>>> 55da42fc
 import alluxio.proto.journal.File.NewBlockEntry;
 import alluxio.proto.journal.File.RenameEntry;
 import alluxio.proto.journal.File.SetAclEntry;
@@ -411,32 +405,12 @@
   public void processJournalEntry(JournalEntry entry) throws IOException {
     if (mDirectoryIdGenerator.replayJournalEntryFromJournal(entry)
         || mInodeTree.replayJournalEntryFromJournal(entry)
-<<<<<<< HEAD
-        || mMountTable.replayJournalEntryFromJournal(entry)) {
-=======
+        || mMountTable.replayJournalEntryFromJournal(entry)
         || mUfsManager.replayJournalEntryFromJournal(entry)) {
->>>>>>> 55da42fc
       return;
     } else if (entry.hasReinitializeFile() || entry.hasLineage() || entry.hasLineageIdGenerator()
         || entry.hasDeleteLineage()) {
       // lineage is no longer supported, fall through
-<<<<<<< HEAD
-    } else if (entry.hasUpdateUfsMode()) {
-      try {
-        updateUfsModeFromEntry(entry.getUpdateUfsMode());
-      } catch (AlluxioException e) {
-        throw new RuntimeException(e);
-      }
-=======
-    } else if (entry.hasAddMountPoint()) {
-      try {
-        mountFromEntry(entry.getAddMountPoint());
-      } catch (FileAlreadyExistsException | InvalidPathException e) {
-        throw new RuntimeException(e);
-      }
-    } else if (entry.hasDeleteMountPoint()) {
-      unmountFromEntry(entry.getDeleteMountPoint());
->>>>>>> 55da42fc
     } else {
       throw new IOException(ExceptionMessage.UNEXPECTED_JOURNAL_ENTRY.getMessage(entry));
     }
