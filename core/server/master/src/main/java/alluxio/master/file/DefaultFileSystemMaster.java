--- conflicted
+++ resolved
@@ -3661,17 +3661,13 @@
         int journalFlushCounter = 0;
         for (LockedInodePath childPath : descendants) {
           rpcContext.throwIfCancelled();
-<<<<<<< HEAD
           setAclSingleInode(rpcContext, context, action, childPath, entries, replay, opTimeMs);
-=======
-          setAclSingleInode(rpcContext, action, childPath, entries, replay, opTimeMs);
           journalFlushCounter++;
           if (mMergeInodeJournals
               && journalFlushCounter > mRecursiveOperationForceFlushEntries) {
             rpcContext.getJournalContext().flush();
             journalFlushCounter = 0;
           }
->>>>>>> 3b2eb101
         }
       }
     }
