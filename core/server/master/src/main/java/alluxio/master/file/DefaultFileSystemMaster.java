/*
 * The Alluxio Open Foundation licenses this work under the Apache License, version 2.0
 * (the "License"). You may not use this work except in compliance with the License, which is
 * available at www.apache.org/licenses/LICENSE-2.0
 *
 * This software is distributed on an "AS IS" basis, WITHOUT WARRANTIES OR CONDITIONS OF ANY KIND,
 * either express or implied, as more fully set forth in the License.
 *
 * See the NOTICE file distributed with this work for information regarding copyright ownership.
 */

package alluxio.master.file;

import static alluxio.master.file.InodeSyncStream.SyncStatus.FAILED;
import static alluxio.master.file.InodeSyncStream.SyncStatus.NOT_NEEDED;
import static alluxio.master.file.InodeSyncStream.SyncStatus.OK;
import static alluxio.metrics.MetricInfo.UFS_OP_SAVED_PREFIX;

import alluxio.AlluxioURI;
import alluxio.ClientContext;
import alluxio.Constants;
import alluxio.Server;
import alluxio.client.job.JobMasterClient;
import alluxio.client.job.JobMasterClientPool;
import alluxio.clock.SystemClock;
import alluxio.collections.Pair;
import alluxio.collections.PrefixList;
import alluxio.conf.PropertyKey;
import alluxio.conf.Reconfigurable;
import alluxio.conf.ReconfigurableRegistry;
import alluxio.conf.Configuration;
import alluxio.exception.AccessControlException;
import alluxio.exception.AlluxioException;
import alluxio.exception.BlockInfoException;
import alluxio.exception.ConnectionFailedException;
import alluxio.exception.DirectoryNotEmptyException;
import alluxio.exception.ExceptionMessage;
import alluxio.exception.FileAlreadyCompletedException;
import alluxio.exception.FileAlreadyExistsException;
import alluxio.exception.FileDoesNotExistException;
import alluxio.exception.InvalidFileSizeException;
import alluxio.exception.InvalidPathException;
import alluxio.exception.UnexpectedAlluxioException;
import alluxio.exception.status.FailedPreconditionException;
import alluxio.exception.status.InvalidArgumentException;
import alluxio.exception.status.NotFoundException;
import alluxio.exception.status.PermissionDeniedException;
import alluxio.exception.status.ResourceExhaustedException;
import alluxio.exception.status.UnavailableException;
import alluxio.file.options.DescendantType;
import alluxio.grpc.DeletePOptions;
import alluxio.grpc.FileSystemMasterCommonPOptions;
import alluxio.grpc.GetStatusPOptions;
import alluxio.grpc.GrpcService;
import alluxio.grpc.GrpcUtils;
import alluxio.grpc.LoadDescendantPType;
import alluxio.grpc.LoadMetadataPOptions;
import alluxio.grpc.LoadMetadataPType;
import alluxio.grpc.MountPOptions;
import alluxio.grpc.ServiceType;
import alluxio.grpc.SetAclAction;
import alluxio.grpc.SetAttributePOptions;
import alluxio.grpc.TtlAction;
import alluxio.heartbeat.HeartbeatContext;
import alluxio.heartbeat.HeartbeatThread;
import alluxio.job.plan.persist.PersistConfig;
import alluxio.job.wire.JobInfo;
import alluxio.master.CoreMaster;
import alluxio.master.CoreMasterContext;
import alluxio.master.ProtobufUtils;
import alluxio.master.audit.AsyncUserAccessAuditLogWriter;
import alluxio.master.audit.AuditContext;
import alluxio.master.block.BlockId;
import alluxio.master.block.BlockMaster;
import alluxio.master.file.activesync.ActiveSyncManager;
import alluxio.master.file.contexts.CallTracker;
import alluxio.master.file.contexts.CheckAccessContext;
import alluxio.master.file.contexts.CheckConsistencyContext;
import alluxio.master.file.contexts.ExistsContext;
import alluxio.master.file.contexts.CompleteFileContext;
import alluxio.master.file.contexts.CreateDirectoryContext;
import alluxio.master.file.contexts.CreateFileContext;
import alluxio.master.file.contexts.DeleteContext;
import alluxio.master.file.contexts.FreeContext;
import alluxio.master.file.contexts.GetStatusContext;
import alluxio.master.file.contexts.InternalOperationContext;
import alluxio.master.file.contexts.ListStatusContext;
import alluxio.master.file.contexts.LoadMetadataContext;
import alluxio.master.file.contexts.MountContext;
import alluxio.master.file.contexts.OperationContext;
import alluxio.master.file.contexts.RenameContext;
import alluxio.master.file.contexts.ScheduleAsyncPersistenceContext;
import alluxio.master.file.contexts.SetAclContext;
import alluxio.master.file.contexts.SetAttributeContext;
import alluxio.master.file.contexts.WorkerHeartbeatContext;
import alluxio.master.file.meta.FileSystemMasterView;
import alluxio.master.file.meta.Inode;
import alluxio.master.file.meta.InodeDirectory;
import alluxio.master.file.meta.InodeDirectoryIdGenerator;
import alluxio.master.file.meta.InodeDirectoryView;
import alluxio.master.file.meta.InodeFile;
import alluxio.master.file.meta.InodeLockManager;
import alluxio.master.file.meta.InodePathPair;
import alluxio.master.file.meta.InodeTree;
import alluxio.master.file.meta.InodeTree.LockPattern;
import alluxio.master.file.meta.LockedInodePath;
import alluxio.master.file.meta.LockedInodePathList;
import alluxio.master.file.meta.LockingScheme;
import alluxio.master.file.meta.MountTable;
import alluxio.master.file.meta.PersistenceState;
import alluxio.master.file.meta.UfsAbsentPathCache;
import alluxio.master.file.meta.UfsBlockLocationCache;
import alluxio.master.file.meta.UfsSyncPathCache;
import alluxio.master.file.meta.options.MountInfo;
import alluxio.master.journal.DelegatingJournaled;
import alluxio.master.journal.JournalContext;
import alluxio.master.journal.Journaled;
import alluxio.master.journal.JournaledGroup;
import alluxio.master.journal.checkpoint.CheckpointName;
import alluxio.master.metastore.DelegatingReadOnlyInodeStore;
import alluxio.master.metastore.InodeStore;
import alluxio.master.metastore.ReadOnlyInodeStore;
import alluxio.master.metrics.TimeSeriesStore;
import alluxio.metrics.Metric;
import alluxio.metrics.MetricInfo;
import alluxio.metrics.MetricKey;
import alluxio.metrics.MetricsSystem;
import alluxio.metrics.TimeSeries;
import alluxio.proto.journal.File;
import alluxio.proto.journal.File.NewBlockEntry;
import alluxio.proto.journal.File.RenameEntry;
import alluxio.proto.journal.File.SetAclEntry;
import alluxio.proto.journal.File.UpdateInodeEntry;
import alluxio.proto.journal.File.UpdateInodeFileEntry;
import alluxio.proto.journal.File.UpdateInodeFileEntry.Builder;
import alluxio.proto.journal.Journal.JournalEntry;
import alluxio.recorder.Recorder;
import alluxio.resource.CloseableIterator;
import alluxio.resource.CloseableResource;
import alluxio.resource.LockResource;
import alluxio.retry.CountingRetry;
import alluxio.retry.RetryPolicy;
import alluxio.security.authentication.AuthType;
import alluxio.security.authentication.AuthenticatedClientUser;
import alluxio.security.authentication.ClientIpAddressInjector;
import alluxio.security.authorization.AclEntry;
import alluxio.security.authorization.AclEntryType;
import alluxio.security.authorization.Mode;
import alluxio.underfs.Fingerprint;
import alluxio.underfs.MasterUfsManager;
import alluxio.underfs.UfsFileStatus;
import alluxio.underfs.UfsManager;
import alluxio.underfs.UfsMode;
import alluxio.underfs.UfsStatus;
import alluxio.underfs.UnderFileSystem;
import alluxio.underfs.UnderFileSystemConfiguration;
import alluxio.underfs.options.MkdirsOptions;
import alluxio.util.CommonUtils;
import alluxio.util.IdUtils;
import alluxio.util.LogUtils;
import alluxio.util.ModeUtils;
import alluxio.util.SecurityUtils;
import alluxio.util.ThreadFactoryUtils;
import alluxio.util.UnderFileSystemUtils;
import alluxio.util.executor.ExecutorServiceFactories;
import alluxio.util.executor.ExecutorServiceFactory;
import alluxio.util.io.PathUtils;
import alluxio.util.proto.ProtoUtils;
import alluxio.wire.BlockInfo;
import alluxio.wire.BlockLocation;
import alluxio.wire.CommandType;
import alluxio.wire.FileBlockInfo;
import alluxio.wire.FileInfo;
import alluxio.wire.FileSystemCommand;
import alluxio.wire.FileSystemCommandOptions;
import alluxio.wire.MountPointInfo;
import alluxio.wire.PersistCommandOptions;
import alluxio.wire.PersistFile;
import alluxio.wire.SyncPointInfo;
import alluxio.wire.UfsInfo;
import alluxio.wire.WorkerInfo;
import alluxio.worker.job.JobMasterClientContext;

import com.codahale.metrics.Counter;
import com.codahale.metrics.Gauge;
import com.codahale.metrics.MetricRegistry;
import com.google.common.annotations.VisibleForTesting;
import com.google.common.base.Preconditions;
import com.google.common.collect.ImmutableMap;
import com.google.common.collect.ImmutableSet;
import com.google.common.collect.Iterables;
import com.google.common.collect.Sets;
import com.google.common.collect.Streams;
import io.grpc.ServerInterceptors;
import org.apache.commons.lang3.StringUtils;
import org.slf4j.Logger;
import org.slf4j.LoggerFactory;

import java.io.FileNotFoundException;
import java.io.IOException;
import java.text.MessageFormat;
import java.util.ArrayList;
import java.util.Arrays;
import java.util.Collection;
import java.util.Collections;
import java.util.HashMap;
import java.util.HashSet;
import java.util.Iterator;
import java.util.List;
import java.util.Map;
import java.util.Set;
import java.util.SortedMap;
import java.util.Spliterators;
import java.util.Stack;
import java.util.TreeMap;
import java.util.concurrent.Callable;
import java.util.concurrent.ConcurrentHashMap;
import java.util.concurrent.ExecutorService;
import java.util.concurrent.LinkedBlockingQueue;
import java.util.concurrent.ThreadPoolExecutor;
import java.util.concurrent.TimeUnit;
import java.util.function.Function;
import java.util.function.Supplier;
import java.util.stream.Collectors;
import java.util.stream.Stream;
import java.util.stream.StreamSupport;
import javax.annotation.Nullable;
import javax.annotation.concurrent.NotThreadSafe;

/**
 * The master that handles all file system metadata management.
 */
@NotThreadSafe // TODO(jiri): make thread-safe (c.f. ALLUXIO-1664)
public class DefaultFileSystemMaster extends CoreMaster
    implements FileSystemMaster, DelegatingJournaled, Reconfigurable {
  private static final Logger LOG = LoggerFactory.getLogger(DefaultFileSystemMaster.class);
  private static final Set<Class<? extends Server>> DEPS = ImmutableSet.of(BlockMaster.class);

  /** The number of threads to use in the {@link #mPersistCheckerPool}. */
  private static final int PERSIST_CHECKER_POOL_THREADS = 128;

  /**
   * Locking in DefaultFileSystemMaster
   *
   * Individual paths are locked in the inode tree. In order to read or write any inode, the path
   * must be locked. A path is locked via one of the lock methods in {@link InodeTree}, such as
   * {@link InodeTree#lockInodePath(AlluxioURI, LockMode)} or
   * {@link InodeTree#lockFullInodePath(AlluxioURI, LockMode)}. These lock methods return
   * an {@link LockedInodePath}, which represents a locked path of inodes. These locked paths
   * ({@link LockedInodePath}) must be unlocked. In order to ensure a locked
   * {@link LockedInodePath} is always unlocked, the following paradigm is recommended:
   *
   * <p><blockquote><pre>
   *    try (LockedInodePath inodePath = mInodeTree.lockInodePath(path, LockPattern.READ)) {
   *      ...
   *    }
   * </pre></blockquote>
   *
   * When locking a path in the inode tree, it is possible that other concurrent operations have
   * modified the inode tree while a thread is waiting to acquire a lock on the inode. Lock
   * acquisitions throw {@link InvalidPathException} to indicate that the inode structure is no
   * longer consistent with what the caller original expected, for example if the inode
   * previously obtained at /pathA has been renamed to /pathB during the wait for the inode lock.
   * Methods which specifically act on a path will propagate this exception to the caller, while
   * methods which iterate over child nodes can safely ignore the exception and treat the inode
   * as no longer a child.
   *
   * JournalContext, BlockDeletionContext, and RpcContext
   *
   * RpcContext is an aggregator for various contexts which get passed around through file system
   * master methods.
   *
   * Currently there are two types of contexts that get passed around: {@link JournalContext} and
   * {@link BlockDeletionContext}. These contexts are used to register work that should be done when
   * the context closes. The journal context tracks journal entries which need to be flushed, while
   * the block deletion context tracks which blocks need to be deleted in the {@link BlockMaster}.
   *
   * File system master journal entries should be written before blocks are deleted in the block
   * master, so journal context should always be closed before block deletion context. In order to
   * ensure that contexts are closed and closed in the right order, the following paradign is
   * recommended:
   *
   * <p><blockquote><pre>
   *    try (RpcContext rpcContext = createRpcContext()) {
   *      // access journal context with rpcContext.getJournalContext()
   *      // access block deletion context with rpcContext.getBlockDeletionContext()
   *      ...
   *    }
   * </pre></blockquote>
   *
   * When used in conjunction with {@link LockedInodePath} and {@link AuditContext}, the usage
   * should look like
   *
   * <p><blockquote><pre>
   *    try (RpcContext rpcContext = createRpcContext();
   *         LockedInodePath inodePath = mInodeTree.lockInodePath(...);
   *         FileSystemMasterAuditContext auditContext = createAuditContext(...)) {
   *      ...
   *    }
   * </pre></blockquote>
   *
   * NOTE: Because resources are released in the opposite order they are acquired, the
   * {@link JournalContext}, {@link BlockDeletionContext}, or {@link RpcContext} resources should be
   * always created before any {@link LockedInodePath} resources to avoid holding an inode path lock
   * while waiting for journal IO.
   *
   * User access audit logging in the FileSystemMaster
   *
   * User accesses to file system metadata should be audited. The intent to write audit log and the
   * actual writing of the audit log is decoupled so that operations are not holding metadata locks
   * waiting on the audit log IO. In particular {@link AsyncUserAccessAuditLogWriter} uses a
   * separate thread to perform actual audit log IO. In order for audit log entries to preserve
   * the order of file system operations, the intention of auditing should be submitted to
   * {@link AsyncUserAccessAuditLogWriter} while holding locks on the inode path. That said, the
   * {@link AuditContext} resources should always live within the scope of {@link LockedInodePath},
   * i.e. created after {@link LockedInodePath}. Otherwise, the order of audit log entries may not
   * reflect the actual order of the user accesses.
   * Resources are released in the opposite order they are acquired, the
   * {@link AuditContext#close()} method is called before {@link LockedInodePath#close()}, thus
   * guaranteeing the order.
   *
   * Method Conventions in the FileSystemMaster
   *
   * All of the flow of the FileSystemMaster follow a convention. There are essentially 4 main
   * types of methods:
   *   (A) public api methods
   *   (B) private (or package private) internal methods
   *
   * (A) public api methods:
   * These methods are public and are accessed by the RPC and REST APIs. These methods lock all
   * the required paths, and also perform all permission checking.
   * (A) cannot call (A)
   * (A) can call (B)
   *
   * (B) private (or package private) internal methods:
   * These methods perform the rest of the work. The names of these
   * methods are suffixed by "Internal". These are typically called by the (A) methods.
   * (B) cannot call (A)
   * (B) can call (B)
   */

  /** Handle to the block master. */
  private final BlockMaster mBlockMaster;

  /** This manages the file system inode structure. This must be journaled. */
  private final InodeTree mInodeTree;

  /** Store for holding inodes. */
  private final ReadOnlyInodeStore mInodeStore;

  /** This manages inode locking. */
  private final InodeLockManager mInodeLockManager;

  /** This manages the file system mount points. */
  private final MountTable mMountTable;

  /** This generates unique directory ids. This must be journaled. */
  private final InodeDirectoryIdGenerator mDirectoryIdGenerator;

  /** This checks user permissions on different operations. */
  private final PermissionChecker mPermissionChecker;

  /** List of paths to always keep in memory. */
  private final PrefixList mWhitelist;

  /** A pool of job master clients. */
  private final JobMasterClientPool mJobMasterClientPool;

  /** Set of file IDs to persist. */
  private final Map<Long, alluxio.time.ExponentialTimer> mPersistRequests;

  /** Map from file IDs to persist jobs. */
  private final Map<Long, PersistJob> mPersistJobs;

  /** The manager of all ufs. */
  private final MasterUfsManager mUfsManager;

  /** This caches absent paths in the UFS. */
  private final UfsAbsentPathCache mUfsAbsentPathCache;

  /** This caches block locations in the UFS. */
  private final UfsBlockLocationCache mUfsBlockLocationCache;

  /** This caches paths which have been synced with UFS. */
  private final UfsSyncPathCache mUfsSyncPathCache;

  /** The {@link JournaledGroup} representing all the subcomponents which require journaling. */
  private final JournaledGroup mJournaledGroup;

  /** List of strings which are blacklisted from async persist. */
  private final List<String> mPersistBlacklist;

  /** Thread pool which asynchronously handles the completion of persist jobs. */
  private java.util.concurrent.ThreadPoolExecutor mPersistCheckerPool;

  private final ActiveSyncManager mSyncManager;

  /** Log writer for user access audit log. */
  private AsyncUserAccessAuditLogWriter mAsyncAuditLogWriter;

  /** Stores the time series for various metrics which are exposed in the UI. */
  private final TimeSeriesStore mTimeSeriesStore;

  private final AccessTimeUpdater mAccessTimeUpdater;

  /** Used to check pending/running backup from RPCs. */
  private final CallTracker mStateLockCallTracker;

  private final ThreadPoolExecutor mSyncPrefetchExecutor = new ThreadPoolExecutor(
      Configuration.getInt(PropertyKey.MASTER_METADATA_SYNC_UFS_PREFETCH_POOL_SIZE),
      Configuration.getInt(PropertyKey.MASTER_METADATA_SYNC_UFS_PREFETCH_POOL_SIZE),
      1, TimeUnit.MINUTES, new LinkedBlockingQueue<>(),
      ThreadFactoryUtils.build("alluxio-ufs-sync-prefetch-%d", false));
  final ExecutorService mSyncPrefetchExecutorIns =
      Configuration.getBoolean(PropertyKey.MASTER_METADATA_SYNC_INSTRUMENT_EXECUTOR)
          ? MetricsSystem.executorService(mSyncPrefetchExecutor,
          MetricKey.MASTER_METADATA_SYNC_PREFETCH_EXECUTOR.getName()) : mSyncPrefetchExecutor;

  private final ThreadPoolExecutor mSyncMetadataExecutor = new ThreadPoolExecutor(
      Configuration.getInt(PropertyKey.MASTER_METADATA_SYNC_EXECUTOR_POOL_SIZE),
      Configuration.getInt(PropertyKey.MASTER_METADATA_SYNC_EXECUTOR_POOL_SIZE),
      1, TimeUnit.MINUTES, new LinkedBlockingQueue<>(),
      ThreadFactoryUtils.build("alluxio-ufs-sync-%d", false));
  final ExecutorService mSyncMetadataExecutorIns =
      Configuration.getBoolean(PropertyKey.MASTER_METADATA_SYNC_INSTRUMENT_EXECUTOR)
          ? MetricsSystem.executorService(mSyncMetadataExecutor,
          MetricKey.MASTER_METADATA_SYNC_EXECUTOR.getName()) : mSyncMetadataExecutor;

  final ThreadPoolExecutor mActiveSyncMetadataExecutor = new ThreadPoolExecutor(
      Configuration.getInt(PropertyKey.MASTER_METADATA_SYNC_EXECUTOR_POOL_SIZE),
      Configuration.getInt(PropertyKey.MASTER_METADATA_SYNC_EXECUTOR_POOL_SIZE),
      1, TimeUnit.MINUTES, new LinkedBlockingQueue<>(),
      ThreadFactoryUtils.build("alluxio-ufs-active-sync-%d", false));
  private HeartbeatThread mReplicationCheckHeartbeatThread;

  /**
   * Creates a new instance of {@link DefaultFileSystemMaster}.
   *
   * @param blockMaster a block master handle
   * @param masterContext the context for Alluxio master
   */
  public DefaultFileSystemMaster(BlockMaster blockMaster, CoreMasterContext masterContext) {
    this(blockMaster, masterContext,
        ExecutorServiceFactories.cachedThreadPool(Constants.FILE_SYSTEM_MASTER_NAME));
  }

  /**
   * Creates a new instance of {@link DefaultFileSystemMaster}.
   *
   * @param blockMaster a block master handle
   * @param masterContext the context for Alluxio master
   * @param executorServiceFactory a factory for creating the executor service to use for running
   *        maintenance threads
   */
  public DefaultFileSystemMaster(BlockMaster blockMaster, CoreMasterContext masterContext,
      ExecutorServiceFactory executorServiceFactory) {
    super(masterContext, new SystemClock(), executorServiceFactory);

    mBlockMaster = blockMaster;
    mDirectoryIdGenerator = new InodeDirectoryIdGenerator(mBlockMaster);
    mUfsManager = masterContext.getUfsManager();
    mMountTable = new MountTable(mUfsManager, getRootMountInfo(mUfsManager));
    mInodeLockManager = new InodeLockManager();
    InodeStore inodeStore = masterContext.getInodeStoreFactory().apply(mInodeLockManager);
    mInodeStore = new DelegatingReadOnlyInodeStore(inodeStore);
    mInodeTree = new InodeTree(inodeStore, mBlockMaster,
        mDirectoryIdGenerator, mMountTable, mInodeLockManager);

    // TODO(gene): Handle default config value for whitelist.
    mWhitelist = new PrefixList(Configuration.getList(PropertyKey.MASTER_WHITELIST));
    mPersistBlacklist = Configuration.isSet(PropertyKey.MASTER_PERSISTENCE_BLACKLIST)
        ? Configuration.getList(PropertyKey.MASTER_PERSISTENCE_BLACKLIST)
        : Collections.emptyList();

    mStateLockCallTracker = new CallTracker() {
      @Override
      public boolean isCancelled() {
        return masterContext.getStateLockManager().interruptCycleTicking();
      }

      @Override
      public Type getType() {
        return Type.STATE_LOCK_TRACKER;
      }
    };
    mPermissionChecker = new DefaultPermissionChecker(mInodeTree);
    mJobMasterClientPool = new JobMasterClientPool(JobMasterClientContext
        .newBuilder(ClientContext.create(Configuration.global())).build());
    mPersistRequests = new ConcurrentHashMap<>();
    mPersistJobs = new ConcurrentHashMap<>();
    mUfsAbsentPathCache = UfsAbsentPathCache.Factory.create(mMountTable);
    mUfsBlockLocationCache = UfsBlockLocationCache.Factory.create(mMountTable);
    mUfsSyncPathCache = new UfsSyncPathCache();
    mSyncManager = new ActiveSyncManager(mMountTable, this);
    mTimeSeriesStore = new TimeSeriesStore();
    mAccessTimeUpdater = new AccessTimeUpdater(this, mInodeTree, masterContext.getJournalSystem());
    // Sync executors should allow core threads to time out
    mSyncPrefetchExecutor.allowCoreThreadTimeOut(true);
    mSyncMetadataExecutor.allowCoreThreadTimeOut(true);
    mActiveSyncMetadataExecutor.allowCoreThreadTimeOut(true);

    // The mount table should come after the inode tree because restoring the mount table requires
    // that the inode tree is already restored.
    ArrayList<Journaled> journaledComponents = new ArrayList<Journaled>() {
      {
        add(mInodeTree);
        add(mDirectoryIdGenerator);
        add(mMountTable);
        add(mUfsManager);
        add(mSyncManager);
      }
    };
    mJournaledGroup = new JournaledGroup(journaledComponents, CheckpointName.FILE_SYSTEM_MASTER);

    resetState();
    Metrics.registerGauges(mUfsManager, mInodeTree);
    MetricsSystem.registerCachedGaugeIfAbsent(
        MetricsSystem.getMetricName(
            MetricKey.MASTER_METADATA_SYNC_PREFETCH_EXECUTOR_QUEUE_SIZE.getName()),
        () -> mSyncPrefetchExecutor.getQueue().size(), 2, TimeUnit.SECONDS);
    MetricsSystem.registerCachedGaugeIfAbsent(
        MetricsSystem.getMetricName(MetricKey.MASTER_METADATA_SYNC_EXECUTOR_QUEUE_SIZE.getName()),
        () -> mSyncMetadataExecutor.getQueue().size(), 2, TimeUnit.SECONDS);
  }

  private static MountInfo getRootMountInfo(MasterUfsManager ufsManager) {
    try (CloseableResource<UnderFileSystem> resource = ufsManager.getRoot().acquireUfsResource()) {
      boolean shared = resource.get().isObjectStorage()
          && Configuration.getBoolean(PropertyKey.UNDERFS_OBJECT_STORE_MOUNT_SHARED_PUBLICLY);
      boolean readonly = Configuration.getBoolean(
          PropertyKey.MASTER_MOUNT_TABLE_ROOT_READONLY);
      String rootUfsUri = PathUtils.normalizePath(
          Configuration.getString(PropertyKey.MASTER_MOUNT_TABLE_ROOT_UFS),
          AlluxioURI.SEPARATOR);
      Map<String, String> rootUfsConf =
          Configuration.getNestedProperties(PropertyKey.MASTER_MOUNT_TABLE_ROOT_OPTION)
              .entrySet().stream()
              .filter(entry -> entry.getValue() != null)
              .collect(Collectors.toMap(Map.Entry::getKey,
                  entry -> String.valueOf(entry.getValue())));
      MountPOptions mountOptions = MountContext
          .mergeFrom(MountPOptions.newBuilder().setShared(shared).setReadOnly(readonly)
                  .putAllProperties(rootUfsConf))
          .getOptions().build();
      return new MountInfo(new AlluxioURI(MountTable.ROOT),
          new AlluxioURI(rootUfsUri), IdUtils.ROOT_MOUNT_ID, mountOptions);
    }
  }

  @Override
  public Map<ServiceType, GrpcService> getServices() {
    Map<ServiceType, GrpcService> services = new HashMap<>();
    services.put(ServiceType.FILE_SYSTEM_MASTER_CLIENT_SERVICE, new GrpcService(ServerInterceptors
        .intercept(new FileSystemMasterClientServiceHandler(this), new ClientIpAddressInjector())));
    services.put(ServiceType.FILE_SYSTEM_MASTER_JOB_SERVICE,
        new GrpcService(new FileSystemMasterJobServiceHandler(this)));
    services.put(ServiceType.FILE_SYSTEM_MASTER_WORKER_SERVICE,
        new GrpcService(new FileSystemMasterWorkerServiceHandler(this)));
    return services;
  }

  @Override
  public String getName() {
    return Constants.FILE_SYSTEM_MASTER_NAME;
  }

  @Override
  public Set<Class<? extends Server>> getDependencies() {
    return DEPS;
  }

  @Override
  public Journaled getDelegate() {
    return mJournaledGroup;
  }

  @Override
  public void start(Boolean isPrimary) throws IOException {
    super.start(isPrimary);
    if (isPrimary) {
      LOG.info("Starting fs master as primary");

      InodeDirectory root = mInodeTree.getRoot();
      if (root == null) {
        try (JournalContext context = createJournalContext()) {
          mInodeTree.initializeRoot(
              SecurityUtils.getOwner(mMasterContext.getUserState()),
              SecurityUtils.getGroup(mMasterContext.getUserState(), Configuration.global()),
              ModeUtils.applyDirectoryUMask(Mode.createFullAccess(),
                  Configuration.getString(
                      PropertyKey.SECURITY_AUTHORIZATION_PERMISSION_UMASK)),
              context);
        }
      } else if (!Configuration.getBoolean(PropertyKey.MASTER_SKIP_ROOT_ACL_CHECK)) {
        // For backwards-compatibility:
        // Empty root owner indicates that previously the master had no security. In this case, the
        // master is allowed to be started with security turned on.
        String serverOwner = SecurityUtils.getOwner(mMasterContext.getUserState());
        if (SecurityUtils.isSecurityEnabled(Configuration.global())
            && !root.getOwner().isEmpty() && !root.getOwner().equals(serverOwner)) {
          // user is not the previous owner
          throw new PermissionDeniedException(ExceptionMessage.PERMISSION_DENIED.getMessage(String
              .format("Unauthorized user on root. inode owner: %s current user: %s",
                  root.getOwner(), serverOwner)));
        }
      }

      // Initialize the ufs manager from the mount table.
      for (String key : mMountTable.getMountTable().keySet()) {
        if (key.equals(MountTable.ROOT)) {
          continue;
        }
        MountInfo mountInfo = mMountTable.getMountTable().get(key);
        UnderFileSystemConfiguration ufsConf = new UnderFileSystemConfiguration(
            Configuration.global(), mountInfo.getOptions().getReadOnly())
            .createMountSpecificConf(mountInfo.getOptions().getPropertiesMap());
        mUfsManager.addMount(mountInfo.getMountId(), mountInfo.getUfsUri(), ufsConf);
      }
      // Startup Checks and Periodic Threads.

      // Rebuild the list of persist jobs (mPersistJobs) and map of pending persist requests
      // (mPersistRequests)
      long persistInitialIntervalMs =
          Configuration.getMs(PropertyKey.MASTER_PERSISTENCE_INITIAL_INTERVAL_MS);
      long persistMaxIntervalMs =
          Configuration.getMs(PropertyKey.MASTER_PERSISTENCE_MAX_INTERVAL_MS);
      long persistMaxWaitMs =
          Configuration.getMs(PropertyKey.MASTER_PERSISTENCE_MAX_TOTAL_WAIT_TIME_MS);

      for (Long id : mInodeTree.getToBePersistedIds()) {
        Inode inode = mInodeStore.get(id).get();
        if (inode.isDirectory()
            || !inode.asFile().isCompleted() // When file is completed it is added to persist reqs
            || inode.getPersistenceState() != PersistenceState.TO_BE_PERSISTED
            || inode.asFile().getShouldPersistTime() == Constants.NO_AUTO_PERSIST) {
          continue;
        }
        InodeFile inodeFile = inode.asFile();
        if (inodeFile.getPersistJobId() == Constants.PERSISTENCE_INVALID_JOB_ID) {
          mPersistRequests.put(inodeFile.getId(),
              new alluxio.time.ExponentialTimer(
                persistInitialIntervalMs,
                persistMaxIntervalMs,
                getPersistenceWaitTime(inodeFile.getShouldPersistTime()),
                persistMaxWaitMs));
        } else {
          AlluxioURI path;
          try {
            path = mInodeTree.getPath(inodeFile);
          } catch (FileDoesNotExistException e) {
            LOG.error("Failed to determine path for inode with id {}", id, e);
            continue;
          }
          addPersistJob(id, inodeFile.getPersistJobId(),
              getPersistenceWaitTime(inodeFile.getShouldPersistTime()),
              path, inodeFile.getTempUfsPath());
        }
      }
      if (Configuration
          .getBoolean(PropertyKey.MASTER_STARTUP_BLOCK_INTEGRITY_CHECK_ENABLED)) {
        validateInodeBlocks(true);
      }

      long blockIntegrityCheckInterval = Configuration
          .getMs(PropertyKey.MASTER_PERIODIC_BLOCK_INTEGRITY_CHECK_INTERVAL);

      if (blockIntegrityCheckInterval > 0) { // negative or zero interval implies disabled
        getExecutorService().submit(
            new HeartbeatThread(HeartbeatContext.MASTER_BLOCK_INTEGRITY_CHECK,
                new BlockIntegrityChecker(this), blockIntegrityCheckInterval,
                Configuration.global(), mMasterContext.getUserState()));
      }
      getExecutorService().submit(
          new HeartbeatThread(HeartbeatContext.MASTER_TTL_CHECK,
              new InodeTtlChecker(this, mInodeTree),
              Configuration.getMs(PropertyKey.MASTER_TTL_CHECKER_INTERVAL_MS),
              Configuration.global(), mMasterContext.getUserState()));
      getExecutorService().submit(
          new HeartbeatThread(HeartbeatContext.MASTER_LOST_FILES_DETECTION,
              new LostFileDetector(this, mInodeTree),
              Configuration.getMs(PropertyKey.MASTER_LOST_WORKER_FILE_DETECTION_INTERVAL),
              Configuration.global(), mMasterContext.getUserState()));
      mReplicationCheckHeartbeatThread = new HeartbeatThread(
          HeartbeatContext.MASTER_REPLICATION_CHECK,
          new alluxio.master.file.replication.ReplicationChecker(mInodeTree, mBlockMaster,
              mSafeModeManager, mJobMasterClientPool),
          Configuration.getMs(PropertyKey.MASTER_REPLICATION_CHECK_INTERVAL_MS),
          Configuration.global(), mMasterContext.getUserState());
      ReconfigurableRegistry.register(this);
      getExecutorService().submit(mReplicationCheckHeartbeatThread);
      getExecutorService().submit(
          new HeartbeatThread(HeartbeatContext.MASTER_PERSISTENCE_SCHEDULER,
              new PersistenceScheduler(),
              Configuration.getMs(PropertyKey.MASTER_PERSISTENCE_SCHEDULER_INTERVAL_MS),
              Configuration.global(), mMasterContext.getUserState()));
      mPersistCheckerPool =
          new java.util.concurrent.ThreadPoolExecutor(PERSIST_CHECKER_POOL_THREADS,
              PERSIST_CHECKER_POOL_THREADS, 1, java.util.concurrent.TimeUnit.MINUTES,
              new LinkedBlockingQueue<>(),
              alluxio.util.ThreadFactoryUtils.build("Persist-Checker-%d", true));
      mPersistCheckerPool.allowCoreThreadTimeOut(true);
      getExecutorService().submit(
          new HeartbeatThread(HeartbeatContext.MASTER_PERSISTENCE_CHECKER,
              new PersistenceChecker(),
              Configuration.getMs(PropertyKey.MASTER_PERSISTENCE_CHECKER_INTERVAL_MS),
              Configuration.global(), mMasterContext.getUserState()));
      getExecutorService().submit(
          new HeartbeatThread(HeartbeatContext.MASTER_METRICS_TIME_SERIES,
              new TimeSeriesRecorder(),
              Configuration.getMs(PropertyKey.MASTER_METRICS_TIME_SERIES_INTERVAL),
              Configuration.global(), mMasterContext.getUserState()));
      if (Configuration.getBoolean(PropertyKey.MASTER_AUDIT_LOGGING_ENABLED)) {
        mAsyncAuditLogWriter = new AsyncUserAccessAuditLogWriter("AUDIT_LOG");
        mAsyncAuditLogWriter.start();
        MetricsSystem.registerGaugeIfAbsent(
            MetricKey.MASTER_AUDIT_LOG_ENTRIES_SIZE.getName(),
            () -> mAsyncAuditLogWriter != null
                    ? mAsyncAuditLogWriter.getAuditLogEntriesSize() : -1);
      }
      if (Configuration.getBoolean(PropertyKey.UNDERFS_CLEANUP_ENABLED)) {
        getExecutorService().submit(
            new HeartbeatThread(HeartbeatContext.MASTER_UFS_CLEANUP, new UfsCleaner(this),
                Configuration.getMs(PropertyKey.UNDERFS_CLEANUP_INTERVAL),
                Configuration.global(), mMasterContext.getUserState()));
      }
      mAccessTimeUpdater.start();
      mSyncManager.start();
    }
  }

  @Override
  public void stop() throws IOException {
    if (mAsyncAuditLogWriter != null) {
      mAsyncAuditLogWriter.stop();
      mAsyncAuditLogWriter = null;
    }
    mSyncManager.stop();
    mAccessTimeUpdater.stop();
    super.stop();
  }

  @Override
  public void close() throws IOException {
    super.close();
    mInodeTree.close();
    mInodeLockManager.close();
    try {
      mSyncMetadataExecutor.shutdownNow();
      mSyncMetadataExecutor.awaitTermination(5, TimeUnit.SECONDS);
    } catch (InterruptedException e) {
      Thread.currentThread().interrupt();
      LOG.warn("Failed to wait for metadata sync executor to shut down.");
    }

    try {
      mSyncPrefetchExecutor.shutdownNow();
      mSyncPrefetchExecutor.awaitTermination(5, TimeUnit.SECONDS);
    } catch (InterruptedException e) {
      Thread.currentThread().interrupt();
      LOG.warn("Failed to wait for ufs prefetch executor to shut down.");
    }

    try {
      mActiveSyncMetadataExecutor.shutdownNow();
      mActiveSyncMetadataExecutor.awaitTermination(5, TimeUnit.SECONDS);
    } catch (InterruptedException e) {
      Thread.currentThread().interrupt();
      LOG.warn("Failed to wait for active sync executor to shut down.");
    }
    ReconfigurableRegistry.unregister(this);
  }

  @Override
  public void validateInodeBlocks(boolean repair) throws UnavailableException {
    mBlockMaster.validateBlocks((blockId) -> {
      long fileId = IdUtils.fileIdFromBlockId(blockId);
      return mInodeTree.inodeIdExists(fileId);
    }, repair);
  }

  @Override
  public void cleanupUfs() {
    for (Map.Entry<String, MountInfo> mountPoint : mMountTable.getMountTable().entrySet()) {
      MountInfo info = mountPoint.getValue();
      if (info.getOptions().getReadOnly()) {
        continue;
      }
      try (CloseableResource<UnderFileSystem> ufsResource =
          mUfsManager.get(info.getMountId()).acquireUfsResource()) {
        ufsResource.get().cleanup();
      } catch (UnavailableException | NotFoundException e) {
        LOG.error("No UFS cached for {}", info, e);
      } catch (IOException e) {
        LOG.error("Failed in cleanup UFS {}.", info, e);
      }
    }
  }

  @Override
  public long getFileId(AlluxioURI path) throws AccessControlException, UnavailableException {
    return getFileIdInternal(path, true);
  }

  private long getFileIdInternal(AlluxioURI path, boolean checkPermission)
      throws AccessControlException, UnavailableException {
    try (RpcContext rpcContext = createRpcContext()) {
      /*
      In order to prevent locking twice on RPCs where metadata does _not_ need to be loaded, we use
      a two-step scheme as an optimization to prevent the extra lock. loadMetadataIfNotExists
      requires a lock on the tree to determine if the path should be loaded before executing. To
      prevent the extra lock, we execute the RPC as normal and use a conditional check in the
      main body of the function to determine whether control flow should be shifted out of the
      RPC logic and back to the loadMetadataIfNotExists function.

      If loadMetadataIfNotExists runs, then the next pass into the main logic body should
      continue as normal. This may present a slight decrease in performance for newly-loaded
      metadata, but it is better than affecting the most common case where metadata is not being
      loaded.
       */
      LoadMetadataContext lmCtx = LoadMetadataContext.mergeFrom(
          LoadMetadataPOptions.newBuilder().setCreateAncestors(true));
      boolean run = true;
      boolean loadMetadata = false;
      while (run) {
        run = false;
        if (loadMetadata) {
          loadMetadataIfNotExist(rpcContext, path, lmCtx, false);
        }
        try (LockedInodePath inodePath = mInodeTree.lockInodePath(path, LockPattern.READ)) {
          if (checkPermission) {
            mPermissionChecker.checkPermission(Mode.Bits.READ, inodePath);
          }
          if (!loadMetadata && shouldLoadMetadataIfNotExists(inodePath, lmCtx)) {
            loadMetadata = true;
            run = true;
            continue;
          }
          mInodeTree.ensureFullInodePath(inodePath);
          return inodePath.getInode().getId();
        } catch (InvalidPathException | FileDoesNotExistException e) {
          return IdUtils.INVALID_FILE_ID;
        }
      }
    } catch (InvalidPathException e) {
      return IdUtils.INVALID_FILE_ID;
    }
    return IdUtils.INVALID_FILE_ID;
  }

  @Override
  public FileInfo getFileInfo(long fileId)
      throws FileDoesNotExistException, AccessControlException, UnavailableException {
    Metrics.GET_FILE_INFO_OPS.inc();
    try (LockedInodePath inodePath = mInodeTree.lockFullInodePath(fileId, LockPattern.READ)) {
      return getFileInfoInternal(inodePath);
    }
  }

  @Override
  public FileInfo getFileInfo(AlluxioURI path, GetStatusContext context)
      throws FileDoesNotExistException, InvalidPathException, AccessControlException, IOException {
    Metrics.GET_FILE_INFO_OPS.inc();
    boolean ufsAccessed = false;
    long opTimeMs = System.currentTimeMillis();
    try (RpcContext rpcContext = createRpcContext(context);
        FileSystemMasterAuditContext auditContext =
            createAuditContext("getFileInfo", path, null, null)) {

      if (!syncMetadata(rpcContext, path, context.getOptions().getCommonOptions(),
          DescendantType.ONE, auditContext, LockedInodePath::getInodeOrNull,
          (inodePath, permChecker) -> permChecker.checkPermission(Mode.Bits.READ, inodePath),
          true).equals(NOT_NEEDED)) {
        // If synced, do not load metadata.
        context.getOptions().setLoadMetadataType(LoadMetadataPType.NEVER);
        ufsAccessed = true;
      }
      LoadMetadataContext lmCtx = LoadMetadataContext.mergeFrom(
          LoadMetadataPOptions.newBuilder().setCreateAncestors(true)
              .setLoadType(context.getOptions().getLoadMetadataType()).setCommonOptions(
              FileSystemMasterCommonPOptions.newBuilder()
                  .setTtl(context.getOptions().getCommonOptions().getTtl())
                  .setTtlAction(context.getOptions().getCommonOptions().getTtlAction())));
      /*
      See the comments in #getFileIdInternal for an explanation on why the loop here is required.
       */
      boolean run = true;
      boolean loadMetadata = false;
      FileInfo ret = null;
      while (run) {
        run = false;
        if (loadMetadata) {
          checkLoadMetadataOptions(context.getOptions().getLoadMetadataType(), path);
          loadMetadataIfNotExist(rpcContext, path, lmCtx, true);
          ufsAccessed = true;
        }

        LockingScheme lockingScheme = new LockingScheme(path, LockPattern.READ, false);
        try (LockedInodePath inodePath = mInodeTree.lockInodePath(lockingScheme)) {
          auditContext.setSrcInode(inodePath.getInodeOrNull());
          try {
            mPermissionChecker.checkPermission(Mode.Bits.READ, inodePath);
          } catch (AccessControlException e) {
            auditContext.setAllowed(false);
            throw e;
          }

          if (!loadMetadata && shouldLoadMetadataIfNotExists(inodePath, lmCtx)) {
            loadMetadata = true;
            run = true;
            continue;
          }

          ensureFullPathAndUpdateCache(inodePath);

          FileInfo fileInfo = getFileInfoInternal(inodePath);
          if (!fileInfo.isFolder() && (!fileInfo.isCompleted())) {
            LOG.debug("File {} is not yet completed. getStatus will see incomplete metadata.",
                fileInfo.getPath());
          }
          if (ufsAccessed) {
            MountTable.Resolution resolution = mMountTable.resolve(inodePath.getUri());
            Metrics.getUfsOpsSavedCounter(resolution.getUfsMountPointUri(),
                Metrics.UFSOps.GET_FILE_INFO).dec();
          }
          Mode.Bits accessMode = Mode.Bits.fromProto(context.getOptions().getAccessMode());
          if (context.getOptions().getUpdateTimestamps() && context.getOptions().hasAccessMode()
              && (accessMode.imply(Mode.Bits.READ) || accessMode.imply(Mode.Bits.WRITE))) {
            mAccessTimeUpdater.updateAccessTime(rpcContext.getJournalContext(),
                inodePath.getInode(), opTimeMs);
          }
          auditContext.setSrcInode(inodePath.getInode()).setSucceeded(true);
          ret = fileInfo;
        }
      }
      return ret;
    }
  }

  @Override
  public long getMountIdFromUfsPath(AlluxioURI ufsPath) {
    return getMountTable().reverseResolve(ufsPath).getMountInfo().getMountId();
  }

  private FileInfo getFileInfoInternal(LockedInodePath inodePath)
      throws UnavailableException, FileDoesNotExistException {
    return getFileInfoInternal(inodePath, null);
  }

  /**
   * @param inodePath the {@link LockedInodePath} to get the {@link FileInfo} for
   * @return the {@link FileInfo} for the given inode
   */
  private FileInfo getFileInfoInternal(LockedInodePath inodePath, Counter counter)
      throws FileDoesNotExistException, UnavailableException {
    int inMemoryPercentage;
    int inAlluxioPercentage;
    Inode inode = inodePath.getInode();
    AlluxioURI uri = inodePath.getUri();
    FileInfo fileInfo = inode.generateClientFileInfo(uri.toString());
    if (fileInfo.isFolder()) {
      fileInfo.setLength(inode.asDirectory().getChildCount());
    }
    if (inode.isFile()) {
      InodeFile inodeFile = inode.asFile();
      List<BlockInfo> blockInfos = mBlockMaster.getBlockInfoList(inodeFile.getBlockIds());
      inMemoryPercentage = getFileInMemoryPercentageInternal(inodeFile, blockInfos);
      inAlluxioPercentage = getFileInAlluxioPercentageInternal(inodeFile, blockInfos);
      fileInfo.setInMemoryPercentage(inMemoryPercentage);
      fileInfo.setInAlluxioPercentage(inAlluxioPercentage);

      List<FileBlockInfo> fileBlockInfos = new ArrayList<>(blockInfos.size());
      for (BlockInfo blockInfo : blockInfos) {
        fileBlockInfos.add(generateFileBlockInfo(inodePath, blockInfo));
      }
      fileInfo.setFileBlockInfos(fileBlockInfos);
    }
    // Rehydrate missing block-infos for persisted files.
    if (fileInfo.isCompleted()
          && fileInfo.getBlockIds().size() > fileInfo.getFileBlockInfos().size()
          && inode.isPersisted()) {
      List<Long> missingBlockIds = fileInfo.getBlockIds().stream()
          .filter((bId) -> fileInfo.getFileBlockInfo(bId) != null).collect(Collectors.toList());

      LOG.warn("BlockInfo missing for file: {}. BlockIdsWithMissingInfos: {}", inodePath.getUri(),
          missingBlockIds.stream().map(Object::toString).collect(Collectors.joining(",")));
      // Remove old block metadata from block-master before re-committing.
      mBlockMaster.removeBlocks(fileInfo.getBlockIds(), true);
      // Commit all the file blocks (without locations) so the metadata for the block exists.
      commitBlockInfosForFile(
          fileInfo.getBlockIds(), fileInfo.getLength(), fileInfo.getBlockSizeBytes());
      // Reset file-block-info list with the new list.
      try {
        fileInfo.setFileBlockInfos(getFileBlockInfoListInternal(inodePath));
      } catch (InvalidPathException e) {
        throw new FileDoesNotExistException(
            String.format("Hydration failed for file: %s", inodePath.getUri()), e);
      }
    }
    fileInfo.setXAttr(inode.getXAttr());
    MountTable.Resolution resolution;
    try {
      resolution = mMountTable.resolve(uri);
    } catch (InvalidPathException e) {
      throw new FileDoesNotExistException(e.getMessage(), e);
    }
    AlluxioURI resolvedUri = resolution.getUri();
    fileInfo.setUfsPath(resolvedUri.toString());
    fileInfo.setMountId(resolution.getMountId());
    if (counter == null) {
      Metrics.getUfsOpsSavedCounter(resolution.getUfsMountPointUri(),
          Metrics.UFSOps.GET_FILE_INFO).inc();
    } else {
      counter.inc();
    }

    Metrics.FILE_INFOS_GOT.inc();
    return fileInfo;
  }

  @Override
  public PersistenceState getPersistenceState(long fileId) throws FileDoesNotExistException {
    try (LockedInodePath inodePath = mInodeTree.lockFullInodePath(fileId, LockPattern.READ)) {
      return inodePath.getInode().getPersistenceState();
    }
  }

  @Override
  public void listStatus(AlluxioURI path, ListStatusContext context,
      ResultStream<FileInfo> resultStream)
      throws AccessControlException, FileDoesNotExistException, InvalidPathException, IOException {
    Metrics.GET_FILE_INFO_OPS.inc();
    LockingScheme lockingScheme = new LockingScheme(path, LockPattern.READ, false);
    boolean ufsAccessed = false;
    try (RpcContext rpcContext = createRpcContext(context);
        FileSystemMasterAuditContext auditContext =
            createAuditContext("listStatus", path, null, null)) {

      DescendantType descendantType =
          context.getOptions().getRecursive() ? DescendantType.ALL : DescendantType.ONE;
      if (!syncMetadata(rpcContext, path, context.getOptions().getCommonOptions(), descendantType,
          auditContext, LockedInodePath::getInodeOrNull,
          (inodePath, permChecker) -> permChecker.checkPermission(Mode.Bits.READ, inodePath),
          false).equals(NOT_NEEDED)) {
        // If synced, do not load metadata.
        context.getOptions().setLoadMetadataType(LoadMetadataPType.NEVER);
        ufsAccessed = true;
      }
      /*
      See the comments in #getFileIdInternal for an explanation on why the loop here is required.
       */
      DescendantType loadDescendantType;
      if (context.getOptions().getLoadMetadataType() == LoadMetadataPType.NEVER) {
        loadDescendantType = DescendantType.NONE;
      } else if (context.getOptions().getRecursive()) {
        loadDescendantType = DescendantType.ALL;
      } else {
        loadDescendantType = DescendantType.ONE;
      }
      // load metadata for 1 level of descendants, or all descendants if recursive
      LoadMetadataContext loadMetadataContext = LoadMetadataContext.mergeFrom(
          LoadMetadataPOptions.newBuilder().setCreateAncestors(true)
              .setLoadType(context.getOptions().getLoadMetadataType())
              .setLoadDescendantType(GrpcUtils.toProto(loadDescendantType)).setCommonOptions(
              FileSystemMasterCommonPOptions.newBuilder()
                  .setTtl(context.getOptions().getCommonOptions().getTtl())
                  .setTtlAction(context.getOptions().getCommonOptions().getTtlAction())));
      boolean loadMetadata = false;
      boolean run = true;
      while (run) {
        run = false;
        if (loadMetadata) {
          loadMetadataIfNotExist(rpcContext, path, loadMetadataContext, false);
          ufsAccessed = true;
        }

        // We just synced; the new lock pattern should not sync.
        try (LockedInodePath inodePath = mInodeTree.lockInodePath(lockingScheme)) {
          auditContext.setSrcInode(inodePath.getInodeOrNull());
          try {
            mPermissionChecker.checkPermission(Mode.Bits.READ, inodePath);
          } catch (AccessControlException e) {
            auditContext.setAllowed(false);
            throw e;
          }
          if (!loadMetadata) {
            Inode inode;
            boolean isLoaded = true;
            if (inodePath.fullPathExists()) {
              inode = inodePath.getInode();
              if (inode.isDirectory()
                  && context.getOptions().getLoadMetadataType() != LoadMetadataPType.ALWAYS) {
                InodeDirectory inodeDirectory = inode.asDirectory();
                isLoaded = inodeDirectory.isDirectChildrenLoaded();
                if (context.getOptions().getRecursive()) {
                  isLoaded = areDescendantsLoaded(inodeDirectory);
                }
                if (isLoaded) {
                  // no need to load again.
                  loadMetadataContext.getOptions().setLoadDescendantType(LoadDescendantPType.NONE);
                }
              }
            } else {
              checkLoadMetadataOptions(context.getOptions().getLoadMetadataType(),
                  inodePath.getUri());
            }
            if (shouldLoadMetadataIfNotExists(inodePath, loadMetadataContext)) {
              loadMetadata = true;
              run = true;
              continue;
            }
          }
          ensureFullPathAndUpdateCache(inodePath);

          auditContext.setSrcInode(inodePath.getInode());
          MountTable.Resolution resolution;
          if (!context.getOptions().hasLoadMetadataOnly()
              || !context.getOptions().getLoadMetadataOnly()) {
            DescendantType descendantTypeForListStatus =
                (context.getOptions().getRecursive()) ? DescendantType.ALL : DescendantType.ONE;
            try {
              resolution = mMountTable.resolve(path);
            } catch (InvalidPathException e) {
              throw new FileDoesNotExistException(e.getMessage(), e);
            }
            listStatusInternal(context, rpcContext, inodePath, auditContext,
                descendantTypeForListStatus, resultStream, 0,
                Metrics.getUfsOpsSavedCounter(resolution.getUfsMountPointUri(),
                    Metrics.UFSOps.GET_FILE_INFO));
            if (!ufsAccessed) {
              Metrics.getUfsOpsSavedCounter(resolution.getUfsMountPointUri(),
                  Metrics.UFSOps.LIST_STATUS).inc();
            }
          }
          auditContext.setSucceeded(true);
          Metrics.FILE_INFOS_GOT.inc();
        }
      }
    }
  }

  @Override
  public List<FileInfo> listStatus(AlluxioURI path, ListStatusContext context)
      throws AccessControlException, FileDoesNotExistException, InvalidPathException, IOException {
    final List<FileInfo> fileInfos = new ArrayList<>();
    listStatus(path, context, fileInfos::add);
    return fileInfos;
  }

  /**
   * Lists the status of the path in {@link LockedInodePath}, possibly recursively depending on the
   * descendantType. The result is returned via a list specified by statusList, in postorder
   * traversal order.
   *
   * @param context call context
   * @param rpcContext the context for the RPC call
   * @param currInodePath the inode path to find the status
   * @param auditContext the audit context to return any access exceptions
   * @param descendantType if the currInodePath is a directory, how many levels of its descendant
   *        should be returned
   * @param resultStream the stream to receive individual results
   * @param depth internal use field for tracking depth relative to root item
   */
  private void listStatusInternal(ListStatusContext context, RpcContext rpcContext,
      LockedInodePath currInodePath, AuditContext auditContext, DescendantType descendantType,
      ResultStream<FileInfo> resultStream, int depth, Counter counter)
      throws FileDoesNotExistException, UnavailableException,
      AccessControlException, InvalidPathException {
    rpcContext.throwIfCancelled();
    Inode inode = currInodePath.getInode();
    if (inode.isDirectory() && descendantType != DescendantType.NONE) {
      try {
        // TODO(david): Return the error message when we do not have permission
        mPermissionChecker.checkPermission(Mode.Bits.EXECUTE, currInodePath);
      } catch (AccessControlException e) {
        auditContext.setAllowed(false);
        if (descendantType == DescendantType.ALL) {
          return;
        } else {
          throw e;
        }
      }
      mAccessTimeUpdater.updateAccessTime(rpcContext.getJournalContext(), inode,
          CommonUtils.getCurrentMs());
      DescendantType nextDescendantType = (descendantType == DescendantType.ALL)
          ? DescendantType.ALL : DescendantType.NONE;
      // This is to generate a parsed child path components to be passed to lockChildPath
      String [] childComponentsHint = null;
      try (CloseableIterator<? extends Inode> it = mInodeStore.getChildren(inode.asDirectory())) {
        while (it.hasNext()) {
          Inode child = it.next();
          if (childComponentsHint == null) {
            String[] parentComponents = PathUtils.getPathComponents(
                currInodePath.getUri().getPath());
            childComponentsHint = new String[parentComponents.length + 1];
            System.arraycopy(parentComponents, 0, childComponentsHint, 0, parentComponents.length);
          }
          // TODO(david): Make extending InodePath more efficient
          childComponentsHint[childComponentsHint.length - 1] = child.getName();

          try (LockedInodePath childInodePath =
                   currInodePath.lockChild(child, LockPattern.READ, childComponentsHint)) {
            listStatusInternal(context, rpcContext, childInodePath,
                auditContext, nextDescendantType,
                resultStream, depth + 1, counter);
          } catch (InvalidPathException | FileDoesNotExistException e) {
            LOG.debug("Path \"{}\" is invalid, has been ignored.",
                PathUtils.concatPath("/", childComponentsHint));
          }
        }
      }
    }
    // Listing a directory should not emit item for the directory itself.
    if (depth != 0 || inode.isFile()) {
      resultStream.submit(getFileInfoInternal(currInodePath, counter));
    }
  }

  /**
   * Checks the {@link LoadMetadataPType} to determine whether or not to proceed in loading
   * metadata. This method assumes that the path does not exist in Alluxio namespace, and will
   * throw an exception if metadata should not be loaded.
   *
   * @param loadMetadataType the {@link LoadMetadataPType} to check
   * @param path the path that does not exist in Alluxio namespace (used for exception message)
   */
  private void checkLoadMetadataOptions(LoadMetadataPType loadMetadataType, AlluxioURI path)
          throws FileDoesNotExistException {
    if (loadMetadataType == LoadMetadataPType.NEVER || (loadMetadataType == LoadMetadataPType.ONCE
            && mUfsAbsentPathCache.isAbsentSince(path, UfsAbsentPathCache.ALWAYS))) {
      throw new FileDoesNotExistException(ExceptionMessage.PATH_DOES_NOT_EXIST.getMessage(path));
    }
  }

  private boolean areDescendantsLoaded(InodeDirectoryView inode) {
    if (!inode.isDirectChildrenLoaded()) {
      return false;
    }
    try (CloseableIterator<? extends Inode> it = mInodeStore.getChildren(inode)) {
      while (it.hasNext()) {
        Inode child = it.next();
        if (child.isDirectory()) {
          if (!areDescendantsLoaded(child.asDirectory())) {
            return false;
          }
        }
      }
    }
    return true;
  }

  /**
   * Checks to see if the entire path exists in Alluxio. Updates the absent cache if it does not
   * exist.
   *
   * @param inodePath the path to ensure
   */
  private void ensureFullPathAndUpdateCache(LockedInodePath inodePath)
      throws InvalidPathException, FileDoesNotExistException {
    boolean exists = false;
    try {
      mInodeTree.ensureFullInodePath(inodePath);
      exists = true;
    } finally {
      if (!exists) {
        mUfsAbsentPathCache.processAsync(inodePath.getUri(), inodePath.getInodeList());
      }
    }
  }

  @Override
  public FileSystemMasterView getFileSystemMasterView() {
    return new FileSystemMasterView(this);
  }

  @Override
  public void checkAccess(AlluxioURI path, CheckAccessContext context)
      throws FileDoesNotExistException, InvalidPathException, AccessControlException, IOException {
    try (RpcContext rpcContext = createRpcContext(context);
         FileSystemMasterAuditContext auditContext =
             createAuditContext("checkAccess", path, null, null)) {
      Mode.Bits bits = Mode.Bits.fromProto(context.getOptions().getBits());
      syncMetadata(rpcContext,
          path,
          context.getOptions().getCommonOptions(),
          DescendantType.NONE,
          auditContext,
          LockedInodePath::getInodeOrNull,
          (inodePath, permChecker) -> permChecker.checkPermission(bits, inodePath),
          false
      );

      LockingScheme lockingScheme =
          createLockingScheme(path, context.getOptions().getCommonOptions(),
              LockPattern.READ);
      try (LockedInodePath inodePath = mInodeTree.lockInodePath(lockingScheme)) {
        mPermissionChecker.checkPermission(bits, inodePath);
        if (!inodePath.fullPathExists()) {
          throw new FileDoesNotExistException(ExceptionMessage
              .PATH_DOES_NOT_EXIST.getMessage(path));
        }
        auditContext.setSucceeded(true);
      }
    }
  }

  @Override
  public List<AlluxioURI> checkConsistency(AlluxioURI path, CheckConsistencyContext context)
      throws AccessControlException, FileDoesNotExistException, InvalidPathException, IOException {
    List<AlluxioURI> inconsistentUris = new ArrayList<>();
    try (RpcContext rpcContext = createRpcContext(context);
        FileSystemMasterAuditContext auditContext =
            createAuditContext("checkConsistency", path, null, null)) {

      InodeSyncStream.SyncStatus syncStatus = syncMetadata(rpcContext,
          path,
          context.getOptions().getCommonOptions(),
          DescendantType.ALL,
          auditContext,
          LockedInodePath::getInodeOrNull,
          (inodePath, permChecker) -> permChecker.checkPermission(Mode.Bits.READ, inodePath),
          false);

      LockingScheme lockingScheme =
          createLockingScheme(path, context.getOptions().getCommonOptions(), LockPattern.READ);
      try (LockedInodePath parent = mInodeTree.lockInodePath(
          lockingScheme.getPath(), lockingScheme.getPattern())) {
        auditContext.setSrcInode(parent.getInodeOrNull());
        try {
          mPermissionChecker.checkPermission(Mode.Bits.READ, parent);
        } catch (AccessControlException e) {
          auditContext.setAllowed(false);
          throw e;
        }
        checkConsistencyRecursive(parent, inconsistentUris, false,
            syncStatus == OK);

        auditContext.setSucceeded(true);
      }
    }
    return inconsistentUris;
  }

  @Override
  public boolean exists(AlluxioURI path, ExistsContext context)
      throws AccessControlException, IOException {
    try (RpcContext rpcContext = createRpcContext(context);
         FileSystemMasterAuditContext auditContext =
             createAuditContext("exists", path, null, null)) {
      syncMetadata(
          rpcContext, path, context.getOptions().getCommonOptions(),
          DescendantType.ONE, auditContext, LockedInodePath::getInodeOrNull,
          (inodePath, permChecker) -> permChecker.checkPermission(Mode.Bits.READ, inodePath),
          false);

      try (LockedInodePath inodePath = mInodeTree.lockInodePath(createLockingScheme(path,
          context.getOptions().getCommonOptions(), LockPattern.READ))) {
        LoadMetadataContext lmCtx = LoadMetadataContext.create(
            LoadMetadataPOptions.newBuilder()
                .setCommonOptions(context.getOptions().getCommonOptions())
                .setLoadType(context.getOptions().getLoadMetadataType()));
        if (shouldLoadMetadataIfNotExists(inodePath, lmCtx)) {
          checkLoadMetadataOptions(context.getOptions().getLoadMetadataType(), path);
          loadMetadataIfNotExist(rpcContext, path, lmCtx, false);
        }
      } catch (FileDoesNotExistException e) {
        return false;
      }

      try (LockedInodePath inodePath = mInodeTree.lockInodePath(createLockingScheme(path,
          context.getOptions().getCommonOptions(), LockPattern.READ))) {
        auditContext.setSucceeded(true);
        return inodePath.fullPathExists();
      }
    } catch (InvalidPathException e) {
      return false;
    }
  }

  private void checkConsistencyRecursive(LockedInodePath inodePath,
      List<AlluxioURI> inconsistentUris, boolean assertInconsistent, boolean metadataSynced)
          throws IOException, FileDoesNotExistException {
    Inode inode = inodePath.getInode();
    try {
      if (assertInconsistent || !checkConsistencyInternal(inodePath)) {
        inconsistentUris.add(inodePath.getUri());
        // If a dir in Alluxio is inconsistent with underlying storage,
        // we can assert the children is inconsistent.
        // If a file is inconsistent, please ignore this parameter cause it has no child node.
        assertInconsistent = true;
      }
      if (inode.isDirectory()) {
        InodeDirectory inodeDir = inode.asDirectory();
        CloseableIterator<? extends Inode> childrenIter = mInodeStore.getChildren(inodeDir);
        Iterable<Inode> children = StreamSupport.stream(Spliterators.spliteratorUnknownSize(
            childrenIter, 0), false).collect(Collectors.toList());
        childrenIter.close();
        for (Inode child : children) {
          try (LockedInodePath childPath = inodePath.lockChild(child, LockPattern.READ)) {
            checkConsistencyRecursive(childPath, inconsistentUris, assertInconsistent,
                metadataSynced);
          }
        }
        // If a file exists in ufs but not in alluxio,
        // it should be treated as an inconsistent file.
        // if it is a directory we could ignore the subpaths.
        // if the metadata has already been synced, then we could skip it.
        if (metadataSynced) {
          return;
        }
        MountTable.Resolution resolution = mMountTable.resolve(inodePath.getUri());
        UfsStatus[] statuses;
        try (CloseableResource<UnderFileSystem> ufsResource = resolution.acquireUfsResource()) {
          UnderFileSystem ufs = ufsResource.get();
          String ufsPath = resolution.getUri().getPath();
          statuses = ufs.listStatus(ufsPath);
        }
        if (statuses != null) {
          HashSet<String> alluxioFileNames = Streams.stream(children)
              .map(Inode::getName)
              .collect(Collectors.toCollection(HashSet::new));
          Arrays.stream(statuses).forEach(status -> {
            if (!alluxioFileNames.contains(status.getName())) {
              inconsistentUris.add(inodePath.getUri().join(status.getName()));
            }
          });
        }
      }
    } catch (InvalidPathException e) {
      LOG.debug("Path \"{}\" is invalid, has been ignored.",
          PathUtils.concatPath(inodePath.getUri().getPath()));
    }
  }

  /**
   * Checks if a path is consistent between Alluxio and the underlying storage.
   * <p>
   * A path without a backing under storage is always consistent.
   * <p>
   * A not persisted path is considered consistent if:
   * 1. It does not shadow an object in the underlying storage.
   * <p>
   * A persisted path is considered consistent if:
   * 1. An equivalent object exists for its under storage path.
   * 2. The metadata of the Alluxio and under storage object are equal.
   *
   * @param inodePath the path to check. This must exist and be read-locked
   * @return true if the path is consistent, false otherwise
   */
  private boolean checkConsistencyInternal(LockedInodePath inodePath) throws InvalidPathException,
      IOException {
    Inode inode;
    try {
      inode = inodePath.getInode();
    } catch (FileDoesNotExistException e) {
      throw new RuntimeException(e); // already checked existence when creating the inodePath
    }
    MountTable.Resolution resolution = mMountTable.resolve(inodePath.getUri());
    try (CloseableResource<UnderFileSystem> ufsResource = resolution.acquireUfsResource()) {
      UnderFileSystem ufs = ufsResource.get();
      String ufsPath = resolution.getUri().getPath();
      if (ufs == null) {
        return true;
      }
      if (!inode.isPersisted()) {
        return !ufs.exists(ufsPath);
      }
      UfsStatus ufsStatus;
      try {
        ufsStatus = ufs.getStatus(ufsPath);
      } catch (FileNotFoundException e) {
        return !inode.isPersisted();
      }
      // TODO(calvin): Evaluate which other metadata fields should be validated.
      if (inode.isDirectory()) {
        return ufsStatus.isDirectory();
      } else {
        String ufsFingerprint = Fingerprint.create(ufs.getUnderFSType(), ufsStatus).serialize();
        return ufsStatus.isFile()
            && (ufsFingerprint.equals(inode.asFile().getUfsFingerprint()))
            && ufsStatus instanceof UfsFileStatus
            && ((UfsFileStatus) ufsStatus).getContentLength() == inode.asFile().getLength();
      }
    }
  }

  @Override
  public void completeFile(AlluxioURI path, CompleteFileContext context)
      throws BlockInfoException, FileDoesNotExistException, InvalidPathException,
      InvalidFileSizeException, FileAlreadyCompletedException, AccessControlException,
      UnavailableException {
    if (isOperationComplete(context)) {
      Metrics.COMPLETED_OPERATION_RETRIED_COUNT.inc();
      LOG.warn("A completed \"completeFile\" operation has been retried. {}", context);
      return;
    }
    Metrics.COMPLETE_FILE_OPS.inc();
    // No need to syncMetadata before complete.
    try (RpcContext rpcContext = createRpcContext(context);
         LockedInodePath inodePath = mInodeTree.lockFullInodePath(path, LockPattern.WRITE_INODE);
         FileSystemMasterAuditContext auditContext =
             createAuditContext("completeFile", path, null, inodePath.getInodeOrNull())) {
      try {
        mPermissionChecker.checkPermission(Mode.Bits.WRITE, inodePath);
      } catch (AccessControlException e) {
        auditContext.setAllowed(false);
        throw e;
      }
      // Even readonly mount points should be able to complete a file, for UFS reads in CACHE mode.
      completeFileInternal(rpcContext, inodePath, context);
      // Schedule async persistence if requested.
      if (context.getOptions().hasAsyncPersistOptions()) {
        scheduleAsyncPersistenceInternal(inodePath, ScheduleAsyncPersistenceContext
            .create(context.getOptions().getAsyncPersistOptionsBuilder()), rpcContext);
      }
      auditContext.setSucceeded(true);
      cacheOperation(context);
    }
  }

  /**
   * Completes a file. After a file is completed, it cannot be written to.
   *
   * @param rpcContext the rpc context
   * @param inodePath the {@link LockedInodePath} to complete
   * @param context the method context
   */
  void completeFileInternal(RpcContext rpcContext, LockedInodePath inodePath,
      CompleteFileContext context)
      throws InvalidPathException, FileDoesNotExistException, BlockInfoException,
      FileAlreadyCompletedException, InvalidFileSizeException, UnavailableException {
    Inode inode = inodePath.getInode();
    if (!inode.isFile()) {
      throw new FileDoesNotExistException(
          ExceptionMessage.PATH_MUST_BE_FILE.getMessage(inodePath.getUri()));
    }

    InodeFile fileInode = inode.asFile();
    List<Long> blockIdList = fileInode.getBlockIds();
    List<BlockInfo> blockInfoList = mBlockMaster.getBlockInfoList(blockIdList);
    if (!fileInode.isPersisted() && blockInfoList.size() != blockIdList.size()) {
      throw new BlockInfoException("Cannot complete a file without all the blocks committed");
    }

    // Iterate over all file blocks committed to Alluxio, computing the length and verify that all
    // the blocks (except the last one) is the same size as the file block size.
    long inAlluxioLength = 0;
    long fileBlockSize = fileInode.getBlockSizeBytes();
    for (int i = 0; i < blockInfoList.size(); i++) {
      BlockInfo blockInfo = blockInfoList.get(i);
      inAlluxioLength += blockInfo.getLength();
      if (i < blockInfoList.size() - 1 && blockInfo.getLength() != fileBlockSize) {
        throw new BlockInfoException(
            "Block index " + i + " has a block size smaller than the file block size (" + fileInode
                .getBlockSizeBytes() + ")");
      }
    }

    // If the file is persisted, its length is determined by UFS. Otherwise, its length is
    // determined by its size in Alluxio.
    long length = fileInode.isPersisted() ? context.getOptions().getUfsLength() : inAlluxioLength;

    String ufsFingerprint = Constants.INVALID_UFS_FINGERPRINT;
    if (fileInode.isPersisted()) {
      UfsStatus ufsStatus = context.getUfsStatus();
      // Retrieve the UFS fingerprint for this file.
      MountTable.Resolution resolution = mMountTable.resolve(inodePath.getUri());
      AlluxioURI resolvedUri = resolution.getUri();
      try (CloseableResource<UnderFileSystem> ufsResource = resolution.acquireUfsResource()) {
        UnderFileSystem ufs = ufsResource.get();
        if (ufsStatus == null) {
          ufsFingerprint = ufs.getParsedFingerprint(resolvedUri.toString()).serialize();
        } else {
          ufsFingerprint = Fingerprint.create(ufs.getUnderFSType(), ufsStatus).serialize();
        }
      }
    }

    completeFileInternal(rpcContext, inodePath, length, context.getOperationTimeMs(),
        ufsFingerprint);
  }

  /**
   * @param rpcContext the rpc context
   * @param inodePath the {@link LockedInodePath} to complete
   * @param length the length to use
   * @param opTimeMs the operation time (in milliseconds)
   * @param ufsFingerprint the ufs fingerprint
   */
  private void completeFileInternal(RpcContext rpcContext, LockedInodePath inodePath, long length,
      long opTimeMs, String ufsFingerprint)
      throws FileDoesNotExistException, InvalidPathException, InvalidFileSizeException,
      FileAlreadyCompletedException, UnavailableException {
    Preconditions.checkState(inodePath.getLockPattern().isWrite());

    InodeFile inode = inodePath.getInodeFile();
    if (inode.isCompleted() && inode.getLength() != Constants.UNKNOWN_SIZE) {
      throw new FileAlreadyCompletedException(String
          .format("File %s has already been completed.", inode.getName()));
    }
    if (length < 0 && length != Constants.UNKNOWN_SIZE) {
      throw new InvalidFileSizeException(
          "File " + inode.getName() + " cannot have negative length: " + length);
    }
    Builder entry = UpdateInodeFileEntry.newBuilder()
        .setId(inode.getId())
        .setPath(inodePath.getUri().getPath())
        .setCompleted(true)
        .setLength(length);

    if (length == Constants.UNKNOWN_SIZE) {
      // TODO(gpang): allow unknown files to be multiple blocks.
      // If the length of the file is unknown, only allow 1 block to the file.
      length = inode.getBlockSizeBytes();
    }
    int sequenceNumber = 0;
    long remainingBytes = length;
    while (remainingBytes > 0) {
      entry.addSetBlocks(BlockId.createBlockId(inode.getBlockContainerId(), sequenceNumber));
      remainingBytes -= Math.min(remainingBytes, inode.getBlockSizeBytes());
      sequenceNumber++;
    }

    if (inode.isPersisted()) {
      // Commit all the file blocks (without locations) so the metadata for the block exists.
      commitBlockInfosForFile(entry.getSetBlocksList(), length, inode.getBlockSizeBytes());
      // The path exists in UFS, so it is no longer absent
      mUfsAbsentPathCache.processExisting(inodePath.getUri());
    }

    // We could introduce a concept of composite entries, so that these two entries could
    // be applied in a single call to applyAndJournal.
    mInodeTree.updateInode(rpcContext, UpdateInodeEntry.newBuilder()
        .setId(inode.getId())
        .setUfsFingerprint(ufsFingerprint)
        .setLastModificationTimeMs(opTimeMs)
        .setLastAccessTimeMs(opTimeMs)
        .setOverwriteModificationTime(true)
        .build());
    mInodeTree.updateInodeFile(rpcContext, entry.build());

    Metrics.FILES_COMPLETED.inc();
  }

  /**
   * Queries InodeTree's operation cache and see if this operation has recently
   * been applied to its persistent state.
   *
   * @param opContext the operation context
   * @return {@code true} if this operation has recently been processed
   */
  private boolean isOperationComplete(OperationContext opContext) {
    return mInodeTree.isOperationComplete(opContext.getOperationId());
  }

  /**
   * Marks this operation as complete in InodeTree's internal retry cache.
   * This will be queried on each operation to avoid re-executing client RPCs.
   *
   * @param opContext the operation context
   */
  private void cacheOperation(OperationContext opContext) {
    mInodeTree.cacheOperation(opContext.getOperationId());
  }

  /**
   * Commits blocks to BlockMaster for given block list.
   *
   * @param blockIds the list of block ids
   * @param fileLength length of the file in bytes
   * @param blockSize the block size in bytes
   */
  private void commitBlockInfosForFile(List<Long> blockIds, long fileLength, long blockSize)
      throws UnavailableException {
    long currLength = fileLength;
    for (long blockId : blockIds) {
      long currentBlockSize = Math.min(currLength, blockSize);
      mBlockMaster.commitBlockInUFS(blockId, currentBlockSize);
      currLength -= currentBlockSize;
    }
  }

  @Override
  public FileInfo createFile(AlluxioURI path, CreateFileContext context)
      throws AccessControlException, InvalidPathException, FileAlreadyExistsException,
      BlockInfoException, IOException, FileDoesNotExistException {
    if (isOperationComplete(context)) {
      Metrics.COMPLETED_OPERATION_RETRIED_COUNT.inc();
      LOG.warn("A completed \"createFile\" operation has been retried. {}", context);
      return getFileInfo(path,
          GetStatusContext.create(GetStatusPOptions.newBuilder()
              .setCommonOptions(FileSystemMasterCommonPOptions.newBuilder().setSyncIntervalMs(-1))
              .setLoadMetadataType(LoadMetadataPType.NEVER).setUpdateTimestamps(false)));
    }
    Metrics.CREATE_FILES_OPS.inc();
    try (RpcContext rpcContext = createRpcContext(context);
        FileSystemMasterAuditContext auditContext =
            createAuditContext("createFile", path, null, null)) {

      syncMetadata(rpcContext,
          path,
          context.getOptions().getCommonOptions(),
          DescendantType.ONE,
          auditContext,
          (inodePath) -> context.getOptions().getRecursive()
              ? inodePath.getLastExistingInode() : inodePath.getParentInodeOrNull(),
          (inodePath, permChecker) -> permChecker
              .checkParentPermission(Mode.Bits.WRITE, inodePath),
          false);

      LockingScheme lockingScheme =
          createLockingScheme(path, context.getOptions().getCommonOptions(),
              LockPattern.WRITE_EDGE);
      try (LockedInodePath inodePath = mInodeTree.lockInodePath(lockingScheme)) {
        auditContext.setSrcInode(inodePath.getParentInodeOrNull());
        if (context.getOptions().getRecursive()) {
          auditContext.setSrcInode(inodePath.getLastExistingInode());
        }
        try {
          mPermissionChecker.checkParentPermission(Mode.Bits.WRITE, inodePath);
        } catch (AccessControlException e) {
          auditContext.setAllowed(false);
          throw e;
        }

        mMountTable.checkUnderWritableMountPoint(path);
        if (context.isPersisted()) {
          // Check if ufs is writable
          checkUfsMode(path, OperationType.WRITE);
        }
        createFileInternal(rpcContext, inodePath, context);
        auditContext.setSrcInode(inodePath.getInode()).setSucceeded(true);
        cacheOperation(context);
        return getFileInfoInternal(inodePath);
      }
    }
  }

  /**
   * @param rpcContext the rpc context
   * @param inodePath the path to be created
   * @param context the method context
   * @return the list of created inodes
   */
  List<Inode> createFileInternal(RpcContext rpcContext, LockedInodePath inodePath,
      CreateFileContext context)
      throws InvalidPathException, FileAlreadyExistsException, BlockInfoException, IOException,
      FileDoesNotExistException {
    if (mWhitelist.inList(inodePath.getUri().toString())) {
      context.setCacheable(true);
    }
    // If the create succeeded, the list of created inodes will not be empty.
    List<Inode> created = mInodeTree.createPath(rpcContext, inodePath, context);

    if (context.isPersisted()) {
      // The path exists in UFS, so it is no longer absent. The ancestors exist in UFS, but the
      // actual file does not exist in UFS yet.
      mUfsAbsentPathCache.processExisting(inodePath.getUri().getParent());
    } else {
      MountTable.Resolution resolution = mMountTable.resolve(inodePath.getUri());
      Metrics.getUfsOpsSavedCounter(resolution.getUfsMountPointUri(),
          Metrics.UFSOps.CREATE_FILE).inc();
    }
    Metrics.FILES_CREATED.inc();
    return created;
  }

  @Override
  public long getNewBlockIdForFile(AlluxioURI path) throws FileDoesNotExistException,
      InvalidPathException, AccessControlException, UnavailableException {
    Metrics.GET_NEW_BLOCK_OPS.inc();
    try (RpcContext rpcContext = createRpcContext();
         LockedInodePath inodePath = mInodeTree.lockFullInodePath(path, LockPattern.WRITE_INODE);
         FileSystemMasterAuditContext auditContext =
            createAuditContext("getNewBlockIdForFile", path, null, inodePath.getInodeOrNull())) {
      try {
        mPermissionChecker.checkPermission(Mode.Bits.WRITE, inodePath);
      } catch (AccessControlException e) {
        auditContext.setAllowed(false);
        throw e;
      }
      Metrics.NEW_BLOCKS_GOT.inc();

      long blockId = mInodeTree.newBlock(rpcContext, NewBlockEntry.newBuilder()
          .setId(inodePath.getInode().getId())
          .build());
      auditContext.setSucceeded(true);
      return blockId;
    }
  }

  @Override
  public Map<String, MountPointInfo> getMountPointInfoSummary() {
    return getMountPointInfoSummary(true);
  }

  @Override
  public Map<String, MountPointInfo> getMountPointInfoSummary(boolean invokeUfs) {
    SortedMap<String, MountPointInfo> mountPoints = new TreeMap<>();
    for (Map.Entry<String, MountInfo> mountPoint : mMountTable.getMountTable().entrySet()) {
      mountPoints.put(mountPoint.getKey(),
              getDisplayMountPointInfo(mountPoint.getValue(), invokeUfs));
    }
    return mountPoints;
  }

  @Override
  public MountPointInfo getDisplayMountPointInfo(AlluxioURI path) throws InvalidPathException {
    if (!mMountTable.isMountPoint(path)) {
      throw new InvalidPathException(
          MessageFormat.format("Path \"{0}\" must be a mount point.", path));
    }
    return getDisplayMountPointInfo(mMountTable.getMountTable().get(path.toString()), true);
  }

  /**
   * Gets the mount point information for display from a mount information.
   *
   * @param invokeUfs if true, invoke ufs to set ufs properties
   * @param mountInfo the mount information to transform
   * @return the mount point information
   */
  private MountPointInfo getDisplayMountPointInfo(MountInfo mountInfo, boolean invokeUfs) {
    MountPointInfo info = mountInfo.toDisplayMountPointInfo();
    if (!invokeUfs) {
      return info;
    }
    try (CloseableResource<UnderFileSystem> ufsResource =
             mUfsManager.get(mountInfo.getMountId()).acquireUfsResource()) {
      UnderFileSystem ufs = ufsResource.get();
      info.setUfsType(ufs.getUnderFSType());
      try {
        info.setUfsCapacityBytes(
            ufs.getSpace(info.getUfsUri(), UnderFileSystem.SpaceType.SPACE_TOTAL));
      } catch (IOException e) {
        LOG.warn("Cannot get total capacity of {}", info.getUfsUri(), e);
      }
      try {
        info.setUfsUsedBytes(
            ufs.getSpace(info.getUfsUri(), UnderFileSystem.SpaceType.SPACE_USED));
      } catch (IOException e) {
        LOG.warn("Cannot get used capacity of {}", info.getUfsUri(), e);
      }
    } catch (UnavailableException | NotFoundException e) {
      // We should never reach here
      LOG.error("No UFS cached for {}", info, e);
    }
    return info;
  }

  @Override
  public void delete(AlluxioURI path, DeleteContext context)
      throws IOException, FileDoesNotExistException, DirectoryNotEmptyException,
      InvalidPathException, AccessControlException {
    if (isOperationComplete(context)) {
      Metrics.COMPLETED_OPERATION_RETRIED_COUNT.inc();
      LOG.warn("A completed \"delete\" operation has been retried. {}", context);
      return;
    }
    Metrics.DELETE_PATHS_OPS.inc();
    try (RpcContext rpcContext = createRpcContext(context);
        FileSystemMasterAuditContext auditContext =
            createAuditContext("delete", path, null, null)) {

      if (context.getOptions().getAlluxioOnly()) {
        LOG.debug("alluxio-only deletion on path {} skips metadata sync", path);
      } else {
        syncMetadata(rpcContext,
            path,
            context.getOptions().getCommonOptions(),
            context.getOptions().getRecursive() ? DescendantType.ALL : DescendantType.ONE,
            auditContext,
            LockedInodePath::getInodeOrNull,
            (inodePath, permChecker) ->
                permChecker.checkParentPermission(Mode.Bits.WRITE, inodePath),
            false
        );
      }

      LockingScheme lockingScheme =
          createLockingScheme(path, context.getOptions().getCommonOptions(),
              LockPattern.WRITE_EDGE);
      try (LockedInodePath inodePath = mInodeTree
              .lockInodePath(lockingScheme)) {
        mPermissionChecker.checkParentPermission(Mode.Bits.WRITE, inodePath);
        // If the mount point is read only, we allow removing the in-Alluxio metadata and data
        // in order to load it from the UFS again.
        // This can happen if Alluxio is out-of-sync with the UFS.
        if (!context.getOptions().getAlluxioOnly()) {
          mMountTable.checkUnderWritableMountPoint(path);
        }
        if (!inodePath.fullPathExists()) {
          throw new FileDoesNotExistException(ExceptionMessage.PATH_DOES_NOT_EXIST
              .getMessage(path));
        }

        List<String> failedChildren = new ArrayList<>();
        if (context.getOptions().getRecursive()) {
          List<MountInfo> childrenMountPoints = mMountTable.findChildrenMountPoints(path, true);
          if (!childrenMountPoints.isEmpty()) {
            LOG.debug("Recursively deleting {} which contains mount points {}",
                path, childrenMountPoints);
            for (MountInfo mount : childrenMountPoints) {
              if (mount.getOptions().getReadOnly()) {
                failedChildren.add(new AccessControlException(ExceptionMessage.MOUNT_READONLY,
                    mount.getAlluxioUri(), mount).getMessage());
              }
            }
          }
          if (failedChildren.size() > 0) {
            auditContext.setAllowed(false);
            throw new AccessControlException(
                MessageFormat.format("Cannot delete directory {0}. Failed to delete children: {1}",
                    path, StringUtils.join(failedChildren, ",")));
          }
        }

        deleteInternal(rpcContext, inodePath, context, false);
        auditContext.setSucceeded(true);
        cacheOperation(context);
      }
    }
  }

  /**
   * Implements file deletion.
   * <p>
   * This method does not delete blocks. Instead, it returns deleted inodes so that their blocks can
   * be deleted after the inode deletion journal entry has been written. We cannot delete blocks
   * earlier because the inode deletion may fail, leaving us with inode containing deleted blocks.
   *
   * This method is used at:
   * (1) delete()
   * (2) unmount()
   * (3) metadata sync (when a file/dir has been removed in UFS)
   * Permission check should be skipped in (2) and (3).
   *
   * @param rpcContext the rpc context
   * @param inodePath the file {@link LockedInodePath}
   * @param deleteContext the method optitions
   * @param bypassPermCheck whether the permission check has been done before entering this call
   */
  @VisibleForTesting
  public void deleteInternal(RpcContext rpcContext, LockedInodePath inodePath,
      DeleteContext deleteContext, boolean bypassPermCheck) throws FileDoesNotExistException,
      IOException, DirectoryNotEmptyException, InvalidPathException {
    Preconditions.checkState(inodePath.getLockPattern() == LockPattern.WRITE_EDGE);

    // TODO(jiri): A crash after any UFS object is deleted and before the delete operation is
    // journaled will result in an inconsistency between Alluxio and UFS.
    if (!inodePath.fullPathExists()) {
      return;
    }
    long opTimeMs = System.currentTimeMillis();
    Inode inode = inodePath.getInode();
    if (inode == null) {
      return;
    }

    boolean recursive = deleteContext.getOptions().getRecursive();
    if (inode.isDirectory() && !recursive && mInodeStore.hasChildren(inode.asDirectory())) {
      // inode is nonempty, and we don't want to delete a nonempty directory unless recursive is
      // true
      throw new DirectoryNotEmptyException(ExceptionMessage.DELETE_NONEMPTY_DIRECTORY_NONRECURSIVE,
          inode.getName());
    }
    if (mInodeTree.isRootId(inode.getId())) {
      // The root cannot be deleted.
      throw new InvalidPathException(ExceptionMessage.DELETE_ROOT_DIRECTORY.getMessage());
    }

    // Inodes for which deletion will be attempted
    List<Pair<AlluxioURI, LockedInodePath>> inodesToDelete;
    if (inode.isDirectory()) {
      inodesToDelete = new ArrayList<>((int) inode.asDirectory().getChildCount());
    } else {
      inodesToDelete = new ArrayList<>(1);
    }
    // Add root of sub-tree to delete
    inodesToDelete.add(new Pair<>(inodePath.getUri(), inodePath));
    // Inodes that are not safe for recursive deletes
    // Issues#15266: This can be replaced by a Trie<Long> using prefix matching
    Set<Long> unsafeInodes = new HashSet<>();
    // Unsafe parents due to containing a child which cannot be deleted
    // are initially contained in a separate set, allowing their children
    // to be deleted for which the user has permissions
    Set<Long> unsafeParentInodes = new HashSet<>();
    // Alluxio URIs (and the reason for failure) which could not be deleted
    List<Pair<String, String>> failedUris = new ArrayList<>();

    try (LockedInodePathList descendants = mInodeTree.getDescendants(inodePath)) {
      // This walks the tree in a DFS flavor, first all the children in a subtree,
      // then the sibling trees one by one.
      // Therefore, we first see a parent, then all its children.
      for (LockedInodePath childPath : descendants) {
        if (bypassPermCheck) {
          inodesToDelete.add(new Pair<>(mInodeTree.getPath(childPath.getInode()), childPath));
        } else {
          try {
            // If this inode's parent already failed the permission check, skip this child
            // Because we first see the parent then all its children
            if (unsafeInodes.contains(childPath.getAncestorInode().getId())) {
              // We still need to add this child to the unsafe set because we are going to
              // walk over this child's children.
              unsafeInodes.add(childPath.getInode().getId());
              continue;
            }
            mPermissionChecker.checkPermission(Mode.Bits.WRITE, childPath);
            inodesToDelete.add(new Pair<>(mInodeTree.getPath(childPath.getInode()), childPath));
          } catch (AccessControlException e) {
            // If we do not have permission to delete the inode, then add to unsafe set
            Inode inodeToDelete = childPath.getInode();
            unsafeInodes.add(inodeToDelete.getId());
            // Propagate 'unsafe-ness' to parent as one of its descendants can't be deleted
            unsafeParentInodes.add(inodeToDelete.getParentId());
            // All this node's children will be skipped in the failure message
            failedUris.add(new Pair<>(childPath.toString(), e.getMessage()));
          }
        }
      }
      unsafeInodes.addAll(unsafeParentInodes);
      // Prepare to delete persisted inodes
      UfsDeleter ufsDeleter = NoopUfsDeleter.INSTANCE;
      if (!deleteContext.getOptions().getAlluxioOnly()) {
        ufsDeleter = new SafeUfsDeleter(mMountTable, mInodeStore, inodesToDelete,
            deleteContext.getOptions().build());
      }

      // We go through each inode, removing it from its parent set and from mDelInodes. If it's a
      // file, we deal with the checkpoints and blocks as well.
      for (int i = inodesToDelete.size() - 1; i >= 0; i--) {
        rpcContext.throwIfCancelled();
        Pair<AlluxioURI, LockedInodePath> inodePairToDelete = inodesToDelete.get(i);
        AlluxioURI alluxioUriToDelete = inodePairToDelete.getFirst();
        Inode inodeToDelete = inodePairToDelete.getSecond().getInode();

        String failureReason = null;
        if (unsafeInodes.contains(inodeToDelete.getId())) {
          failureReason = "Directory not empty";
        } else if (inodeToDelete.isPersisted()) {
          // If this is a mount point, we have deleted all the children and can unmount it
          // TODO(calvin): Add tests (ALLUXIO-1831)
          if (mMountTable.isMountPoint(alluxioUriToDelete)) {
            mMountTable.delete(rpcContext, alluxioUriToDelete, true);
          } else {
            if (!deleteContext.getOptions().getAlluxioOnly()) {
              try {
                checkUfsMode(alluxioUriToDelete, OperationType.WRITE);
                // Attempt to delete node if all children were deleted successfully
                ufsDeleter.delete(alluxioUriToDelete, inodeToDelete);
              } catch (AccessControlException | IOException e) {
                // In case ufs is not writable, we will still attempt to delete other entries
                // if any as they may be from a different mount point
                LOG.warn("Failed to delete {}: {}", alluxioUriToDelete, e.toString());
                failureReason = e.getMessage();
              }
            }
          }
        }
        if (failureReason == null) {
          if (inodeToDelete.isFile()) {
            long fileId = inodeToDelete.getId();
            // Remove the file from the set of files to persist.
            mPersistRequests.remove(fileId);
            // Cancel any ongoing jobs.
            PersistJob job = mPersistJobs.get(fileId);
            if (job != null) {
              job.setCancelState(PersistJob.CancelState.TO_BE_CANCELED);
            }
          }
        } else {
          unsafeInodes.add(inodeToDelete.getId());
          // Propagate 'unsafe-ness' to parent as one of its descendants can't be deleted
          unsafeInodes.add(inodeToDelete.getParentId());
          failedUris.add(new Pair<>(alluxioUriToDelete.toString(), failureReason));

          // Something went wrong with this path so it cannot be removed normally
          // Remove the path from further processing
          inodesToDelete.set(i, null);
        }
      }

      if (mSyncManager.isSyncPoint(inodePath.getUri())) {
        mSyncManager.stopSyncAndJournal(RpcContext.NOOP, inodePath.getUri());
      }

      // Delete Inodes from children to parents
      for (int i = inodesToDelete.size() - 1; i >= 0; i--) {
        Pair<AlluxioURI, LockedInodePath> delInodePair = inodesToDelete.get(i);
        // The entry is null because an error is met from the pre-processing
        if (delInodePair == null) {
          continue;
        }
        LockedInodePath tempInodePath = delInodePair.getSecond();
        MountTable.Resolution resolution = mMountTable.resolve(tempInodePath.getUri());
        mInodeTree.deleteInode(rpcContext, tempInodePath, opTimeMs);
        if (deleteContext.getOptions().getAlluxioOnly()) {
          Metrics.getUfsOpsSavedCounter(resolution.getUfsMountPointUri(),
              Metrics.UFSOps.DELETE_FILE).inc();
        }
      }

      if (!failedUris.isEmpty()) {
        throw new FailedPreconditionException(buildDeleteFailureMessage(failedUris));
      }
    }
    Metrics.PATHS_DELETED.inc(inodesToDelete.size());
  }

  private String buildDeleteFailureMessage(List<Pair<String, String>> failedUris) {
    // DELETE_FAILED_UFS("Failed to delete {0} from the under file system"),
    StringBuilder errorReport = new StringBuilder(MessageFormat
        .format("Failed to delete {0} from the under file system", failedUris.size() + " paths"));
    boolean trim = !LOG.isDebugEnabled() && failedUris.size() > 20;
    errorReport.append(": ");
    for (int i = 0; i < (trim ? 20 : failedUris.size()); i++) {
      if (i > 0) {
        errorReport.append(", ");
      }
      Pair<String, String> pathAndError = failedUris.get(i);
      errorReport.append(String.format("%s (%s)",
          pathAndError.getFirst(), pathAndError.getSecond()));
    }
    if (trim) {
      errorReport.append("...(only 20 errors shown)");
    }
    return errorReport.toString();
  }

  @Override
  public List<FileBlockInfo> getFileBlockInfoList(AlluxioURI path)
      throws FileDoesNotExistException, InvalidPathException, AccessControlException,
      UnavailableException {
    Metrics.GET_FILE_BLOCK_INFO_OPS.inc();
    try (LockedInodePath inodePath = mInodeTree.lockFullInodePath(path, LockPattern.READ);
         FileSystemMasterAuditContext auditContext =
            createAuditContext("getFileBlockInfoList", path, null, inodePath.getInodeOrNull())) {
      try {
        mPermissionChecker.checkPermission(Mode.Bits.READ, inodePath);
      } catch (AccessControlException e) {
        auditContext.setAllowed(false);
        throw e;
      }
      List<FileBlockInfo> ret = getFileBlockInfoListInternal(inodePath);
      Metrics.FILE_BLOCK_INFOS_GOT.inc();
      auditContext.setSucceeded(true);
      return ret;
    }
  }

  /**
   * @param inodePath the {@link LockedInodePath} to get the info for
   * @return a list of {@link FileBlockInfo} for all the blocks of the given inode
   */
  private List<FileBlockInfo> getFileBlockInfoListInternal(LockedInodePath inodePath)
      throws InvalidPathException, FileDoesNotExistException, UnavailableException {
    InodeFile file = inodePath.getInodeFile();
    List<BlockInfo> blockInfoList = mBlockMaster.getBlockInfoList(file.getBlockIds());

    List<FileBlockInfo> ret = new ArrayList<>(blockInfoList.size());
    for (BlockInfo blockInfo : blockInfoList) {
      ret.add(generateFileBlockInfo(inodePath, blockInfo));
    }
    return ret;
  }

  /**
   * Generates a {@link FileBlockInfo} object from internal metadata. This adds file information to
   * the block, such as the file offset, and additional UFS locations for the block.
   *
   * @param inodePath the file the block is a part of
   * @param blockInfo the {@link BlockInfo} to generate the {@link FileBlockInfo} from
   * @return a new {@link FileBlockInfo} for the block
   */
  private FileBlockInfo generateFileBlockInfo(LockedInodePath inodePath, BlockInfo blockInfo)
      throws FileDoesNotExistException {
    InodeFile file = inodePath.getInodeFile();
    FileBlockInfo fileBlockInfo = new FileBlockInfo();
    fileBlockInfo.setBlockInfo(blockInfo);
    fileBlockInfo.setUfsLocations(new ArrayList<>());

    // The sequence number part of the block id is the block index.
    long offset = file.getBlockSizeBytes() * BlockId.getSequenceNumber(blockInfo.getBlockId());
    fileBlockInfo.setOffset(offset);

    if (fileBlockInfo.getBlockInfo().getLocations().isEmpty() && file.isPersisted()) {
      // No alluxio locations, but there is a checkpoint in the under storage system. Add the
      // locations from the under storage system.
      long blockId = fileBlockInfo.getBlockInfo().getBlockId();
      List<String> locations = mUfsBlockLocationCache.get(blockId, inodePath.getUri(),
          fileBlockInfo.getOffset());
      if (locations != null) {
        fileBlockInfo.setUfsLocations(locations);
      }
    }
    return fileBlockInfo;
  }

  /**
   * Returns whether the inodeFile is fully in Alluxio or not. The file is fully in Alluxio only if
   * all the blocks of the file are in Alluxio, in other words, the in-Alluxio percentage is 100.
   *
   * @return true if the file is fully in Alluxio, false otherwise
   */
  private boolean isFullyInAlluxio(InodeFile inode) throws UnavailableException {
    return getInAlluxioPercentage(inode) == 100;
  }

  /**
   * Returns whether the inodeFile is fully in memory or not. The file is fully in memory only if
   * all the blocks of the file are in memory, in other words, the in-memory percentage is 100.
   *
   * @return true if the file is fully in Alluxio, false otherwise
   */
  private boolean isFullyInMemory(InodeFile inode) throws UnavailableException {
    return getInMemoryPercentage(inode) == 100;
  }

  @Override
  public List<AlluxioURI> getInAlluxioFiles() throws UnavailableException {
    List<AlluxioURI> files = new ArrayList<>();
    LockedInodePath rootPath;
    try {
      rootPath =
          mInodeTree.lockFullInodePath(new AlluxioURI(AlluxioURI.SEPARATOR), LockPattern.READ);
    } catch (FileDoesNotExistException | InvalidPathException e) {
      // Root should always exist.
      throw new RuntimeException(e);
    }

    try (LockedInodePath inodePath = rootPath) {
      getInAlluxioFilesInternal(inodePath, files,
          Configuration.getInt(PropertyKey.MASTER_WEB_IN_ALLUXIO_DATA_PAGE_COUNT));
    }
    return files;
  }

  @Override
  public List<AlluxioURI> getInMemoryFiles() throws UnavailableException {
    List<AlluxioURI> files = new ArrayList<>();
    LockedInodePath rootPath;
    try {
      rootPath =
          mInodeTree.lockFullInodePath(new AlluxioURI(AlluxioURI.SEPARATOR), LockPattern.READ);
    } catch (FileDoesNotExistException | InvalidPathException e) {
      // Root should always exist.
      throw new RuntimeException(e);
    }

    try (LockedInodePath inodePath = rootPath) {
      getInMemoryFilesInternal(inodePath, files);
    }
    return files;
  }

  /**
   * Adds in-Alluxio files to the array list passed in. This method assumes the inode passed in is
   * already read locked.
   *
   * @param inodePath the inode path to search
   * @param files the list to accumulate the results in
   */
  private void getInAlluxioFilesInternal(LockedInodePath inodePath, List<AlluxioURI> files,
      int fileCount) throws UnavailableException {
    Inode inode = inodePath.getInodeOrNull();
    if (inode == null || files.size() >= fileCount) {
      return;
    }

    if (inode.isFile()) {
      if (isFullyInAlluxio(inode.asFile())) {
        files.add(inodePath.getUri());
      }
    } else {
      // This inode is a directory.
      try (CloseableIterator<? extends Inode> it = mInodeStore.getChildren(inode.asDirectory())) {
        while (it.hasNext()) {
          Inode child = it.next();
          try (LockedInodePath childPath = inodePath.lockChild(child, LockPattern.READ)) {
            getInAlluxioFilesInternal(childPath, files, fileCount);
          } catch (InvalidPathException e) {
            // Inode is no longer a child, continue.
          }
        }
      }
    }
  }

  /**
   * Adds in-memory files to the array list passed in. This method assumes the inode passed in is
   * already read locked.
   *
   * @param inodePath the inode path to search
   * @param files the list to accumulate the results in
   */
  private void getInMemoryFilesInternal(LockedInodePath inodePath, List<AlluxioURI> files)
      throws UnavailableException {
    Inode inode = inodePath.getInodeOrNull();
    if (inode == null) {
      return;
    }

    if (inode.isFile()) {
      if (isFullyInMemory(inode.asFile())) {
        files.add(inodePath.getUri());
      }
    } else {
      // This inode is a directory.
      try (CloseableIterator<? extends Inode> it = mInodeStore.getChildren(inode.asDirectory())) {
        while (it.hasNext()) {
          Inode child = it.next();
          try (LockedInodePath childPath = inodePath.lockChild(child, LockPattern.READ)) {
            getInMemoryFilesInternal(childPath, files);
          } catch (InvalidPathException e) {
            // Inode is no longer a child, continue.
          }
        }
      }
    }
  }

  /**
   * Gets the in-memory percentage of an Inode. For a file that has all blocks in Alluxio, it
   * returns 100; for a file that has no block in memory, it returns 0. Returns 0 for a directory.
   *
   * @param inode the inode
   * @return the in memory percentage
   */
  private int getInMemoryPercentage(Inode inode) throws UnavailableException {
    if (!inode.isFile()) {
      return 0;
    }
    InodeFile inodeFile = inode.asFile();

    return getFileInMemoryPercentageInternal(inodeFile,
        mBlockMaster.getBlockInfoList(inodeFile.getBlockIds()));
  }

  /**
   * Gets the File in-memory percentage of a File Inode.
   *
   * @param blockInfos the inode
   * @return the in memory percentage
   */
  private int getFileInMemoryPercentageInternal(InodeFile inodeFile, List<BlockInfo> blockInfos) {
    long length = inodeFile.getLength();
    if (length == 0) {
      return 100;
    }

    long inMemoryLength = 0;
    for (BlockInfo info : blockInfos) {
      if (isInTopStorageTier(info)) {
        inMemoryLength += info.getLength();
      }
    }
    return (int) (inMemoryLength * 100 / length);
  }

  /**
   * Gets the in-Alluxio percentage of an Inode. For a file that has all blocks in Alluxio, it
   * returns 100; for a file that has no block in Alluxio, it returns 0. Returns 0 for a directory.
   *
   * @param inode the inode
   * @return the in alluxio percentage
   */
  private int getInAlluxioPercentage(Inode inode) throws UnavailableException {
    if (!inode.isFile()) {
      return 0;
    }
    InodeFile inodeFile = inode.asFile();

    return getFileInAlluxioPercentageInternal(inodeFile,
        mBlockMaster.getBlockInfoList(inodeFile.getBlockIds()));
  }

  /**
   * Gets the File in-Alluxio percentage of a File Inode.
   *
   * @param inodeFile the File inode
   * @return the in alluxio percentage
   */
  private int getFileInAlluxioPercentageInternal(InodeFile inodeFile, List<BlockInfo> blockInfos) {
    long length = inodeFile.getLength();
    if (length == 0) {
      return 100;
    }

    long inAlluxioLength = 0;
    for (BlockInfo info : blockInfos) {
      if (!info.getLocations().isEmpty()) {
        inAlluxioLength += info.getLength();
      }
    }
    return (int) (inAlluxioLength * 100 / length);
  }

  /**
   * @return true if the given block is in the top storage level in some worker, false otherwise
   */
  private boolean isInTopStorageTier(BlockInfo blockInfo) {
    for (BlockLocation location : blockInfo.getLocations()) {
      if (mBlockMaster.getGlobalStorageTierAssoc().getOrdinal(location.getTierAlias()) == 0) {
        return true;
      }
    }
    return false;
  }

  @Override
  public long createDirectory(AlluxioURI path, CreateDirectoryContext context)
      throws InvalidPathException, FileAlreadyExistsException, IOException, AccessControlException,
      FileDoesNotExistException {
    if (isOperationComplete(context)) {
      Metrics.COMPLETED_OPERATION_RETRIED_COUNT.inc();
      LOG.warn("A completed \"createDirectory\" operation has been retried. {}", context);
      return getFileInfo(path,
          GetStatusContext.create(GetStatusPOptions.newBuilder()
              .setCommonOptions(FileSystemMasterCommonPOptions.newBuilder().setSyncIntervalMs(-1))
              .setLoadMetadataType(LoadMetadataPType.NEVER).setUpdateTimestamps(false)))
                  .getFileId();
    }
    Metrics.CREATE_DIRECTORIES_OPS.inc();
    try (RpcContext rpcContext = createRpcContext(context);
        FileSystemMasterAuditContext auditContext =
            createAuditContext("mkdir", path, null, null)) {

      syncMetadata(rpcContext,
          path,
          context.getOptions().getCommonOptions(),
          DescendantType.ONE,
          auditContext,
          inodePath -> context.getOptions().getRecursive()
              ? inodePath.getLastExistingInode() : inodePath.getParentInodeOrNull(),
          (inodePath, permChecker) -> permChecker.checkParentPermission(Mode.Bits.WRITE, inodePath),
          false
      );

      LockingScheme lockingScheme =
          createLockingScheme(path, context.getOptions().getCommonOptions(),
              LockPattern.WRITE_EDGE);
      try (LockedInodePath inodePath = mInodeTree.lockInodePath(lockingScheme)) {
        auditContext.setSrcInode(inodePath.getParentInodeOrNull());
        if (context.getOptions().getRecursive()) {
          auditContext.setSrcInode(inodePath.getLastExistingInode());
        }
        try {
          mPermissionChecker.checkParentPermission(Mode.Bits.WRITE, inodePath);
        } catch (AccessControlException e) {
          auditContext.setAllowed(false);
          throw e;
        }

        mMountTable.checkUnderWritableMountPoint(path);
        if (context.isPersisted()) {
          checkUfsMode(path, OperationType.WRITE);
        }
        createDirectoryInternal(rpcContext, inodePath, context);
        auditContext.setSrcInode(inodePath.getInode()).setSucceeded(true);
        cacheOperation(context);
        return inodePath.getInode().getId();
      }
    }
  }

  /**
   * Implementation of directory creation for a given path.
   *
   * @param rpcContext the rpc context
   * @param inodePath the path of the directory
   * @param context method context
   * @return a list of created inodes
   */
  List<Inode> createDirectoryInternal(RpcContext rpcContext, LockedInodePath inodePath,
      CreateDirectoryContext context) throws InvalidPathException, FileAlreadyExistsException,
      IOException, FileDoesNotExistException {
    Preconditions.checkState(inodePath.getLockPattern() == LockPattern.WRITE_EDGE);

    try {
      List<Inode> createResult = mInodeTree.createPath(rpcContext, inodePath, context);
      InodeDirectory inodeDirectory = inodePath.getInode().asDirectory();

      String ufsFingerprint = Constants.INVALID_UFS_FINGERPRINT;
      if (inodeDirectory.isPersisted()) {
        UfsStatus ufsStatus = context.getUfsStatus();
        // Retrieve the UFS fingerprint for this file.
        MountTable.Resolution resolution = mMountTable.resolve(inodePath.getUri());
        AlluxioURI resolvedUri = resolution.getUri();
        try (CloseableResource<UnderFileSystem> ufsResource = resolution.acquireUfsResource()) {
          UnderFileSystem ufs = ufsResource.get();
          if (ufsStatus == null) {
            ufsFingerprint = ufs.getParsedFingerprint(resolvedUri.toString()).serialize();
          } else {
            ufsFingerprint = Fingerprint.create(ufs.getUnderFSType(), ufsStatus).serialize();
          }
        }
      }

      mInodeTree.updateInode(rpcContext, UpdateInodeEntry.newBuilder()
          .setId(inodeDirectory.getId())
          .setUfsFingerprint(ufsFingerprint)
          .build());

      if (context.isPersisted()) {
        // The path exists in UFS, so it is no longer absent.
        mUfsAbsentPathCache.processExisting(inodePath.getUri());
      }

      Metrics.DIRECTORIES_CREATED.inc();
      return createResult;
    } catch (BlockInfoException e) {
      // Since we are creating a directory, the block size is ignored, no such exception should
      // happen.
      throw new RuntimeException(e);
    }
  }

  @Override
  public void rename(AlluxioURI srcPath, AlluxioURI dstPath, RenameContext context)
      throws FileAlreadyExistsException, FileDoesNotExistException, InvalidPathException,
      IOException, AccessControlException {
    if (isOperationComplete(context)) {
      Metrics.COMPLETED_OPERATION_RETRIED_COUNT.inc();
      LOG.warn("A completed \"rename\" operation has been retried. {}", context);
      return;
    }
    Metrics.RENAME_PATH_OPS.inc();
    try (RpcContext rpcContext = createRpcContext(context);
        FileSystemMasterAuditContext auditContext =
            createAuditContext("rename", srcPath, dstPath, null)) {

      syncMetadata(rpcContext,
          srcPath,
          context.getOptions().getCommonOptions(),
          DescendantType.ONE,
          auditContext,
          LockedInodePath::getParentInodeOrNull,
          (inodePath, permChecker) -> permChecker.checkParentPermission(Mode.Bits.WRITE, inodePath),
          false
      );

      syncMetadata(rpcContext,
          dstPath,
          context.getOptions().getCommonOptions(),
          DescendantType.ONE,
          auditContext,
          LockedInodePath::getParentInodeOrNull,
          (inodePath, permChecker) -> permChecker.checkParentPermission(Mode.Bits.WRITE, inodePath),
          false
      );

      LockingScheme srcLockingScheme =
          createLockingScheme(srcPath, context.getOptions().getCommonOptions(),
              LockPattern.WRITE_EDGE);
      LockingScheme dstLockingScheme =
          createLockingScheme(dstPath, context.getOptions().getCommonOptions(),
              LockPattern.WRITE_EDGE);
      try (InodePathPair inodePathPair = mInodeTree
              .lockInodePathPair(srcLockingScheme.getPath(), srcLockingScheme.getPattern(),
                  dstLockingScheme.getPath(), dstLockingScheme.getPattern())) {
        LockedInodePath srcInodePath = inodePathPair.getFirst();
        LockedInodePath dstInodePath = inodePathPair.getSecond();
        auditContext.setSrcInode(srcInodePath.getParentInodeOrNull());
        try {
          mPermissionChecker.checkParentPermission(Mode.Bits.WRITE, srcInodePath);
          mPermissionChecker.checkParentPermission(Mode.Bits.WRITE, dstInodePath);
        } catch (AccessControlException e) {
          auditContext.setAllowed(false);
          throw e;
        }

        mMountTable.checkUnderWritableMountPoint(srcPath);
        mMountTable.checkUnderWritableMountPoint(dstPath);
        renameInternal(rpcContext, srcInodePath, dstInodePath, context);
        auditContext.setSrcInode(srcInodePath.getInode()).setSucceeded(true);
        cacheOperation(context);
        LOG.debug("Renamed {} to {}", srcPath, dstPath);
      }
    }
  }

  private boolean shouldPersistPath(String path) {
    for (String pattern : mPersistBlacklist) {
      if (path.contains(pattern)) {
        LOG.debug("Not persisting path {} because it is in {}: {}", path,
            PropertyKey.Name.MASTER_PERSISTENCE_BLACKLIST, mPersistBlacklist);
        return false;
      }
    }
    return true;
  }

  /**
   * Renames a file to a destination.
   *
   * @param rpcContext the rpc context
   * @param srcInodePath the source path to rename
   * @param dstInodePath the destination path to rename the file to
   * @param context method options
   */
  private void renameInternal(RpcContext rpcContext, LockedInodePath srcInodePath,
      LockedInodePath dstInodePath, RenameContext context) throws InvalidPathException,
      FileDoesNotExistException, FileAlreadyExistsException, IOException, AccessControlException {
    if (!srcInodePath.fullPathExists()) {
      throw new FileDoesNotExistException(
          ExceptionMessage.PATH_DOES_NOT_EXIST.getMessage(srcInodePath.getUri()));
    }

    Inode srcInode = srcInodePath.getInode();
    // Renaming path to itself is a no-op.
    if (srcInodePath.getUri().equals(dstInodePath.getUri())) {
      return;
    }
    // Renaming the root is not allowed.
    if (srcInodePath.getUri().isRoot()) {
      throw new InvalidPathException(ExceptionMessage.ROOT_CANNOT_BE_RENAMED.getMessage());
    }
    if (dstInodePath.getUri().isRoot()) {
      throw new InvalidPathException(ExceptionMessage.RENAME_CANNOT_BE_TO_ROOT.getMessage());
    }
    // Renaming across mount points is not allowed.
    String srcMount = mMountTable.getMountPoint(srcInodePath.getUri());
    String dstMount = mMountTable.getMountPoint(dstInodePath.getUri());
    if ((srcMount == null && dstMount != null) || (srcMount != null && dstMount == null)
        || (srcMount != null && dstMount != null && !srcMount.equals(dstMount))) {
      throw new InvalidPathException(
          MessageFormat.format("Renaming {0} to {1} is a cross mount operation",
              srcInodePath.getUri(), dstInodePath.getUri()));
    }
    // Renaming onto a mount point is not allowed.
    if (mMountTable.isMountPoint(dstInodePath.getUri())) {
      throw new InvalidPathException(MessageFormat
          .format("{0} is a mount point and cannot be renamed onto", dstInodePath.getUri()));
    }
    // Renaming a path to one of its subpaths is not allowed. Check for that, by making sure
    // srcComponents isn't a prefix of dstComponents.
    if (PathUtils.hasPrefix(dstInodePath.getUri().getPath(), srcInodePath.getUri().getPath())) {
      throw new InvalidPathException(
          MessageFormat.format("Cannot rename because {0} is a prefix of {1}",
              srcInodePath.getUri(), dstInodePath.getUri()));
    }

    // Get the inodes of the src and dst parents.
    Inode srcParentInode = srcInodePath.getParentInodeDirectory();
    if (!srcParentInode.isDirectory()) {
      throw new InvalidPathException(
          ExceptionMessage.PATH_MUST_HAVE_VALID_PARENT.getMessage(srcInodePath.getUri()));
    }
    Inode dstParentInode = dstInodePath.getParentInodeDirectory();
    if (!dstParentInode.isDirectory()) {
      throw new InvalidPathException(
          ExceptionMessage.PATH_MUST_HAVE_VALID_PARENT.getMessage(dstInodePath.getUri()));
    }

    // Make sure destination path does not exist
    if (dstInodePath.fullPathExists()) {
      throw new FileAlreadyExistsException(String
          .format("Cannot rename because destination already exists. src: %s dst: %s",
              srcInodePath.getUri(), dstInodePath.getUri()));
    }

    // Now we remove srcInode from its parent and insert it into dstPath's parent
    renameInternal(rpcContext, srcInodePath, dstInodePath, false, context);

    // Check options and determine if we should schedule async persist. This is helpful for compute
    // frameworks that use rename as a commit operation.
    if (context.getPersist() && srcInode.isFile() && !srcInode.isPersisted()
        && shouldPersistPath(dstInodePath.toString())) {
      LOG.debug("Schedule Async Persist on rename for File {}", srcInodePath);
      mInodeTree.updateInode(rpcContext, UpdateInodeEntry.newBuilder()
          .setId(srcInode.getId())
          .setPersistenceState(PersistenceState.TO_BE_PERSISTED.name())
          .build());
      long shouldPersistTime = srcInode.asFile().getShouldPersistTime();
      long persistenceWaitTime = shouldPersistTime == Constants.NO_AUTO_PERSIST ? 0
          : getPersistenceWaitTime(shouldPersistTime);
      mPersistRequests.put(srcInode.getId(), new alluxio.time.ExponentialTimer(
          Configuration.getMs(PropertyKey.MASTER_PERSISTENCE_INITIAL_INTERVAL_MS),
          Configuration.getMs(PropertyKey.MASTER_PERSISTENCE_MAX_INTERVAL_MS),
          persistenceWaitTime,
          Configuration.getMs(PropertyKey.MASTER_PERSISTENCE_MAX_TOTAL_WAIT_TIME_MS)));
    }

    // If a directory is being renamed with persist on rename, attempt to persist children
    if (srcInode.isDirectory() && context.getPersist()
        && shouldPersistPath(dstInodePath.toString())) {
      LOG.debug("Schedule Async Persist on rename for Dir: {}", dstInodePath);
      try (LockedInodePathList descendants = mInodeTree.getDescendants(srcInodePath)) {
        for (LockedInodePath childPath : descendants) {
          Inode childInode = childPath.getInode();
          // TODO(apc999): Resolve the child path legitimately
          if (childInode.isFile() && !childInode.isPersisted()
              && shouldPersistPath(
                  childPath.toString().substring(srcInodePath.toString().length()))) {
            LOG.debug("Schedule Async Persist on rename for Child File: {}", childPath);
            mInodeTree.updateInode(rpcContext, UpdateInodeEntry.newBuilder()
                .setId(childInode.getId())
                .setPersistenceState(PersistenceState.TO_BE_PERSISTED.name())
                .build());
            long shouldPersistTime = childInode.asFile().getShouldPersistTime();
            long persistenceWaitTime = shouldPersistTime == Constants.NO_AUTO_PERSIST ? 0
                : getPersistenceWaitTime(shouldPersistTime);
            mPersistRequests.put(childInode.getId(), new alluxio.time.ExponentialTimer(
                Configuration.getMs(PropertyKey.MASTER_PERSISTENCE_INITIAL_INTERVAL_MS),
                Configuration.getMs(PropertyKey.MASTER_PERSISTENCE_MAX_INTERVAL_MS),
                persistenceWaitTime,
                Configuration.getMs(PropertyKey.MASTER_PERSISTENCE_MAX_TOTAL_WAIT_TIME_MS)));
          }
        }
      }
    }
  }

  /**
   * Implements renaming.
   *
   * @param rpcContext the rpc context
   * @param srcInodePath the path of the rename source
   * @param dstInodePath the path to the rename destination
   * @param replayed whether the operation is a result of replaying the journal
   * @param context method options
   */
  private void renameInternal(RpcContext rpcContext, LockedInodePath srcInodePath,
      LockedInodePath dstInodePath, boolean replayed, RenameContext context)
      throws FileDoesNotExistException, InvalidPathException, IOException, AccessControlException {

    // Rename logic:
    // 1. Change the source inode name to the destination name.
    // 2. Insert the source inode into the destination parent.
    // 3. Do UFS operations if necessary.
    // 4. Remove the source inode (reverting the name) from the source parent.
    // 5. Set the last modification times for both source and destination parent inodes.

    Inode srcInode = srcInodePath.getInode();
    AlluxioURI srcPath = srcInodePath.getUri();
    AlluxioURI dstPath = dstInodePath.getUri();
    InodeDirectory srcParentInode = srcInodePath.getParentInodeDirectory();
    InodeDirectory dstParentInode = dstInodePath.getParentInodeDirectory();
    String srcName = srcPath.getName();
    String dstName = dstPath.getName();

    LOG.debug("Renaming {} to {}", srcPath, dstPath);
    if (dstInodePath.fullPathExists()) {
      throw new InvalidPathException("Destination path: " + dstPath + " already exists.");
    }

    mInodeTree.rename(rpcContext, RenameEntry.newBuilder()
        .setId(srcInode.getId())
        .setOpTimeMs(context.getOperationTimeMs())
        .setNewParentId(dstParentInode.getId())
        .setNewName(dstName)
        .setPath(srcPath.getPath())
        .setNewPath(dstPath.getPath())
        .build());

    // 3. Do UFS operations if necessary.
    // If the source file is persisted, rename it in the UFS.
    try {
      if (!replayed && srcInode.isPersisted()) {
        // Check if ufs is writable
        checkUfsMode(srcPath, OperationType.WRITE);
        checkUfsMode(dstPath, OperationType.WRITE);

        MountTable.Resolution resolution = mMountTable.resolve(srcPath);
        // Persist ancestor directories from top to the bottom. We cannot use recursive create
        // parents here because the permission for the ancestors can be different.

        // inodes from the same mount point as the dst
        Stack<InodeDirectory> sameMountDirs = new Stack<>();
        List<Inode> dstInodeList = dstInodePath.getInodeList();
        for (int i = dstInodeList.size() - 1; i >= 0; i--) {
          // Since dstInodePath is guaranteed not to be a full path, all inodes in the incomplete
          // path are guaranteed to be a directory.
          InodeDirectory dir = dstInodeList.get(i).asDirectory();
          sameMountDirs.push(dir);
          if (dir.isMountPoint()) {
            break;
          }
        }
        while (!sameMountDirs.empty()) {
          InodeDirectory dir = sameMountDirs.pop();
          if (!dir.isPersisted()) {
            mInodeTree.syncPersistExistingDirectory(rpcContext, dir);
          }
        }

        String ufsSrcPath = resolution.getUri().toString();
        try (CloseableResource<UnderFileSystem> ufsResource = resolution.acquireUfsResource()) {
          UnderFileSystem ufs = ufsResource.get();
          String ufsDstUri = mMountTable.resolve(dstPath).getUri().toString();
          boolean success;
          if (srcInode.isFile()) {
            success = ufs.renameRenamableFile(ufsSrcPath, ufsDstUri);
          } else {
            success = ufs.renameRenamableDirectory(ufsSrcPath, ufsDstUri);
          }
          if (!success) {
            throw new IOException(
                ExceptionMessage.FAILED_UFS_RENAME.getMessage(ufsSrcPath, ufsDstUri));
          }
        }
        // The destination was persisted in ufs.
        mUfsAbsentPathCache.processExisting(dstPath);
      }
    } catch (Throwable t) {
      // On failure, revert changes and throw exception.
      mInodeTree.rename(rpcContext, RenameEntry.newBuilder()
          .setId(srcInode.getId())
          .setOpTimeMs(context.getOperationTimeMs())
          .setNewName(srcName)
          .setNewParentId(srcParentInode.getId())
          .setPath(dstPath.getPath())
          .setNewPath(srcPath.getPath())
          .build());
      throw t;
    }

    Metrics.PATHS_RENAMED.inc();
  }

  /**
   * Propagates the persisted status to all parents of the given inode in the same mount partition.
   *
   * @param journalContext the journal context
   * @param inodePath the inode to start the propagation at
   */
  private void propagatePersistedInternal(Supplier<JournalContext> journalContext,
      LockedInodePath inodePath) throws FileDoesNotExistException {
    Inode inode = inodePath.getInode();

    List<Inode> inodes = inodePath.getInodeList();
    // Traverse the inodes from target inode to the root.
    Collections.reverse(inodes);
    // Skip the first, to not examine the target inode itself.
    inodes = inodes.subList(1, inodes.size());

    for (Inode ancestor : inodes) {
      // the path is already locked.
      AlluxioURI path = mInodeTree.getPath(ancestor);
      if (mMountTable.isMountPoint(path)) {
        // Stop propagating the persisted status at mount points.
        break;
      }
      if (ancestor.isPersisted()) {
        // Stop if a persisted directory is encountered.
        break;
      }
      mInodeTree.updateInode(journalContext, UpdateInodeEntry.newBuilder()
          .setId(ancestor.getId())
          .setPersistenceState(PersistenceState.PERSISTED.name())
          .build());
    }
  }

  @Override
  public void free(AlluxioURI path, FreeContext context)
      throws FileDoesNotExistException, InvalidPathException, AccessControlException,
      UnexpectedAlluxioException, IOException {
    Metrics.FREE_FILE_OPS.inc();
    // No need to syncMetadata before free.
    try (RpcContext rpcContext = createRpcContext(context);
         LockedInodePath inodePath = mInodeTree.lockFullInodePath(path, LockPattern.WRITE_INODE);
         FileSystemMasterAuditContext auditContext =
             createAuditContext("free", path, null, inodePath.getInodeOrNull())) {
      try {
        mPermissionChecker.checkPermission(Mode.Bits.READ, inodePath);
      } catch (AccessControlException e) {
        auditContext.setAllowed(false);
        throw e;
      }
      freeInternal(rpcContext, inodePath, context);
      auditContext.setSucceeded(true);
    }
  }

  /**
   * Implements free operation.
   *
   * @param rpcContext the rpc context
   * @param inodePath inode of the path to free
   * @param context context to free method
   */
  private void freeInternal(RpcContext rpcContext, LockedInodePath inodePath, FreeContext context)
      throws FileDoesNotExistException, UnexpectedAlluxioException,
      IOException, InvalidPathException, AccessControlException {
    Inode inode = inodePath.getInode();
    if (inode.isDirectory() && !context.getOptions().getRecursive()
        && mInodeStore.hasChildren(inode.asDirectory())) {
      // inode is nonempty, and we don't free a nonempty directory unless recursive is true
      throw new UnexpectedAlluxioException(
          ExceptionMessage.CANNOT_FREE_NON_EMPTY_DIR.getMessage(mInodeTree.getPath(inode)));
    }
    long opTimeMs = System.currentTimeMillis();
    List<Inode> freeInodes = new ArrayList<>();
    freeInodes.add(inode);
    try (LockedInodePathList descendants = mInodeTree.getDescendants(inodePath)) {
      for (LockedInodePath descedant : Iterables.concat(descendants,
          Collections.singleton(inodePath))) {
        Inode freeInode = descedant.getInodeOrNull();

        if (freeInode != null && freeInode.isFile()) {
          if (freeInode.getPersistenceState() != PersistenceState.PERSISTED) {
            throw new UnexpectedAlluxioException(ExceptionMessage.CANNOT_FREE_NON_PERSISTED_FILE
                .getMessage(mInodeTree.getPath(freeInode)));
          }
          if (freeInode.isPinned()) {
            if (!context.getOptions().getForced()) {
              throw new UnexpectedAlluxioException(ExceptionMessage.CANNOT_FREE_PINNED_FILE
                  .getMessage(mInodeTree.getPath(freeInode)));
            }

            SetAttributeContext setAttributeContext = SetAttributeContext
                .mergeFrom(SetAttributePOptions.newBuilder().setRecursive(false).setPinned(false));
            setAttributeSingleFile(rpcContext, descedant, true, opTimeMs, setAttributeContext);
          }
          // Remove corresponding blocks from workers.
          mBlockMaster.removeBlocks(freeInode.asFile().getBlockIds(), false /* delete */);
        }
      }
    }

    Metrics.FILES_FREED.inc(freeInodes.size());
  }

  @Override
  public AlluxioURI getPath(long fileId) throws FileDoesNotExistException {
    try (LockedInodePath inodePath = mInodeTree.lockFullInodePath(fileId, LockPattern.READ)) {
      // the path is already locked.
      return mInodeTree.getPath(inodePath.getInode());
    }
  }

  @Override
  public Set<Long> getPinIdList() {
    // return both the explicitly pinned inodes and not persisted inodes which should not be evicted
    return Sets.union(mInodeTree.getPinIdSet(), mInodeTree.getToBePersistedIds());
  }

  @Override
  public String getUfsAddress() {
    return Configuration.getString(PropertyKey.MASTER_MOUNT_TABLE_ROOT_UFS);
  }

  @Override
  public UfsInfo getUfsInfo(long mountId) {
    MountInfo info = mMountTable.getMountInfo(mountId);
    if (info == null) {
      return new UfsInfo();
    }
    MountPOptions options = info.getOptions();
    return new UfsInfo().setUri(info.getUfsUri())
        .setMountOptions(MountContext
            .mergeFrom(MountPOptions.newBuilder().putAllProperties(options.getPropertiesMap())
                .setReadOnly(options.getReadOnly()).setShared(options.getShared()))
            .getOptions().build());
  }

  @Override
  public List<String> getWhiteList() {
    return mWhitelist.getList();
  }

  @Override
  public Set<Long> getLostFiles() {
    Set<Long> lostFiles = new HashSet<>();
    Iterator<Long> iter = mBlockMaster.getLostBlocksIterator();
    while (iter.hasNext()) {
      long blockId = iter.next();
      // the file id is the container id of the block id
      long containerId = BlockId.getContainerId(blockId);
      long fileId = IdUtils.createFileId(containerId);
      lostFiles.add(fileId);
    }
    return lostFiles;
  }

  /**
   * Loads metadata for the path if it is (non-existing || load direct children is set).
   *
   * See {@link #shouldLoadMetadataIfNotExists(LockedInodePath, LoadMetadataContext)}.
   *
   * @param rpcContext the rpc context
   * @param path the path to load metadata for
   * @param context the {@link LoadMetadataContext}
   * @param isGetFileInfo whether this is loading for a {@link #getFileInfo} call
   */
  private void loadMetadataIfNotExist(RpcContext rpcContext, AlluxioURI path,
      LoadMetadataContext context, boolean isGetFileInfo)
      throws InvalidPathException, AccessControlException {
    DescendantType syncDescendantType =
        GrpcUtils.fromProto(context.getOptions().getLoadDescendantType());
    FileSystemMasterCommonPOptions commonOptions =
        context.getOptions().getCommonOptions();
    boolean loadAlways = context.getOptions().hasLoadType()
        && (context.getOptions().getLoadType().equals(LoadMetadataPType.ALWAYS));
    // load metadata only and force sync
    InodeSyncStream sync = new InodeSyncStream(new LockingScheme(path, LockPattern.READ, false),
        this, rpcContext, syncDescendantType, commonOptions, isGetFileInfo, true, true, loadAlways);
    if (sync.sync().equals(FAILED)) {
      LOG.debug("Failed to load metadata for path from UFS: {}", path);
    }
  }

  boolean shouldLoadMetadataIfNotExists(LockedInodePath inodePath, LoadMetadataContext context) {
    boolean inodeExists = inodePath.fullPathExists();
    boolean loadDirectChildren = false;
    if (inodeExists) {
      try {
        Inode inode = inodePath.getInode();
        loadDirectChildren = inode.isDirectory()
            && (context.getOptions().getLoadDescendantType() != LoadDescendantPType.NONE);
      } catch (FileDoesNotExistException e) {
        // This should never happen.
        throw new RuntimeException(e);
      }
    }
    return !inodeExists || loadDirectChildren;
  }

  private void prepareForMount(AlluxioURI ufsPath, long mountId, MountContext context)
      throws IOException {
    MountPOptions.Builder mountOption = context.getOptions();
    try (CloseableResource<UnderFileSystem> ufsResource =
        mUfsManager.get(mountId).acquireUfsResource()) {
      UnderFileSystem ufs = ufsResource.get();
      // Check that the ufsPath exists and is a directory
      if (!ufs.isDirectory(ufsPath.toString())) {
        throw new IOException(
            MessageFormat.format("Ufs path {0} does not exist", ufsPath.toString()));
      }
      if (UnderFileSystemUtils.isWeb(ufs)) {
        mountOption.setReadOnly(true);
      }
    }
  }

  private void updateMountInternal(Supplier<JournalContext> journalContext,
      LockedInodePath inodePath, AlluxioURI ufsPath, MountInfo mountInfo, MountContext context)
      throws FileAlreadyExistsException, InvalidPathException, IOException {
    long newMountId = IdUtils.createMountId();
    // lock sync manager to ensure no sync point is added before the mount point is removed
    try (LockResource r = new LockResource(mSyncManager.getLock())) {
      List<AlluxioURI> syncPoints = mSyncManager.getFilterList(mountInfo.getMountId());
      if (syncPoints != null && !syncPoints.isEmpty()) {
        throw new InvalidArgumentException("Updating a mount point with ActiveSync enabled is not"
            + " supported. Please remove all sync'ed paths from the mount point and try again.");
      }
      AlluxioURI alluxioPath = inodePath.getUri();
      // validate new UFS client before updating the mount table
      mUfsManager.addMount(newMountId, new AlluxioURI(ufsPath.toString()),
          new UnderFileSystemConfiguration(
              Configuration.global(), context.getOptions().getReadOnly())
              .createMountSpecificConf(context.getOptions().getPropertiesMap()));
      prepareForMount(ufsPath, newMountId, context);
      // old ufsClient is removed as part of the mount table update process
      mMountTable.update(journalContext, alluxioPath, newMountId, context.getOptions().build());
    } catch (FileAlreadyExistsException | InvalidPathException | IOException e) {
      // revert everything
      mUfsManager.removeMount(newMountId);
      throw e;
    }
  }

  @Override
  public void updateMount(AlluxioURI alluxioPath, MountContext context)
      throws FileAlreadyExistsException, FileDoesNotExistException, InvalidPathException,
      IOException, AccessControlException {
    LockingScheme lockingScheme = createLockingScheme(alluxioPath,
        context.getOptions().getCommonOptions(), LockPattern.WRITE_EDGE);
    try (RpcContext rpcContext = createRpcContext(context);
        LockedInodePath inodePath = mInodeTree
            .lockInodePath(lockingScheme.getPath(), lockingScheme.getPattern());
        FileSystemMasterAuditContext auditContext = createAuditContext(
            "updateMount", alluxioPath, null, inodePath.getParentInodeOrNull())) {
      try {
        mPermissionChecker.checkParentPermission(Mode.Bits.WRITE, inodePath);
      } catch (AccessControlException e) {
        auditContext.setAllowed(false);
        throw e;
      }
      MountInfo mountInfo = mMountTable.getMountTable().get(alluxioPath.getPath());
      if (mountInfo == null) {
        throw new InvalidPathException("Failed to update mount properties for "
            + inodePath.getUri() + ". Please ensure the path is an existing mount point.");
      }
      updateMountInternal(rpcContext, inodePath, mountInfo.getUfsUri(), mountInfo, context);
      auditContext.setSucceeded(true);
    }
  }

  @Override
  public void mount(AlluxioURI alluxioPath, AlluxioURI ufsPath, MountContext context)
      throws FileAlreadyExistsException, FileDoesNotExistException, InvalidPathException,
      IOException, AccessControlException {
    Metrics.MOUNT_OPS.inc();
    Recorder recorder = context.getRecorder();
    recorder.recordIfEnabled("alluxio fs mount {} {} option {}", alluxioPath, ufsPath, context);
    try (RpcContext rpcContext = createRpcContext(context);
        FileSystemMasterAuditContext auditContext =
            createAuditContext("mount", alluxioPath, null, null)) {
      ufsPath = new AlluxioURI(PathUtils.normalizePath(ufsPath.toString(), AlluxioURI.SEPARATOR));

      syncMetadata(rpcContext,
          alluxioPath,
          context.getOptions().getCommonOptions(),
          DescendantType.ONE,
          auditContext,
          LockedInodePath::getParentInodeOrNull,
          (inodePath, permChecker) -> permChecker.checkParentPermission(Mode.Bits.WRITE, inodePath),
          false
      );

      LockingScheme lockingScheme =
          createLockingScheme(alluxioPath, context.getOptions().getCommonOptions(),
              LockPattern.WRITE_EDGE);
      try (LockedInodePath inodePath = mInodeTree.lockInodePath(lockingScheme)) {
        auditContext.setSrcInode(inodePath.getParentInodeOrNull());
        try {
          mPermissionChecker.checkParentPermission(Mode.Bits.WRITE, inodePath);
        } catch (AccessControlException e) {
          auditContext.setAllowed(false);
          throw e;
        }
        mMountTable.checkUnderWritableMountPoint(alluxioPath);

        mountInternal(rpcContext, inodePath, ufsPath, context);
        auditContext.setSucceeded(true);
        Metrics.PATHS_MOUNTED.inc();
      }
    }
  }

  /**
   * Mounts a UFS path onto an Alluxio path.
   *
   * @param rpcContext the rpc context
   * @param inodePath the Alluxio path to mount to
   * @param ufsPath the UFS path to mount
   * @param context the mount context
   */
  private void mountInternal(RpcContext rpcContext, LockedInodePath inodePath, AlluxioURI ufsPath,
      MountContext context) throws InvalidPathException, FileAlreadyExistsException,
      FileDoesNotExistException, IOException, AccessControlException {
    // Check that the Alluxio Path does not exist
    if (inodePath.fullPathExists()) {
      // TODO(calvin): Add a test to validate this (ALLUXIO-1831)
      throw new InvalidPathException(
          ExceptionMessage.MOUNT_POINT_ALREADY_EXISTS.getMessage(inodePath.getUri()));
    }
    long mountId = IdUtils.createMountId();
    Recorder recorder = context.getRecorder();
    recorder.recordIfEnabled("createMountId {}", mountId);
    mountInternal(rpcContext, inodePath, ufsPath, mountId, context);
    boolean loadMetadataSucceeded = false;
    try {
      // This will create the directory at alluxioPath
      InodeSyncStream.loadDirectoryMetadata(rpcContext,
          inodePath,
          LoadMetadataContext.mergeFrom(
              LoadMetadataPOptions.newBuilder().setCreateAncestors(false)),
          mMountTable,
          this);
      loadMetadataSucceeded = true;
      recorder.recordIfEnabled("Create mount directory {} successfully",
          inodePath.getUri().getPath());
    } finally {
      if (!loadMetadataSucceeded) {
        recorder.recordIfEnabled("Create mount directory {} failed", inodePath.getUri().getPath());
        mMountTable.delete(rpcContext, inodePath.getUri(), true);
      }
    }
  }

  /**
   * Updates the mount table with the specified mount point. The mount options may be updated during
   * this method.
   *
   * @param journalContext the journal context
   * @param inodePath the Alluxio mount point
   * @param ufsPath the UFS endpoint to mount
   * @param mountId the mount id
   * @param context the mount context (may be updated)
   */
  private void mountInternal(Supplier<JournalContext> journalContext, LockedInodePath inodePath,
      AlluxioURI ufsPath, long mountId, MountContext context)
      throws FileAlreadyExistsException, InvalidPathException, IOException {
    AlluxioURI alluxioPath = inodePath.getUri();
    // Adding the mount point will not create the UFS instance and thus not connect to UFS
    mUfsManager.addMount(mountId, new AlluxioURI(ufsPath.toString()),
<<<<<<< HEAD
        UnderFileSystemConfiguration.defaults(Configuration.global())
            .setReadOnly(context.getOptions().getReadOnly())
            .setShared(context.getOptions().getShared())
            .setRecorder(context.getRecorder())
=======
        new UnderFileSystemConfiguration(
            Configuration.global(), context.getOptions().getReadOnly())
>>>>>>> 3b23f341
            .createMountSpecificConf(context.getOptions().getPropertiesMap()));
    Recorder recorder = context.getRecorder();
    try {
      prepareForMount(ufsPath, mountId, context);
      // Check that the alluxioPath we're creating doesn't shadow a path in the parent UFS
      MountTable.Resolution resolution = mMountTable.resolve(alluxioPath);
      try (CloseableResource<UnderFileSystem> ufsResource =
          resolution.acquireUfsResource()) {
        String ufsResolvedPath = resolution.getUri().getPath();
        if (ufsResource.get().exists(ufsResolvedPath)) {
          throw new IOException(MessageFormat.format(
              "Mount path {0} shadows an existing path {1} in the parent underlying filesystem",
              alluxioPath, ufsResolvedPath));
        }
      }
      // Add the mount point. This will only succeed if we are not mounting a prefix of an existing
      // mount.
      mMountTable.add(journalContext, alluxioPath, ufsPath, mountId, context.getOptions().build());
    } catch (Exception e) {
      recorder.recordIfEnabled("Mount failed, {}", e.getMessage());
      mUfsManager.removeMount(mountId);
      throw e;
    }
  }

  @Override
  public void unmount(AlluxioURI alluxioPath) throws FileDoesNotExistException,
      InvalidPathException, IOException, AccessControlException {
    Metrics.UNMOUNT_OPS.inc();
    // Unmount should lock the parent to remove the child inode.
    try (RpcContext rpcContext = createRpcContext();
        LockedInodePath inodePath = mInodeTree
            .lockInodePath(alluxioPath, LockPattern.WRITE_EDGE);
        FileSystemMasterAuditContext auditContext =
            createAuditContext("unmount", alluxioPath, null, inodePath.getInodeOrNull())) {
      try {
        mPermissionChecker.checkParentPermission(Mode.Bits.WRITE, inodePath);
      } catch (AccessControlException e) {
        auditContext.setAllowed(false);
        throw e;
      }
      unmountInternal(rpcContext, inodePath);
      auditContext.setSucceeded(true);
      Metrics.PATHS_UNMOUNTED.inc();
    }
  }

  /**
   * Unmounts a UFS path previously mounted onto an Alluxio path.
   *
   * This method does not delete blocks. Instead, it adds the to the passed-in block deletion
   * context so that the blocks can be deleted after the inode deletion journal entry has been
   * written. We cannot delete blocks earlier because the inode deletion may fail, leaving us with
   * inode containing deleted blocks.
   *
   * @param rpcContext the rpc context
   * @param inodePath the Alluxio path to unmount, must be a mount point
   */
  private void unmountInternal(RpcContext rpcContext, LockedInodePath inodePath)
      throws InvalidPathException, FileDoesNotExistException, IOException {
    if (!inodePath.fullPathExists()) {
      throw new FileDoesNotExistException(
          "Failed to unmount: Path " + inodePath.getUri() + " does not exist");
    }
    MountInfo mountInfo = mMountTable.getMountTable().get(inodePath.getUri().getPath());
    if (mountInfo == null) {
      throw new InvalidPathException("Failed to unmount " + inodePath.getUri() + ". Please ensure"
          + " the path is an existing mount point.");
    }
    mSyncManager.stopSyncForMount(mountInfo.getMountId());

    if (!mMountTable.delete(rpcContext, inodePath.getUri(), true)) {
      throw new InvalidPathException("Failed to unmount " + inodePath.getUri() + ". Please ensure"
          + " the path is an existing mount point and not root.");
    }
    try {
      // Use the internal delete API, setting {@code alluxioOnly} to true to prevent the delete
      // operations from being persisted in the UFS.
      deleteInternal(rpcContext, inodePath, DeleteContext
          .mergeFrom(DeletePOptions.newBuilder().setRecursive(true).setAlluxioOnly(true)), true);
    } catch (DirectoryNotEmptyException e) {
      throw new RuntimeException(String.format(
          "We should never see this exception because %s should never be thrown when recursive "
              + "is true.",
          e.getClass()));
    }
  }

  @Override
  public void setAcl(AlluxioURI path, SetAclAction action, List<AclEntry> entries,
      SetAclContext context)
      throws FileDoesNotExistException, AccessControlException, InvalidPathException, IOException {
    Metrics.SET_ACL_OPS.inc();
    try (RpcContext rpcContext = createRpcContext(context);
        FileSystemMasterAuditContext auditContext =
            createAuditContext("setAcl", path, null, null)) {

      syncMetadata(rpcContext,
          path,
          context.getOptions().getCommonOptions(),
          context.getOptions().getRecursive() ? DescendantType.ALL : DescendantType.NONE,
          auditContext,
          LockedInodePath::getInodeOrNull,
          (inodePath, permChecker) ->
              permChecker.checkSetAttributePermission(inodePath, false, true, false),
          false
      );

      LockingScheme lockingScheme =
          createLockingScheme(path, context.getOptions().getCommonOptions(),
              LockPattern.WRITE_INODE);
      try (LockedInodePath inodePath = mInodeTree.lockInodePath(lockingScheme)) {
        mPermissionChecker.checkSetAttributePermission(inodePath, false, true, false);
        if (context.getOptions().getRecursive()) {
          try (LockedInodePathList descendants = mInodeTree.getDescendants(inodePath)) {
            for (LockedInodePath child : descendants) {
              mPermissionChecker.checkSetAttributePermission(child, false, true, false);
            }
          } catch (AccessControlException e) {
            auditContext.setAllowed(false);
            throw e;
          }
        }

        if (!inodePath.fullPathExists()) {
          throw new FileDoesNotExistException(ExceptionMessage
              .PATH_DOES_NOT_EXIST.getMessage(path));
        }
        setAclInternal(rpcContext, action, inodePath, entries, context);
        auditContext.setSucceeded(true);
      }
    }
  }

  private void setAclInternal(RpcContext rpcContext, SetAclAction action, LockedInodePath inodePath,
      List<AclEntry> entries, SetAclContext context)
      throws IOException, FileDoesNotExistException {
    Preconditions.checkState(inodePath.getLockPattern().isWrite());

    long opTimeMs = System.currentTimeMillis();
    // Check inputs for setAcl
    switch (action) {
      case REPLACE:
        Set<AclEntryType> types =
            entries.stream().map(AclEntry::getType).collect(Collectors.toSet());
        Set<AclEntryType> requiredTypes = Sets.newHashSet(AclEntryType.OWNING_USER,
            AclEntryType.OWNING_GROUP, AclEntryType.OTHER);
        requiredTypes.removeAll(types);

        // make sure the required entries are present
        if (!requiredTypes.isEmpty()) {
          throw new IOException(MessageFormat.format(
              "Replacing ACL entries must include the base entries for 'user', 'group',"
                  + " and 'other'. missing: {0}",
              requiredTypes.stream().map(AclEntryType::toString)
                  .collect(Collectors.joining(", "))));
        }
        break;
      case MODIFY: // fall through
      case REMOVE:
        if (entries.isEmpty()) {
          // Nothing to do.
          return;
        }
        break;
      case REMOVE_ALL:
        break;
      case REMOVE_DEFAULT:
        break;
      default:
    }
    setAclRecursive(rpcContext, action, inodePath, entries, false, opTimeMs, context);
  }

  private void setUfsAcl(LockedInodePath inodePath)
      throws InvalidPathException, AccessControlException {
    Inode inode = inodePath.getInodeOrNull();

    checkUfsMode(inodePath.getUri(), OperationType.WRITE);
    MountTable.Resolution resolution = mMountTable.resolve(inodePath.getUri());
    String ufsUri = resolution.getUri().toString();
    try (CloseableResource<UnderFileSystem> ufsResource = resolution.acquireUfsResource()) {
      UnderFileSystem ufs = ufsResource.get();
      if (ufs.isObjectStorage()) {
        LOG.warn("SetACL is not supported to object storage UFS via Alluxio. "
            + "UFS: " + ufsUri + ". This has no effect on the underlying object.");
      } else {
        try {
          List<AclEntry> entries = new ArrayList<>(inode.getACL().getEntries());
          if (inode.isDirectory()) {
            entries.addAll(inode.asDirectory().getDefaultACL().getEntries());
          }
          ufs.setAclEntries(ufsUri, entries);
        } catch (IOException e) {
          throw new AccessControlException("Could not setAcl for UFS file: " + ufsUri);
        }
      }
    }
  }

  private void setAclSingleInode(RpcContext rpcContext, SetAclAction action,
      LockedInodePath inodePath, List<AclEntry> entries, boolean replay, long opTimeMs)
      throws IOException, FileDoesNotExistException {
    Preconditions.checkState(inodePath.getLockPattern().isWrite());

    Inode inode = inodePath.getInode();

    // Check that we are not removing an extended mask.
    if (action == SetAclAction.REMOVE) {
      for (AclEntry entry : entries) {
        if ((entry.isDefault() && inode.getDefaultACL().hasExtended())
            || (!entry.isDefault() && inode.getACL().hasExtended())) {
          if (entry.getType() == AclEntryType.MASK) {
            throw new InvalidArgumentException(
                "Deleting the mask for an extended ACL is not allowed. entry: " + entry);
          }
        }
      }
    }

    // Check that we are not setting default ACL to a file
    if (inode.isFile()) {
      for (AclEntry entry : entries) {
        if (entry.isDefault()) {
          throw new UnsupportedOperationException("Can not set default ACL for a file");
        }
      }
    }

    mInodeTree.setAcl(rpcContext, SetAclEntry.newBuilder()
        .setId(inode.getId())
        .setOpTimeMs(opTimeMs)
        .setAction(ProtoUtils.toProto(action))
        .addAllEntries(entries.stream().map(ProtoUtils::toProto).collect(Collectors.toList()))
        .build());

    try {
      if (!replay && inode.isPersisted()) {
        setUfsAcl(inodePath);
      }
    } catch (InvalidPathException | AccessControlException e) {
      LOG.warn("Setting ufs ACL failed for path: {}", inodePath.getUri(), e);
      // TODO(david): revert the acl and default acl to the initial state if writing to ufs failed.
    }
  }

  private void setAclRecursive(RpcContext rpcContext, SetAclAction action,
      LockedInodePath inodePath, List<AclEntry> entries, boolean replay, long opTimeMs,
      SetAclContext context) throws IOException, FileDoesNotExistException {
    Preconditions.checkState(inodePath.getLockPattern().isWrite());
    setAclSingleInode(rpcContext, action, inodePath, entries, replay, opTimeMs);
    if (context.getOptions().getRecursive()) {
      try (LockedInodePathList descendants = mInodeTree.getDescendants(inodePath)) {
        for (LockedInodePath childPath : descendants) {
          rpcContext.throwIfCancelled();
          setAclSingleInode(rpcContext, action, childPath, entries, replay, opTimeMs);
        }
      }
    }
  }

  @Override
  public void setAttribute(AlluxioURI path, SetAttributeContext context)
      throws FileDoesNotExistException, AccessControlException, InvalidPathException, IOException {
    SetAttributePOptions.Builder options = context.getOptions();
    Metrics.SET_ATTRIBUTE_OPS.inc();
    // for chown
    boolean rootRequired = options.hasOwner();
    // for chgrp, chmod
    boolean ownerRequired = (options.hasGroup()) || (options.hasMode());
    // for other attributes
    boolean writeRequired = !rootRequired && !ownerRequired;
    if (options.hasOwner() && options.hasGroup()) {
      try {
        checkUserBelongsToGroup(options.getOwner(), options.getGroup());
      } catch (IOException e) {
        throw new IOException(String.format("Could not update owner:group for %s to %s:%s. %s",
            path.toString(), options.getOwner(), options.getGroup(), e), e);
      }
    }
    String commandName;
    boolean checkWritableMountPoint = false;
    if (options.hasOwner()) {
      commandName = "chown";
      checkWritableMountPoint = true;
    } else if (options.hasGroup()) {
      commandName = "chgrp";
      checkWritableMountPoint = true;
    } else if (options.hasMode()) {
      commandName = "chmod";
      checkWritableMountPoint = true;
    } else {
      commandName = "setAttribute";
    }
    try (RpcContext rpcContext = createRpcContext(context);
        FileSystemMasterAuditContext auditContext =
            createAuditContext(commandName, path, null, null)) {

      // Force recursive sync metadata if it is a pinning and unpinning operation
      boolean recursiveSync = options.hasPinned() || options.getRecursive();
      syncMetadata(rpcContext,
          path,
          context.getOptions().getCommonOptions(),
          recursiveSync ? DescendantType.ALL : DescendantType.ONE,
          auditContext,
          LockedInodePath::getInodeOrNull,
          (inodePath, permChecker) -> permChecker.checkSetAttributePermission(
                      inodePath, rootRequired, ownerRequired, writeRequired),
          false
      );

      LockingScheme lockingScheme = createLockingScheme(path, options.getCommonOptions(),
          LockPattern.WRITE_INODE);
      try (LockedInodePath inodePath = mInodeTree.lockInodePath(lockingScheme)) {
        auditContext.setSrcInode(inodePath.getInodeOrNull());
        if (checkWritableMountPoint) {
          mMountTable.checkUnderWritableMountPoint(path);
        }

        if (!inodePath.fullPathExists()) {
          throw new FileDoesNotExistException(ExceptionMessage
              .PATH_DOES_NOT_EXIST.getMessage(path));
        }
        try {
          mPermissionChecker
              .checkSetAttributePermission(inodePath, rootRequired, ownerRequired, writeRequired);
          if (context.getOptions().getRecursive()) {
            try (LockedInodePathList descendants = mInodeTree.getDescendants(inodePath)) {
              for (LockedInodePath childPath : descendants) {
                mPermissionChecker
                    .checkSetAttributePermission(childPath, rootRequired, ownerRequired,
                        writeRequired);
              }
            }
          }
        } catch (AccessControlException e) {
          auditContext.setAllowed(false);
          throw e;
        }
        setAttributeInternal(rpcContext, inodePath, context);
        auditContext.setSucceeded(true);
      }
    }
  }

  /**
   * Checks whether the owner belongs to the group.
   *
   * @param owner the owner to check
   * @param group the group to check
   * @throws FailedPreconditionException if owner does not belong to group
   */
  private void checkUserBelongsToGroup(String owner, String group)
      throws IOException {
    List<String> groups = CommonUtils.getGroups(owner, Configuration.global());
    if (groups == null || !groups.contains(group)) {
      throw new FailedPreconditionException("Owner " + owner
          + " does not belong to the group " + group);
    }
  }

  /**
   * Sets the file attribute.
   *
   * @param rpcContext the rpc context
   * @param inodePath the {@link LockedInodePath} to set attribute for
   * @param context attributes to be set, see {@link SetAttributePOptions}
   */
  private void setAttributeInternal(RpcContext rpcContext, LockedInodePath inodePath,
      SetAttributeContext context)
      throws InvalidPathException, FileDoesNotExistException, AccessControlException, IOException {
    Inode targetInode = inodePath.getInode();
    long opTimeMs = System.currentTimeMillis();
    if (context.getOptions().getRecursive() && targetInode.isDirectory()) {
      try (LockedInodePathList descendants = mInodeTree.getDescendants(inodePath)) {
        for (LockedInodePath childPath : descendants) {
          rpcContext.throwIfCancelled();
          setAttributeSingleFile(rpcContext, childPath, true, opTimeMs, context);
        }
      }
    }
    setAttributeSingleFile(rpcContext, inodePath, true, opTimeMs, context);
  }

  @Override
  public void scheduleAsyncPersistence(AlluxioURI path, ScheduleAsyncPersistenceContext context)
      throws AlluxioException, UnavailableException {
    try (RpcContext rpcContext = createRpcContext(context);
        LockedInodePath inodePath = mInodeTree.lockFullInodePath(path, LockPattern.WRITE_INODE)) {
      scheduleAsyncPersistenceInternal(inodePath, context, rpcContext);
    }
  }

  private void scheduleAsyncPersistenceInternal(LockedInodePath inodePath,
      ScheduleAsyncPersistenceContext context, RpcContext rpcContext)
      throws InvalidPathException, FileDoesNotExistException {
    InodeFile inode = inodePath.getInodeFile();
    if (!inode.isCompleted()) {
      throw new InvalidPathException(
          "Cannot persist an incomplete Alluxio file: " + inodePath.getUri());
    }
    if (shouldPersistPath(inodePath.toString())) {
      mInodeTree.updateInode(rpcContext, UpdateInodeEntry.newBuilder().setId(inode.getId())
          .setPersistenceState(PersistenceState.TO_BE_PERSISTED.name()).build());
      mPersistRequests.put(inode.getId(),
          new alluxio.time.ExponentialTimer(
              Configuration.getMs(PropertyKey.MASTER_PERSISTENCE_INITIAL_INTERVAL_MS),
              Configuration.getMs(PropertyKey.MASTER_PERSISTENCE_MAX_INTERVAL_MS),
              context.getPersistenceWaitTime(),
              Configuration.getMs(PropertyKey.MASTER_PERSISTENCE_MAX_TOTAL_WAIT_TIME_MS)));
    }
  }

  /**
   * Actively sync metadata, based on a list of changed files.
   *
   * @param path the path to sync
   * @param changedFiles collection of files that are changed under the path to full sync if this is
   *        null, force sync the entire directory. if this is not null but an empty collection,
   *        this method does nothing.
   * @param executorService executor to execute the parallel incremental sync
   */
  @Override
  public void activeSyncMetadata(AlluxioURI path, @Nullable Collection<AlluxioURI> changedFiles,
      ExecutorService executorService) throws IOException {
    if (changedFiles == null) {
      LOG.info("Start an active full sync of {}", path.toString());
    } else {
      LOG.info("Start an active incremental sync of {} files", changedFiles.size());
    }
    long start = System.currentTimeMillis();

    if (changedFiles != null && changedFiles.isEmpty()) {
      return;
    }

    try (RpcContext rpcContext = createRpcContext()) {
      if (changedFiles == null) {
        // full sync
        // Set sync interval to 0 to force a sync.
        FileSystemMasterCommonPOptions options =
            FileSystemMasterCommonPOptions.newBuilder().setSyncIntervalMs(0).build();
        LockingScheme scheme = createSyncLockingScheme(path, options, false);
        InodeSyncStream sync = new InodeSyncStream(scheme, this, rpcContext,
            DescendantType.ALL, options, false, false, false, false);
        if (sync.sync().equals(FAILED)) {
          LOG.debug("Active full sync on {} didn't sync any paths.", path);
        }
        long end = System.currentTimeMillis();
        LOG.info("Ended an active full sync of {} in {}ms", path, end - start);
        return;
      } else {
        // incremental sync
        Set<Callable<Void>> callables = new HashSet<>();
        for (AlluxioURI changedFile : changedFiles) {
          callables.add(() -> {
            // Set sync interval to 0 to force a sync.
            FileSystemMasterCommonPOptions options =
                FileSystemMasterCommonPOptions.newBuilder().setSyncIntervalMs(0).build();
            LockingScheme scheme = createSyncLockingScheme(changedFile, options, false);
            InodeSyncStream sync = new InodeSyncStream(scheme,
                this, rpcContext,
                DescendantType.ONE, options, false, false, false, false);
            if (sync.sync().equals(FAILED)) {
              // Use debug because this can be a noisy log
              LOG.debug("Incremental sync on {} didn't sync any paths.", path);
            }
            return null;
          });
        }
        executorService.invokeAll(callables);
      }
    } catch (InterruptedException e) {
      LOG.warn("InterruptedException during active sync: {}", e.toString());
      Thread.currentThread().interrupt();
      return;
    } catch (InvalidPathException | AccessControlException e) {
      LogUtils.warnWithException(LOG, "Failed to active sync on path {}", path, e);
    }
    if (changedFiles != null) {
      long end = System.currentTimeMillis();
      LOG.info("Ended an active incremental sync of {} files in {}ms", changedFiles.size(),
          end - start);
    }
  }

  @Override
  public boolean recordActiveSyncTxid(long txId, long mountId) {
    MountInfo mountInfo = mMountTable.getMountInfo(mountId);
    if (mountInfo == null) {
      return false;
    }
    AlluxioURI mountPath = mountInfo.getAlluxioUri();

    try (RpcContext rpcContext = createRpcContext();
        LockedInodePath inodePath = mInodeTree
            .lockFullInodePath(mountPath, LockPattern.READ)) {
      File.ActiveSyncTxIdEntry txIdEntry =
          File.ActiveSyncTxIdEntry.newBuilder().setTxId(txId).setMountId(mountId).build();
      rpcContext.journal(JournalEntry.newBuilder().setActiveSyncTxId(txIdEntry).build());
    } catch (UnavailableException | InvalidPathException | FileDoesNotExistException e) {
      LOG.warn("Exception when recording activesync txid, path {}, exception {}",
          mountPath, e);
      return false;
    }
    return true;
  }

  /**
   * Sync metadata for an Alluxio path with the UFS.
   *
   * @param rpcContext the current RPC context
   * @param path the path to sync
   * @param options options included with the RPC
   * @param syncDescendantType how deep the sync should be performed
   * @param auditContextSrcInodeFunc the src inode for the audit context, if null, no source inode
   *                                 is set on the audit context
   * @param permissionCheckOperation a consumer that accepts a locked inode path and a
   *                                 {@link PermissionChecker}. The consumer is expected to call one
   *                                 of the permission checkers functions with the given inode path.
   *                                 If null, no permission checking is performed
   * @param isGetFileInfo            true if syncing for a getFileInfo operation
   * @return syncStatus
   */
  @VisibleForTesting
  InodeSyncStream.SyncStatus syncMetadata(RpcContext rpcContext, AlluxioURI path,
      FileSystemMasterCommonPOptions options, DescendantType syncDescendantType,
      @Nullable FileSystemMasterAuditContext auditContext,
      @Nullable Function<LockedInodePath, Inode> auditContextSrcInodeFunc,
      @Nullable PermissionCheckFunction permissionCheckOperation,
      boolean isGetFileInfo) throws AccessControlException, InvalidPathException {
    LockingScheme syncScheme = createSyncLockingScheme(path, options, isGetFileInfo);
    InodeSyncStream sync = new InodeSyncStream(syncScheme, this, rpcContext, syncDescendantType,
        options, auditContext, auditContextSrcInodeFunc, permissionCheckOperation, isGetFileInfo,
        false, false, false);
    return sync.sync();
  }

  @Override
  public void update() {
    if (mReplicationCheckHeartbeatThread != null) {
      long newValue = Configuration.getMs(
          PropertyKey.MASTER_REPLICATION_CHECK_INTERVAL_MS);
      mReplicationCheckHeartbeatThread.updateIntervalMs(
          newValue);
      LOG.info("The interval of {} updated to {}",
          HeartbeatContext.MASTER_REPLICATION_CHECK, newValue);
    }
  }

  @FunctionalInterface
  interface PermissionCheckFunction {

    /**
     * Performs this operation on the given arguments.
     *
     * @param l the first input argument
     * @param c the second input argument
     */
    void accept(LockedInodePath l, PermissionChecker c) throws AccessControlException,
        InvalidPathException;
  }

  ReadOnlyInodeStore getInodeStore() {
    return mInodeStore;
  }

  InodeTree getInodeTree() {
    return mInodeTree;
  }

  InodeLockManager getInodeLockManager() {
    return mInodeLockManager;
  }

  MountTable getMountTable() {
    return mMountTable;
  }

  UfsSyncPathCache getSyncPathCache() {
    return mUfsSyncPathCache;
  }

  UfsAbsentPathCache getAbsentPathCache() {
    return mUfsAbsentPathCache;
  }

  PermissionChecker getPermissionChecker() {
    return mPermissionChecker;
  }

  @Override
  public FileSystemCommand workerHeartbeat(long workerId, List<Long> persistedFiles,
      WorkerHeartbeatContext context) throws IOException {

    List<String> persistedUfsFingerprints = context.getOptions().getPersistedFileFingerprintsList();
    boolean hasPersistedFingerprints = persistedUfsFingerprints.size() == persistedFiles.size();
    for (int i = 0; i < persistedFiles.size(); i++) {
      long fileId = persistedFiles.get(i);
      String ufsFingerprint = hasPersistedFingerprints ? persistedUfsFingerprints.get(i) :
          Constants.INVALID_UFS_FINGERPRINT;
      try {
        // Permission checking for each file is performed inside setAttribute
        setAttribute(getPath(fileId),
            SetAttributeContext
                .mergeFrom(SetAttributePOptions.newBuilder().setPersisted(true))
                .setUfsFingerprint(ufsFingerprint));
      } catch (FileDoesNotExistException | AccessControlException | InvalidPathException e) {
        LOG.error("Failed to set file {} as persisted, because {}", fileId, e);
      }
    }

    // TODO(zac) Clean up master and worker code since this is taken care of by job service now.
    // Worker should not persist any files. Instead, files are persisted through job service.
    List<PersistFile> filesToPersist = new ArrayList<>();
    FileSystemCommandOptions commandOptions = new FileSystemCommandOptions();
    commandOptions.setPersistOptions(new PersistCommandOptions(filesToPersist));
    return new FileSystemCommand(CommandType.PERSIST, commandOptions);
  }

  /**
   * @param inodePath the {@link LockedInodePath} to use
   * @param updateUfs whether to update the UFS with the attribute change
   * @param opTimeMs the operation time (in milliseconds)
   * @param context the method context
   */
  protected void setAttributeSingleFile(RpcContext rpcContext, LockedInodePath inodePath,
      boolean updateUfs, long opTimeMs, SetAttributeContext context)
      throws FileDoesNotExistException, InvalidPathException, AccessControlException {
    Inode inode = inodePath.getInode();
    SetAttributePOptions.Builder protoOptions = context.getOptions();
    if (protoOptions.hasPinned()) {
      mInodeTree.setPinned(rpcContext, inodePath, context.getOptions().getPinned(),
          context.getOptions().getPinnedMediaList(), opTimeMs);
    }
    UpdateInodeEntry.Builder entry = UpdateInodeEntry.newBuilder().setId(inode.getId());
    if (protoOptions.hasReplicationMax() || protoOptions.hasReplicationMin()) {
      Integer replicationMax =
          protoOptions.hasReplicationMax() ? protoOptions.getReplicationMax() : null;
      Integer replicationMin =
          protoOptions.hasReplicationMin() ? protoOptions.getReplicationMin() : null;
      mInodeTree.setReplication(rpcContext, inodePath, replicationMax, replicationMin, opTimeMs);
    }
    // protoOptions may not have both fields set
    if (protoOptions.hasCommonOptions()) {
      FileSystemMasterCommonPOptions commonOpts = protoOptions.getCommonOptions();
      TtlAction action = commonOpts.hasTtlAction() ? commonOpts.getTtlAction() : null;
      Long ttl = commonOpts.hasTtl() ? commonOpts.getTtl() : null;
      boolean modified = false;

      if (ttl != null && inode.getTtl() != ttl) {
        entry.setTtl(ttl);
        modified = true;
      }
      if (action != null && inode.getTtlAction() != action) {
        entry.setTtlAction(ProtobufUtils.toProtobuf(action));
        modified = true;
      }

      if (modified) {
        entry.setLastModificationTimeMs(opTimeMs);
      }
    }
    if (protoOptions.getXattrCount() > 0) {
      LOG.debug("Updating Inode={} with xAttr={}",
          inodePath.getInode(), protoOptions.getXattrMap());
      entry.putAllXAttr(protoOptions.getXattrMap());
      if (protoOptions.hasXattrUpdateStrategy()) {
        entry.setXAttrUpdateStrategy(protoOptions.getXattrUpdateStrategy());
      } // otherwise, uses the UpdateInodeEntry gRPC message default update strategy
    }
    if (protoOptions.hasPersisted()) {
      Preconditions.checkArgument(inode.isFile(), "Only files can be persisted");
      Preconditions.checkArgument(inode.asFile().isCompleted(),
          "File being persisted must be complete");
      // TODO(manugoyal) figure out valid behavior in the un-persist case
      Preconditions.checkArgument(protoOptions.getPersisted(),
          "Cannot set the state of a file to not-persisted");
      if (!inode.asFile().isPersisted()) {
        entry.setPersistenceState(PersistenceState.PERSISTED.name());
        entry.setLastModificationTimeMs(context.getOperationTimeMs());
        propagatePersistedInternal(rpcContext, inodePath);
        Metrics.FILES_PERSISTED.inc();
      }
    }
    boolean ownerGroupChanged = (protoOptions.hasOwner()) || (protoOptions.hasGroup());
    boolean modeChanged = protoOptions.hasMode();
    // If the file is persisted in UFS, also update corresponding owner/group/permission.
    if ((ownerGroupChanged || modeChanged) && updateUfs && inode.isPersisted()) {
      if ((inode instanceof InodeFile) && !inode.asFile().isCompleted()) {
        LOG.debug("Alluxio does not propagate chown/chgrp/chmod to UFS for incomplete files.");
      } else {
        checkUfsMode(inodePath.getUri(), OperationType.WRITE);
        MountTable.Resolution resolution = mMountTable.resolve(inodePath.getUri());
        String ufsUri = resolution.getUri().toString();
        try (CloseableResource<UnderFileSystem> ufsResource = resolution.acquireUfsResource()) {
          UnderFileSystem ufs = ufsResource.get();
          if (ufs.isObjectStorage()) {
            LOG.debug("setOwner/setMode is not supported to object storage UFS via Alluxio. "
                + "UFS: " + ufsUri + ". This has no effect on the underlying object.");
          } else {
            String owner = null;
            String group = null;
            String mode = null;
            if (ownerGroupChanged) {
              try {
                owner =
                    protoOptions.hasOwner() ? protoOptions.getOwner() : inode.getOwner();
                group =
                    protoOptions.hasGroup() ? protoOptions.getGroup() : inode.getGroup();
                ufs.setOwner(ufsUri, owner, group);
              } catch (IOException e) {
                throw new AccessControlException("Could not setOwner for UFS file " + ufsUri
                    + " . Aborting the setAttribute operation in Alluxio.", e);
              }
            }
            if (modeChanged) {
              try {
                mode = String.valueOf(protoOptions.getMode());
                ufs.setMode(ufsUri, ModeUtils.protoToShort(protoOptions.getMode()));
              } catch (IOException e) {
                throw new AccessControlException("Could not setMode for UFS file " + ufsUri
                    + " . Aborting the setAttribute operation in Alluxio.", e);
              }
            }
            // Retrieve the ufs fingerprint after the ufs changes.
            String existingFingerprint = inode.getUfsFingerprint();
            if (!existingFingerprint.equals(Constants.INVALID_UFS_FINGERPRINT)) {
              // Update existing fingerprint, since contents did not change
              Fingerprint fp = Fingerprint.parse(existingFingerprint);
              fp.putTag(Fingerprint.Tag.OWNER, owner);
              fp.putTag(Fingerprint.Tag.GROUP, group);
              fp.putTag(Fingerprint.Tag.MODE, mode);
              context.setUfsFingerprint(fp.serialize());
            } else {
              // Need to retrieve the fingerprint from ufs.
              context.setUfsFingerprint(ufs.getParsedFingerprint(ufsUri).serialize());
            }
          }
        }
      }
    }
    if (!context.getUfsFingerprint().equals(Constants.INVALID_UFS_FINGERPRINT)) {
      entry.setUfsFingerprint(context.getUfsFingerprint());
    }
    // Only commit the set permission to inode after the propagation to UFS succeeded.
    if (protoOptions.hasOwner()) {
      entry.setOwner(protoOptions.getOwner());
    }
    if (protoOptions.hasGroup()) {
      entry.setGroup(protoOptions.getGroup());
    }
    if (modeChanged) {
      entry.setMode(ModeUtils.protoToShort(protoOptions.getMode()));
    }
    mInodeTree.updateInode(rpcContext, entry.build());
  }

  @Override
  public List<SyncPointInfo> getSyncPathList() {
    return mSyncManager.getSyncPathList();
  }

  @Override
  public void startSync(AlluxioURI syncPoint)
      throws IOException, InvalidPathException, AccessControlException, ConnectionFailedException {
    LockingScheme lockingScheme = new LockingScheme(syncPoint, LockPattern.WRITE_EDGE, true);
    try (RpcContext rpcContext = createRpcContext();
        LockedInodePath inodePath = mInodeTree
            .lockInodePath(lockingScheme.getPath(), lockingScheme.getPattern());
        FileSystemMasterAuditContext auditContext =
            createAuditContext("startSync", syncPoint, null,
                inodePath.getParentInodeOrNull())) {
      try {
        mPermissionChecker.checkParentPermission(Mode.Bits.WRITE, inodePath);
      } catch (AccessControlException e) {
        auditContext.setAllowed(false);
        throw e;
      }
      mSyncManager.startSyncAndJournal(rpcContext, syncPoint);
      auditContext.setSucceeded(true);
    }
  }

  @Override
  public void stopSync(AlluxioURI syncPoint)
      throws IOException, InvalidPathException, AccessControlException {
    try (RpcContext rpcContext = createRpcContext()) {
      boolean isSuperUser = true;
      try {
        mPermissionChecker.checkSuperUser();
      } catch (AccessControlException e) {
        isSuperUser = false;
      }

      if (isSuperUser) {
        // TODO(AM): Remove once we don't require a write lock on the sync point during a full sync
        // Stop sync w/o acquiring an inode lock to terminate an initial full scan (if running)
        mSyncManager.stopSyncAndJournal(rpcContext, syncPoint);
      }
      LockingScheme lockingScheme = new LockingScheme(syncPoint, LockPattern.READ, false);
      try (LockedInodePath inodePath =
          mInodeTree.lockInodePath(lockingScheme.getPath(), lockingScheme.getPattern());
          FileSystemMasterAuditContext auditContext =
              createAuditContext("stopSync", syncPoint, null,
                  inodePath.getParentInodeOrNull())) {
        try {
          mPermissionChecker.checkParentPermission(Mode.Bits.WRITE, inodePath);
        } catch (AccessControlException e) {
          auditContext.setAllowed(false);
          throw e;
        }
        if (!isSuperUser) {
          // Stop sync here only if not terminated w/o holding the inode lock
          mSyncManager.stopSyncAndJournal(rpcContext, syncPoint);
        }
        auditContext.setSucceeded(true);
      }
    }
  }

  @Override
  public List<WorkerInfo> getWorkerInfoList() throws UnavailableException {
    return mBlockMaster.getWorkerInfoList();
  }

  @Override
  public long getInodeCount() {
    return mInodeTree.getInodeCount();
  }

  /**
   * @param fileId file ID
   * @param jobId persist job ID
   * @param persistenceWaitTime persistence initial wait time
   * @param uri Alluxio Uri of the file
   * @param tempUfsPath temp UFS path
   */
  private void addPersistJob(long fileId, long jobId, long persistenceWaitTime, AlluxioURI uri,
      String tempUfsPath) {
    alluxio.time.ExponentialTimer timer = mPersistRequests.remove(fileId);
    if (timer == null) {
      timer = new alluxio.time.ExponentialTimer(
          Configuration.getMs(PropertyKey.MASTER_PERSISTENCE_INITIAL_INTERVAL_MS),
          Configuration.getMs(PropertyKey.MASTER_PERSISTENCE_MAX_INTERVAL_MS),
          persistenceWaitTime,
          Configuration.getMs(PropertyKey.MASTER_PERSISTENCE_MAX_TOTAL_WAIT_TIME_MS));
    }
    mPersistJobs.put(fileId, new PersistJob(jobId, fileId, uri, tempUfsPath, timer));
  }

  private long getPersistenceWaitTime(long shouldPersistTime) {
    long currentTime = System.currentTimeMillis();
    if (shouldPersistTime >= currentTime) {
      return shouldPersistTime - currentTime;
    } else {
      return 0;
    }
  }

  /**
   * Periodically schedules jobs to persist files and updates metadata accordingly.
   */
  @NotThreadSafe
  private final class PersistenceScheduler implements alluxio.heartbeat.HeartbeatExecutor {
    private static final long MAX_QUIET_PERIOD_SECONDS = 64;

    /**
     * Quiet period for job service flow control (in seconds). When job service refuses starting new
     * jobs, we use exponential backoff to alleviate the job service pressure.
     */
    private long mQuietPeriodSeconds;

    /**
     * Creates a new instance of {@link PersistenceScheduler}.
     */
    PersistenceScheduler() {
      mQuietPeriodSeconds = 0;
    }

    @Override
    public void close() {} // Nothing to clean up

    /**
     * Updates the file system metadata to reflect the fact that the persist file request expired.
     *
     * @param fileId the file ID
     */
    private void handleExpired(long fileId) throws AlluxioException, UnavailableException {
      try (JournalContext journalContext = createJournalContext();
          LockedInodePath inodePath = mInodeTree
              .lockFullInodePath(fileId, LockPattern.WRITE_INODE)) {
        InodeFile inode = inodePath.getInodeFile();
        switch (inode.getPersistenceState()) {
          case LOST:
            // fall through
          case NOT_PERSISTED:
            // fall through
          case PERSISTED:
            LOG.warn("File {} (id={}) persistence state is {} and will not be changed.",
                inodePath.getUri(), fileId, inode.getPersistenceState());
            return;
          case TO_BE_PERSISTED:
            mInodeTree.updateInode(journalContext, UpdateInodeEntry.newBuilder()
                .setId(inode.getId())
                .setPersistenceState(PersistenceState.NOT_PERSISTED.name())
                .build());
            mInodeTree.updateInodeFile(journalContext, UpdateInodeFileEntry.newBuilder()
                .setId(inode.getId())
                .setPersistJobId(Constants.PERSISTENCE_INVALID_JOB_ID)
                .setTempUfsPath(Constants.PERSISTENCE_INVALID_UFS_PATH)
                .build());
            break;
          default:
            throw new IllegalStateException(
                "Unrecognized persistence state: " + inode.getPersistenceState());
        }
      }
    }

    /**
     * Attempts to schedule a persist job and updates the file system metadata accordingly.
     *
     * @param fileId the file ID
     */
    private void handleReady(long fileId) throws AlluxioException, IOException {
      alluxio.time.ExponentialTimer timer = mPersistRequests.get(fileId);
      // Lookup relevant file information.
      AlluxioURI uri;
      String tempUfsPath;
      try (LockedInodePath inodePath = mInodeTree.lockFullInodePath(fileId, LockPattern.READ)) {
        InodeFile inode = inodePath.getInodeFile();
        uri = inodePath.getUri();
        switch (inode.getPersistenceState()) {
          case LOST:
            // fall through
          case NOT_PERSISTED:
            // fall through
          case PERSISTED:
            LOG.warn("File {} (id={}) persistence state is {} and will not be changed.",
                inodePath.getUri(), fileId, inode.getPersistenceState());
            return;
          case TO_BE_PERSISTED:
            tempUfsPath = inodePath.getInodeFile().getTempUfsPath();
            break;
          default:
            throw new IllegalStateException(
                "Unrecognized persistence state: " + inode.getPersistenceState());
        }
      }

      MountTable.Resolution resolution = mMountTable.resolve(uri);
      try (CloseableResource<UnderFileSystem> ufsResource = resolution.acquireUfsResource()) {
        // If previous persist job failed, clean up the temporary file.
        cleanup(ufsResource.get(), tempUfsPath);
        // Generate a temporary path to be used by the persist job.
        // If the persist destination is on object store, let persist job copy files to destination
        // directly
        if (Configuration.getBoolean(PropertyKey.MASTER_UNSAFE_DIRECT_PERSIST_OBJECT_ENABLED)
            && ufsResource.get().isObjectStorage()) {
          tempUfsPath = resolution.getUri().toString();
        } else {
          // make temp path for temp file to avoid the
          // error reading (failure of temp file clean up)
          String mountPointUri = resolution.getUfsMountPointUri().toString();
          tempUfsPath = PathUtils.concatUfsPath(mountPointUri,
              PathUtils.getPersistentTmpPath(resolution.getUri().toString()));
          LOG.debug("Generate tmp ufs path {} from ufs path {} for persistence.",
              tempUfsPath, resolution.getUri());
        }
      }

      PersistConfig config =
          new PersistConfig(uri.getPath(), resolution.getMountId(), false, tempUfsPath);
      // Schedule the persist job.
      long jobId;
      JobMasterClient client = mJobMasterClientPool.acquire();
      try {
        LOG.debug("Schedule async persist job for {}", uri.getPath());
        jobId = client.run(config);
      } finally {
        mJobMasterClientPool.release(client);
      }
      mQuietPeriodSeconds /= 2;
      mPersistJobs.put(fileId, new PersistJob(jobId, fileId, uri, tempUfsPath, timer));

      // Update the inode and journal the change.
      try (JournalContext journalContext = createJournalContext();
          LockedInodePath inodePath = mInodeTree
              .lockFullInodePath(fileId, LockPattern.WRITE_INODE)) {
        InodeFile inode = inodePath.getInodeFile();
        mInodeTree.updateInodeFile(journalContext, UpdateInodeFileEntry.newBuilder()
            .setId(inode.getId())
            .setPersistJobId(jobId)
            .setTempUfsPath(tempUfsPath)
            .build());
      }
    }

    /**
     * {@inheritDoc}
     *
     * The method iterates through the set of files to be persisted (identified by their ID) and
     * attempts to schedule a file persist job. Each iteration removes the file ID from the set
     * of files to be persisted unless the execution sets the {@code remove} flag to false.
     *
     * @throws InterruptedException if the thread is interrupted
     */
    @Override
    public void heartbeat() throws InterruptedException {
      LOG.debug("Async Persist heartbeat start");
      java.util.concurrent.TimeUnit.SECONDS.sleep(mQuietPeriodSeconds);
      // Process persist requests.
      for (long fileId : mPersistRequests.keySet()) {
        // Throw if interrupted.
        if (Thread.interrupted()) {
          throw new InterruptedException("PersistenceScheduler interrupted.");
        }
        boolean remove = true;
        alluxio.time.ExponentialTimer timer = mPersistRequests.get(fileId);
        if (timer == null) {
          // This could occur if a key is removed from mPersistRequests while we are iterating.
          continue;
        }
        alluxio.time.ExponentialTimer.Result timerResult = timer.tick();
        if (timerResult == alluxio.time.ExponentialTimer.Result.NOT_READY) {
          // operation is not ready to be scheduled
          continue;
        }
        AlluxioURI uri = null;
        try {
          try (LockedInodePath inodePath = mInodeTree
              .lockFullInodePath(fileId, LockPattern.READ)) {
            uri = inodePath.getUri();
          } catch (FileDoesNotExistException e) {
            LOG.debug("The file (id={}) to be persisted was not found. Likely this file has been "
                + "removed by users", fileId, e);
            continue;
          }
          try {
            checkUfsMode(uri, OperationType.WRITE);
          } catch (Exception e) {
            LOG.warn("Unable to schedule persist request for path {}: {}", uri, e.toString());
            // Retry when ufs mode permits operation
            remove = false;
            continue;
          }
          switch (timerResult) {
            case EXPIRED:
              handleExpired(fileId);
              break;
            case READY:
              handleReady(fileId);
              break;
            default:
              throw new IllegalStateException("Unrecognized timer state: " + timerResult);
          }
        } catch (FileDoesNotExistException | InvalidPathException e) {
          LOG.warn("The file {} (id={}) to be persisted was not found : {}", uri, fileId,
              e.toString());
          LOG.debug("Exception: ", e);
        } catch (UnavailableException e) {
          LOG.warn("Failed to persist file {}, will retry later: {}", uri, e.toString());
          remove = false;
        } catch (ResourceExhaustedException e) {
          LOG.warn("The job service is busy, will retry later: {}", e.toString());
          LOG.debug("Exception: ", e);
          mQuietPeriodSeconds = (mQuietPeriodSeconds == 0) ? 1 :
              Math.min(MAX_QUIET_PERIOD_SECONDS, mQuietPeriodSeconds * 2);
          remove = false;
          // End the method here until the next heartbeat. No more jobs should be scheduled during
          // the current heartbeat if the job master is at full capacity.
          return;
        } catch (Exception e) {
          LOG.warn("Unexpected exception encountered when scheduling the persist job for file {} "
              + "(id={}) : {}", uri, fileId, e.toString());
          LOG.debug("Exception: ", e);
        } finally {
          if (remove) {
            mPersistRequests.remove(fileId);
          }
        }
      }
    }
  }

  /**
   * Periodically polls for the result of the jobs and updates metadata accordingly.
   */
  @NotThreadSafe
  private final class PersistenceChecker implements alluxio.heartbeat.HeartbeatExecutor {

    /**
     * Creates a new instance of {@link PersistenceChecker}.
     */
    PersistenceChecker() {}

    @Override
    public void close() {} // nothing to clean up

    /**
     * Updates the file system metadata to reflect the fact that the persist job succeeded.
     *
     * NOTE: It is the responsibility of the caller to update {@link #mPersistJobs}.
     *
     * @param job the successful job
     */
    private void handleSuccess(PersistJob job) {
      long fileId = job.getFileId();
      String tempUfsPath = job.getTempUfsPath();
      List<Long> blockIds = new ArrayList<>();
      UfsManager.UfsClient ufsClient = null;
      try (JournalContext journalContext = createJournalContext();
          LockedInodePath inodePath = mInodeTree
              .lockFullInodePath(fileId, LockPattern.WRITE_INODE)) {
        InodeFile inode = inodePath.getInodeFile();
        MountTable.Resolution resolution = mMountTable.resolve(inodePath.getUri());
        ufsClient = mUfsManager.get(resolution.getMountId());
        switch (inode.getPersistenceState()) {
          case LOST:
            // fall through
          case NOT_PERSISTED:
            // fall through
          case PERSISTED:
            LOG.warn("File {} (id={}) persistence state is {}. Successful persist has no effect.",
                job.getUri(), fileId, inode.getPersistenceState());
            break;
          case TO_BE_PERSISTED:
            UpdateInodeEntry.Builder builder = UpdateInodeEntry.newBuilder();
            try (CloseableResource<UnderFileSystem> ufsResource = resolution.acquireUfsResource()) {
              UnderFileSystem ufs = ufsResource.get();
              String ufsPath = resolution.getUri().toString();
              ufs.setOwner(tempUfsPath, inode.getOwner(), inode.getGroup());
              ufs.setMode(tempUfsPath, inode.getMode());

              // Check if the size is the same to guard against a race condition where the Alluxio
              // file is mutated in between the persist command and execution
              if (Configuration.isSet(PropertyKey.MASTER_ASYNC_PERSIST_SIZE_VALIDATION)
                  && Configuration.getBoolean(
                      PropertyKey.MASTER_ASYNC_PERSIST_SIZE_VALIDATION)) {
                UfsStatus ufsStatus = ufs.getStatus(tempUfsPath);
                if (ufsStatus.isFile()) {
                  UfsFileStatus status = (UfsFileStatus) ufsStatus;
                  if (status.getContentLength() != inode.getLength()) {
                    throw new IOException(String.format("%s size does not match. Alluxio expected "
                        + "length: %d, UFS actual length: %d. This may be due to a concurrent "
                        + "modification to the file in Alluxio space, in which case this error can "
                        + "be safely ignored as the persist will be retried. If the UFS length is "
                        + "expected to be different than Alluxio length, set "
                        + PropertyKey.Name.MASTER_ASYNC_PERSIST_SIZE_VALIDATION + " to false.",
                        tempUfsPath, inode.getLength(), status.getContentLength()));
                  }
                }
              }

              if (!ufsPath.equals(tempUfsPath)) {
                // Make rename only when tempUfsPath is different from final ufsPath. Note that,
                // on object store, we take the optimization to skip the rename by having
                // tempUfsPath the same as final ufsPath.
                // check if the destination direction is valid, if there isn't exist directory,
                // create it and it's parents
                createParentPath(inodePath.getInodeList(), ufsPath, ufs, job.getId());
                if (!ufs.renameRenamableFile(tempUfsPath, ufsPath)) {
                  throw new IOException(
                      String.format("Failed to rename %s to %s.", tempUfsPath, ufsPath));
                }
              }
              builder.setUfsFingerprint(ufs.getParsedFingerprint(ufsPath).serialize());
            }

            mInodeTree.updateInodeFile(journalContext, UpdateInodeFileEntry.newBuilder()
                .setId(inode.getId())
                .setPersistJobId(Constants.PERSISTENCE_INVALID_JOB_ID)
                .setTempUfsPath(Constants.PERSISTENCE_INVALID_UFS_PATH)
                .build());
            mInodeTree.updateInode(journalContext, builder
                .setId(inode.getId())
                .setPersistenceState(PersistenceState.PERSISTED.name())
                .build());
            propagatePersistedInternal(journalContext, inodePath);
            Metrics.FILES_PERSISTED.inc();

            // Save state for possible cleanup
            blockIds.addAll(inode.getBlockIds());
            break;
          default:
            throw new IllegalStateException(
                "Unrecognized persistence state: " + inode.getPersistenceState());
        }
      } catch (FileDoesNotExistException | InvalidPathException e) {
        LOG.warn("The file {} (id={}) to be persisted was not found: {}", job.getUri(), fileId,
            e.toString());
        LOG.debug("Exception: ", e);
        // Cleanup the temporary file.
        if (ufsClient != null) {
          try (CloseableResource<UnderFileSystem> ufsResource = ufsClient.acquireUfsResource()) {
            cleanup(ufsResource.get(), tempUfsPath);
          }
        }
      } catch (Exception e) {
        LOG.warn(
            "Unexpected exception encountered when trying to complete persistence of a file {} "
                + "(id={}) : {}",
            job.getUri(), fileId, e.toString());
        LOG.debug("Exception: ", e);
        if (ufsClient != null) {
          try (CloseableResource<UnderFileSystem> ufsResource = ufsClient.acquireUfsResource()) {
            cleanup(ufsResource.get(), tempUfsPath);
          }
        }
        mPersistRequests.put(fileId, job.getTimer());
      }

      // Cleanup possible staging UFS blocks files due to fast durable write fallback.
      // Note that this is best effort
      if (ufsClient != null) {
        for (long blockId : blockIds) {
          String ufsBlockPath = alluxio.worker.BlockUtils.getUfsBlockPath(ufsClient, blockId);
          try (CloseableResource<UnderFileSystem> ufsResource = ufsClient.acquireUfsResource()) {
            alluxio.util.UnderFileSystemUtils.deleteFileIfExists(ufsResource.get(), ufsBlockPath);
          } catch (Exception e) {
            LOG.warn("Failed to clean up staging UFS block file {}: {}",
                ufsBlockPath, e.toString());
          }
        }
      }
    }

    /**
     * Create parent path if there isn't exiting ancestors path for final persistence file.
     *
     * @param inodes List of inodes
     * @param ufsPath ufs path
     * @param ufs under file system
     */
    private void createParentPath(List<Inode> inodes, String ufsPath,
        UnderFileSystem ufs, long jobId)
        throws IOException {
      Stack<Pair<String, Inode>> ancestors = new Stack<>();
      int curInodeIndex = inodes.size() - 2;
      // get file path
      AlluxioURI curUfsPath = new AlluxioURI(ufsPath);
      // get the parent path of current file
      curUfsPath = curUfsPath.getParent();
      // Stop when the directory already exists in UFS.
      while (!ufs.isDirectory(curUfsPath.toString()) && curInodeIndex >= 0) {
        Inode curInode = inodes.get(curInodeIndex);
        ancestors.push(new Pair<>(curUfsPath.toString(), curInode));
        curUfsPath = curUfsPath.getParent();
        curInodeIndex--;
      }

      while (!ancestors.empty()) {
        Pair<String, Inode> ancestor = ancestors.pop();
        String dir = ancestor.getFirst();
        Inode ancestorInode = ancestor.getSecond();
        MkdirsOptions options = MkdirsOptions.defaults(Configuration.global())
            .setCreateParent(false)
            .setOwner(ancestorInode.getOwner())
            .setGroup(ancestorInode.getGroup())
            .setMode(new Mode(ancestorInode.getMode()));
        // UFS mkdirs might fail if the directory is already created.
        // If so, skip the mkdirs and assume the directory is already prepared,
        // regardless of permission matching.
        try {
          boolean mkdirSuccess = false;
          try {
            mkdirSuccess = ufs.mkdirs(dir, options);
          } catch (IOException e) {
            LOG.debug("Persistence job {}: Exception Directory {}: ", jobId, dir, e);
          }
          if (mkdirSuccess) {
            List<AclEntry> allAcls =
                Stream.concat(ancestorInode.getDefaultACL().getEntries().stream(),
                    ancestorInode.getACL().getEntries().stream())
                    .collect(Collectors.toList());
            ufs.setAclEntries(dir, allAcls);
          } else {
            if (ufs.isDirectory(dir)) {
              LOG.debug("Persistence job {}: UFS directory {} already exists", jobId, dir);
            } else {
              LOG.error("Persistence job {}: UFS path {} is an existing file", jobId, dir);
            }
          }
        } catch (IOException e) {
          LOG.error("Persistence job {}: Failed to create UFS directory {} with correct permission",
              jobId, dir, e);
        }
      }
    }

    @Override
    public void heartbeat() throws InterruptedException {
      boolean queueEmpty = mPersistCheckerPool.getQueue().isEmpty();
      // Check the progress of persist jobs.
      for (long fileId : mPersistJobs.keySet()) {
        // Throw if interrupted.
        if (Thread.interrupted()) {
          throw new InterruptedException("PersistenceChecker interrupted.");
        }
        final PersistJob job = mPersistJobs.get(fileId);
        if (job == null) {
          // This could happen if a key is removed from mPersistJobs while we are iterating.
          continue;
        }
        // Cancel any jobs marked as canceled
        switch (job.getCancelState()) {
          case NOT_CANCELED:
            break;
          case TO_BE_CANCELED:
            // Send the message to cancel this job
            JobMasterClient client = mJobMasterClientPool.acquire();
            try {
              client.cancel(job.getId());
              job.setCancelState(PersistJob.CancelState.CANCELING);
            } catch (alluxio.exception.status.NotFoundException e) {
              LOG.warn("Persist job (id={}) for file {} (id={}) to cancel was not found: {}",
                  job.getId(), job.getUri(), fileId, e.toString());
              LOG.debug("Exception: ", e);
              mPersistJobs.remove(fileId);
              continue;
            } catch (Exception e) {
              LOG.warn("Unexpected exception encountered when cancelling a persist job (id={}) for "
                  + "file {} (id={}) : {}", job.getId(), job.getUri(), fileId, e.toString());
              LOG.debug("Exception: ", e);
            } finally {
              mJobMasterClientPool.release(client);
            }
            continue;
          case CANCELING:
            break;
          default:
            throw new IllegalStateException("Unrecognized cancel state: " + job.getCancelState());
        }
        if (!queueEmpty) {
          // There are tasks waiting in the queue, so do not try to schedule anything
          continue;
        }
        long jobId = job.getId();
        JobMasterClient client = mJobMasterClientPool.acquire();
        try {
          JobInfo jobInfo = client.getJobStatus(jobId);
          switch (jobInfo.getStatus()) {
            case RUNNING:
              // fall through
            case CREATED:
              break;
            case FAILED:
              LOG.warn("The persist job (id={}) for file {} (id={}) failed: {}", jobId,
                  job.getUri(), fileId, jobInfo.getErrorMessage());
              mPersistJobs.remove(fileId);
              mPersistRequests.put(fileId, job.getTimer());
              break;
            case CANCELED:
              mPersistJobs.remove(fileId);
              break;
            case COMPLETED:
              mPersistJobs.remove(fileId);
              mPersistCheckerPool.execute(() -> handleSuccess(job));
              break;
            default:
              throw new IllegalStateException("Unrecognized job status: " + jobInfo.getStatus());
          }
        } catch (Exception e) {
          LOG.warn("Exception encountered when trying to retrieve the status of a "
                  + " persist job (id={}) for file {} (id={}): {}.", jobId, job.getUri(), fileId,
              e.toString());
          LOG.debug("Exception: ", e);
          mPersistJobs.remove(fileId);
          mPersistRequests.put(fileId, job.getTimer());
        } finally {
          mJobMasterClientPool.release(client);
        }
      }
    }
  }

  @NotThreadSafe
  private final class TimeSeriesRecorder implements alluxio.heartbeat.HeartbeatExecutor {
    @Override
    public void heartbeat() throws InterruptedException {
      // TODO(calvin): Provide a better way to keep track of metrics collected as time series
      MetricRegistry registry = MetricsSystem.METRIC_REGISTRY;
      SortedMap<String, Gauge> gauges = registry.getGauges();

      // % Alluxio space used
      Long masterCapacityTotal = (Long) gauges
          .get(MetricKey.CLUSTER_CAPACITY_TOTAL.getName()).getValue();
      Long masterCapacityUsed = (Long) gauges
          .get(MetricKey.CLUSTER_CAPACITY_USED.getName()).getValue();
      int percentAlluxioSpaceUsed =
          (masterCapacityTotal > 0) ? (int) (100L * masterCapacityUsed / masterCapacityTotal) : 0;
      mTimeSeriesStore.record("% Alluxio Space Used", percentAlluxioSpaceUsed);

      // % UFS space used
      Long masterUnderfsCapacityTotal = (Long) gauges
          .get(MetricKey.CLUSTER_ROOT_UFS_CAPACITY_TOTAL.getName()).getValue();
      Long masterUnderfsCapacityUsed =
          (Long) gauges
              .get(MetricKey.CLUSTER_ROOT_UFS_CAPACITY_USED.getName()).getValue();
      int percentUfsSpaceUsed =
          (masterUnderfsCapacityTotal > 0) ? (int) (100L * masterUnderfsCapacityUsed
              / masterUnderfsCapacityTotal) : 0;
      mTimeSeriesStore.record("% UFS Space Used", percentUfsSpaceUsed);

      // Bytes read
      Long bytesReadLocalThroughput = (Long) gauges.get(
          MetricKey.CLUSTER_BYTES_READ_LOCAL_THROUGHPUT.getName()).getValue();
      Long bytesReadDomainSocketThroughput = (Long) gauges
          .get(MetricKey.CLUSTER_BYTES_READ_DOMAIN_THROUGHPUT.getName()).getValue();
      Long bytesReadRemoteThroughput = (Long) gauges
          .get(MetricKey.CLUSTER_BYTES_READ_REMOTE_THROUGHPUT.getName()).getValue();
      Long bytesReadUfsThroughput = (Long) gauges
          .get(MetricKey.CLUSTER_BYTES_READ_UFS_THROUGHPUT.getName()).getValue();
      mTimeSeriesStore.record(MetricKey.CLUSTER_BYTES_READ_LOCAL_THROUGHPUT.getName(),
          bytesReadLocalThroughput);
      mTimeSeriesStore.record(MetricKey.CLUSTER_BYTES_READ_DOMAIN_THROUGHPUT.getName(),
          bytesReadDomainSocketThroughput);
      mTimeSeriesStore.record(MetricKey.CLUSTER_BYTES_READ_REMOTE_THROUGHPUT.getName(),
          bytesReadRemoteThroughput);
      mTimeSeriesStore.record(MetricKey.CLUSTER_BYTES_READ_UFS_THROUGHPUT.getName(),
          bytesReadUfsThroughput);

      // Bytes written
      Long bytesWrittenLocalThroughput = (Long) gauges
          .get(MetricKey.CLUSTER_BYTES_WRITTEN_LOCAL_THROUGHPUT.getName())
          .getValue();
      Long bytesWrittenAlluxioThroughput = (Long) gauges
          .get(MetricKey.CLUSTER_BYTES_WRITTEN_REMOTE_THROUGHPUT.getName()).getValue();
      Long bytesWrittenDomainSocketThroughput = (Long) gauges.get(
          MetricKey.CLUSTER_BYTES_WRITTEN_DOMAIN_THROUGHPUT.getName()).getValue();
      Long bytesWrittenUfsThroughput = (Long) gauges
          .get(MetricKey.CLUSTER_BYTES_WRITTEN_UFS_THROUGHPUT.getName()).getValue();
      mTimeSeriesStore.record(MetricKey.CLUSTER_BYTES_WRITTEN_LOCAL_THROUGHPUT.getName(),
          bytesWrittenLocalThroughput);
      mTimeSeriesStore.record(MetricKey.CLUSTER_BYTES_WRITTEN_REMOTE_THROUGHPUT.getName(),
          bytesWrittenAlluxioThroughput);
      mTimeSeriesStore.record(MetricKey.CLUSTER_BYTES_WRITTEN_DOMAIN_THROUGHPUT.getName(),
          bytesWrittenDomainSocketThroughput);
      mTimeSeriesStore.record(MetricKey.CLUSTER_BYTES_WRITTEN_UFS_THROUGHPUT.getName(),
          bytesWrittenUfsThroughput);
    }

    @Override
    public void close() {} // Nothing to clean up.
  }

  private static void cleanup(UnderFileSystem ufs, String ufsPath) {
    if (!ufsPath.isEmpty()) {
      try {
        if (!ufs.deleteExistingFile(ufsPath)) {
          LOG.warn("Failed to delete UFS file {}.", ufsPath);
        }
      } catch (IOException e) {
        LOG.warn("Failed to delete UFS file {}: {}", ufsPath, e.toString());
      }
    }
  }

  @Override
  public void updateUfsMode(AlluxioURI ufsPath, UfsMode ufsMode) throws InvalidPathException,
      InvalidArgumentException, UnavailableException, AccessControlException {
    // TODO(adit): Create new fsadmin audit context
    try (RpcContext rpcContext = createRpcContext();
        FileSystemMasterAuditContext auditContext =
            createAuditContext("updateUfsMode", ufsPath, null, null)) {
      mUfsManager.setUfsMode(rpcContext, ufsPath, ufsMode);
      auditContext.setSucceeded(true);
    }
  }

  /**
   * Check if the specified operation type is allowed to the ufs.
   *
   * @param alluxioPath the Alluxio path
   * @param opType the operation type
   */
  private void checkUfsMode(AlluxioURI alluxioPath, OperationType opType)
      throws AccessControlException, InvalidPathException {
    MountTable.Resolution resolution = mMountTable.resolve(alluxioPath);
    try (CloseableResource<UnderFileSystem> ufsResource = resolution.acquireUfsResource()) {
      UnderFileSystem ufs = ufsResource.get();
      UfsMode ufsMode =
          ufs.getOperationMode(mUfsManager.getPhysicalUfsState(ufs.getPhysicalStores()));
      switch (ufsMode) {
        case NO_ACCESS:
          throw new AccessControlException(ExceptionMessage.UFS_OP_NOT_ALLOWED.getMessage(opType,
              resolution.getUri(), UfsMode.NO_ACCESS));
        case READ_ONLY:
          if (opType == OperationType.WRITE) {
            throw new AccessControlException(ExceptionMessage.UFS_OP_NOT_ALLOWED.getMessage(opType,
                resolution.getUri(), UfsMode.READ_ONLY));
          }
          break;
        default:
          // All operations are allowed
          break;
      }
    }
  }

  /**
   * The operation type. This class is used to check if an operation to the under storage is allowed
   * during maintenance.
   */
  enum OperationType {
    READ,
    WRITE,
  }

  /**
   * Class that contains metrics for FileSystemMaster.
   * This class is public because the counter names are referenced in
   * {@link alluxio.web.WebInterfaceAbstractMetricsServlet}.
   */
  public static final class Metrics {
    private static final Counter DIRECTORIES_CREATED
        = MetricsSystem.counter(MetricKey.MASTER_DIRECTORIES_CREATED.getName());
    private static final Counter FILE_BLOCK_INFOS_GOT
        = MetricsSystem.counter(MetricKey.MASTER_FILE_BLOCK_INFOS_GOT.getName());
    private static final Counter FILE_INFOS_GOT
        = MetricsSystem.counter(MetricKey.MASTER_FILE_INFOS_GOT.getName());
    private static final Counter FILES_COMPLETED
        = MetricsSystem.counter(MetricKey.MASTER_FILES_COMPLETED.getName());
    private static final Counter FILES_CREATED
        = MetricsSystem.counter(MetricKey.MASTER_FILES_CREATED.getName());
    private static final Counter FILES_FREED
        = MetricsSystem.counter(MetricKey.MASTER_FILES_FREED.getName());
    private static final Counter FILES_PERSISTED
        = MetricsSystem.counter(MetricKey.MASTER_FILES_PERSISTED.getName());
    private static final Counter NEW_BLOCKS_GOT
        = MetricsSystem.counter(MetricKey.MASTER_NEW_BLOCKS_GOT.getName());
    private static final Counter PATHS_DELETED
        = MetricsSystem.counter(MetricKey.MASTER_PATHS_DELETED.getName());
    private static final Counter PATHS_MOUNTED
        = MetricsSystem.counter(MetricKey.MASTER_PATHS_MOUNTED.getName());
    private static final Counter PATHS_RENAMED
        = MetricsSystem.counter(MetricKey.MASTER_PATHS_RENAMED.getName());
    private static final Counter PATHS_UNMOUNTED
        = MetricsSystem.counter(MetricKey.MASTER_PATHS_UNMOUNTED.getName());

    // TODO(peis): Increment the RPCs OPs at the place where we receive the RPCs.

    private static final Counter COMPLETED_OPERATION_RETRIED_COUNT
        = MetricsSystem.counter(MetricKey.MASTER_COMPLETED_OPERATION_RETRY_COUNT.getName());
    private static final Counter COMPLETE_FILE_OPS
        = MetricsSystem.counter(MetricKey.MASTER_COMPLETE_FILE_OPS.getName());
    private static final Counter CREATE_DIRECTORIES_OPS
        = MetricsSystem.counter(MetricKey.MASTER_CREATE_DIRECTORIES_OPS.getName());
    private static final Counter CREATE_FILES_OPS
        = MetricsSystem.counter(MetricKey.MASTER_CREATE_FILES_OPS.getName());
    private static final Counter DELETE_PATHS_OPS
        = MetricsSystem.counter(MetricKey.MASTER_DELETE_PATHS_OPS.getName());
    private static final Counter FREE_FILE_OPS
        = MetricsSystem.counter(MetricKey.MASTER_FREE_FILE_OPS.getName());
    private static final Counter GET_FILE_BLOCK_INFO_OPS
        = MetricsSystem.counter(MetricKey.MASTER_GET_FILE_BLOCK_INFO_OPS.getName());
    private static final Counter GET_FILE_INFO_OPS
        = MetricsSystem.counter(MetricKey.MASTER_GET_FILE_INFO_OPS.getName());
    private static final Counter GET_NEW_BLOCK_OPS
        = MetricsSystem.counter(MetricKey.MASTER_GET_NEW_BLOCK_OPS.getName());
    private static final Counter MOUNT_OPS
        = MetricsSystem.counter(MetricKey.MASTER_MOUNT_OPS.getName());
    private static final Counter RENAME_PATH_OPS
        = MetricsSystem.counter(MetricKey.MASTER_RENAME_PATH_OPS.getName());
    private static final Counter SET_ACL_OPS
        = MetricsSystem.counter(MetricKey.MASTER_SET_ACL_OPS.getName());
    private static final Counter SET_ATTRIBUTE_OPS
        = MetricsSystem.counter(MetricKey.MASTER_SET_ATTRIBUTE_OPS.getName());
    private static final Counter UNMOUNT_OPS
        = MetricsSystem.counter(MetricKey.MASTER_UNMOUNT_OPS.getName());
    public static final Counter INODE_SYNC_STREAM_COUNT
        = MetricsSystem.counter(MetricKey.MASTER_METADATA_SYNC_OPS_COUNT.getName());
    public static final Counter INODE_SYNC_STREAM_TIME_MS
        = MetricsSystem.counter(MetricKey.MASTER_METADATA_SYNC_TIME_MS.getName());
    public static final Counter INODE_SYNC_STREAM_SKIPPED
        = MetricsSystem.counter(MetricKey.MASTER_METADATA_SYNC_SKIPPED.getName());
    public static final Counter INODE_SYNC_STREAM_NO_CHANGE
        = MetricsSystem.counter(MetricKey.MASTER_METADATA_SYNC_NO_CHANGE.getName());
    public static final Counter INODE_SYNC_STREAM_SUCCESS
        = MetricsSystem.counter(MetricKey.MASTER_METADATA_SYNC_SUCCESS.getName());
    public static final Counter INODE_SYNC_STREAM_FAIL
        = MetricsSystem.counter(MetricKey.MASTER_METADATA_SYNC_FAIL.getName());
    public static final Counter INODE_SYNC_STREAM_PENDING_PATHS_TOTAL
        = MetricsSystem.counter(MetricKey.MASTER_METADATA_SYNC_PENDING_PATHS.getName());
    public static final Counter INODE_SYNC_STREAM_ACTIVE_PATHS_TOTAL
        = MetricsSystem.counter(MetricKey.MASTER_METADATA_SYNC_ACTIVE_PATHS.getName());
    public static final Counter INODE_SYNC_STREAM_SYNC_PATHS_SUCCESS
        = MetricsSystem.counter(MetricKey.MASTER_METADATA_SYNC_PATHS_SUCCESS.getName());
    public static final Counter INODE_SYNC_STREAM_SYNC_PATHS_FAIL
        = MetricsSystem.counter(MetricKey.MASTER_METADATA_SYNC_PATHS_FAIL.getName());
    public static final Counter INODE_SYNC_STREAM_SYNC_PATHS_CANCEL
        = MetricsSystem.counter(MetricKey.MASTER_METADATA_SYNC_PATHS_CANCEL.getName());
    public static final Counter METADATA_SYNC_PREFETCH_OPS_COUNT
        = MetricsSystem.counter(MetricKey.MASTER_METADATA_SYNC_PREFETCH_OPS_COUNT.getName());
    public static final Counter METADATA_SYNC_PREFETCH_RETRIES
        = MetricsSystem.counter(MetricKey.MASTER_METADATA_SYNC_PREFETCH_RETRIES.getName());
    public static final Counter METADATA_SYNC_PREFETCH_SUCCESS
        = MetricsSystem.counter(MetricKey.MASTER_METADATA_SYNC_PREFETCH_SUCCESS.getName());
    public static final Counter METADATA_SYNC_PREFETCH_FAIL
        = MetricsSystem.counter(MetricKey.MASTER_METADATA_SYNC_PREFETCH_FAIL.getName());
    public static final Counter METADATA_SYNC_PREFETCH_CANCEL
        = MetricsSystem.counter(MetricKey.MASTER_METADATA_SYNC_PREFETCH_CANCEL.getName());
    public static final Counter METADATA_SYNC_PREFETCH_PATHS
        = MetricsSystem.counter(MetricKey.MASTER_METADATA_SYNC_PREFETCH_PATHS.getName());
    public static final Counter UFS_STATUS_CACHE_SIZE_TOTAL
        = MetricsSystem.counter(MetricKey.MASTER_UFS_STATUS_CACHE_SIZE.getName());
    public static final Counter UFS_STATUS_CACHE_CHILDREN_SIZE_TOTAL
        = MetricsSystem.counter(MetricKey.MASTER_UFS_STATUS_CACHE_CHILDREN_SIZE.getName());

    private static final Map<AlluxioURI, Map<UFSOps, Counter>> SAVED_UFS_OPS
        = new ConcurrentHashMap<>();

    /**
     * UFS operations enum.
     */
    public enum UFSOps {
      CREATE_FILE, GET_FILE_INFO, DELETE_FILE, LIST_STATUS
    }

    public static final Map<UFSOps, String> UFS_OPS_DESC = ImmutableMap.of(
        UFSOps.CREATE_FILE, "POST",
        UFSOps.GET_FILE_INFO, "HEAD",
        UFSOps.DELETE_FILE, "DELETE",
        UFSOps.LIST_STATUS, "LIST"
    );

    /**
     * Get operations saved per ufs counter.
     *
     * @param ufsUri ufsUri
     * @param ufsOp ufs operation
     * @return the counter object
     */
    @VisibleForTesting
    public static Counter getUfsOpsSavedCounter(AlluxioURI ufsUri, UFSOps ufsOp) {
      return SAVED_UFS_OPS.compute(ufsUri, (k, v) -> {
        if (v != null) {
          return v;
        } else {
          return new ConcurrentHashMap<>();
        }
      }).compute(ufsOp, (k, v) -> {
        if (v != null) {
          return v;
        } else {
          return MetricsSystem.counter(
              Metric.getMetricNameWithTags(UFS_OP_SAVED_PREFIX + ufsOp.name(),
              MetricInfo.TAG_UFS, MetricsSystem.escape(ufsUri)));
        }
      });
    }

    /**
     * Register some file system master related gauges.
     *
     * @param ufsManager the under filesystem manager
     * @param inodeTree the inodeTree
     */
    @VisibleForTesting
    public static void registerGauges(final UfsManager ufsManager, final InodeTree inodeTree) {
      MetricsSystem.registerGaugeIfAbsent(MetricKey.MASTER_FILES_PINNED.getName(),
          inodeTree::getPinnedSize);
      MetricsSystem.registerGaugeIfAbsent(MetricKey.MASTER_FILES_TO_PERSIST.getName(),
          () -> inodeTree.getToBePersistedIds().size());
      MetricsSystem.registerGaugeIfAbsent(MetricKey.MASTER_TOTAL_PATHS.getName(),
          inodeTree::getInodeCount);
      MetricsSystem.registerGaugeIfAbsent(MetricKey.MASTER_FILE_SIZE.getName(),
          inodeTree::getFileSizeHistogram);

      final String ufsDataFolder = Configuration.getString(
          PropertyKey.MASTER_MOUNT_TABLE_ROOT_UFS);

      MetricsSystem.registerGaugeIfAbsent(MetricKey.CLUSTER_ROOT_UFS_CAPACITY_TOTAL.getName(),
          () -> {
            try (CloseableResource<UnderFileSystem> ufsResource =
                ufsManager.getRoot().acquireUfsResource()) {
              UnderFileSystem ufs = ufsResource.get();
              return ufs.getSpace(ufsDataFolder, UnderFileSystem.SpaceType.SPACE_TOTAL);
            } catch (IOException e) {
              LOG.error(e.getMessage(), e);
              return Stream.empty();
            }
          });

      MetricsSystem.registerGaugeIfAbsent(MetricKey.CLUSTER_ROOT_UFS_CAPACITY_USED.getName(),
          () -> {
            try (CloseableResource<UnderFileSystem> ufsResource =
                ufsManager.getRoot().acquireUfsResource()) {
              UnderFileSystem ufs = ufsResource.get();
              return ufs.getSpace(ufsDataFolder, UnderFileSystem.SpaceType.SPACE_USED);
            } catch (IOException e) {
              LOG.error(e.getMessage(), e);
              return Stream.empty();
            }
          });

      MetricsSystem.registerGaugeIfAbsent(MetricKey.CLUSTER_ROOT_UFS_CAPACITY_FREE.getName(),
          () -> {
            long ret = 0L;
            try (CloseableResource<UnderFileSystem> ufsResource =
                ufsManager.getRoot().acquireUfsResource()) {
              UnderFileSystem ufs = ufsResource.get();
              ret = ufs.getSpace(ufsDataFolder, UnderFileSystem.SpaceType.SPACE_FREE);
            } catch (IOException e) {
              LOG.error(e.getMessage(), e);
            }
            return ret;
          });
    }

    private Metrics() {} // prevent instantiation
  }

  /**
   * Creates a {@link FileSystemMasterAuditContext} instance.
   *
   * @param command the command to be logged by this {@link AuditContext}
   * @param srcPath the source path of this command
   * @param dstPath the destination path of this command
   * @param srcInode the source inode of this command
   * @return newly-created {@link FileSystemMasterAuditContext} instance
   */
  private FileSystemMasterAuditContext createAuditContext(String command, AlluxioURI srcPath,
      @Nullable AlluxioURI dstPath, @Nullable Inode srcInode) {
    // Audit log may be enabled during runtime
    AsyncUserAccessAuditLogWriter auditLogWriter = null;
    if (Configuration.getBoolean(PropertyKey.MASTER_AUDIT_LOGGING_ENABLED)) {
      auditLogWriter = mAsyncAuditLogWriter;
    }
    FileSystemMasterAuditContext auditContext =
        new FileSystemMasterAuditContext(auditLogWriter);
    if (auditLogWriter != null) {
      String user = null;
      String ugi = "";
      try {
        user = AuthenticatedClientUser.getClientUser(Configuration.global());
      } catch (AccessControlException e) {
        ugi = "N/A";
      }
      if (user != null) {
        try {
          String primaryGroup = CommonUtils.getPrimaryGroupName(user, Configuration.global());
          ugi = user + "," + primaryGroup;
        } catch (IOException e) {
          LOG.debug("Failed to get primary group for user {}.", user);
          ugi = user + ",N/A";
        }
      }
      AuthType authType =
          Configuration.getEnum(PropertyKey.SECURITY_AUTHENTICATION_TYPE, AuthType.class);
      auditContext.setUgi(ugi)
          .setAuthType(authType)
          .setIp(ClientIpAddressInjector.getIpAddress())
          .setCommand(command).setSrcPath(srcPath).setDstPath(dstPath)
          .setSrcInode(srcInode).setAllowed(true)
          .setCreationTimeNs(System.nanoTime());
    }
    return auditContext;
  }

  private BlockDeletionContext createBlockDeletionContext() {
    return new DefaultBlockDeletionContext(this::removeBlocks,
        blocks -> blocks.forEach(mUfsBlockLocationCache::invalidate));
  }

  private void removeBlocks(Collection<Long> blocks) throws IOException {
    if (blocks.isEmpty()) {
      return;
    }
    RetryPolicy retry = new CountingRetry(3);
    IOException lastThrown = null;
    while (retry.attempt()) {
      try {
        mBlockMaster.removeBlocks(blocks, true);
        return;
      } catch (UnavailableException e) {
        lastThrown = e;
      }
    }
    throw new IOException("Failed to remove deleted blocks from block master", lastThrown);
  }

  /**
   * @return a context for executing an RPC
   */
  @VisibleForTesting
  public RpcContext createRpcContext() throws UnavailableException {
    return createRpcContext(new InternalOperationContext());
  }

  /**
   * @param operationContext the operation context
   * @return a context for executing an RPC
   */
  @VisibleForTesting
  public RpcContext createRpcContext(OperationContext operationContext)
      throws UnavailableException {
    return new RpcContext(createBlockDeletionContext(), createJournalContext(),
        operationContext.withTracker(mStateLockCallTracker));
  }

  private LockingScheme createLockingScheme(AlluxioURI path, FileSystemMasterCommonPOptions options,
      LockPattern desiredLockMode) {
    return new LockingScheme(path, desiredLockMode, options, mUfsSyncPathCache, false);
  }

  private LockingScheme createSyncLockingScheme(AlluxioURI path,
      FileSystemMasterCommonPOptions options, boolean isGetFileInfo) {
    return new LockingScheme(path, LockPattern.READ, options, mUfsSyncPathCache, isGetFileInfo);
  }

  boolean isAclEnabled() {
    return Configuration.getBoolean(PropertyKey.SECURITY_AUTHORIZATION_PERMISSION_ENABLED);
  }

  @Override
  public List<TimeSeries> getTimeSeries() {
    return mTimeSeriesStore.getTimeSeries();
  }

  @Override
  public AlluxioURI reverseResolve(AlluxioURI ufsUri) throws InvalidPathException {
    MountTable.ReverseResolution resolution = mMountTable.reverseResolve(ufsUri);
    if (resolution == null) {
      throw new InvalidPathException(ufsUri.toString() + " is not a valid ufs uri");
    }
    return resolution.getUri();
  }

  @Override
  @Nullable
  public String getRootInodeOwner() {
    return mInodeTree.getRootUserName();
  }

  @Override
  public List<String> getStateLockSharedWaitersAndHolders() {
    return mMasterContext.getStateLockManager().getSharedWaitersAndHolders();
  }
}<|MERGE_RESOLUTION|>--- conflicted
+++ resolved
@@ -3186,15 +3186,8 @@
     AlluxioURI alluxioPath = inodePath.getUri();
     // Adding the mount point will not create the UFS instance and thus not connect to UFS
     mUfsManager.addMount(mountId, new AlluxioURI(ufsPath.toString()),
-<<<<<<< HEAD
-        UnderFileSystemConfiguration.defaults(Configuration.global())
-            .setReadOnly(context.getOptions().getReadOnly())
-            .setShared(context.getOptions().getShared())
-            .setRecorder(context.getRecorder())
-=======
         new UnderFileSystemConfiguration(
             Configuration.global(), context.getOptions().getReadOnly())
->>>>>>> 3b23f341
             .createMountSpecificConf(context.getOptions().getPropertiesMap()));
     Recorder recorder = context.getRecorder();
     try {
