--- conflicted
+++ resolved
@@ -3368,16 +3368,11 @@
     }
 
     try (LockResource r = new LockResource(mMountTable.getWriteLock())) {
-<<<<<<< HEAD
-      mMountTable.validateMountPoint(inodePath.getUri(), ufsPath);
-      long mountId = IdUtils.createMountId();
-      Recorder recorder = context.getRecorder();
-      recorder.recordIfEnabled("createMountId {}", mountId);
-=======
       long mountId = mMountTable.createUnusedMountId();
       mMountTable.validateMountPoint(inodePath.getUri(), ufsPath, mountId,
           context.getOptions().build());
->>>>>>> 1348803c
+      Recorder recorder = context.getRecorder();
+      recorder.recordIfEnabled("createMountId {}", mountId);
       // get UfsManager prepared
       mUfsManager.addMount(mountId, new AlluxioURI(ufsPath.toString()),
           new UnderFileSystemConfiguration(
