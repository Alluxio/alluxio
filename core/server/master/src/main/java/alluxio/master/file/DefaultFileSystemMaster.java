--- conflicted
+++ resolved
@@ -416,11 +416,10 @@
   /** Used to check pending/running backup from RPCs. */
   private final CallTracker mStateLockCallTracker;
 
-<<<<<<< HEAD
   private final ReplicationHandler mReplicationHandler;
-=======
+
   final Clock mClock;
->>>>>>> 4d6bce3d
+
 
   /** Used to determine if we should journal inode journals within a JournalContext. */
   private final boolean mMergeInodeJournals = Configuration.getBoolean(
