--- conflicted
+++ resolved
@@ -2592,16 +2592,9 @@
               // loading all descendants.
               continue;
             }
-<<<<<<< HEAD
+
             try (LockedInodePath tempInodePath =
                 inodePath.createTempPathForChild(childStatus.getName())) {
-              DescendantType loadDescendantType =
-                  (options.getLoadDescendantType() == DescendantType.ONE) ? DescendantType.NONE :
-                      DescendantType.ALL;
-=======
-            try (TempInodePathForChild tempInodePath =
-                new TempInodePathForChild(inodePath, childStatus.getName())) {
->>>>>>> e4f05e2d
               LoadMetadataOptions loadMetadataOptions =
                   LoadMetadataOptions.defaults().setLoadDescendantType(DescendantType.NONE)
                       .setCreateAncestors(false).setUfsStatus(childStatus);
