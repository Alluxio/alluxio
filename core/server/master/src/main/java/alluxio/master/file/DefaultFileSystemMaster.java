--- conflicted
+++ resolved
@@ -1326,8 +1326,6 @@
           CommonUtils.getCurrentMs());
       DescendantType nextDescendantType = (descendantType == DescendantType.ALL)
           ? DescendantType.ALL : DescendantType.NONE;
-<<<<<<< HEAD
-
       try (CloseableIterator<? extends Inode> childrenIterator = getChildrenIterator(
           inode, partialPath, prefixComponents, depth, context)) {
         // This is to generate a parsed child path components to be passed to lockChildPath
@@ -1337,13 +1335,6 @@
             return;
           }
           String childName = childrenIterator.next().getName();
-=======
-      // This is to generate a parsed child path components to be passed to lockChildPath
-      String [] childComponentsHint = null;
-      try (CloseableIterator<? extends Inode> it = mInodeStore.getChildren(inode.asDirectory())) {
-        while (it.hasNext()) {
-          Inode child = it.next();
->>>>>>> 75f7bee5
           if (childComponentsHint == null) {
             String[] parentComponents = PathUtils.getPathComponents(
                 currInodePath.getUri().getPath());
@@ -1351,7 +1342,6 @@
             System.arraycopy(parentComponents, 0, childComponentsHint, 0, parentComponents.length);
           }
           // TODO(david): Make extending InodePath more efficient
-<<<<<<< HEAD
           childComponentsHint[childComponentsHint.length - 1] = childName;
 
           try (LockedInodePath childInodePath =
@@ -1369,19 +1359,6 @@
           // ensure that the listing of any new subdirectories starts from the
           // beginning of the children list
           partialPath = null;
-=======
-          childComponentsHint[childComponentsHint.length - 1] = child.getName();
-
-          try (LockedInodePath childInodePath =
-                   currInodePath.lockChild(child, LockPattern.READ, childComponentsHint)) {
-            listStatusInternal(context, rpcContext, childInodePath,
-                auditContext, nextDescendantType,
-                resultStream, depth + 1, counter);
-          } catch (InvalidPathException | FileDoesNotExistException e) {
-            LOG.debug("Path \"{}\" is invalid, has been ignored.",
-                PathUtils.concatPath("/", childComponentsHint));
-          }
->>>>>>> 75f7bee5
         }
       }
     }
@@ -1603,10 +1580,7 @@
         CloseableIterator<? extends Inode> childrenIter = mInodeStore.getChildren(inodeDir);
         Iterable<Inode> children = StreamSupport.stream(Spliterators.spliteratorUnknownSize(
             childrenIter, 0), false).collect(Collectors.toList());
-<<<<<<< HEAD
-=======
         childrenIter.close();
->>>>>>> 75f7bee5
         for (Inode child : children) {
           try (LockedInodePath childPath = inodePath.lockChild(child, LockPattern.READ)) {
             checkConsistencyRecursive(childPath, inconsistentUris, assertInconsistent,
