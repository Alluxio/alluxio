--- conflicted
+++ resolved
@@ -27,13 +27,8 @@
 @NotThreadSafe
 public final class CreateDirectoryOptions extends CreatePathOptions<CreateDirectoryOptions> {
   private boolean mAllowExists;
-<<<<<<< HEAD
+  private UfsStatus mUfsStatus;
 
-=======
-  private long mTtl;
-  private TtlAction mTtlAction;
-  private UfsStatus mUfsStatus;
->>>>>>> 170ce44a
   /**
    * @return the default {@link CreateDirectoryOptions}
    */
@@ -85,23 +80,6 @@
   }
 
   /**
-<<<<<<< HEAD
-=======
-   * @return the TTL (time to live) value; it identifies duration (in seconds) the created directory
-   *         should be kept around before it is automatically deleted or free
-   */
-  public long getTtl() {
-    return mTtl;
-  }
-
-  /**
-   * @return the {@link TtlAction}
-   */
-  public TtlAction getTtlAction() {
-    return mTtlAction;
-  }
-
-  /**
    * @return the {@link UfsStatus}
    */
   public UfsStatus getUfsStatus() {
@@ -109,7 +87,6 @@
   }
 
   /**
->>>>>>> 170ce44a
    * @param allowExists the allowExists flag value to use; it specifies whether an exception
    *        should be thrown if the object being made already exists.
    * @return the updated options object
@@ -117,27 +94,6 @@
   public CreateDirectoryOptions setAllowExists(boolean allowExists) {
     mAllowExists = allowExists;
     return this;
-  }
-
-<<<<<<< HEAD
-=======
-  /**
-   * @param ttl the TTL (time to live) value to use; it identifies duration (in milliseconds) the
-   *        created directory should be kept around before it is automatically deleted
-   * @return the updated options object
-   */
-  public CreateDirectoryOptions setTtl(long ttl) {
-    mTtl = ttl;
-    return getThis();
-  }
-
-  /**
-   * @param ttlAction the {@link TtlAction}; It informs the action to take when Ttl is expired;
-   * @return the updated options object
-   */
-  public CreateDirectoryOptions setTtlAction(TtlAction ttlAction) {
-    mTtlAction = ttlAction;
-    return getThis();
   }
 
   /**
@@ -149,7 +105,6 @@
     return getThis();
   }
 
->>>>>>> 170ce44a
   @Override
   protected CreateDirectoryOptions getThis() {
     return this;
@@ -167,33 +122,16 @@
       return false;
     }
     CreateDirectoryOptions that = (CreateDirectoryOptions) o;
-<<<<<<< HEAD
     return Objects.equal(mAllowExists, that.mAllowExists);
-=======
-    return Objects.equal(mAllowExists, that.mAllowExists) && Objects.equal(mTtl, that.mTtl)
-        && Objects.equal(mTtlAction, that.mTtlAction) && Objects.equal(mUfsStatus, that.mUfsStatus);
->>>>>>> 170ce44a
   }
 
   @Override
   public int hashCode() {
-<<<<<<< HEAD
     return super.hashCode() + Objects.hashCode(mAllowExists);
-=======
-    return super.hashCode() + Objects.hashCode(mAllowExists, mTtl, mTtlAction, mUfsStatus);
->>>>>>> 170ce44a
   }
 
   @Override
   public String toString() {
-<<<<<<< HEAD
     return toStringHelper().add("allowExists", mAllowExists).toString();
-=======
-    return toStringHelper()
-        .add("allowExists", mAllowExists).add("ttl", mTtl)
-        .add("ttlAction", mTtlAction)
-        .add("ufsStatus", mUfsStatus)
-        .toString();
->>>>>>> 170ce44a
   }
 }