--- conflicted
+++ resolved
@@ -1468,13 +1468,9 @@
 
     @Override
     public void heartbeat() {
-<<<<<<< HEAD
-      long masterWorkerTimeoutMs = ServerConfiguration.getMs(PropertyKey.MASTER_WORKER_TIMEOUT_MS);
+      long masterWorkerTimeoutMs = Configuration.getMs(PropertyKey.MASTER_WORKER_TIMEOUT_MS);
       long masterWorkerDeleteTimeoutMs =
-          ServerConfiguration.getMs(PropertyKey.MASTER_WORKER_DELETE_TIMEOUT_MS);
-=======
-      long masterWorkerTimeoutMs = Configuration.getMs(PropertyKey.MASTER_WORKER_TIMEOUT_MS);
->>>>>>> bf6b068b
+          Configuration.getMs(PropertyKey.MASTER_WORKER_DELETE_TIMEOUT_MS);
       for (MasterWorkerInfo worker : mWorkers) {
         try (LockResource r = worker.lockWorkerMeta(
             EnumSet.of(WorkerMetaLockSection.BLOCKS), false)) {
