/*
 * The Alluxio Open Foundation licenses this work under the Apache License, version 2.0
 * (the "License"). You may not use this work except in compliance with the License, which is
 * available at www.apache.org/licenses/LICENSE-2.0
 *
 * This software is distributed on an "AS IS" basis, WITHOUT WARRANTIES OR CONDITIONS OF ANY KIND,
 * either express or implied, as more fully set forth in the License.
 *
 * See the NOTICE file distributed with this work for information regarding copyright ownership.
 */

package alluxio.master.block;

import alluxio.Constants;
import alluxio.DefaultStorageTierAssoc;
import alluxio.Server;
import alluxio.StorageTierAssoc;
import alluxio.annotation.SuppressFBWarnings;
import alluxio.client.block.options.GetWorkerReportOptions;
import alluxio.client.block.options.GetWorkerReportOptions.WorkerRange;
import alluxio.clock.SystemClock;
import alluxio.collections.ConcurrentHashSet;
import alluxio.collections.IndexDefinition;
import alluxio.collections.IndexedSet;
import alluxio.conf.Configuration;
import alluxio.conf.PropertyKey;
import alluxio.exception.BlockInfoException;
import alluxio.exception.ExceptionMessage;
import alluxio.exception.status.InvalidArgumentException;
import alluxio.exception.status.NotFoundException;
import alluxio.exception.status.UnavailableException;
import alluxio.grpc.Command;
import alluxio.grpc.CommandType;
import alluxio.grpc.ConfigProperty;
import alluxio.grpc.GetRegisterLeasePRequest;
import alluxio.grpc.GrpcService;
import alluxio.grpc.GrpcUtils;
import alluxio.grpc.RegisterWorkerPOptions;
import alluxio.grpc.RegisterWorkerPRequest;
import alluxio.grpc.ServiceType;
import alluxio.grpc.StorageList;
import alluxio.grpc.WorkerLostStorageInfo;
import alluxio.heartbeat.HeartbeatContext;
import alluxio.heartbeat.HeartbeatExecutor;
import alluxio.heartbeat.HeartbeatThread;
import alluxio.master.CoreMaster;
import alluxio.master.CoreMasterContext;
import alluxio.master.block.meta.MasterWorkerInfo;
import alluxio.master.block.meta.WorkerMetaLockSection;
import alluxio.master.journal.JournalContext;
import alluxio.master.journal.checkpoint.CheckpointName;
import alluxio.master.metastore.BlockMetaStore;
import alluxio.master.metastore.BlockMetaStore.Block;
import alluxio.master.metrics.MetricsMaster;
import alluxio.metrics.Metric;
import alluxio.metrics.MetricInfo;
import alluxio.metrics.MetricKey;
import alluxio.metrics.MetricsSystem;
import alluxio.proto.journal.Block.BlockContainerIdGeneratorEntry;
import alluxio.proto.journal.Block.BlockInfoEntry;
import alluxio.proto.journal.Block.DeleteBlockEntry;
import alluxio.proto.journal.Journal.JournalEntry;
import alluxio.proto.meta.Block.BlockLocation;
import alluxio.proto.meta.Block.BlockMeta;
import alluxio.resource.CloseableIterator;
import alluxio.resource.LockResource;
import alluxio.util.CommonUtils;
import alluxio.util.IdUtils;
import alluxio.util.ThreadFactoryUtils;
import alluxio.util.executor.ExecutorServiceFactories;
import alluxio.util.executor.ExecutorServiceFactory;
import alluxio.util.network.NetworkAddressUtils;
import alluxio.wire.Address;
import alluxio.wire.BlockInfo;
import alluxio.wire.RegisterLease;
import alluxio.wire.WorkerInfo;
import alluxio.wire.WorkerNetAddress;

import com.google.common.annotations.VisibleForTesting;
import com.google.common.base.Preconditions;
import com.google.common.cache.CacheBuilder;
import com.google.common.cache.CacheLoader;
import com.google.common.cache.LoadingCache;
import com.google.common.collect.ImmutableSet;
import com.google.common.util.concurrent.Striped;
import org.slf4j.Logger;
import org.slf4j.LoggerFactory;

import java.io.IOException;
import java.net.UnknownHostException;
import java.time.Clock;
import java.util.ArrayList;
import java.util.Arrays;
import java.util.Collection;
import java.util.Collections;
import java.util.Comparator;
import java.util.EnumSet;
import java.util.HashMap;
import java.util.HashSet;
import java.util.Iterator;
import java.util.List;
import java.util.Map;
import java.util.NoSuchElementException;
import java.util.Optional;
import java.util.Set;
import java.util.concurrent.ConcurrentHashMap;
import java.util.concurrent.ExecutionException;
import java.util.concurrent.ExecutorService;
import java.util.concurrent.Executors;
import java.util.concurrent.TimeUnit;
import java.util.concurrent.TimeoutException;
import java.util.concurrent.atomic.AtomicInteger;
import java.util.concurrent.locks.Lock;
import java.util.function.BiConsumer;
import java.util.function.Consumer;
import java.util.function.Function;
import java.util.stream.Collectors;
import javax.annotation.Nullable;
import javax.annotation.concurrent.GuardedBy;
import javax.annotation.concurrent.NotThreadSafe;

/**
 * This block master manages the metadata for all the blocks and block workers in Alluxio.
 */
@NotThreadSafe // TODO(jiri): make thread-safe (c.f. ALLUXIO-1664)
public class DefaultBlockMaster extends CoreMaster implements BlockMaster {
  private static final Set<Class<? extends Server>> DEPS =
      ImmutableSet.of(MetricsMaster.class);

  /**
   * The number of container ids to 'reserve' before having to journal container id state. This
   * allows the master to return container ids within the reservation, without having to write to
   * the journal.
   */
  private final long mContainerIdReservationSize = Configuration.getInt(
      PropertyKey.MASTER_CONTAINER_ID_RESERVATION_SIZE);

  /** The only valid key for {@link #mWorkerInfoCache}. */
  private static final String WORKER_INFO_CACHE_KEY = "WorkerInfoKey";

  private final ExecutorService mContainerIdDetector = Executors
      .newSingleThreadExecutor(
        ThreadFactoryUtils.build("default-block-master-container-id-detection-%d", true));

  private volatile boolean mContainerIdDetectorIsIdle = true;

  // Worker metadata management.
  private static final IndexDefinition<MasterWorkerInfo, Long> ID_INDEX =
      new IndexDefinition<MasterWorkerInfo, Long>(true) {
        @Override
        public Long getFieldValue(MasterWorkerInfo o) {
          return o.getId();
        }
      };

  private static final IndexDefinition<MasterWorkerInfo, WorkerNetAddress> ADDRESS_INDEX =
      new IndexDefinition<MasterWorkerInfo, WorkerNetAddress>(true) {
        @Override
        public WorkerNetAddress getFieldValue(MasterWorkerInfo o) {
          return o.getWorkerAddress();
        }
      };

  /**
   * Mapping between all possible storage level aliases and their ordinal position. This mapping
   * forms a total ordering on all storage level aliases in the system, and must be consistent
   * across masters.
   */
  private static final StorageTierAssoc MASTER_STORAGE_TIER_ASSOC =
      new DefaultStorageTierAssoc(
          PropertyKey.MASTER_TIERED_STORE_GLOBAL_LEVELS,
          PropertyKey.Template.MASTER_TIERED_STORE_GLOBAL_LEVEL_ALIAS);

  private static final Logger LOG = LoggerFactory.getLogger(DefaultBlockMaster.class);

  /**
   * Concurrency and locking in the BlockMaster
   *
   * The block master uses concurrent data structures to allow non-conflicting concurrent access.
   * This means each piece of metadata should be locked individually. There are two types of
   * metadata in the {@link DefaultBlockMaster}: block metadata and worker metadata.
   *
   * The worker metadata is represented by the {@link MasterWorkerInfo} object.
   * See javadoc of {@link MasterWorkerInfo} for details.
   *
   * To modify or read a modifiable piece of worker metadata, the {@link MasterWorkerInfo} for the
   * worker must be locked following the instructions in {@link MasterWorkerInfo}.
   * For block metadata, the id of the block must be locked.
   * This will protect the internal integrity of the block and worker metadata.
   *
   * A worker's relevant locks must be held to
   * - Check/Update the worker register status
   * - Read/Update the worker usage
   * - Read/Update the worker present/to-be-removed blocks
   * - Any combinations of the above
   *
   * A block's lock must be held to
   * - Perform any BlockStore operations on the block
   * - Add or remove the block from mLostBlocks
   *
   * Lock ordering must be preserved in order to prevent deadlock. If both worker and block
   * metadata must be locked at the same time, the worker metadata must be locked before the block
   * metadata. When the locks are released, they must be released in the opposite order.
   *
   * Locking on the worker metadata are managed by
   * {@link MasterWorkerInfo#lockWorkerMeta(EnumSet, boolean)}.
   * This guarantees when multiple parts of the worker metadata are accessed/updated,
   * the locks are acquired and released in order.
   * See javadoc of {@link MasterWorkerInfo#lockWorkerMeta(EnumSet, boolean)} for
   * example usages.
   *
   * It should not be the case that multiple worker metadata must be locked at the same time, or
   * multiple block metadata must be locked at the same time. Operations involving different workers
   * or different blocks should be able to be performed independently.
   */

  /**
   * 10k locks balances between keeping a small memory footprint and avoiding unnecessary lock
   * contention. Each stripe is around 100 bytes, so this takes about 1MB. Block locking critical
   * sections are short, so it is acceptable to occasionally have conflicts where two different
   * blocks want to lock the same stripe.
   */
  private final Striped<Lock> mBlockLocks = Striped.lock(10_000);
  /** Manages block metadata and block locations. */
  private final BlockMetaStore mBlockMetaStore;

  /** Keeps track of blocks which are no longer in Alluxio storage. */
  private final ConcurrentHashSet<Long> mLostBlocks = new ConcurrentHashSet<>(64, 0.90f, 64);

  /** This state must be journaled. */
  @GuardedBy("itself")
  private final BlockContainerIdGenerator mBlockContainerIdGenerator =
      new BlockContainerIdGenerator();

  /** Keeps track of workers which are in communication with the master. */
  private final IndexedSet<MasterWorkerInfo> mWorkers =
      new IndexedSet<>(ID_INDEX, ADDRESS_INDEX);
  /** Keeps track of workers which are no longer in communication with the master. */
  private final IndexedSet<MasterWorkerInfo> mLostWorkers =
      new IndexedSet<>(ID_INDEX, ADDRESS_INDEX);
  /** Worker is not visualable until registration completes. */
  private final IndexedSet<MasterWorkerInfo> mTempWorkers =
      new IndexedSet<>(ID_INDEX, ADDRESS_INDEX);

  /**
   * Tracks the open register streams.
   * A stream will be closed if it is completed, aborted due to an error,
   * or recycled due to inactivity by {@link WorkerRegisterStreamGCExecutor}.
   */
  private final Map<Long, WorkerRegisterContext> mActiveRegisterContexts =
      new ConcurrentHashMap<>();

  /** Listeners to call when lost workers are found. */
  private final List<Consumer<Address>> mLostWorkerFoundListeners
      = new ArrayList<>();

  /** Listeners to call when workers are lost. */
  private final List<Consumer<Address>> mWorkerLostListeners = new ArrayList<>();

  /** Listeners to call when workers are delete. */
  private final List<Consumer<Address>> mWorkerDeleteListeners = new ArrayList<>();

  /** Listeners to call when a new worker registers. */
  private final List<BiConsumer<Address, List<ConfigProperty>>> mWorkerRegisteredListeners
      = new ArrayList<>();

  /** Handle to the metrics master. */
  private final MetricsMaster mMetricsMaster;

  /**
   * The service that detects lost worker nodes, and tries to restart the failed workers.
   * We store it here so that it can be accessed from tests.
   */
  @SuppressFBWarnings("URF_UNREAD_FIELD")

  /* The value of the 'next container id' last journaled. */
  @GuardedBy("mBlockContainerIdGenerator")
  private volatile long mJournaledNextContainerId = 0;

  /**
   * A loading cache for worker info list, refresh periodically.
   * This cache only has a single key {@link  #WORKER_INFO_CACHE_KEY}.
   */
  private final LoadingCache<String, List<WorkerInfo>> mWorkerInfoCache;

  private final RegisterLeaseManager mRegisterLeaseManager = new RegisterLeaseManager();

  /**
   * Creates a new instance of {@link DefaultBlockMaster}.
   *
   * @param metricsMaster the metrics master
   * @param masterContext the context for Alluxio master
   */
  DefaultBlockMaster(MetricsMaster metricsMaster, CoreMasterContext masterContext) {
    this(metricsMaster, masterContext, new SystemClock(),
        ExecutorServiceFactories.cachedThreadPool(Constants.BLOCK_MASTER_NAME));
  }

  private DefaultBlockMaster(MetricsMaster metricsMaster, CoreMasterContext masterContext,
      Clock clock, ExecutorServiceFactory executorServiceFactory, BlockMetaStore blockMetaStore) {
    super(masterContext, clock, executorServiceFactory);
    Preconditions.checkNotNull(metricsMaster, "metricsMaster");

    mBlockMetaStore = blockMetaStore;
    mMetricsMaster = metricsMaster;
    Metrics.registerGauges(this);

    mWorkerInfoCache = CacheBuilder.newBuilder()
        .refreshAfterWrite(Configuration
            .getMs(PropertyKey.MASTER_WORKER_INFO_CACHE_REFRESH_TIME), TimeUnit.MILLISECONDS)
        .build(new CacheLoader<String, List<WorkerInfo>>() {
          @Override
          public List<WorkerInfo> load(String key) {
            return constructWorkerInfoList();
          }
        });

    MetricsSystem.registerGaugeIfAbsent(MetricKey.MASTER_LOST_BLOCK_COUNT.getName(),
        this::getLostBlocksCount);
    MetricsSystem.registerCachedGaugeIfAbsent(MetricKey.MASTER_TO_REMOVE_BLOCK_COUNT.getName(),
        this::getToRemoveBlockCount, 30, TimeUnit.SECONDS);
  }

  /**
   * Creates a new instance of {@link DefaultBlockMaster}.
   * Used for tests where we manually control the clock.
   *
   * @param metricsMaster the metrics master
   * @param masterContext the context for Alluxio master
   * @param clock the clock to use for determining the time
   * @param executorServiceFactory a factory for creating the executor service to use for running
   *        maintenance threads
   */
  @VisibleForTesting
  public DefaultBlockMaster(MetricsMaster metricsMaster, CoreMasterContext masterContext,
      Clock clock, ExecutorServiceFactory executorServiceFactory) {
    this(metricsMaster, masterContext, clock, executorServiceFactory,
        masterContext.getBlockStoreFactory().get());
  }

  @Override
  public String getName() {
    return Constants.BLOCK_MASTER_NAME;
  }

  @Override
  public Map<ServiceType, GrpcService> getServices() {
    Map<ServiceType, GrpcService> services = new HashMap<>();
    services.put(ServiceType.BLOCK_MASTER_CLIENT_SERVICE,
        new GrpcService(new BlockMasterClientServiceHandler(this)));
    services.put(ServiceType.BLOCK_MASTER_WORKER_SERVICE,
        new GrpcService(new BlockMasterWorkerServiceHandler(this)));
    return services;
  }

  @Override
  public boolean processJournalEntry(JournalEntry entry) {
    // TODO(gene): A better way to process entries besides a huge switch?
    if (entry.hasBlockContainerIdGenerator()) {
      mJournaledNextContainerId = (entry.getBlockContainerIdGenerator()).getNextContainerId();
      mBlockContainerIdGenerator.setNextContainerId((mJournaledNextContainerId));
    } else if (entry.hasDeleteBlock()) {
      mBlockMetaStore.removeBlock(entry.getDeleteBlock().getBlockId());
    } else if (entry.hasBlockInfo()) {
      BlockInfoEntry blockInfoEntry = entry.getBlockInfo();
      long length = blockInfoEntry.getLength();
      Optional<BlockMeta> block = mBlockMetaStore.getBlock(blockInfoEntry.getBlockId());
      if (block.isPresent()) {
        long oldLen = block.get().getLength();
        if (oldLen != Constants.UNKNOWN_SIZE) {
          LOG.warn("Attempting to update block length ({}) to a different length ({}).", oldLen,
              length);
          return true;
        }
      }
      mBlockMetaStore.putBlock(blockInfoEntry.getBlockId(),
          BlockMeta.newBuilder().setLength(blockInfoEntry.getLength()).build());
    } else {
      return false;
    }
    return true;
  }

  @Override
  public void resetState() {
    mBlockMetaStore.clear();
    mJournaledNextContainerId = 0;
    mBlockContainerIdGenerator.setNextContainerId(0);
  }

  @Override
  public CheckpointName getCheckpointName() {
    return CheckpointName.BLOCK_MASTER;
  }

  @Override
  public CloseableIterator<JournalEntry> getJournalEntryIterator() {
    CloseableIterator<Block> blockStoreIterator = mBlockMetaStore.getCloseableIterator();
    Iterator<JournalEntry> journalIterator = new Iterator<JournalEntry>() {
      @Override
      public boolean hasNext() {
        return blockStoreIterator.hasNext();
      }

      @Override
      public JournalEntry next() {
        if (!hasNext()) {
          throw new NoSuchElementException();
        }
        Block block = blockStoreIterator.next();
        BlockInfoEntry blockInfoEntry =
            BlockInfoEntry.newBuilder().setBlockId(block.getId())
                .setLength(block.getMeta().getLength()).build();
        return JournalEntry.newBuilder().setBlockInfo(blockInfoEntry).build();
      }

      @Override
      public void remove() {
        throw new UnsupportedOperationException("BlockMaster#Iterator#remove is not supported.");
      }
    };

    CloseableIterator<JournalEntry> journalCloseableIterator =
        CloseableIterator.create(journalIterator, (whatever) -> blockStoreIterator.close());

    return CloseableIterator.concat(
        CloseableIterator.noopCloseable(
            CommonUtils.singleElementIterator(getContainerIdJournalEntry())),
        journalCloseableIterator);
  }

  /**
   * Periodically checks the open worker register streams.
   * If a stream has been active for a while, close the stream, recycle resources and locks,
   * and propagate an error to the worker side.
   */
  public class WorkerRegisterStreamGCExecutor implements HeartbeatExecutor {
    private final long mTimeout = Configuration.global()
        .getMs(PropertyKey.MASTER_WORKER_REGISTER_STREAM_RESPONSE_TIMEOUT);

    @Override
    public void heartbeat() {
      AtomicInteger removedSessions = new AtomicInteger(0);
      mActiveRegisterContexts.entrySet().removeIf((entry) -> {
        WorkerRegisterContext context = entry.getValue();
        final long clockTime = mClock.millis();
        final long lastActivityTime = context.getLastActivityTimeMs();
        final long staleTime = clockTime - lastActivityTime;
        if (staleTime < mTimeout) {
          return false;
        }
        String msg = String.format(
            "ClockTime: %d, LastActivityTime: %d. Worker %d register stream hanging for %sms!"
                + " Tune up %s if this is undesired.",
            clockTime, lastActivityTime, context.getWorkerInfo().getId(), staleTime,
            PropertyKey.MASTER_WORKER_REGISTER_STREAM_RESPONSE_TIMEOUT);
        Exception e = new TimeoutException(msg);
        try {
          context.closeWithError(e);
        } catch (Throwable t) {
          t.addSuppressed(e);
          LOG.error("Failed to close an open register stream for worker {}. "
              + "The stream has been open for {}ms.", context.getWorkerId(), staleTime, t);
          // Do not remove the entry so this will be retried
          return false;
        }
        removedSessions.getAndDecrement();
        return true;
      });
      if (removedSessions.get() > 0) {
        LOG.info("Removed {} stale worker registration streams", removedSessions.get());
      }
    }

    @Override
    public void close() {
      // Nothing to clean up
    }
  }

  @Override
  public void start(Boolean isLeader) throws IOException {
    super.start(isLeader);
    if (isLeader) {
      getExecutorService().submit(new HeartbeatThread(
          HeartbeatContext.MASTER_LOST_WORKER_DETECTION, new LostWorkerDetectionHeartbeatExecutor(),
          (int) Configuration.getMs(PropertyKey.MASTER_LOST_WORKER_DETECTION_INTERVAL),
          Configuration.global(), mMasterContext.getUserState()));
    }

    // This periodically scans all open register streams and closes hanging ones
    getExecutorService().submit(new HeartbeatThread(
          HeartbeatContext.MASTER_WORKER_REGISTER_SESSION_CLEANER,
            new WorkerRegisterStreamGCExecutor(),
            (int) Configuration.getMs(PropertyKey.MASTER_WORKER_REGISTER_STREAM_RESPONSE_TIMEOUT),
            Configuration.global(), mMasterContext.getUserState()));
  }

  @Override
  public void stop() throws IOException {
    super.stop();
  }

  @Override
  public void close() throws IOException {
    super.close();
    mBlockMetaStore.close();

    mContainerIdDetector.shutdown();
    try {
      mContainerIdDetector.awaitTermination(5000, TimeUnit.MILLISECONDS);
    } catch (InterruptedException e) {
      LOG.warn("Container id detection executor did not shut down in a timely manner: {}",
          e.toString());
    }
  }

  @Override
  public int getWorkerCount() {
    return mWorkers.size();
  }

  @Override
  public int getLostWorkerCount() {
    return mLostWorkers.size();
  }

  @Override
  public long getCapacityBytes() {
    long ret = 0;
    for (MasterWorkerInfo worker : mWorkers) {
      try (LockResource r = worker.lockWorkerMeta(
          EnumSet.of(WorkerMetaLockSection.USAGE), true)) {
        ret += worker.getCapacityBytes();
      }
    }
    return ret;
  }

  @Override
  public long getUniqueBlockCount() {
    return mBlockMetaStore.size();
  }

  @Override
  public long getBlockReplicaCount() {
    long ret = 0;
    for (MasterWorkerInfo worker : mWorkers) {
      ret += worker.getBlockCount();
    }
    return ret;
  }

  @Override
  public StorageTierAssoc getGlobalStorageTierAssoc() {
    return MASTER_STORAGE_TIER_ASSOC;
  }

  @Override
  public long getUsedBytes() {
    long ret = 0;
    for (MasterWorkerInfo worker : mWorkers) {
      try (LockResource r = worker.lockWorkerMeta(
          EnumSet.of(WorkerMetaLockSection.USAGE), true)) {
        ret += worker.getUsedBytes();
      }
    }
    return ret;
  }

  @Override
  public List<WorkerInfo> getWorkerInfoList() throws UnavailableException {
    if (mSafeModeManager.isInSafeMode()) {
      throw new UnavailableException(ExceptionMessage.MASTER_IN_SAFEMODE.getMessage());
    }
    try {
      return mWorkerInfoCache.get(WORKER_INFO_CACHE_KEY);
    } catch (ExecutionException e) {
      throw new UnavailableException("Unable to get worker info list from cache", e);
    }
  }

  private List<WorkerInfo> constructWorkerInfoList() {
    List<WorkerInfo> workerInfoList = new ArrayList<>(mWorkers.size());
    for (MasterWorkerInfo worker : mWorkers) {
      // extractWorkerInfo handles the locking internally
      workerInfoList.add(extractWorkerInfo(worker, null, true));
    }
    return workerInfoList;
  }

  @Override
  public List<WorkerInfo> getLostWorkersInfoList() throws UnavailableException {
    if (mSafeModeManager.isInSafeMode()) {
      throw new UnavailableException(ExceptionMessage.MASTER_IN_SAFEMODE.getMessage());
    }
    List<WorkerInfo> workerInfoList = new ArrayList<>(mLostWorkers.size());
    for (MasterWorkerInfo worker : mLostWorkers) {
      // extractWorkerInfo handles the locking internally
      workerInfoList.add(extractWorkerInfo(worker, null, false));
    }
    workerInfoList.sort(new WorkerInfo.LastContactSecComparator());
    return workerInfoList;
  }

  @Override
  public Set<WorkerNetAddress> getWorkerAddresses() throws UnavailableException {
    if (mSafeModeManager.isInSafeMode()) {
      throw new UnavailableException(ExceptionMessage.MASTER_IN_SAFEMODE.getMessage());
    }
    Set<WorkerNetAddress> workerAddresses = new HashSet<>(mWorkers.size());
    for (MasterWorkerInfo worker : mWorkers) {
      // worker net address is unmodifiable after initialization, no locking is needed
      workerAddresses.add(worker.getWorkerAddress());
    }
    return workerAddresses;
  }

  @Override
  public List<WorkerInfo> getWorkerReport(GetWorkerReportOptions options)
      throws UnavailableException, InvalidArgumentException {
    if (mSafeModeManager.isInSafeMode()) {
      throw new UnavailableException(ExceptionMessage.MASTER_IN_SAFEMODE.getMessage());
    }

    Set<MasterWorkerInfo> selectedLiveWorkers = new HashSet<>();
    Set<MasterWorkerInfo> selectedLostWorkers = new HashSet<>();
    WorkerRange workerRange = options.getWorkerRange();
    switch (workerRange) {
      case ALL:
        selectedLiveWorkers.addAll(mWorkers);
        selectedLostWorkers.addAll(mLostWorkers);
        break;
      case LIVE:
        selectedLiveWorkers.addAll(mWorkers);
        break;
      case LOST:
        selectedLostWorkers.addAll(mLostWorkers);
        break;
      case SPECIFIED:
        Set<String> addresses = options.getAddresses();
        Set<String> workerNames = new HashSet<>();

        selectedLiveWorkers = selectInfoByAddress(addresses, mWorkers, workerNames);
        selectedLostWorkers = selectInfoByAddress(addresses, mLostWorkers, workerNames);

        if (!addresses.isEmpty()) {
          String info = String.format("Unrecognized worker names: %s%n"
                  + "Supported worker names: %s%n",
                  addresses, workerNames);
          throw new InvalidArgumentException(info);
        }
        break;
      default:
        throw new InvalidArgumentException("Unrecognized worker range: " + workerRange);
    }

    List<WorkerInfo> workerInfoList = new ArrayList<>(
        selectedLiveWorkers.size() + selectedLostWorkers.size());
    for (MasterWorkerInfo worker : selectedLiveWorkers) {
      // extractWorkerInfo handles the locking internally
      workerInfoList.add(extractWorkerInfo(worker, options.getFieldRange(), true));
    }
    for (MasterWorkerInfo worker : selectedLostWorkers) {
      // extractWorkerInfo handles the locking internally
      workerInfoList.add(extractWorkerInfo(worker, options.getFieldRange(), false));
    }
    return workerInfoList;
  }

  /**
   * Locks the {@link MasterWorkerInfo} properly and convert it to a {@link WorkerInfo}.
   */
  private WorkerInfo extractWorkerInfo(MasterWorkerInfo worker,
      Set<GetWorkerReportOptions.WorkerInfoField> fieldRange, boolean isLiveWorker) {
    try (LockResource r = worker.lockWorkerMeta(
        EnumSet.of(WorkerMetaLockSection.USAGE), true)) {
      return worker.generateWorkerInfo(fieldRange, isLiveWorker);
    }
  }

  @Override
  public List<WorkerLostStorageInfo> getWorkerLostStorage() {
    List<WorkerLostStorageInfo> workerLostStorageList = new ArrayList<>();
    for (MasterWorkerInfo worker : mWorkers) {
      try (LockResource r = worker.lockWorkerMeta(EnumSet.of(WorkerMetaLockSection.USAGE), true)) {
        if (worker.hasLostStorage()) {
          Map<String, StorageList> lostStorage = worker.getLostStorage().entrySet()
              .stream().collect(Collectors.toMap(Map.Entry::getKey,
                  e -> StorageList.newBuilder().addAllStorage(e.getValue()).build()));
          workerLostStorageList.add(WorkerLostStorageInfo.newBuilder()
              .setAddress(GrpcUtils.toProto(worker.getWorkerAddress()))
              .putAllLostStorage(lostStorage).build());
        }
      }
    }
    return workerLostStorageList;
  }

  @Override
  public void removeBlocks(Collection<Long> blockIds, boolean delete) throws UnavailableException {
    try (JournalContext journalContext = createJournalContext()) {
      for (long blockId : blockIds) {
        Set<Long> workerIds;
        try (LockResource r = lockBlock(blockId)) {
          Optional<BlockMeta> block = mBlockMetaStore.getBlock(blockId);
          if (!block.isPresent()) {
            continue;
          }
          List<BlockLocation> locations = mBlockMetaStore.getLocations(blockId);
          workerIds = new HashSet<>(locations.size());
          for (BlockLocation loc : locations) {
            workerIds.add(loc.getWorkerId());
          }
          // Two cases here:
          // 1) For delete: delete the block metadata.
          // 2) For free: keep the block metadata. mLostBlocks will be changed in
          // processWorkerRemovedBlocks
          if (delete) {
            // Make sure blockId is removed from mLostBlocks when the block metadata is deleted.
            // Otherwise blockId in mLostBlock can be dangling index if the metadata is gone.
            mLostBlocks.remove(blockId);
            mBlockMetaStore.removeBlock(blockId);
            JournalEntry entry = JournalEntry.newBuilder()
                .setDeleteBlock(DeleteBlockEntry.newBuilder().setBlockId(blockId)).build();
            journalContext.append(entry);
          }
        }

        // Outside of locking the block. This does not have to be synchronized with the block
        // metadata, since it is essentially an asynchronous signal to the worker to remove the
        // block.
        // TODO(jiacheng): if the block locations are changed (like a new worker is registered
        //  with the block), the block will not be freed ever. The locking logic in
        //  workerRegister should be changed to address this race condition.
        for (long workerId : workerIds) {
          MasterWorkerInfo worker = mWorkers.getFirstByField(ID_INDEX, workerId);
          if (worker != null) {
            try (LockResource r = worker.lockWorkerMeta(
                EnumSet.of(WorkerMetaLockSection.BLOCKS), false)) {
              worker.updateToRemovedBlock(true, blockId);
            }
          }
        }
      }
    }
  }

  @Override
  public void validateBlocks(Function<Long, Boolean> validator, boolean repair)
      throws UnavailableException {
    long scanLimit = Configuration.getInt(PropertyKey.MASTER_BLOCK_SCAN_INVALID_BATCH_MAX_SIZE);
    List<Long> invalidBlocks = new ArrayList<>();
    try (CloseableIterator<Block> iter = mBlockMetaStore.getCloseableIterator()) {
      while (iter.hasNext() && (invalidBlocks.size() < scanLimit || scanLimit < 0)) {
        long id = iter.next().getId();
        if (!validator.apply(id)) {
          invalidBlocks.add(id);
        }
      }
    }
    if (!invalidBlocks.isEmpty()) {
      long limit = 100;
      List<Long> loggedBlocks = invalidBlocks.stream().limit(limit).collect(Collectors.toList());
      LOG.warn("Found {} orphan blocks without corresponding file metadata.", invalidBlocks.size());
      if (invalidBlocks.size() > limit) {
        LOG.warn("The first {} orphan blocks include {}.", limit, loggedBlocks);
      } else {
        LOG.warn("The orphan blocks include {}.", loggedBlocks);
      }
      if (repair) {
        LOG.warn("Deleting {} orphan blocks.", invalidBlocks.size());
        removeBlocks(invalidBlocks, true);
      } else {
        LOG.warn("Restart Alluxio master with {}=true to delete the blocks and repair the system.",
            PropertyKey.Name.MASTER_STARTUP_BLOCK_INTEGRITY_CHECK_ENABLED);
      }
    }
  }

  /**
   * @return mJournaledNextContainerId
   */
  @Override
  public long getJournaledNextContainerId() {
    return mJournaledNextContainerId;
  }

  /**
   * @return a new block container id
   */
  @Override
  public long getNewContainerId() throws UnavailableException {
    long containerId = mBlockContainerIdGenerator.getNewContainerId();
    if (containerId >= (mJournaledNextContainerId - mContainerIdReservationSize / 2)) {
      if (containerId >= mJournaledNextContainerId) {
        synchronized (mBlockContainerIdGenerator) {
          // This container id is not safe with respect to the last journaled container id.
          // Therefore, journal the new state of the container id. This implies that when a master
          // crashes, the container ids within the reservation which have not been used yet will
          // never be used. This is a tradeoff between fully utilizing the container id space, vs.
          // improving master scalability.

          // Set the next id to journal with a reservation of container ids, to avoid having to
          // write to the journal for ids within the reservation.
          long possibleMaxContainerId = mBlockContainerIdGenerator.getNextContainerId();
          if (possibleMaxContainerId >= mJournaledNextContainerId) {
            mJournaledNextContainerId = possibleMaxContainerId + mContainerIdReservationSize;
            try (JournalContext journalContext = createJournalContext()) {
              // This must be flushed while holding the lock on mBlockContainerIdGenerator, in
              // order to prevent subsequent calls to return ids that have not been journaled
              // and flushed.
              journalContext.append(getContainerIdJournalEntry());
            }
          }
        }
      } else {
        if (mContainerIdDetectorIsIdle) {
          synchronized (mBlockContainerIdGenerator) {
            if (mContainerIdDetectorIsIdle) {
              mContainerIdDetectorIsIdle = false;
              mContainerIdDetector.submit(() -> {
                try {
                  synchronized (mBlockContainerIdGenerator) {
                    long possibleMaxContainerId = mBlockContainerIdGenerator.getNextContainerId();

                    if (possibleMaxContainerId
                        >= (mJournaledNextContainerId - mContainerIdReservationSize / 2)) {
                      mJournaledNextContainerId = possibleMaxContainerId
                          + mContainerIdReservationSize;
                      try (JournalContext journalContext = createJournalContext()) {
                        journalContext.append(getContainerIdJournalEntry());
                      }
                    }
                  }
                } catch (UnavailableException e) {
                  LOG.error("Container Id Detector failed", e);
                }

                mContainerIdDetectorIsIdle = true;
              });
            }
          }
        }
      }
    }

    return containerId;
  }

  /**
   * @return a {@link JournalEntry} representing the state of the container id generator
   */
  private JournalEntry getContainerIdJournalEntry() {
    synchronized (mBlockContainerIdGenerator) {
      BlockContainerIdGeneratorEntry blockContainerIdGenerator =
          BlockContainerIdGeneratorEntry.newBuilder().setNextContainerId(mJournaledNextContainerId)
              .build();
      return JournalEntry.newBuilder().setBlockContainerIdGenerator(blockContainerIdGenerator)
          .build();
    }
  }

  // TODO(binfan): check the logic is correct or not when commitBlock is a retry
  @Override
  public void commitBlock(long workerId, long usedBytesOnTier, String tierAlias,
      String mediumType, long blockId, long length)
      throws NotFoundException, UnavailableException {
    LOG.debug("Commit block from workerId: {}, usedBytesOnTier: {}, blockId: {}, length: {}",
        workerId, usedBytesOnTier, blockId, length);

    MasterWorkerInfo worker = mWorkers.getFirstByField(ID_INDEX, workerId);
    // TODO(peis): Check lost workers as well.
    if (worker == null) {
      throw new NotFoundException(ExceptionMessage.NO_WORKER_FOUND.getMessage(workerId));
    }

    try (JournalContext journalContext = createJournalContext()) {
      // Lock the worker metadata here to preserve the lock order
      // The worker metadata must be locked before the blocks
      try (LockResource lr = worker.lockWorkerMeta(
          EnumSet.of(WorkerMetaLockSection.USAGE, WorkerMetaLockSection.BLOCKS), false)) {
        try (LockResource r = lockBlock(blockId)) {
          Optional<BlockMeta> block = mBlockMetaStore.getBlock(blockId);
          if (!block.isPresent() || block.get().getLength() != length) {
            if (block.isPresent() && block.get().getLength() != Constants.UNKNOWN_SIZE) {
              LOG.warn("Rejecting attempt to change block length from {} to {}",
                  block.get().getLength(), length);
            } else {
              mBlockMetaStore.putBlock(blockId, BlockMeta.newBuilder().setLength(length).build());
              BlockInfoEntry blockInfo =
                  BlockInfoEntry.newBuilder().setBlockId(blockId).setLength(length).build();
              journalContext.append(JournalEntry.newBuilder().setBlockInfo(blockInfo).build());
            }
          }
          // Update the block metadata with the new worker location.
          mBlockMetaStore.addLocation(blockId, BlockLocation.newBuilder()
              .setWorkerId(workerId)
              .setTier(tierAlias)
              .setMediumType(mediumType)
              .build());
          // This worker has this block, so it is no longer lost.
          mLostBlocks.remove(blockId);

          // Update the worker information for this new block.
          // TODO(binfan): when retry commitBlock on master is expected, make sure metrics are not
          // double counted.
          worker.addBlock(blockId);
          worker.updateUsedBytes(tierAlias, usedBytesOnTier);
        }
      }

      worker.updateLastUpdatedTimeMs();
    }
  }

  @Override
  public void commitBlockInUFS(long blockId, long length) throws UnavailableException {
    LOG.debug("Commit block in ufs. blockId: {}, length: {}", blockId, length);
    try (JournalContext journalContext = createJournalContext();
         LockResource r = lockBlock(blockId)) {
      if (mBlockMetaStore.getBlock(blockId).isPresent()) {
        // Block metadata already exists, so do not need to create a new one.
        return;
      }
      mBlockMetaStore.putBlock(blockId, BlockMeta.newBuilder().setLength(length).build());
      BlockInfoEntry blockInfo =
          BlockInfoEntry.newBuilder().setBlockId(blockId).setLength(length).build();
      journalContext.append(JournalEntry.newBuilder().setBlockInfo(blockInfo).build());
    }
  }

  @Override
  public BlockInfo getBlockInfo(long blockId) throws BlockInfoException, UnavailableException {
    return generateBlockInfo(blockId)
        .orElseThrow(() -> new BlockInfoException(ExceptionMessage.BLOCK_META_NOT_FOUND, blockId));
  }

  @Override
  public List<BlockInfo> getBlockInfoList(List<Long> blockIds) throws UnavailableException {
    List<BlockInfo> ret = new ArrayList<>(blockIds.size());
    for (long blockId : blockIds) {
      generateBlockInfo(blockId).ifPresent(ret::add);
    }
    return ret;
  }

  @Override
  public Map<String, Long> getTotalBytesOnTiers() {
    Map<String, Long> ret = new HashMap<>();
    for (MasterWorkerInfo worker : mWorkers) {
      try (LockResource r = worker.lockWorkerMeta(EnumSet.of(WorkerMetaLockSection.USAGE), true)) {
        for (Map.Entry<String, Long> entry : worker.getTotalBytesOnTiers().entrySet()) {
          Long total = ret.get(entry.getKey());
          ret.put(entry.getKey(), (total == null ? 0L : total) + entry.getValue());
        }
      }
    }
    return ret;
  }

  @Override
  public Map<String, Long> getUsedBytesOnTiers() {
    Map<String, Long> ret = new HashMap<>();
    for (MasterWorkerInfo worker : mWorkers) {
      try (LockResource r = worker.lockWorkerMeta(
          EnumSet.of(WorkerMetaLockSection.USAGE), true)) {
        for (Map.Entry<String, Long> entry : worker.getUsedBytesOnTiers().entrySet()) {
          Long used = ret.get(entry.getKey());
          ret.put(entry.getKey(), (used == null ? 0L : used) + entry.getValue());
        }
      }
    }
    return ret;
  }

  /**
   * Find a worker which is considered lost or just gets its id.
   * @param workerNetAddress the address used to find a worker
   * @return a {@link MasterWorkerInfo} which is presented in master but not registered,
   *         or null if not worker is found.
   */
  @Nullable
  private MasterWorkerInfo findUnregisteredWorker(WorkerNetAddress workerNetAddress) {
    for (IndexedSet<MasterWorkerInfo> workers: Arrays.asList(mTempWorkers, mLostWorkers)) {
      MasterWorkerInfo worker = workers.getFirstByField(ADDRESS_INDEX, workerNetAddress);
      if (worker != null) {
        return worker;
      }
    }
    return null;
  }

  /**
   * Find a worker which is considered lost or just gets its id.
   * @param workerId the id used to find a worker
   * @return a {@link MasterWorkerInfo} which is presented in master but not registered,
   *         or null if not worker is found.
   */
  @Nullable
  private MasterWorkerInfo findUnregisteredWorker(long workerId) {
    for (IndexedSet<MasterWorkerInfo> workers: Arrays.asList(mTempWorkers, mLostWorkers)) {
      MasterWorkerInfo worker = workers.getFirstByField(ID_INDEX, workerId);
      if (worker != null) {
        return worker;
      }
    }
    return null;
  }

  /**
   * Re-register a lost worker or complete registration after getting a worker id.
   * This method requires no locking on {@link MasterWorkerInfo} because it is only
   * reading final fields.
   *
   * @param workerId the worker id to register
   */
  @Nullable
  private MasterWorkerInfo recordWorkerRegistration(long workerId) {
    for (IndexedSet<MasterWorkerInfo> workers: Arrays.asList(mTempWorkers, mLostWorkers)) {
      MasterWorkerInfo worker = workers.getFirstByField(ID_INDEX, workerId);
      if (worker == null) {
        continue;
      }

      mWorkers.add(worker);
      workers.remove(worker);
      if (workers == mLostWorkers) {
        for (Consumer<Address> function : mLostWorkerFoundListeners) {
          // The worker address is final, no need for locking here
          function.accept(new Address(worker.getWorkerAddress().getHost(),
              worker.getWorkerAddress().getRpcPort()));
        }
        LOG.warn("A lost worker {} has requested its old id {}.",
            worker.getWorkerAddress(), worker.getId());
      }

      return worker;
    }
    return null;
  }

  @Override
  public long getWorkerId(WorkerNetAddress workerNetAddress) {
    MasterWorkerInfo existingWorker = mWorkers.getFirstByField(ADDRESS_INDEX, workerNetAddress);
    if (existingWorker != null) {
      // This worker address is already mapped to a worker id.
      long oldWorkerId = existingWorker.getId();
      LOG.warn("The worker {} already exists as id {}.", workerNetAddress, oldWorkerId);
      return oldWorkerId;
    }

    existingWorker = findUnregisteredWorker(workerNetAddress);
    if (existingWorker != null) {
      return existingWorker.getId();
    }

    // Generate a new worker id.
    long workerId = IdUtils.getRandomNonNegativeLong();
    while (!mTempWorkers.add(new MasterWorkerInfo(workerId, workerNetAddress))) {
      workerId = IdUtils.getRandomNonNegativeLong();
    }

    LOG.info("getWorkerId(): WorkerNetAddress: {} id: {}", workerNetAddress, workerId);
    return workerId;
  }

  @Override
  public Optional<RegisterLease> tryAcquireRegisterLease(GetRegisterLeasePRequest request) {
    return mRegisterLeaseManager.tryAcquireLease(request);
  }

  @Override
  public boolean hasRegisterLease(long workerId) {
    return mRegisterLeaseManager.hasLease(workerId);
  }

  @Override
  public void releaseRegisterLease(long workerId) {
    mRegisterLeaseManager.releaseLease(workerId);
  }

  @Override
  public void workerRegister(long workerId, List<String> storageTiers,
      Map<String, Long> totalBytesOnTiers, Map<String, Long> usedBytesOnTiers,
      Map<BlockLocation, List<Long>> currentBlocksOnLocation,
      Map<String, StorageList> lostStorage, RegisterWorkerPOptions options)
      throws NotFoundException {

    MasterWorkerInfo worker = mWorkers.getFirstByField(ID_INDEX, workerId);

    if (worker == null) {
      worker = findUnregisteredWorker(workerId);
    }

    if (worker == null) {
      throw new NotFoundException(ExceptionMessage.NO_WORKER_FOUND.getMessage(workerId));
    }

    // Gather all blocks on this worker.
    int totalSize = currentBlocksOnLocation.values().stream().mapToInt(List::size).sum();
    HashSet<Long> blocks = new HashSet<>(totalSize);
    for (List<Long> blockIds : currentBlocksOnLocation.values()) {
      blocks.addAll(blockIds);
    }

    // Lock all the locks
    try (LockResource r = worker.lockWorkerMeta(EnumSet.of(
        WorkerMetaLockSection.STATUS,
        WorkerMetaLockSection.USAGE,
        WorkerMetaLockSection.BLOCKS), false)) {
      // Detect any lost blocks on this worker.
      Set<Long> removedBlocks = worker.register(MASTER_STORAGE_TIER_ASSOC, storageTiers,
          totalBytesOnTiers, usedBytesOnTiers, blocks);
      processWorkerRemovedBlocks(worker, removedBlocks, false);
      processWorkerAddedBlocks(worker, currentBlocksOnLocation);
      processWorkerOrphanedBlocks(worker);
      worker.addLostStorage(lostStorage);
    }

    if (options.getConfigsCount() > 0) {
      for (BiConsumer<Address, List<ConfigProperty>> function : mWorkerRegisteredListeners) {
        WorkerNetAddress workerAddress = worker.getWorkerAddress();
        function.accept(new Address(workerAddress.getHost(), workerAddress.getRpcPort()),
            options.getConfigsList());
      }
    }

    recordWorkerRegistration(workerId);

    // Update the TS at the end of the process
    worker.updateLastUpdatedTimeMs();

    // Invalidate cache to trigger new build of worker info list
    mWorkerInfoCache.invalidate(WORKER_INFO_CACHE_KEY);
    LOG.info("registerWorker(): {}", worker);
  }

  @Override
  public MasterWorkerInfo getWorker(long workerId) throws NotFoundException {
    MasterWorkerInfo worker = mWorkers.getFirstByField(ID_INDEX, workerId);

    if (worker == null) {
      worker = findUnregisteredWorker(workerId);
    }

    if (worker == null) {
      throw new NotFoundException(ExceptionMessage.NO_WORKER_FOUND.getMessage(workerId));
    }

    return worker;
  }

  @Override
  public void workerRegisterStream(WorkerRegisterContext context,
                                  RegisterWorkerPRequest chunk, boolean isFirstMsg) {
    if (isFirstMsg) {
      workerRegisterStart(context, chunk);
    } else {
      workerRegisterBatch(context, chunk);
    }
  }

  protected void workerRegisterStart(WorkerRegisterContext context,
      RegisterWorkerPRequest chunk) {
    final List<String> storageTiers = chunk.getStorageTiersList();
    final Map<String, Long> totalBytesOnTiers = chunk.getTotalBytesOnTiersMap();
    final Map<String, Long> usedBytesOnTiers = chunk.getUsedBytesOnTiersMap();
    final Map<String, StorageList> lostStorage = chunk.getLostStorageMap();

    final Map<alluxio.proto.meta.Block.BlockLocation, List<Long>> currentBlocksOnLocation =
        BlockMasterWorkerServiceHandler.reconstructBlocksOnLocationMap(
            chunk.getCurrentBlocksList(), context.getWorkerId());
    RegisterWorkerPOptions options = chunk.getOptions();

    MasterWorkerInfo workerInfo = context.getWorkerInfo();
    Preconditions.checkState(workerInfo != null,
        "No workerInfo metadata found in the WorkerRegisterContext!");
    mActiveRegisterContexts.put(workerInfo.getId(), context);

    // The workerInfo is locked so we can operate on its blocks without race conditions
    // We start with assuming all blocks in (mBlocks + mToRemoveBlocks) do not exist.
    // With each batch we receive, we mark them not-to-be-removed.
    // Eventually what's left in the mToRemove will be the ones that do not exist anymore.
    workerInfo.markAllBlocksToRemove();
    workerInfo.updateUsage(MASTER_STORAGE_TIER_ASSOC, storageTiers,
        totalBytesOnTiers, usedBytesOnTiers);
    processWorkerAddedBlocks(workerInfo, currentBlocksOnLocation);
    processWorkerOrphanedBlocks(workerInfo);
    workerInfo.addLostStorage(lostStorage);

    // TODO(jiacheng): This block can be moved to a non-locked section
    if (options.getConfigsCount() > 0) {
      for (BiConsumer<Address, List<ConfigProperty>> function : mWorkerRegisteredListeners) {
        WorkerNetAddress workerAddress = workerInfo.getWorkerAddress();
        function.accept(new Address(workerAddress.getHost(), workerAddress.getRpcPort()),
                options.getConfigsList());
      }
    }
  }

  protected void workerRegisterBatch(WorkerRegisterContext context, RegisterWorkerPRequest chunk) {
    final Map<alluxio.proto.meta.Block.BlockLocation, List<Long>> currentBlocksOnLocation =
            BlockMasterWorkerServiceHandler.reconstructBlocksOnLocationMap(
                chunk.getCurrentBlocksList(), context.getWorkerId());
    MasterWorkerInfo workerInfo = context.getWorkerInfo();
    Preconditions.checkState(workerInfo != null,
        "No workerInfo metadata found in the WorkerRegisterContext!");

    // Even if we add the BlockLocation before the workerInfo is fully registered,
    // it should be fine because the block can be read on this workerInfo.
    // If the stream fails in the middle, the blocks recorded on the MasterWorkerInfo
    // will be removed by processLostWorker()
    processWorkerAddedBlocks(workerInfo, currentBlocksOnLocation);

    processWorkerOrphanedBlocks(workerInfo);

    // Update the TS at the end of the process
    workerInfo.updateLastUpdatedTimeMs();
  }

  @Override
  public void workerRegisterFinish(WorkerRegisterContext context) {
    MasterWorkerInfo workerInfo = context.getWorkerInfo();
    Preconditions.checkState(workerInfo != null,
        "No workerInfo metadata found in the WorkerRegisterContext!");

    // Detect any lost blocks on this workerInfo.
    Set<Long> removedBlocks;
    if (workerInfo.mIsRegistered) {
      // This is a re-register of an existing workerInfo. Assume the new block ownership data is
      // more up-to-date and update the existing block information.
      LOG.info("re-registering an existing workerId: {}", workerInfo.getId());

      // The toRemoveBlocks field now contains all the updates
      // after all the blocks have been processed.
      removedBlocks = workerInfo.getToRemoveBlocks();
    } else {
      removedBlocks = Collections.emptySet();
    }
    LOG.info("Found {} blocks to remove from the workerInfo", removedBlocks.size());
    processWorkerRemovedBlocks(workerInfo, removedBlocks, true);

    // Mark registered successfully
    workerInfo.mIsRegistered = true;
    recordWorkerRegistration(workerInfo.getId());

    // Update the TS at the end of the process
    workerInfo.updateLastUpdatedTimeMs();

    // Invalidate cache to trigger new build of workerInfo info list
    mWorkerInfoCache.invalidate(WORKER_INFO_CACHE_KEY);
    LOG.info("Worker successfully registered: {}", workerInfo);
    mActiveRegisterContexts.remove(workerInfo.getId());
    mRegisterLeaseManager.releaseLease(workerInfo.getId());
  }

  @Override
  public Command workerHeartbeat(long workerId, Map<String, Long> capacityBytesOnTiers,
      Map<String, Long> usedBytesOnTiers, List<Long> removedBlockIds,
      Map<BlockLocation, List<Long>> addedBlocks,
      Map<String, StorageList> lostStorage,
      List<Metric> metrics) {
    MasterWorkerInfo worker = mWorkers.getFirstByField(ID_INDEX, workerId);
    if (worker == null) {
      LOG.warn("Could not find worker id: {} for heartbeat.", workerId);
      return Command.newBuilder().setCommandType(CommandType.Register).build();
    }

    // Update the TS before the heartbeat so even if the worker heartbeat processing
    // is time-consuming or triggers GC, the worker does not get marked as lost
    // by the LostWorkerDetectionHeartbeatExecutor
    worker.updateLastUpdatedTimeMs();

    // The address is final, no need for locking
    processWorkerMetrics(worker.getWorkerAddress().getHost(), metrics);

    Command workerCommand = null;
    try (LockResource r = worker.lockWorkerMeta(
        EnumSet.of(WorkerMetaLockSection.USAGE, WorkerMetaLockSection.BLOCKS), false)) {
      worker.addLostStorage(lostStorage);

      if (capacityBytesOnTiers != null) {
        worker.updateCapacityBytes(capacityBytesOnTiers);
      }
      worker.updateUsedBytes(usedBytesOnTiers);

      // Technically, 'worker' should be confirmed to still be in the data structure. Lost worker
      // detection can remove it. However, we are intentionally ignoring this race, since the worker
      // will just re-register regardless.

      processWorkerRemovedBlocks(worker, removedBlockIds, false);
      processWorkerAddedBlocks(worker, addedBlocks);
      Set<Long> toRemoveBlocks = worker.getToRemoveBlocks();
      if (toRemoveBlocks.isEmpty()) {
        workerCommand = Command.newBuilder().setCommandType(CommandType.Nothing).build();
      } else {
        workerCommand = Command.newBuilder().setCommandType(CommandType.Free)
            .addAllData(toRemoveBlocks).build();
      }
    }

    // Update the TS again
    worker.updateLastUpdatedTimeMs();

    // Should not reach here
    Preconditions.checkNotNull(workerCommand, "Worker heartbeat response command is null!");

    return workerCommand;
  }

  @Override
  public Clock getClock() {
    return mClock;
  }

  private void processWorkerMetrics(String hostname, List<Metric> metrics) {
    if (metrics.isEmpty()) {
      return;
    }
    mMetricsMaster.workerHeartbeat(hostname, metrics);
  }

  /**
   * Updates the worker and block metadata for blocks removed from a worker.
   *
   * You should lock externally with {@link MasterWorkerInfo#lockWorkerMeta(EnumSet, boolean)}
   * with {@link WorkerMetaLockSection#BLOCKS} specified.
   * An exclusive lock is required.
   *
   * @param workerInfo The worker metadata object
   * @param removedBlockIds A list of block ids removed from the worker
   */
  private void processWorkerRemovedBlocks(MasterWorkerInfo workerInfo,
      Collection<Long> removedBlockIds, boolean sendCommand) {
    workerLostBlocks(workerInfo, removedBlockIds);
    for (long removedBlockId : removedBlockIds) {
<<<<<<< HEAD
      // Remove the block even if its metadata has been deleted already.
      if (sendCommand) {
        workerInfo.scheduleRemoveFromWorker(removedBlockId);
      } else {
        workerInfo.removeBlockFromWorkerMeta(removedBlockId);
      }
    }
  }

  /**
   * Updates block metadata and block locations in the BlockMaster when block lost.
   * @param workerInfo The worker metadata object
   * @param lostBlockIds The lost Blocks
   */
  private void workerLostBlocks(MasterWorkerInfo workerInfo,
      Collection<Long> lostBlockIds) {
    for (long lostBlockId : lostBlockIds) {
      try (LockResource r = lockBlock(lostBlockId)) {
        Optional<BlockMeta> block = mBlockStore.getBlock(lostBlockId);
        if (block.isPresent()) {
          LOG.debug("Block {} is removed on worker {}.", lostBlockId, workerInfo.getId());
          mBlockStore.removeLocation(lostBlockId, workerInfo.getId());
          if (mBlockStore.getLocations(lostBlockId).size() == 0) {
            mLostBlocks.add(lostBlockId);
=======
      try (LockResource r = lockBlock(removedBlockId)) {
        Optional<BlockMeta> block = mBlockMetaStore.getBlock(removedBlockId);
        if (block.isPresent()) {
          LOG.debug("Block {} is removed on worker {}.", removedBlockId, workerInfo.getId());
          mBlockMetaStore.removeLocation(removedBlockId, workerInfo.getId());
          if (mBlockMetaStore.getLocations(removedBlockId).size() == 0) {
            mLostBlocks.add(removedBlockId);
>>>>>>> 2df21b9a
          }
        }
      }
    }
  }

  /**
   * Updates the worker and block metadata for blocks added to a worker.
   *
   * You should lock externally with {@link MasterWorkerInfo#lockWorkerMeta(EnumSet, boolean)}
   * with {@link WorkerMetaLockSection#BLOCKS} specified.
   * An exclusive lock is required.
   *
   * @param workerInfo The worker metadata object
   * @param addedBlockIds A mapping from storage tier alias to a list of block ids added
   */
  private void processWorkerAddedBlocks(MasterWorkerInfo workerInfo,
      Map<BlockLocation, List<Long>> addedBlockIds) {
    long invalidBlockCount = 0;
    for (Map.Entry<BlockLocation, List<Long>> entry : addedBlockIds.entrySet()) {
      for (long blockId : entry.getValue()) {
        try (LockResource r = lockBlock(blockId)) {
          Optional<BlockMeta> block = mBlockMetaStore.getBlock(blockId);
          if (block.isPresent()) {
            workerInfo.addBlock(blockId);
            BlockLocation location = entry.getKey();
            Preconditions.checkState(location.getWorkerId() == workerInfo.getId(),
                "BlockLocation has a different workerId %s from the request sender's workerId %s",
                location.getWorkerId(), workerInfo.getId());
            mBlockMetaStore.addLocation(blockId, location);
            mLostBlocks.remove(blockId);
          } else {
            invalidBlockCount++;
            // The block is not recognized and should therefore be purged from the worker
            // The file may have been removed when the worker was lost
            workerInfo.scheduleRemoveFromWorker(blockId);
            LOG.debug("Invalid block: {} from worker {}.", blockId,
                workerInfo.getWorkerAddress().getHost());
          }
        }
      }
    }
    if (invalidBlockCount > 0) {
      LOG.warn("{} invalid blocks found on worker {} in total", invalidBlockCount,
          workerInfo.getWorkerAddress().getHost());
    }
  }

  /**
   * Checks the blocks on the worker. For blocks not present in Alluxio anymore,
   * they will be marked to-be-removed from the worker.
   *
   * You should lock externally with {@link MasterWorkerInfo#lockWorkerMeta(EnumSet, boolean)}
   * with {@link WorkerMetaLockSection#USAGE} specified.
   * A shared lock is required.
   *
   * @param workerInfo The worker metadata object
   */
  private void processWorkerOrphanedBlocks(MasterWorkerInfo workerInfo) {
    long orphanedBlockCount = 0;
    for (long block : workerInfo.getBlocks()) {
      if (!mBlockMetaStore.getBlock(block).isPresent()) {
        orphanedBlockCount++;
        LOG.debug("Requesting delete for orphaned block: {} from worker {}.", block,
            workerInfo.getWorkerAddress().getHost());
        workerInfo.updateToRemovedBlock(true, block);
      }
    }
    if (orphanedBlockCount > 0) {
      LOG.warn("{} blocks marked as orphaned from worker {}", orphanedBlockCount,
          workerInfo.getWorkerAddress().getHost());
    }
  }

  @Override
  public boolean isBlockLost(long blockId) {
    return mLostBlocks.contains(blockId);
  }

  @Override
  public Iterator<Long> getLostBlocksIterator() {
    return mLostBlocks.iterator();
  }

  @Override
  public int getLostBlocksCount() {
    return mLostBlocks.size();
  }

  private long getToRemoveBlockCount() {
    long ret = 0;
    for (MasterWorkerInfo worker : mWorkers) {
      try (LockResource r = worker.lockWorkerMeta(
          EnumSet.of(WorkerMetaLockSection.BLOCKS), true)) {
        ret += worker.getToRemoveBlockCount();
      }
    }
    return ret;
  }

  /**
   * Generates block info, including worker locations, for a block id.
   * This requires no locks on the {@link MasterWorkerInfo} because it is only reading
   * final fields.
   *
   * @param blockId a block id
   * @return optional block info, empty if the block does not exist
   */
  private Optional<BlockInfo> generateBlockInfo(long blockId) throws UnavailableException {
    if (mSafeModeManager.isInSafeMode()) {
      throw new UnavailableException(ExceptionMessage.MASTER_IN_SAFEMODE.getMessage());
    }

    BlockMeta block;
    List<BlockLocation> blockLocations;
    try (LockResource r = lockBlock(blockId)) {
      Optional<BlockMeta> blockOpt = mBlockMetaStore.getBlock(blockId);
      if (!blockOpt.isPresent()) {
        return Optional.empty();
      }
      block = blockOpt.get();
      blockLocations = new ArrayList<>(mBlockMetaStore.getLocations(blockId));
    }

    // Sort the block locations by their alias ordinal in the master storage tier mapping
    blockLocations.sort(Comparator.comparingInt(
            o -> MASTER_STORAGE_TIER_ASSOC.getOrdinal(o.getTier())));

    List<alluxio.wire.BlockLocation> locations = new ArrayList<>(blockLocations.size());
    for (BlockLocation location : blockLocations) {
      MasterWorkerInfo workerInfo =
          mWorkers.getFirstByField(ID_INDEX, location.getWorkerId());
      if (workerInfo != null) {
        // worker metadata is intentionally not locked here because:
        // - it would be an incorrect order (correct order is lock worker first, then block)
        // - only uses getters of final variables
        locations.add(new alluxio.wire.BlockLocation().setWorkerId(location.getWorkerId())
            .setWorkerAddress(workerInfo.getWorkerAddress())
            .setTierAlias(location.getTier()).setMediumType(location.getMediumType()));
      }
    }
    return Optional.of(
        new BlockInfo().setBlockId(blockId).setLength(block.getLength()).setLocations(locations));
  }

  @Override
  public void reportLostBlocks(List<Long> blockIds) {
    mLostBlocks.addAll(blockIds);
  }

  @Override
  public Set<Class<? extends Server>> getDependencies() {
    return DEPS;
  }

  /**
   * Lost worker periodic check.
   */
  public final class LostWorkerDetectionHeartbeatExecutor implements HeartbeatExecutor {

    /**
     * Constructs a new {@link LostWorkerDetectionHeartbeatExecutor}.
     */
    public LostWorkerDetectionHeartbeatExecutor() {}

    @Override
    public void heartbeat() {
      long masterWorkerTimeoutMs = Configuration.getMs(PropertyKey.MASTER_WORKER_TIMEOUT_MS);
      long masterWorkerDeleteTimeoutMs =
          Configuration.getMs(PropertyKey.MASTER_WORKER_DELETE_TIMEOUT_MS);
      for (MasterWorkerInfo worker : mWorkers) {
        try (LockResource r = worker.lockWorkerMeta(
            EnumSet.of(WorkerMetaLockSection.BLOCKS), false)) {
          // This is not locking because the field is atomic
          final long lastUpdate = mClock.millis() - worker.getLastUpdatedTimeMs();
          if (lastUpdate > masterWorkerTimeoutMs) {
            LOG.error("The worker {}({}) timed out after {}ms without a heartbeat!", worker.getId(),
                worker.getWorkerAddress(), lastUpdate);
            processLostWorker(worker);
          }
          if ((lastUpdate - masterWorkerTimeoutMs) > masterWorkerDeleteTimeoutMs) {
            LOG.error("The worker {}({}) timed out after {}ms without a heartbeat! "
                    + "it will be delete from the master", worker.getId(),
                worker.getWorkerAddress(), lastUpdate);
            deleteWorker(worker);
          }
        }
      }
    }

    @Override
    public void close() {
      // Nothing to clean up
    }
  }

  /**
   * Forces all workers to be lost. This should only be used for testing.
   */
  @VisibleForTesting
  public void forgetAllWorkers() {
    for (MasterWorkerInfo worker : mWorkers) {
      try (LockResource r = worker.lockWorkerMeta(
          EnumSet.of(WorkerMetaLockSection.BLOCKS), false)) {
        processLostWorker(worker);
      }
    }
  }

  /**
   * Forces specific worker to be lost. This should only be used for testing.
   * @param workerId the worker id of the worker registering
   */
  @VisibleForTesting
  public void forgetWorker(Long workerId) {
    MasterWorkerInfo worker = mWorkers.getFirstByField(ID_INDEX, workerId);
    try (LockResource r = worker.lockWorkerMeta(
        EnumSet.of(WorkerMetaLockSection.BLOCKS), false)) {
      processLostWorker(worker);
    }
  }

  /**
   * Updates the metadata for the specified lost worker.
   *
   * You should lock externally with {@link MasterWorkerInfo#lockWorkerMeta(EnumSet, boolean)}
   * with {@link WorkerMetaLockSection#BLOCKS} specified.
   * An exclusive lock is required.
   *
   * @param worker the worker metadata
   */
  private void processLostWorker(MasterWorkerInfo worker) {
    mLostWorkers.add(worker);
    mWorkers.remove(worker);
    WorkerNetAddress workerAddress = worker.getWorkerAddress();
    for (Consumer<Address> function : mWorkerLostListeners) {
      function.accept(new Address(workerAddress.getHost(), workerAddress.getRpcPort()));
    }
    // We only remove the blocks from master locations but do not
    // mark these blocks to-remove from the worker.
    // So if the worker comes back again the blocks are kept.
    processWorkerRemovedBlocks(worker, worker.getBlocks(), false);
  }

  @Override
  public void deleteWorker(long workerId) throws NotFoundException {
    MasterWorkerInfo worker = mWorkers.getFirstByField(ID_INDEX, workerId);

    if (worker == null) {
      worker = findUnregisteredWorker(workerId);
    }
    if (worker == null) {
      throw new NotFoundException(ExceptionMessage.NO_WORKER_FOUND.getMessage(workerId));
    }
    deleteWorker(worker);
  }

  private void deleteWorker(MasterWorkerInfo worker) {
    mWorkers.remove(worker);
    mLostWorkers.remove(worker);
    mTempWorkers.remove(worker);
    WorkerNetAddress workerAddress = worker.getWorkerAddress();
    for (Consumer<Address> function : mWorkerDeleteListeners) {
      function.accept(new Address(workerAddress.getHost(), workerAddress.getRpcPort()));
    }
    workerLostBlocks(worker, worker.getBlocks());
  }

  LockResource lockBlock(long blockId) {
    return new LockResource(mBlockLocks.get(blockId));
  }

  /**
   * Selects the MasterWorkerInfo from workerInfoSet whose host or related IP address
   * exists in addresses.
   *
   * @param addresses the address set that user passed in
   * @param workerInfoSet the MasterWorkerInfo set to select info from
   * @param workerNames the supported worker names
   */
  private Set<MasterWorkerInfo> selectInfoByAddress(Set<String> addresses,
      Set<MasterWorkerInfo> workerInfoSet, Set<String> workerNames) {
    return workerInfoSet.stream().filter(info -> {
      String host = info.getWorkerAddress().getHost();
      workerNames.add(host);

      String ip = null;
      try {
        ip = NetworkAddressUtils.resolveIpAddress(host);
        workerNames.add(ip);
      } catch (UnknownHostException e) {
        // The host may already be an IP address
      }

      if (addresses.contains(host)) {
        addresses.remove(host);
        return true;
      }

      if (ip != null) {
        if (addresses.contains(ip)) {
          addresses.remove(ip);
          return true;
        }
      }
      return false;
    }).collect(Collectors.toSet());
  }

  @Override
  public void registerLostWorkerFoundListener(Consumer<Address> function) {
    mLostWorkerFoundListeners.add(function);
  }

  @Override
  public void registerWorkerLostListener(Consumer<Address> function) {
    mWorkerLostListeners.add(function);
  }

  @Override
  public void registerWorkerDeleteListener(Consumer<Address> function) {
    mWorkerDeleteListeners.add(function);
  }

  @Override
  public void registerNewWorkerConfListener(BiConsumer<Address, List<ConfigProperty>> function) {
    mWorkerRegisteredListeners.add(function);
  }

  /**
   * Class that contains metrics related to BlockMaster.
   */
  public static final class Metrics {
    /**
     * Registers metric gauges.
     *
     * @param master the block master handle
     */
    @VisibleForTesting
    public static void registerGauges(final DefaultBlockMaster master) {
      MetricsSystem.registerGaugeIfAbsent(MetricKey.CLUSTER_CAPACITY_TOTAL.getName(),
          master::getCapacityBytes);

      MetricsSystem.registerGaugeIfAbsent(MetricKey.CLUSTER_CAPACITY_USED.getName(),
          master::getUsedBytes);

      MetricsSystem.registerGaugeIfAbsent(MetricKey.CLUSTER_CAPACITY_FREE.getName(),
          () -> master.getCapacityBytes() - master.getUsedBytes());

      MetricsSystem.registerGaugeIfAbsent(MetricKey.MASTER_UNIQUE_BLOCKS.getName(),
              master::getUniqueBlockCount);

      MetricsSystem.registerGaugeIfAbsent(MetricKey.MASTER_TOTAL_BLOCK_REPLICA_COUNT.getName(),
              master::getBlockReplicaCount);
      for (int i = 0; i < master.getGlobalStorageTierAssoc().size(); i++) {
        String alias = master.getGlobalStorageTierAssoc().getAlias(i);
        // TODO(lu) Add template to dynamically construct metric key
        MetricsSystem.registerGaugeIfAbsent(
            MetricKey.CLUSTER_CAPACITY_TOTAL.getName() + MetricInfo.TIER + alias,
                () -> master.getTotalBytesOnTiers().getOrDefault(alias, 0L));

        MetricsSystem.registerGaugeIfAbsent(
            MetricKey.CLUSTER_CAPACITY_USED.getName() + MetricInfo.TIER + alias,
                () -> master.getUsedBytesOnTiers().getOrDefault(alias, 0L));
        MetricsSystem.registerGaugeIfAbsent(
            MetricKey.CLUSTER_CAPACITY_FREE.getName() + MetricInfo.TIER + alias,
                () -> master.getTotalBytesOnTiers().getOrDefault(alias, 0L)
                - master.getUsedBytesOnTiers().getOrDefault(alias, 0L));
      }

      MetricsSystem.registerGaugeIfAbsent(MetricKey.CLUSTER_WORKERS.getName(),
              master::getWorkerCount);
      MetricsSystem.registerGaugeIfAbsent(MetricKey.CLUSTER_LOST_WORKERS.getName(),
              master::getLostWorkerCount);
    }

    private Metrics() {} // prevent instantiation
  }
}<|MERGE_RESOLUTION|>--- conflicted
+++ resolved
@@ -1335,7 +1335,6 @@
       Collection<Long> removedBlockIds, boolean sendCommand) {
     workerLostBlocks(workerInfo, removedBlockIds);
     for (long removedBlockId : removedBlockIds) {
-<<<<<<< HEAD
       // Remove the block even if its metadata has been deleted already.
       if (sendCommand) {
         workerInfo.scheduleRemoveFromWorker(removedBlockId);
@@ -1354,21 +1353,12 @@
       Collection<Long> lostBlockIds) {
     for (long lostBlockId : lostBlockIds) {
       try (LockResource r = lockBlock(lostBlockId)) {
-        Optional<BlockMeta> block = mBlockStore.getBlock(lostBlockId);
+        Optional<BlockMeta> block = mBlockMetaStore.getBlock(lostBlockId);
         if (block.isPresent()) {
           LOG.debug("Block {} is removed on worker {}.", lostBlockId, workerInfo.getId());
-          mBlockStore.removeLocation(lostBlockId, workerInfo.getId());
-          if (mBlockStore.getLocations(lostBlockId).size() == 0) {
+          mBlockMetaStore.removeLocation(lostBlockId, workerInfo.getId());
+          if (mBlockMetaStore.getLocations(lostBlockId).size() == 0) {
             mLostBlocks.add(lostBlockId);
-=======
-      try (LockResource r = lockBlock(removedBlockId)) {
-        Optional<BlockMeta> block = mBlockMetaStore.getBlock(removedBlockId);
-        if (block.isPresent()) {
-          LOG.debug("Block {} is removed on worker {}.", removedBlockId, workerInfo.getId());
-          mBlockMetaStore.removeLocation(removedBlockId, workerInfo.getId());
-          if (mBlockMetaStore.getLocations(removedBlockId).size() == 0) {
-            mLostBlocks.add(removedBlockId);
->>>>>>> 2df21b9a
           }
         }
       }
