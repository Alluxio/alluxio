/*
 * The Alluxio Open Foundation licenses this work under the Apache License, version 2.0
 * (the "License"). You may not use this work except in compliance with the License, which is
 * available at www.apache.org/licenses/LICENSE-2.0
 *
 * This software is distributed on an "AS IS" basis, WITHOUT WARRANTIES OR CONDITIONS OF ANY KIND,
 * either express or implied, as more fully set forth in the License.
 *
 * See the NOTICE file distributed with this work for information regarding copyright ownership.
 */

package alluxio.master.block;

import alluxio.Constants;
import alluxio.Server;
import alluxio.StorageTierAssoc;
import alluxio.DefaultStorageTierAssoc;
import alluxio.annotation.SuppressFBWarnings;
import alluxio.client.block.options.GetWorkerReportOptions;
import alluxio.client.block.options.GetWorkerReportOptions.WorkerRange;
import alluxio.clock.SystemClock;
import alluxio.collections.ConcurrentHashSet;
import alluxio.collections.IndexDefinition;
import alluxio.collections.IndexedSet;
import alluxio.conf.PropertyKey;
import alluxio.conf.Configuration;
import alluxio.exception.BlockInfoException;
import alluxio.exception.ExceptionMessage;
import alluxio.exception.status.InvalidArgumentException;
import alluxio.exception.status.NotFoundException;
import alluxio.exception.status.UnavailableException;
import alluxio.grpc.Command;
import alluxio.grpc.CommandType;
import alluxio.grpc.ConfigProperty;
import alluxio.grpc.GetRegisterLeasePRequest;
import alluxio.grpc.GrpcService;
import alluxio.grpc.GrpcUtils;
import alluxio.grpc.RegisterWorkerPOptions;
import alluxio.grpc.RegisterWorkerPRequest;
import alluxio.grpc.ServiceType;
import alluxio.grpc.StorageList;
import alluxio.grpc.WorkerLostStorageInfo;
import alluxio.heartbeat.HeartbeatContext;
import alluxio.heartbeat.HeartbeatExecutor;
import alluxio.heartbeat.HeartbeatThread;
import alluxio.master.CoreMaster;
import alluxio.master.CoreMasterContext;
import alluxio.master.block.meta.MasterWorkerInfo;
import alluxio.master.block.meta.WorkerMetaLockSection;
import alluxio.master.journal.JournalContext;
import alluxio.master.journal.checkpoint.CheckpointName;
import alluxio.master.metastore.BlockMetaStore;
import alluxio.master.metastore.BlockMetaStore.Block;
import alluxio.master.metrics.MetricsMaster;
import alluxio.metrics.Metric;
import alluxio.metrics.MetricInfo;
import alluxio.metrics.MetricKey;
import alluxio.metrics.MetricsSystem;
import alluxio.proto.journal.Block.BlockContainerIdGeneratorEntry;
import alluxio.proto.journal.Block.BlockInfoEntry;
import alluxio.proto.journal.Block.DeleteBlockEntry;
import alluxio.proto.journal.Journal.JournalEntry;
import alluxio.proto.meta.Block.BlockLocation;
import alluxio.proto.meta.Block.BlockMeta;
import alluxio.resource.CloseableIterator;
import alluxio.resource.LockResource;
import alluxio.util.CommonUtils;
import alluxio.util.IdUtils;
import alluxio.util.ThreadFactoryUtils;
import alluxio.util.executor.ExecutorServiceFactories;
import alluxio.util.executor.ExecutorServiceFactory;
import alluxio.util.network.NetworkAddressUtils;
import alluxio.wire.Address;
import alluxio.wire.BlockInfo;
import alluxio.wire.RegisterLease;
import alluxio.wire.WorkerInfo;
import alluxio.wire.WorkerNetAddress;

import com.google.common.annotations.VisibleForTesting;
import com.google.common.base.Preconditions;
import com.google.common.cache.CacheBuilder;
import com.google.common.cache.CacheLoader;
import com.google.common.cache.LoadingCache;
import com.google.common.collect.ImmutableSet;
import com.google.common.util.concurrent.Striped;
import org.slf4j.Logger;
import org.slf4j.LoggerFactory;

import java.io.IOException;
import java.net.UnknownHostException;
import java.time.Clock;
import java.util.ArrayList;
import java.util.Arrays;
import java.util.Collection;
import java.util.Collections;
import java.util.Comparator;
import java.util.EnumSet;
import java.util.HashMap;
import java.util.HashSet;
import java.util.Iterator;
import java.util.List;
import java.util.Map;
import java.util.NoSuchElementException;
import java.util.Optional;
import java.util.Set;
import java.util.concurrent.ConcurrentHashMap;
import java.util.concurrent.ExecutionException;
import java.util.concurrent.Executors;
import java.util.concurrent.ScheduledExecutorService;
import java.util.concurrent.TimeUnit;
import java.util.concurrent.TimeoutException;
import java.util.concurrent.atomic.AtomicInteger;
import java.util.concurrent.locks.Lock;
import java.util.function.BiConsumer;
import java.util.function.Consumer;
import java.util.function.Function;
import java.util.stream.Collectors;
import javax.annotation.Nullable;
import javax.annotation.concurrent.GuardedBy;
import javax.annotation.concurrent.NotThreadSafe;

/**
 * This block master manages the metadata for all the blocks and block workers in Alluxio.
 */
@NotThreadSafe // TODO(jiri): make thread-safe (c.f. ALLUXIO-1664)
public class DefaultBlockMaster extends CoreMaster implements BlockMaster {
  private static final Set<Class<? extends Server>> DEPS =
      ImmutableSet.of(MetricsMaster.class);

  /**
   * The number of container ids to 'reserve' before having to journal container id state. This
   * allows the master to return container ids within the reservation, without having to write to
   * the journal.
   */
  private final long mContainerIdReservationSize = Configuration.getInt(
      PropertyKey.MASTER_CONTAINER_ID_RESERVATION_SIZE);

  /** The only valid key for {@link #mWorkerInfoCache}. */
  private static final String WORKER_INFO_CACHE_KEY = "WorkerInfoKey";

  private ScheduledExecutorService mContainerIdDetectionExecutor = Executors
      .newSingleThreadScheduledExecutor(
        ThreadFactoryUtils.build("default-block-master-container-id-detection-%d", true));

  // Worker metadata management.
  private static final IndexDefinition<MasterWorkerInfo, Long> ID_INDEX =
      new IndexDefinition<MasterWorkerInfo, Long>(true) {
        @Override
        public Long getFieldValue(MasterWorkerInfo o) {
          return o.getId();
        }
      };

  private static final IndexDefinition<MasterWorkerInfo, WorkerNetAddress> ADDRESS_INDEX =
      new IndexDefinition<MasterWorkerInfo, WorkerNetAddress>(true) {
        @Override
        public WorkerNetAddress getFieldValue(MasterWorkerInfo o) {
          return o.getWorkerAddress();
        }
      };

  /**
   * Mapping between all possible storage level aliases and their ordinal position. This mapping
   * forms a total ordering on all storage level aliases in the system, and must be consistent
   * across masters.
   */
  private static final StorageTierAssoc MASTER_STORAGE_TIER_ASSOC =
      new DefaultStorageTierAssoc(
          PropertyKey.MASTER_TIERED_STORE_GLOBAL_LEVELS,
          PropertyKey.Template.MASTER_TIERED_STORE_GLOBAL_LEVEL_ALIAS);

  private static final Logger LOG = LoggerFactory.getLogger(DefaultBlockMaster.class);

  /**
   * Concurrency and locking in the BlockMaster
   *
   * The block master uses concurrent data structures to allow non-conflicting concurrent access.
   * This means each piece of metadata should be locked individually. There are two types of
   * metadata in the {@link DefaultBlockMaster}: block metadata and worker metadata.
   *
   * The worker metadata is represented by the {@link MasterWorkerInfo} object.
   * See javadoc of {@link MasterWorkerInfo} for details.
   *
   * To modify or read a modifiable piece of worker metadata, the {@link MasterWorkerInfo} for the
   * worker must be locked following the instructions in {@link MasterWorkerInfo}.
   * For block metadata, the id of the block must be locked.
   * This will protect the internal integrity of the block and worker metadata.
   *
   * A worker's relevant locks must be held to
   * - Check/Update the worker register status
   * - Read/Update the worker usage
   * - Read/Update the worker present/to-be-removed blocks
   * - Any combinations of the above
   *
   * A block's lock must be held to
   * - Perform any BlockStore operations on the block
   * - Add or remove the block from mLostBlocks
   *
   * Lock ordering must be preserved in order to prevent deadlock. If both worker and block
   * metadata must be locked at the same time, the worker metadata must be locked before the block
   * metadata. When the locks are released, they must be released in the opposite order.
   *
   * Locking on the worker metadata are managed by
   * {@link MasterWorkerInfo#lockWorkerMeta(EnumSet, boolean)}.
   * This guarantees when multiple parts of the worker metadata are accessed/updated,
   * the locks are acquired and released in order.
   * See javadoc of {@link MasterWorkerInfo#lockWorkerMeta(EnumSet, boolean)} for
   * example usages.
   *
   * It should not be the case that multiple worker metadata must be locked at the same time, or
   * multiple block metadata must be locked at the same time. Operations involving different workers
   * or different blocks should be able to be performed independently.
   */

  /**
   * 10k locks balances between keeping a small memory footprint and avoiding unnecessary lock
   * contention. Each stripe is around 100 bytes, so this takes about 1MB. Block locking critical
   * sections are short, so it is acceptable to occasionally have conflicts where two different
   * blocks want to lock the same stripe.
   */
  private final Striped<Lock> mBlockLocks = Striped.lock(10_000);
  /** Manages block metadata and block locations. */
  private final BlockMetaStore mBlockMetaStore;

  /** Keeps track of blocks which are no longer in Alluxio storage. */
  private final ConcurrentHashSet<Long> mLostBlocks = new ConcurrentHashSet<>(64, 0.90f, 64);

  /** This state must be journaled. */
  @GuardedBy("itself")
  private final BlockContainerIdGenerator mBlockContainerIdGenerator =
      new BlockContainerIdGenerator();

  /** Keeps track of workers which are in communication with the master. */
  private final IndexedSet<MasterWorkerInfo> mWorkers =
      new IndexedSet<>(ID_INDEX, ADDRESS_INDEX);
  /** Keeps track of workers which are no longer in communication with the master. */
  private final IndexedSet<MasterWorkerInfo> mLostWorkers =
      new IndexedSet<>(ID_INDEX, ADDRESS_INDEX);
  /** Worker is not visualable until registration completes. */
  private final IndexedSet<MasterWorkerInfo> mTempWorkers =
      new IndexedSet<>(ID_INDEX, ADDRESS_INDEX);

  /**
   * Tracks the open register streams.
   * A stream will be closed if it is completed, aborted due to an error,
   * or recycled due to inactivity by {@link WorkerRegisterStreamGCExecutor}.
   */
  private final Map<Long, WorkerRegisterContext> mActiveRegisterContexts =
      new ConcurrentHashMap<>();

  /** Listeners to call when lost workers are found. */
  private final List<Consumer<Address>> mLostWorkerFoundListeners
      = new ArrayList<>();

  /** Listeners to call when workers are lost. */
  private final List<Consumer<Address>> mWorkerLostListeners = new ArrayList<>();

  /** Listeners to call when a new worker registers. */
  private final List<BiConsumer<Address, List<ConfigProperty>>> mWorkerRegisteredListeners
      = new ArrayList<>();

  /** Handle to the metrics master. */
  private final MetricsMaster mMetricsMaster;

  /**
   * The service that detects lost worker nodes, and tries to restart the failed workers.
   * We store it here so that it can be accessed from tests.
   */
  @SuppressFBWarnings("URF_UNREAD_FIELD")

  /* The value of the 'next container id' last journaled. */
  @GuardedBy("mBlockContainerIdGenerator")
  private volatile long mJournaledNextContainerId = 0;

  /**
   * A loading cache for worker info list, refresh periodically.
   * This cache only has a single key {@link  #WORKER_INFO_CACHE_KEY}.
   */
  private final LoadingCache<String, List<WorkerInfo>> mWorkerInfoCache;

  private final RegisterLeaseManager mRegisterLeaseManager = new RegisterLeaseManager();

  /**
   * Creates a new instance of {@link DefaultBlockMaster}.
   *
   * @param metricsMaster the metrics master
   * @param masterContext the context for Alluxio master
   */
  DefaultBlockMaster(MetricsMaster metricsMaster, CoreMasterContext masterContext) {
    this(metricsMaster, masterContext, new SystemClock(),
        ExecutorServiceFactories.cachedThreadPool(Constants.BLOCK_MASTER_NAME));
  }

  private DefaultBlockMaster(MetricsMaster metricsMaster, CoreMasterContext masterContext,
      Clock clock, ExecutorServiceFactory executorServiceFactory, BlockMetaStore blockMetaStore) {
    super(masterContext, clock, executorServiceFactory);
    Preconditions.checkNotNull(metricsMaster, "metricsMaster");

    mBlockMetaStore = blockMetaStore;
    mMetricsMaster = metricsMaster;
    Metrics.registerGauges(this);

    mWorkerInfoCache = CacheBuilder.newBuilder()
        .refreshAfterWrite(Configuration
            .getMs(PropertyKey.MASTER_WORKER_INFO_CACHE_REFRESH_TIME), TimeUnit.MILLISECONDS)
        .build(new CacheLoader<String, List<WorkerInfo>>() {
          @Override
          public List<WorkerInfo> load(String key) {
            return constructWorkerInfoList();
          }
        });

    MetricsSystem.registerGaugeIfAbsent(MetricKey.MASTER_LOST_BLOCK_COUNT.getName(),
        this::getLostBlocksCount);
    MetricsSystem.registerCachedGaugeIfAbsent(MetricKey.MASTER_TO_REMOVE_BLOCK_COUNT.getName(),
        this::getToRemoveBlockCount, 30, TimeUnit.SECONDS);
  }

  /**
   * Creates a new instance of {@link DefaultBlockMaster}.
   * Used for tests where we manually control the clock.
   *
   * @param metricsMaster the metrics master
   * @param masterContext the context for Alluxio master
   * @param clock the clock to use for determining the time
   * @param executorServiceFactory a factory for creating the executor service to use for running
   *        maintenance threads
   */
  @VisibleForTesting
  public DefaultBlockMaster(MetricsMaster metricsMaster, CoreMasterContext masterContext,
      Clock clock, ExecutorServiceFactory executorServiceFactory) {
    this(metricsMaster, masterContext, clock, executorServiceFactory,
        masterContext.getBlockStoreFactory().get());
  }

  @Override
  public String getName() {
    return Constants.BLOCK_MASTER_NAME;
  }

  @Override
  public Map<ServiceType, GrpcService> getServices() {
    Map<ServiceType, GrpcService> services = new HashMap<>();
    services.put(ServiceType.BLOCK_MASTER_CLIENT_SERVICE,
        new GrpcService(new BlockMasterClientServiceHandler(this)));
    services.put(ServiceType.BLOCK_MASTER_WORKER_SERVICE,
        new GrpcService(new BlockMasterWorkerServiceHandler(this)));
    return services;
  }

  @Override
  public boolean processJournalEntry(JournalEntry entry) {
    // TODO(gene): A better way to process entries besides a huge switch?
    if (entry.hasBlockContainerIdGenerator()) {
      mJournaledNextContainerId = (entry.getBlockContainerIdGenerator()).getNextContainerId();
      mBlockContainerIdGenerator.setNextContainerId((mJournaledNextContainerId));
    } else if (entry.hasDeleteBlock()) {
      mBlockMetaStore.removeBlock(entry.getDeleteBlock().getBlockId());
    } else if (entry.hasBlockInfo()) {
      BlockInfoEntry blockInfoEntry = entry.getBlockInfo();
      long length = blockInfoEntry.getLength();
      Optional<BlockMeta> block = mBlockMetaStore.getBlock(blockInfoEntry.getBlockId());
      if (block.isPresent()) {
        long oldLen = block.get().getLength();
        if (oldLen != Constants.UNKNOWN_SIZE) {
          LOG.warn("Attempting to update block length ({}) to a different length ({}).", oldLen,
              length);
          return true;
        }
      }
      mBlockMetaStore.putBlock(blockInfoEntry.getBlockId(),
          BlockMeta.newBuilder().setLength(blockInfoEntry.getLength()).build());
    } else {
      return false;
    }
    return true;
  }

  @Override
  public void resetState() {
    mBlockMetaStore.clear();
    mJournaledNextContainerId = 0;
    mBlockContainerIdGenerator.setNextContainerId(0);
  }

  @Override
  public CheckpointName getCheckpointName() {
    return CheckpointName.BLOCK_MASTER;
  }

  @Override
  public CloseableIterator<JournalEntry> getJournalEntryIterator() {
    CloseableIterator<Block> blockStoreIterator = mBlockMetaStore.getCloseableIterator();
    Iterator<JournalEntry> journalIterator = new Iterator<JournalEntry>() {
      @Override
      public boolean hasNext() {
        return blockStoreIterator.hasNext();
      }

      @Override
      public JournalEntry next() {
        if (!hasNext()) {
          throw new NoSuchElementException();
        }
        Block block = blockStoreIterator.next();
        BlockInfoEntry blockInfoEntry =
            BlockInfoEntry.newBuilder().setBlockId(block.getId())
                .setLength(block.getMeta().getLength()).build();
        return JournalEntry.newBuilder().setBlockInfo(blockInfoEntry).build();
      }

      @Override
      public void remove() {
        throw new UnsupportedOperationException("BlockMaster#Iterator#remove is not supported.");
      }
    };

    CloseableIterator<JournalEntry> journalCloseableIterator =
        CloseableIterator.create(journalIterator, (whatever) -> blockStoreIterator.close());

    return CloseableIterator.concat(
        CloseableIterator.noopCloseable(
            CommonUtils.singleElementIterator(getContainerIdJournalEntry())),
        journalCloseableIterator);
  }

  /**
   * Periodically checks the open worker register streams.
   * If a stream has been active for a while, close the stream, recycle resources and locks,
   * and propagate an error to the worker side.
   */
  public class WorkerRegisterStreamGCExecutor implements HeartbeatExecutor {
    private final long mTimeout = Configuration.global()
        .getMs(PropertyKey.MASTER_WORKER_REGISTER_STREAM_RESPONSE_TIMEOUT);

    @Override
    public void heartbeat() {
      AtomicInteger removedSessions = new AtomicInteger(0);
      mActiveRegisterContexts.entrySet().removeIf((entry) -> {
        WorkerRegisterContext context = entry.getValue();
        final long clockTime = mClock.millis();
        final long lastActivityTime = context.getLastActivityTimeMs();
        final long staleTime = clockTime - lastActivityTime;
        if (staleTime < mTimeout) {
          return false;
        }
        String msg = String.format(
            "ClockTime: %d, LastActivityTime: %d. Worker %d register stream hanging for %sms!"
                + " Tune up %s if this is undesired.",
            clockTime, lastActivityTime, context.getWorkerInfo().getId(), staleTime,
            PropertyKey.MASTER_WORKER_REGISTER_STREAM_RESPONSE_TIMEOUT);
        Exception e = new TimeoutException(msg);
        try {
          context.closeWithError(e);
        } catch (Throwable t) {
          t.addSuppressed(e);
          LOG.error("Failed to close an open register stream for worker {}. "
              + "The stream has been open for {}ms.", context.getWorkerId(), staleTime, t);
          // Do not remove the entry so this will be retried
          return false;
        }
        removedSessions.getAndDecrement();
        return true;
      });
      if (removedSessions.get() > 0) {
        LOG.info("Removed {} stale worker registration streams", removedSessions.get());
      }
    }

    @Override
    public void close() {
      // Nothing to clean up
    }
  }

  @Override
  public void start(Boolean isLeader) throws IOException {
    super.start(isLeader);
    if (isLeader) {
      getExecutorService().submit(new HeartbeatThread(
          HeartbeatContext.MASTER_LOST_WORKER_DETECTION, new LostWorkerDetectionHeartbeatExecutor(),
          (int) Configuration.getMs(PropertyKey.MASTER_LOST_WORKER_DETECTION_INTERVAL),
          Configuration.global(), mMasterContext.getUserState()));

      mContainerIdDetectionExecutor.scheduleWithFixedDelay(() -> {
        try {
          if (mBlockContainerIdGenerator.getNextContainerId()
              >= (mJournaledNextContainerId - mContainerIdReservationSize / 2)) {
            synchronized (mBlockContainerIdGenerator) {
              long currentContainerId = mBlockContainerIdGenerator.getNextContainerId() - 1;

              if (currentContainerId
                  >= (mJournaledNextContainerId - mContainerIdReservationSize / 2)) {
                mJournaledNextContainerId = currentContainerId + mContainerIdReservationSize;
                try (JournalContext journalContext = createJournalContext()) {
                  journalContext.append(getContainerIdJournalEntry());
                }
              }
            }
          }
        } catch (UnavailableException e) {
          LOG.error("Container Id Detection Executor failed", e);
          throw new RuntimeException(e);
        }
      }, 1, 1, TimeUnit.SECONDS);
    }

    // This periodically scans all open register streams and closes hanging ones
    getExecutorService().submit(new HeartbeatThread(
          HeartbeatContext.MASTER_WORKER_REGISTER_SESSION_CLEANER,
            new WorkerRegisterStreamGCExecutor(),
            (int) Configuration.getMs(PropertyKey.MASTER_WORKER_REGISTER_STREAM_RESPONSE_TIMEOUT),
            Configuration.global(), mMasterContext.getUserState()));
  }

  @Override
  public void stop() throws IOException {
    super.stop();
  }

  @Override
  public void close() throws IOException {
    super.close();
<<<<<<< HEAD
    mBlockStore.close();

    mContainerIdDetectionExecutor.shutdown();
    try {
      mContainerIdDetectionExecutor.awaitTermination(5000, TimeUnit.MILLISECONDS);
    } catch (InterruptedException e) {
      LOG.warn("Container id detection executor did not shut down in a timely manner: {}",
          e.toString());
    }
=======
    mBlockMetaStore.close();
>>>>>>> 6b6940ff
  }

  @Override
  public int getWorkerCount() {
    return mWorkers.size();
  }

  @Override
  public int getLostWorkerCount() {
    return mLostWorkers.size();
  }

  @Override
  public long getCapacityBytes() {
    long ret = 0;
    for (MasterWorkerInfo worker : mWorkers) {
      try (LockResource r = worker.lockWorkerMeta(
          EnumSet.of(WorkerMetaLockSection.USAGE), true)) {
        ret += worker.getCapacityBytes();
      }
    }
    return ret;
  }

  @Override
  public long getUniqueBlockCount() {
    return mBlockMetaStore.size();
  }

  @Override
  public long getBlockReplicaCount() {
    long ret = 0;
    for (MasterWorkerInfo worker : mWorkers) {
      ret += worker.getBlockCount();
    }
    return ret;
  }

  @Override
  public StorageTierAssoc getGlobalStorageTierAssoc() {
    return MASTER_STORAGE_TIER_ASSOC;
  }

  @Override
  public long getUsedBytes() {
    long ret = 0;
    for (MasterWorkerInfo worker : mWorkers) {
      try (LockResource r = worker.lockWorkerMeta(
          EnumSet.of(WorkerMetaLockSection.USAGE), true)) {
        ret += worker.getUsedBytes();
      }
    }
    return ret;
  }

  @Override
  public List<WorkerInfo> getWorkerInfoList() throws UnavailableException {
    if (mSafeModeManager.isInSafeMode()) {
      throw new UnavailableException(ExceptionMessage.MASTER_IN_SAFEMODE.getMessage());
    }
    try {
      return mWorkerInfoCache.get(WORKER_INFO_CACHE_KEY);
    } catch (ExecutionException e) {
      throw new UnavailableException("Unable to get worker info list from cache", e);
    }
  }

  private List<WorkerInfo> constructWorkerInfoList() {
    List<WorkerInfo> workerInfoList = new ArrayList<>(mWorkers.size());
    for (MasterWorkerInfo worker : mWorkers) {
      // extractWorkerInfo handles the locking internally
      workerInfoList.add(extractWorkerInfo(worker, null, true));
    }
    return workerInfoList;
  }

  @Override
  public List<WorkerInfo> getLostWorkersInfoList() throws UnavailableException {
    if (mSafeModeManager.isInSafeMode()) {
      throw new UnavailableException(ExceptionMessage.MASTER_IN_SAFEMODE.getMessage());
    }
    List<WorkerInfo> workerInfoList = new ArrayList<>(mLostWorkers.size());
    for (MasterWorkerInfo worker : mLostWorkers) {
      // extractWorkerInfo handles the locking internally
      workerInfoList.add(extractWorkerInfo(worker, null, false));
    }
    workerInfoList.sort(new WorkerInfo.LastContactSecComparator());
    return workerInfoList;
  }

  @Override
  public Set<WorkerNetAddress> getWorkerAddresses() throws UnavailableException {
    if (mSafeModeManager.isInSafeMode()) {
      throw new UnavailableException(ExceptionMessage.MASTER_IN_SAFEMODE.getMessage());
    }
    Set<WorkerNetAddress> workerAddresses = new HashSet<>(mWorkers.size());
    for (MasterWorkerInfo worker : mWorkers) {
      // worker net address is unmodifiable after initialization, no locking is needed
      workerAddresses.add(worker.getWorkerAddress());
    }
    return workerAddresses;
  }

  @Override
  public List<WorkerInfo> getWorkerReport(GetWorkerReportOptions options)
      throws UnavailableException, InvalidArgumentException {
    if (mSafeModeManager.isInSafeMode()) {
      throw new UnavailableException(ExceptionMessage.MASTER_IN_SAFEMODE.getMessage());
    }

    Set<MasterWorkerInfo> selectedLiveWorkers = new HashSet<>();
    Set<MasterWorkerInfo> selectedLostWorkers = new HashSet<>();
    WorkerRange workerRange = options.getWorkerRange();
    switch (workerRange) {
      case ALL:
        selectedLiveWorkers.addAll(mWorkers);
        selectedLostWorkers.addAll(mLostWorkers);
        break;
      case LIVE:
        selectedLiveWorkers.addAll(mWorkers);
        break;
      case LOST:
        selectedLostWorkers.addAll(mLostWorkers);
        break;
      case SPECIFIED:
        Set<String> addresses = options.getAddresses();
        Set<String> workerNames = new HashSet<>();

        selectedLiveWorkers = selectInfoByAddress(addresses, mWorkers, workerNames);
        selectedLostWorkers = selectInfoByAddress(addresses, mLostWorkers, workerNames);

        if (!addresses.isEmpty()) {
          String info = String.format("Unrecognized worker names: %s%n"
                  + "Supported worker names: %s%n",
                  addresses, workerNames);
          throw new InvalidArgumentException(info);
        }
        break;
      default:
        throw new InvalidArgumentException("Unrecognized worker range: " + workerRange);
    }

    List<WorkerInfo> workerInfoList = new ArrayList<>(
        selectedLiveWorkers.size() + selectedLostWorkers.size());
    for (MasterWorkerInfo worker : selectedLiveWorkers) {
      // extractWorkerInfo handles the locking internally
      workerInfoList.add(extractWorkerInfo(worker, options.getFieldRange(), true));
    }
    for (MasterWorkerInfo worker : selectedLostWorkers) {
      // extractWorkerInfo handles the locking internally
      workerInfoList.add(extractWorkerInfo(worker, options.getFieldRange(), false));
    }
    return workerInfoList;
  }

  /**
   * Locks the {@link MasterWorkerInfo} properly and convert it to a {@link WorkerInfo}.
   */
  private WorkerInfo extractWorkerInfo(MasterWorkerInfo worker,
      Set<GetWorkerReportOptions.WorkerInfoField> fieldRange, boolean isLiveWorker) {
    try (LockResource r = worker.lockWorkerMeta(
        EnumSet.of(WorkerMetaLockSection.USAGE), true)) {
      return worker.generateWorkerInfo(fieldRange, isLiveWorker);
    }
  }

  @Override
  public List<WorkerLostStorageInfo> getWorkerLostStorage() {
    List<WorkerLostStorageInfo> workerLostStorageList = new ArrayList<>();
    for (MasterWorkerInfo worker : mWorkers) {
      try (LockResource r = worker.lockWorkerMeta(EnumSet.of(WorkerMetaLockSection.USAGE), true)) {
        if (worker.hasLostStorage()) {
          Map<String, StorageList> lostStorage = worker.getLostStorage().entrySet()
              .stream().collect(Collectors.toMap(Map.Entry::getKey,
                  e -> StorageList.newBuilder().addAllStorage(e.getValue()).build()));
          workerLostStorageList.add(WorkerLostStorageInfo.newBuilder()
              .setAddress(GrpcUtils.toProto(worker.getWorkerAddress()))
              .putAllLostStorage(lostStorage).build());
        }
      }
    }
    return workerLostStorageList;
  }

  @Override
  public void removeBlocks(Collection<Long> blockIds, boolean delete) throws UnavailableException {
    try (JournalContext journalContext = createJournalContext()) {
      for (long blockId : blockIds) {
        Set<Long> workerIds;
        try (LockResource r = lockBlock(blockId)) {
          Optional<BlockMeta> block = mBlockMetaStore.getBlock(blockId);
          if (!block.isPresent()) {
            continue;
          }
          List<BlockLocation> locations = mBlockMetaStore.getLocations(blockId);
          workerIds = new HashSet<>(locations.size());
          for (BlockLocation loc : locations) {
            workerIds.add(loc.getWorkerId());
          }
          // Two cases here:
          // 1) For delete: delete the block metadata.
          // 2) For free: keep the block metadata. mLostBlocks will be changed in
          // processWorkerRemovedBlocks
          if (delete) {
            // Make sure blockId is removed from mLostBlocks when the block metadata is deleted.
            // Otherwise blockId in mLostBlock can be dangling index if the metadata is gone.
            mLostBlocks.remove(blockId);
            mBlockMetaStore.removeBlock(blockId);
            JournalEntry entry = JournalEntry.newBuilder()
                .setDeleteBlock(DeleteBlockEntry.newBuilder().setBlockId(blockId)).build();
            journalContext.append(entry);
          }
        }

        // Outside of locking the block. This does not have to be synchronized with the block
        // metadata, since it is essentially an asynchronous signal to the worker to remove the
        // block.
        // TODO(jiacheng): if the block locations are changed (like a new worker is registered
        //  with the block), the block will not be freed ever. The locking logic in
        //  workerRegister should be changed to address this race condition.
        for (long workerId : workerIds) {
          MasterWorkerInfo worker = mWorkers.getFirstByField(ID_INDEX, workerId);
          if (worker != null) {
            try (LockResource r = worker.lockWorkerMeta(
                EnumSet.of(WorkerMetaLockSection.BLOCKS), false)) {
              worker.updateToRemovedBlock(true, blockId);
            }
          }
        }
      }
    }
  }

  @Override
  public void validateBlocks(Function<Long, Boolean> validator, boolean repair)
      throws UnavailableException {
    List<Long> invalidBlocks = new ArrayList<>();
    try (CloseableIterator<Block> iter = mBlockMetaStore.getCloseableIterator()) {
      while (iter.hasNext()) {
        long id = iter.next().getId();
        if (!validator.apply(id)) {
          invalidBlocks.add(id);
        }
      }
    }
    if (!invalidBlocks.isEmpty()) {
      long limit = 100;
      List<Long> loggedBlocks = invalidBlocks.stream().limit(limit).collect(Collectors.toList());
      LOG.warn("Found {} orphan blocks without corresponding file metadata.", invalidBlocks.size());
      if (invalidBlocks.size() > limit) {
        LOG.warn("The first {} orphan blocks include {}.", limit, loggedBlocks);
      } else {
        LOG.warn("The orphan blocks include {}.", loggedBlocks);
      }
      if (repair) {
        LOG.warn("Deleting {} orphan blocks.", invalidBlocks.size());
        removeBlocks(invalidBlocks, true);
      } else {
        LOG.warn("Restart Alluxio master with {}=true to delete the blocks and repair the system.",
            PropertyKey.Name.MASTER_STARTUP_BLOCK_INTEGRITY_CHECK_ENABLED);
      }
    }
  }

  /**
   * @return a new block container id
   */
  @Override
  public long getNewContainerId() throws UnavailableException {
    long containerId = mBlockContainerIdGenerator.getNewContainerId();
    if (containerId < mJournaledNextContainerId) {
      // This container id is within the reserved container ids, so it is safe to return the id
      // without having to write anything to the journal.
      return containerId;
    }

    synchronized (mBlockContainerIdGenerator) {
      // This container id is not safe with respect to the last journaled container id.
      // Therefore, journal the new state of the container id. This implies that when a master
      // crashes, the container ids within the reservation which have not been used yet will
      // never be used. This is a tradeoff between fully utilizing the container id space, vs.
      // improving master scalability.

      // Set the next id to journal with a reservation of container ids, to avoid having to write
      // to the journal for ids within the reservation.
      containerId = mBlockContainerIdGenerator.getNextContainerId() - 1;
      if (containerId >= mJournaledNextContainerId) {
        mJournaledNextContainerId = containerId + mContainerIdReservationSize;
        try (JournalContext journalContext = createJournalContext()) {
          // This must be flushed while holding the lock on mBlockContainerIdGenerator, in order to
          // prevent subsequent calls to return ids that have not been journaled and flushed.
          journalContext.append(getContainerIdJournalEntry());
        }
      }
      return containerId;
    }
  }

  /**
   * @return a {@link JournalEntry} representing the state of the container id generator
   */
  private JournalEntry getContainerIdJournalEntry() {
    synchronized (mBlockContainerIdGenerator) {
      BlockContainerIdGeneratorEntry blockContainerIdGenerator =
          BlockContainerIdGeneratorEntry.newBuilder().setNextContainerId(mJournaledNextContainerId)
              .build();
      return JournalEntry.newBuilder().setBlockContainerIdGenerator(blockContainerIdGenerator)
          .build();
    }
  }

  // TODO(binfan): check the logic is correct or not when commitBlock is a retry
  @Override
  public void commitBlock(long workerId, long usedBytesOnTier, String tierAlias,
      String mediumType, long blockId, long length)
      throws NotFoundException, UnavailableException {
    LOG.debug("Commit block from workerId: {}, usedBytesOnTier: {}, blockId: {}, length: {}",
        workerId, usedBytesOnTier, blockId, length);

    MasterWorkerInfo worker = mWorkers.getFirstByField(ID_INDEX, workerId);
    // TODO(peis): Check lost workers as well.
    if (worker == null) {
      throw new NotFoundException(ExceptionMessage.NO_WORKER_FOUND.getMessage(workerId));
    }

    try (JournalContext journalContext = createJournalContext()) {
      // Lock the worker metadata here to preserve the lock order
      // The worker metadata must be locked before the blocks
      try (LockResource lr = worker.lockWorkerMeta(
          EnumSet.of(WorkerMetaLockSection.USAGE, WorkerMetaLockSection.BLOCKS), false)) {
        try (LockResource r = lockBlock(blockId)) {
          Optional<BlockMeta> block = mBlockMetaStore.getBlock(blockId);
          if (!block.isPresent() || block.get().getLength() != length) {
            if (block.isPresent() && block.get().getLength() != Constants.UNKNOWN_SIZE) {
              LOG.warn("Rejecting attempt to change block length from {} to {}",
                  block.get().getLength(), length);
            } else {
              mBlockMetaStore.putBlock(blockId, BlockMeta.newBuilder().setLength(length).build());
              BlockInfoEntry blockInfo =
                  BlockInfoEntry.newBuilder().setBlockId(blockId).setLength(length).build();
              journalContext.append(JournalEntry.newBuilder().setBlockInfo(blockInfo).build());
            }
          }
          // Update the block metadata with the new worker location.
          mBlockMetaStore.addLocation(blockId, BlockLocation.newBuilder()
              .setWorkerId(workerId)
              .setTier(tierAlias)
              .setMediumType(mediumType)
              .build());
          // This worker has this block, so it is no longer lost.
          mLostBlocks.remove(blockId);

          // Update the worker information for this new block.
          // TODO(binfan): when retry commitBlock on master is expected, make sure metrics are not
          // double counted.
          worker.addBlock(blockId);
          worker.updateUsedBytes(tierAlias, usedBytesOnTier);
        }
      }

      worker.updateLastUpdatedTimeMs();
    }
  }

  @Override
  public void commitBlockInUFS(long blockId, long length) throws UnavailableException {
    LOG.debug("Commit block in ufs. blockId: {}, length: {}", blockId, length);
    try (JournalContext journalContext = createJournalContext();
         LockResource r = lockBlock(blockId)) {
      if (mBlockMetaStore.getBlock(blockId).isPresent()) {
        // Block metadata already exists, so do not need to create a new one.
        return;
      }
      mBlockMetaStore.putBlock(blockId, BlockMeta.newBuilder().setLength(length).build());
      BlockInfoEntry blockInfo =
          BlockInfoEntry.newBuilder().setBlockId(blockId).setLength(length).build();
      journalContext.append(JournalEntry.newBuilder().setBlockInfo(blockInfo).build());
    }
  }

  @Override
  public BlockInfo getBlockInfo(long blockId) throws BlockInfoException, UnavailableException {
    return generateBlockInfo(blockId)
        .orElseThrow(() -> new BlockInfoException(ExceptionMessage.BLOCK_META_NOT_FOUND, blockId));
  }

  @Override
  public List<BlockInfo> getBlockInfoList(List<Long> blockIds) throws UnavailableException {
    List<BlockInfo> ret = new ArrayList<>(blockIds.size());
    for (long blockId : blockIds) {
      generateBlockInfo(blockId).ifPresent(ret::add);
    }
    return ret;
  }

  @Override
  public Map<String, Long> getTotalBytesOnTiers() {
    Map<String, Long> ret = new HashMap<>();
    for (MasterWorkerInfo worker : mWorkers) {
      try (LockResource r = worker.lockWorkerMeta(EnumSet.of(WorkerMetaLockSection.USAGE), true)) {
        for (Map.Entry<String, Long> entry : worker.getTotalBytesOnTiers().entrySet()) {
          Long total = ret.get(entry.getKey());
          ret.put(entry.getKey(), (total == null ? 0L : total) + entry.getValue());
        }
      }
    }
    return ret;
  }

  @Override
  public Map<String, Long> getUsedBytesOnTiers() {
    Map<String, Long> ret = new HashMap<>();
    for (MasterWorkerInfo worker : mWorkers) {
      try (LockResource r = worker.lockWorkerMeta(
          EnumSet.of(WorkerMetaLockSection.USAGE), true)) {
        for (Map.Entry<String, Long> entry : worker.getUsedBytesOnTiers().entrySet()) {
          Long used = ret.get(entry.getKey());
          ret.put(entry.getKey(), (used == null ? 0L : used) + entry.getValue());
        }
      }
    }
    return ret;
  }

  /**
   * Find a worker which is considered lost or just gets its id.
   * @param workerNetAddress the address used to find a worker
   * @return a {@link MasterWorkerInfo} which is presented in master but not registered,
   *         or null if not worker is found.
   */
  @Nullable
  private MasterWorkerInfo findUnregisteredWorker(WorkerNetAddress workerNetAddress) {
    for (IndexedSet<MasterWorkerInfo> workers: Arrays.asList(mTempWorkers, mLostWorkers)) {
      MasterWorkerInfo worker = workers.getFirstByField(ADDRESS_INDEX, workerNetAddress);
      if (worker != null) {
        return worker;
      }
    }
    return null;
  }

  /**
   * Find a worker which is considered lost or just gets its id.
   * @param workerId the id used to find a worker
   * @return a {@link MasterWorkerInfo} which is presented in master but not registered,
   *         or null if not worker is found.
   */
  @Nullable
  private MasterWorkerInfo findUnregisteredWorker(long workerId) {
    for (IndexedSet<MasterWorkerInfo> workers: Arrays.asList(mTempWorkers, mLostWorkers)) {
      MasterWorkerInfo worker = workers.getFirstByField(ID_INDEX, workerId);
      if (worker != null) {
        return worker;
      }
    }
    return null;
  }

  /**
   * Re-register a lost worker or complete registration after getting a worker id.
   * This method requires no locking on {@link MasterWorkerInfo} because it is only
   * reading final fields.
   *
   * @param workerId the worker id to register
   */
  @Nullable
  private MasterWorkerInfo recordWorkerRegistration(long workerId) {
    for (IndexedSet<MasterWorkerInfo> workers: Arrays.asList(mTempWorkers, mLostWorkers)) {
      MasterWorkerInfo worker = workers.getFirstByField(ID_INDEX, workerId);
      if (worker == null) {
        continue;
      }

      mWorkers.add(worker);
      workers.remove(worker);
      if (workers == mLostWorkers) {
        for (Consumer<Address> function : mLostWorkerFoundListeners) {
          // The worker address is final, no need for locking here
          function.accept(new Address(worker.getWorkerAddress().getHost(),
              worker.getWorkerAddress().getRpcPort()));
        }
        LOG.warn("A lost worker {} has requested its old id {}.",
            worker.getWorkerAddress(), worker.getId());
      }

      return worker;
    }
    return null;
  }

  @Override
  public long getWorkerId(WorkerNetAddress workerNetAddress) {
    MasterWorkerInfo existingWorker = mWorkers.getFirstByField(ADDRESS_INDEX, workerNetAddress);
    if (existingWorker != null) {
      // This worker address is already mapped to a worker id.
      long oldWorkerId = existingWorker.getId();
      LOG.warn("The worker {} already exists as id {}.", workerNetAddress, oldWorkerId);
      return oldWorkerId;
    }

    existingWorker = findUnregisteredWorker(workerNetAddress);
    if (existingWorker != null) {
      return existingWorker.getId();
    }

    // Generate a new worker id.
    long workerId = IdUtils.getRandomNonNegativeLong();
    while (!mTempWorkers.add(new MasterWorkerInfo(workerId, workerNetAddress))) {
      workerId = IdUtils.getRandomNonNegativeLong();
    }

    LOG.info("getWorkerId(): WorkerNetAddress: {} id: {}", workerNetAddress, workerId);
    return workerId;
  }

  @Override
  public Optional<RegisterLease> tryAcquireRegisterLease(GetRegisterLeasePRequest request) {
    return mRegisterLeaseManager.tryAcquireLease(request);
  }

  @Override
  public boolean hasRegisterLease(long workerId) {
    return mRegisterLeaseManager.hasLease(workerId);
  }

  @Override
  public void releaseRegisterLease(long workerId) {
    mRegisterLeaseManager.releaseLease(workerId);
  }

  @Override
  public void workerRegister(long workerId, List<String> storageTiers,
      Map<String, Long> totalBytesOnTiers, Map<String, Long> usedBytesOnTiers,
      Map<BlockLocation, List<Long>> currentBlocksOnLocation,
      Map<String, StorageList> lostStorage, RegisterWorkerPOptions options)
      throws NotFoundException {

    MasterWorkerInfo worker = mWorkers.getFirstByField(ID_INDEX, workerId);

    if (worker == null) {
      worker = findUnregisteredWorker(workerId);
    }

    if (worker == null) {
      throw new NotFoundException(ExceptionMessage.NO_WORKER_FOUND.getMessage(workerId));
    }

    // Gather all blocks on this worker.
    int totalSize = currentBlocksOnLocation.values().stream().mapToInt(List::size).sum();
    HashSet<Long> blocks = new HashSet<>(totalSize);
    for (List<Long> blockIds : currentBlocksOnLocation.values()) {
      blocks.addAll(blockIds);
    }

    // Lock all the locks
    try (LockResource r = worker.lockWorkerMeta(EnumSet.of(
        WorkerMetaLockSection.STATUS,
        WorkerMetaLockSection.USAGE,
        WorkerMetaLockSection.BLOCKS), false)) {
      // Detect any lost blocks on this worker.
      Set<Long> removedBlocks = worker.register(MASTER_STORAGE_TIER_ASSOC, storageTiers,
          totalBytesOnTiers, usedBytesOnTiers, blocks);
      processWorkerRemovedBlocks(worker, removedBlocks, false);
      processWorkerAddedBlocks(worker, currentBlocksOnLocation);
      processWorkerOrphanedBlocks(worker);
      worker.addLostStorage(lostStorage);
    }

    if (options.getConfigsCount() > 0) {
      for (BiConsumer<Address, List<ConfigProperty>> function : mWorkerRegisteredListeners) {
        WorkerNetAddress workerAddress = worker.getWorkerAddress();
        function.accept(new Address(workerAddress.getHost(), workerAddress.getRpcPort()),
            options.getConfigsList());
      }
    }

    recordWorkerRegistration(workerId);

    // Update the TS at the end of the process
    worker.updateLastUpdatedTimeMs();

    // Invalidate cache to trigger new build of worker info list
    mWorkerInfoCache.invalidate(WORKER_INFO_CACHE_KEY);
    LOG.info("registerWorker(): {}", worker);
  }

  @Override
  public MasterWorkerInfo getWorker(long workerId) throws NotFoundException {
    MasterWorkerInfo worker = mWorkers.getFirstByField(ID_INDEX, workerId);

    if (worker == null) {
      worker = findUnregisteredWorker(workerId);
    }

    if (worker == null) {
      throw new NotFoundException(ExceptionMessage.NO_WORKER_FOUND.getMessage(workerId));
    }

    return worker;
  }

  @Override
  public void workerRegisterStream(WorkerRegisterContext context,
                                  RegisterWorkerPRequest chunk, boolean isFirstMsg) {
    if (isFirstMsg) {
      workerRegisterStart(context, chunk);
    } else {
      workerRegisterBatch(context, chunk);
    }
  }

  protected void workerRegisterStart(WorkerRegisterContext context,
      RegisterWorkerPRequest chunk) {
    final List<String> storageTiers = chunk.getStorageTiersList();
    final Map<String, Long> totalBytesOnTiers = chunk.getTotalBytesOnTiersMap();
    final Map<String, Long> usedBytesOnTiers = chunk.getUsedBytesOnTiersMap();
    final Map<String, StorageList> lostStorage = chunk.getLostStorageMap();

    final Map<alluxio.proto.meta.Block.BlockLocation, List<Long>> currentBlocksOnLocation =
        BlockMasterWorkerServiceHandler.reconstructBlocksOnLocationMap(
            chunk.getCurrentBlocksList(), context.getWorkerId());
    RegisterWorkerPOptions options = chunk.getOptions();

    MasterWorkerInfo workerInfo = context.getWorkerInfo();
    Preconditions.checkState(workerInfo != null,
        "No workerInfo metadata found in the WorkerRegisterContext!");
    mActiveRegisterContexts.put(workerInfo.getId(), context);

    // The workerInfo is locked so we can operate on its blocks without race conditions
    // We start with assuming all blocks in (mBlocks + mToRemoveBlocks) do not exist.
    // With each batch we receive, we mark them not-to-be-removed.
    // Eventually what's left in the mToRemove will be the ones that do not exist anymore.
    workerInfo.markAllBlocksToRemove();
    workerInfo.updateUsage(MASTER_STORAGE_TIER_ASSOC, storageTiers,
        totalBytesOnTiers, usedBytesOnTiers);
    processWorkerAddedBlocks(workerInfo, currentBlocksOnLocation);
    processWorkerOrphanedBlocks(workerInfo);
    workerInfo.addLostStorage(lostStorage);

    // TODO(jiacheng): This block can be moved to a non-locked section
    if (options.getConfigsCount() > 0) {
      for (BiConsumer<Address, List<ConfigProperty>> function : mWorkerRegisteredListeners) {
        WorkerNetAddress workerAddress = workerInfo.getWorkerAddress();
        function.accept(new Address(workerAddress.getHost(), workerAddress.getRpcPort()),
                options.getConfigsList());
      }
    }
  }

  protected void workerRegisterBatch(WorkerRegisterContext context, RegisterWorkerPRequest chunk) {
    final Map<alluxio.proto.meta.Block.BlockLocation, List<Long>> currentBlocksOnLocation =
            BlockMasterWorkerServiceHandler.reconstructBlocksOnLocationMap(
                chunk.getCurrentBlocksList(), context.getWorkerId());
    MasterWorkerInfo workerInfo = context.getWorkerInfo();
    Preconditions.checkState(workerInfo != null,
        "No workerInfo metadata found in the WorkerRegisterContext!");

    // Even if we add the BlockLocation before the workerInfo is fully registered,
    // it should be fine because the block can be read on this workerInfo.
    // If the stream fails in the middle, the blocks recorded on the MasterWorkerInfo
    // will be removed by processLostWorker()
    processWorkerAddedBlocks(workerInfo, currentBlocksOnLocation);

    processWorkerOrphanedBlocks(workerInfo);

    // Update the TS at the end of the process
    workerInfo.updateLastUpdatedTimeMs();
  }

  @Override
  public void workerRegisterFinish(WorkerRegisterContext context) {
    MasterWorkerInfo workerInfo = context.getWorkerInfo();
    Preconditions.checkState(workerInfo != null,
        "No workerInfo metadata found in the WorkerRegisterContext!");

    // Detect any lost blocks on this workerInfo.
    Set<Long> removedBlocks;
    if (workerInfo.mIsRegistered) {
      // This is a re-register of an existing workerInfo. Assume the new block ownership data is
      // more up-to-date and update the existing block information.
      LOG.info("re-registering an existing workerId: {}", workerInfo.getId());

      // The toRemoveBlocks field now contains all the updates
      // after all the blocks have been processed.
      removedBlocks = workerInfo.getToRemoveBlocks();
    } else {
      removedBlocks = Collections.emptySet();
    }
    LOG.info("Found {} blocks to remove from the workerInfo", removedBlocks.size());
    processWorkerRemovedBlocks(workerInfo, removedBlocks, true);

    // Mark registered successfully
    workerInfo.mIsRegistered = true;
    recordWorkerRegistration(workerInfo.getId());

    // Update the TS at the end of the process
    workerInfo.updateLastUpdatedTimeMs();

    // Invalidate cache to trigger new build of workerInfo info list
    mWorkerInfoCache.invalidate(WORKER_INFO_CACHE_KEY);
    LOG.info("Worker successfully registered: {}", workerInfo);
    mActiveRegisterContexts.remove(workerInfo.getId());
  }

  @Override
  public Command workerHeartbeat(long workerId, Map<String, Long> capacityBytesOnTiers,
      Map<String, Long> usedBytesOnTiers, List<Long> removedBlockIds,
      Map<BlockLocation, List<Long>> addedBlocks,
      Map<String, StorageList> lostStorage,
      List<Metric> metrics) {
    MasterWorkerInfo worker = mWorkers.getFirstByField(ID_INDEX, workerId);
    if (worker == null) {
      LOG.warn("Could not find worker id: {} for heartbeat.", workerId);
      return Command.newBuilder().setCommandType(CommandType.Register).build();
    }

    // Update the TS before the heartbeat so even if the worker heartbeat processing
    // is time-consuming or triggers GC, the worker does not get marked as lost
    // by the LostWorkerDetectionHeartbeatExecutor
    worker.updateLastUpdatedTimeMs();

    // The address is final, no need for locking
    processWorkerMetrics(worker.getWorkerAddress().getHost(), metrics);

    Command workerCommand = null;
    try (LockResource r = worker.lockWorkerMeta(
        EnumSet.of(WorkerMetaLockSection.USAGE, WorkerMetaLockSection.BLOCKS), false)) {
      worker.addLostStorage(lostStorage);

      if (capacityBytesOnTiers != null) {
        worker.updateCapacityBytes(capacityBytesOnTiers);
      }
      worker.updateUsedBytes(usedBytesOnTiers);

      // Technically, 'worker' should be confirmed to still be in the data structure. Lost worker
      // detection can remove it. However, we are intentionally ignoring this race, since the worker
      // will just re-register regardless.

      processWorkerRemovedBlocks(worker, removedBlockIds, false);
      processWorkerAddedBlocks(worker, addedBlocks);
      Set<Long> toRemoveBlocks = worker.getToRemoveBlocks();
      if (toRemoveBlocks.isEmpty()) {
        workerCommand = Command.newBuilder().setCommandType(CommandType.Nothing).build();
      } else {
        workerCommand = Command.newBuilder().setCommandType(CommandType.Free)
            .addAllData(toRemoveBlocks).build();
      }
    }

    // Update the TS again
    worker.updateLastUpdatedTimeMs();

    // Should not reach here
    Preconditions.checkNotNull(workerCommand, "Worker heartbeat response command is null!");

    return workerCommand;
  }

  @Override
  public Clock getClock() {
    return mClock;
  }

  private void processWorkerMetrics(String hostname, List<Metric> metrics) {
    if (metrics.isEmpty()) {
      return;
    }
    mMetricsMaster.workerHeartbeat(hostname, metrics);
  }

  /**
   * Updates the worker and block metadata for blocks removed from a worker.
   *
   * You should lock externally with {@link MasterWorkerInfo#lockWorkerMeta(EnumSet, boolean)}
   * with {@link WorkerMetaLockSection#BLOCKS} specified.
   * An exclusive lock is required.
   *
   * @param workerInfo The worker metadata object
   * @param removedBlockIds A list of block ids removed from the worker
   */
  private void processWorkerRemovedBlocks(MasterWorkerInfo workerInfo,
      Collection<Long> removedBlockIds, boolean sendCommand) {
    for (long removedBlockId : removedBlockIds) {
      try (LockResource r = lockBlock(removedBlockId)) {
        Optional<BlockMeta> block = mBlockMetaStore.getBlock(removedBlockId);
        if (block.isPresent()) {
          LOG.debug("Block {} is removed on worker {}.", removedBlockId, workerInfo.getId());
          mBlockMetaStore.removeLocation(removedBlockId, workerInfo.getId());
          if (mBlockMetaStore.getLocations(removedBlockId).size() == 0) {
            mLostBlocks.add(removedBlockId);
          }
        }
        // Remove the block even if its metadata has been deleted already.
        if (sendCommand) {
          workerInfo.scheduleRemoveFromWorker(removedBlockId);
        } else {
          workerInfo.removeBlockFromWorkerMeta(removedBlockId);
        }
      }
    }
  }

  /**
   * Updates the worker and block metadata for blocks added to a worker.
   *
   * You should lock externally with {@link MasterWorkerInfo#lockWorkerMeta(EnumSet, boolean)}
   * with {@link WorkerMetaLockSection#BLOCKS} specified.
   * An exclusive lock is required.
   *
   * @param workerInfo The worker metadata object
   * @param addedBlockIds A mapping from storage tier alias to a list of block ids added
   */
  private void processWorkerAddedBlocks(MasterWorkerInfo workerInfo,
      Map<BlockLocation, List<Long>> addedBlockIds) {
    long invalidBlockCount = 0;
    for (Map.Entry<BlockLocation, List<Long>> entry : addedBlockIds.entrySet()) {
      for (long blockId : entry.getValue()) {
        try (LockResource r = lockBlock(blockId)) {
          Optional<BlockMeta> block = mBlockMetaStore.getBlock(blockId);
          if (block.isPresent()) {
            workerInfo.addBlock(blockId);
            BlockLocation location = entry.getKey();
            Preconditions.checkState(location.getWorkerId() == workerInfo.getId(),
                "BlockLocation has a different workerId %s from the request sender's workerId %s",
                location.getWorkerId(), workerInfo.getId());
            mBlockMetaStore.addLocation(blockId, location);
            mLostBlocks.remove(blockId);
          } else {
            invalidBlockCount++;
            // The block is not recognized and should therefore be purged from the worker
            // The file may have been removed when the worker was lost
            workerInfo.scheduleRemoveFromWorker(blockId);
            LOG.debug("Invalid block: {} from worker {}.", blockId,
                workerInfo.getWorkerAddress().getHost());
          }
        }
      }
    }
    if (invalidBlockCount > 0) {
      LOG.warn("{} invalid blocks found on worker {} in total", invalidBlockCount,
          workerInfo.getWorkerAddress().getHost());
    }
  }

  /**
   * Checks the blocks on the worker. For blocks not present in Alluxio anymore,
   * they will be marked to-be-removed from the worker.
   *
   * You should lock externally with {@link MasterWorkerInfo#lockWorkerMeta(EnumSet, boolean)}
   * with {@link WorkerMetaLockSection#USAGE} specified.
   * A shared lock is required.
   *
   * @param workerInfo The worker metadata object
   */
  private void processWorkerOrphanedBlocks(MasterWorkerInfo workerInfo) {
    long orphanedBlockCount = 0;
    for (long block : workerInfo.getBlocks()) {
      if (!mBlockMetaStore.getBlock(block).isPresent()) {
        orphanedBlockCount++;
        LOG.debug("Requesting delete for orphaned block: {} from worker {}.", block,
            workerInfo.getWorkerAddress().getHost());
        workerInfo.updateToRemovedBlock(true, block);
      }
    }
    if (orphanedBlockCount > 0) {
      LOG.warn("{} blocks marked as orphaned from worker {}", orphanedBlockCount,
          workerInfo.getWorkerAddress().getHost());
    }
  }

  @Override
  public boolean isBlockLost(long blockId) {
    return mLostBlocks.contains(blockId);
  }

  @Override
  public Iterator<Long> getLostBlocksIterator() {
    return mLostBlocks.iterator();
  }

  @Override
  public int getLostBlocksCount() {
    return mLostBlocks.size();
  }

  private long getToRemoveBlockCount() {
    long ret = 0;
    for (MasterWorkerInfo worker : mWorkers) {
      try (LockResource r = worker.lockWorkerMeta(
          EnumSet.of(WorkerMetaLockSection.BLOCKS), true)) {
        ret += worker.getToRemoveBlockCount();
      }
    }
    return ret;
  }

  /**
   * Generates block info, including worker locations, for a block id.
   * This requires no locks on the {@link MasterWorkerInfo} because it is only reading
   * final fields.
   *
   * @param blockId a block id
   * @return optional block info, empty if the block does not exist
   */
  private Optional<BlockInfo> generateBlockInfo(long blockId) throws UnavailableException {
    if (mSafeModeManager.isInSafeMode()) {
      throw new UnavailableException(ExceptionMessage.MASTER_IN_SAFEMODE.getMessage());
    }

    BlockMeta block;
    List<BlockLocation> blockLocations;
    try (LockResource r = lockBlock(blockId)) {
      Optional<BlockMeta> blockOpt = mBlockMetaStore.getBlock(blockId);
      if (!blockOpt.isPresent()) {
        return Optional.empty();
      }
      block = blockOpt.get();
      blockLocations = new ArrayList<>(mBlockMetaStore.getLocations(blockId));
    }

    // Sort the block locations by their alias ordinal in the master storage tier mapping
    blockLocations.sort(Comparator.comparingInt(
            o -> MASTER_STORAGE_TIER_ASSOC.getOrdinal(o.getTier())));

    List<alluxio.wire.BlockLocation> locations = new ArrayList<>(blockLocations.size());
    for (BlockLocation location : blockLocations) {
      MasterWorkerInfo workerInfo =
          mWorkers.getFirstByField(ID_INDEX, location.getWorkerId());
      if (workerInfo != null) {
        // worker metadata is intentionally not locked here because:
        // - it would be an incorrect order (correct order is lock worker first, then block)
        // - only uses getters of final variables
        locations.add(new alluxio.wire.BlockLocation().setWorkerId(location.getWorkerId())
            .setWorkerAddress(workerInfo.getWorkerAddress())
            .setTierAlias(location.getTier()).setMediumType(location.getMediumType()));
      }
    }
    return Optional.of(
        new BlockInfo().setBlockId(blockId).setLength(block.getLength()).setLocations(locations));
  }

  @Override
  public void reportLostBlocks(List<Long> blockIds) {
    mLostBlocks.addAll(blockIds);
  }

  @Override
  public Set<Class<? extends Server>> getDependencies() {
    return DEPS;
  }

  /**
   * Lost worker periodic check.
   */
  public final class LostWorkerDetectionHeartbeatExecutor implements HeartbeatExecutor {

    /**
     * Constructs a new {@link LostWorkerDetectionHeartbeatExecutor}.
     */
    public LostWorkerDetectionHeartbeatExecutor() {}

    @Override
    public void heartbeat() {
      long masterWorkerTimeoutMs = Configuration.getMs(PropertyKey.MASTER_WORKER_TIMEOUT_MS);
      for (MasterWorkerInfo worker : mWorkers) {
        try (LockResource r = worker.lockWorkerMeta(
            EnumSet.of(WorkerMetaLockSection.BLOCKS), false)) {
          // This is not locking because the field is atomic
          final long lastUpdate = mClock.millis() - worker.getLastUpdatedTimeMs();
          if (lastUpdate > masterWorkerTimeoutMs) {
            LOG.error("The worker {}({}) timed out after {}ms without a heartbeat!", worker.getId(),
                worker.getWorkerAddress(), lastUpdate);
            processLostWorker(worker);
          }
        }
      }
    }

    @Override
    public void close() {
      // Nothing to clean up
    }
  }

  /**
   * Forces all workers to be lost. This should only be used for testing.
   */
  @VisibleForTesting
  public void forgetAllWorkers() {
    for (MasterWorkerInfo worker : mWorkers) {
      try (LockResource r = worker.lockWorkerMeta(
          EnumSet.of(WorkerMetaLockSection.BLOCKS), false)) {
        processLostWorker(worker);
      }
    }
  }

  /**
   * Updates the metadata for the specified lost worker.
   *
   * You should lock externally with {@link MasterWorkerInfo#lockWorkerMeta(EnumSet, boolean)}
   * with {@link WorkerMetaLockSection#BLOCKS} specified.
   * An exclusive lock is required.
   *
   * @param worker the worker metadata
   */
  private void processLostWorker(MasterWorkerInfo worker) {
    mLostWorkers.add(worker);
    mWorkers.remove(worker);
    WorkerNetAddress workerAddress = worker.getWorkerAddress();
    for (Consumer<Address> function : mWorkerLostListeners) {
      function.accept(new Address(workerAddress.getHost(), workerAddress.getRpcPort()));
    }
    // We only remove the blocks from master locations but do not
    // mark these blocks to-remove from the worker.
    // So if the worker comes back again the blocks are kept.
    processWorkerRemovedBlocks(worker, worker.getBlocks(), false);
  }

  LockResource lockBlock(long blockId) {
    return new LockResource(mBlockLocks.get(blockId));
  }

  /**
   * Selects the MasterWorkerInfo from workerInfoSet whose host or related IP address
   * exists in addresses.
   *
   * @param addresses the address set that user passed in
   * @param workerInfoSet the MasterWorkerInfo set to select info from
   * @param workerNames the supported worker names
   */
  private Set<MasterWorkerInfo> selectInfoByAddress(Set<String> addresses,
      Set<MasterWorkerInfo> workerInfoSet, Set<String> workerNames) {
    return workerInfoSet.stream().filter(info -> {
      String host = info.getWorkerAddress().getHost();
      workerNames.add(host);

      String ip = null;
      try {
        ip = NetworkAddressUtils.resolveIpAddress(host);
        workerNames.add(ip);
      } catch (UnknownHostException e) {
        // The host may already be an IP address
      }

      if (addresses.contains(host)) {
        addresses.remove(host);
        return true;
      }

      if (ip != null) {
        if (addresses.contains(ip)) {
          addresses.remove(ip);
          return true;
        }
      }
      return false;
    }).collect(Collectors.toSet());
  }

  @Override
  public void registerLostWorkerFoundListener(Consumer<Address> function) {
    mLostWorkerFoundListeners.add(function);
  }

  @Override
  public void registerWorkerLostListener(Consumer<Address> function) {
    mWorkerLostListeners.add(function);
  }

  @Override
  public void registerNewWorkerConfListener(BiConsumer<Address, List<ConfigProperty>> function) {
    mWorkerRegisteredListeners.add(function);
  }

  /**
   * Class that contains metrics related to BlockMaster.
   */
  public static final class Metrics {
    /**
     * Registers metric gauges.
     *
     * @param master the block master handle
     */
    @VisibleForTesting
    public static void registerGauges(final DefaultBlockMaster master) {
      MetricsSystem.registerGaugeIfAbsent(MetricKey.CLUSTER_CAPACITY_TOTAL.getName(),
          master::getCapacityBytes);

      MetricsSystem.registerGaugeIfAbsent(MetricKey.CLUSTER_CAPACITY_USED.getName(),
          master::getUsedBytes);

      MetricsSystem.registerGaugeIfAbsent(MetricKey.CLUSTER_CAPACITY_FREE.getName(),
          () -> master.getCapacityBytes() - master.getUsedBytes());

      MetricsSystem.registerGaugeIfAbsent(MetricKey.MASTER_UNIQUE_BLOCKS.getName(),
              master::getUniqueBlockCount);

      MetricsSystem.registerGaugeIfAbsent(MetricKey.MASTER_TOTAL_BLOCK_REPLICA_COUNT.getName(),
              master::getBlockReplicaCount);
      for (int i = 0; i < master.getGlobalStorageTierAssoc().size(); i++) {
        String alias = master.getGlobalStorageTierAssoc().getAlias(i);
        // TODO(lu) Add template to dynamically construct metric key
        MetricsSystem.registerGaugeIfAbsent(
            MetricKey.CLUSTER_CAPACITY_TOTAL.getName() + MetricInfo.TIER + alias,
                () -> master.getTotalBytesOnTiers().getOrDefault(alias, 0L));

        MetricsSystem.registerGaugeIfAbsent(
            MetricKey.CLUSTER_CAPACITY_USED.getName() + MetricInfo.TIER + alias,
                () -> master.getUsedBytesOnTiers().getOrDefault(alias, 0L));
        MetricsSystem.registerGaugeIfAbsent(
            MetricKey.CLUSTER_CAPACITY_FREE.getName() + MetricInfo.TIER + alias,
                () -> master.getTotalBytesOnTiers().getOrDefault(alias, 0L)
                - master.getUsedBytesOnTiers().getOrDefault(alias, 0L));
      }

      MetricsSystem.registerGaugeIfAbsent(MetricKey.CLUSTER_WORKERS.getName(),
              master::getWorkerCount);
      MetricsSystem.registerGaugeIfAbsent(MetricKey.CLUSTER_LOST_WORKERS.getName(),
              master::getLostWorkerCount);
    }

    private Metrics() {} // prevent instantiation
  }
}<|MERGE_RESOLUTION|>--- conflicted
+++ resolved
@@ -521,8 +521,7 @@
   @Override
   public void close() throws IOException {
     super.close();
-<<<<<<< HEAD
-    mBlockStore.close();
+    mBlockMetaStore.close();
 
     mContainerIdDetectionExecutor.shutdown();
     try {
@@ -531,9 +530,6 @@
       LOG.warn("Container id detection executor did not shut down in a timely manner: {}",
           e.toString());
     }
-=======
-    mBlockMetaStore.close();
->>>>>>> 6b6940ff
   }
 
   @Override
