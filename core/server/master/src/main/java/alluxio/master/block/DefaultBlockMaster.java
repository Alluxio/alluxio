--- conflicted
+++ resolved
@@ -1637,7 +1637,6 @@
     processWorkerRemovedBlocks(worker, worker.getBlocks(), false);
   }
 
-<<<<<<< HEAD
   /**
    * Updates the metadata for the specified decommissioned worker.
    *
@@ -1654,7 +1653,8 @@
     }
     // As to blocks in the decommissioned workers, just like processLostWorker method above.
     processDecommissionedWorkerBlocks(worker);
-=======
+  }
+
   private void deleteWorkerMetadata(MasterWorkerInfo worker) {
     mWorkers.remove(worker);
     mLostWorkers.remove(worker);
@@ -1663,7 +1663,6 @@
     for (Consumer<Address> function : mWorkerDeleteListeners) {
       function.accept(new Address(workerAddress.getHost(), workerAddress.getRpcPort()));
     }
->>>>>>> b47fbda0
   }
 
   private void processFreedWorker(MasterWorkerInfo worker) {
