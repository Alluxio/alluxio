/*
 * The Alluxio Open Foundation licenses this work under the Apache License, version 2.0
 * (the "License"). You may not use this work except in compliance with the License, which is
 * available at www.apache.org/licenses/LICENSE-2.0
 *
 * This software is distributed on an "AS IS" basis, WITHOUT WARRANTIES OR CONDITIONS OF ANY KIND,
 * either express or implied, as more fully set forth in the License.
 *
 * See the NOTICE file distributed with this work for information regarding copyright ownership.
 */

package alluxio.master.block;

import alluxio.Constants;
import alluxio.DefaultStorageTierAssoc;
import alluxio.Server;
import alluxio.StorageTierAssoc;
import alluxio.annotation.SuppressFBWarnings;
import alluxio.client.block.options.GetWorkerReportOptions;
import alluxio.client.block.options.GetWorkerReportOptions.WorkerRange;
import alluxio.clock.SystemClock;
import alluxio.collections.ConcurrentHashSet;
import alluxio.collections.IndexDefinition;
import alluxio.collections.IndexedSet;
import alluxio.conf.Configuration;
import alluxio.conf.PropertyKey;
import alluxio.exception.BlockInfoException;
import alluxio.exception.ExceptionMessage;
import alluxio.exception.status.InvalidArgumentException;
import alluxio.exception.status.NotFoundException;
import alluxio.exception.status.UnavailableException;
import alluxio.grpc.Command;
import alluxio.grpc.CommandType;
import alluxio.grpc.ConfigProperty;
import alluxio.grpc.GetRegisterLeasePRequest;
import alluxio.grpc.GrpcService;
import alluxio.grpc.GrpcUtils;
import alluxio.grpc.RegisterWorkerPOptions;
import alluxio.grpc.RegisterWorkerPRequest;
import alluxio.grpc.ServiceType;
import alluxio.grpc.StorageList;
import alluxio.grpc.WorkerLostStorageInfo;
import alluxio.heartbeat.HeartbeatContext;
import alluxio.heartbeat.HeartbeatExecutor;
import alluxio.heartbeat.HeartbeatThread;
import alluxio.master.CoreMaster;
import alluxio.master.CoreMasterContext;
import alluxio.master.block.meta.MasterWorkerInfo;
import alluxio.master.block.meta.WorkerMetaLockSection;
import alluxio.master.journal.JournalContext;
import alluxio.master.journal.checkpoint.CheckpointName;
import alluxio.master.metastore.BlockMetaStore;
import alluxio.master.metastore.BlockMetaStore.Block;
import alluxio.master.metrics.MetricsMaster;
import alluxio.metrics.Metric;
import alluxio.metrics.MetricInfo;
import alluxio.metrics.MetricKey;
import alluxio.metrics.MetricsSystem;
import alluxio.proto.journal.Block.BlockContainerIdGeneratorEntry;
import alluxio.proto.journal.Block.BlockInfoEntry;
import alluxio.proto.journal.Block.DeleteBlockEntry;
import alluxio.proto.journal.Journal.JournalEntry;
import alluxio.proto.meta.Block.BlockLocation;
import alluxio.proto.meta.Block.BlockMeta;
import alluxio.resource.CloseableIterator;
import alluxio.resource.LockResource;
import alluxio.util.CommonUtils;
import alluxio.util.IdUtils;
import alluxio.util.ThreadFactoryUtils;
import alluxio.util.executor.ExecutorServiceFactories;
import alluxio.util.executor.ExecutorServiceFactory;
import alluxio.util.network.NetworkAddressUtils;
import alluxio.wire.Address;
import alluxio.wire.BlockInfo;
import alluxio.wire.RegisterLease;
import alluxio.wire.WorkerInfo;
import alluxio.wire.WorkerNetAddress;

import com.google.common.annotations.VisibleForTesting;
import com.google.common.base.Preconditions;
import com.google.common.cache.CacheBuilder;
import com.google.common.cache.CacheLoader;
import com.google.common.cache.LoadingCache;
import com.google.common.collect.ImmutableSet;
import com.google.common.util.concurrent.Striped;
import org.slf4j.Logger;
import org.slf4j.LoggerFactory;

import java.io.IOException;
import java.net.UnknownHostException;
import java.time.Clock;
import java.util.ArrayList;
import java.util.Arrays;
import java.util.Collection;
import java.util.Collections;
import java.util.Comparator;
import java.util.EnumSet;
import java.util.HashMap;
import java.util.HashSet;
import java.util.Iterator;
import java.util.List;
import java.util.Map;
import java.util.NoSuchElementException;
import java.util.Optional;
import java.util.Set;
import java.util.concurrent.ConcurrentHashMap;
import java.util.concurrent.ExecutionException;
import java.util.concurrent.ExecutorService;
import java.util.concurrent.Executors;
import java.util.concurrent.TimeUnit;
import java.util.concurrent.TimeoutException;
import java.util.concurrent.atomic.AtomicInteger;
import java.util.concurrent.locks.Lock;
import java.util.function.BiConsumer;
import java.util.function.Consumer;
import java.util.function.Function;
import java.util.stream.Collectors;
import javax.annotation.Nullable;
import javax.annotation.concurrent.GuardedBy;
import javax.annotation.concurrent.NotThreadSafe;

/**
 * This block master manages the metadata for all the blocks and block workers in Alluxio.
 */
@NotThreadSafe // TODO(jiri): make thread-safe (c.f. ALLUXIO-1664)
public class DefaultBlockMaster extends CoreMaster implements BlockMaster {
  private static final Set<Class<? extends Server>> DEPS =
      ImmutableSet.of(MetricsMaster.class);

  /**
   * The number of container ids to 'reserve' before having to journal container id state. This
   * allows the master to return container ids within the reservation, without having to write to
   * the journal.
   */
  private final long mContainerIdReservationSize = Configuration.getInt(
      PropertyKey.MASTER_CONTAINER_ID_RESERVATION_SIZE);

  /** The only valid key for {@link #mWorkerInfoCache}. */
  private static final String WORKER_INFO_CACHE_KEY = "WorkerInfoKey";

  private final ExecutorService mContainerIdDetector = Executors
      .newSingleThreadExecutor(
        ThreadFactoryUtils.build("default-block-master-container-id-detection-%d", true));

  private volatile boolean mContainerIdDetectorIsIdle = true;

  // Worker metadata management.
  private static final IndexDefinition<MasterWorkerInfo, Long> ID_INDEX =
      IndexDefinition.ofUnique(MasterWorkerInfo::getId);

  private static final IndexDefinition<MasterWorkerInfo, WorkerNetAddress> ADDRESS_INDEX =
      IndexDefinition.ofUnique(MasterWorkerInfo::getWorkerAddress);

  /**
   * Mapping between all possible storage level aliases and their ordinal position. This mapping
   * forms a total ordering on all storage level aliases in the system, and must be consistent
   * across masters.
   */
  private static final StorageTierAssoc MASTER_STORAGE_TIER_ASSOC =
      new DefaultStorageTierAssoc(
          PropertyKey.MASTER_TIERED_STORE_GLOBAL_LEVELS,
          PropertyKey.Template.MASTER_TIERED_STORE_GLOBAL_LEVEL_ALIAS);

  private static final Logger LOG = LoggerFactory.getLogger(DefaultBlockMaster.class);

  /**
   * Concurrency and locking in the BlockMaster
   *
   * The block master uses concurrent data structures to allow non-conflicting concurrent access.
   * This means each piece of metadata should be locked individually. There are two types of
   * metadata in the {@link DefaultBlockMaster}: block metadata and worker metadata.
   *
   * The worker metadata is represented by the {@link MasterWorkerInfo} object.
   * See javadoc of {@link MasterWorkerInfo} for details.
   *
   * To modify or read a modifiable piece of worker metadata, the {@link MasterWorkerInfo} for the
   * worker must be locked following the instructions in {@link MasterWorkerInfo}.
   * For block metadata, the id of the block must be locked.
   * This will protect the internal integrity of the block and worker metadata.
   *
   * A worker's relevant locks must be held to
   * - Check/Update the worker register status
   * - Read/Update the worker usage
   * - Read/Update the worker present/to-be-removed blocks
   * - Any combinations of the above
   *
   * A block's lock must be held to
   * - Perform any BlockStore operations on the block
   * - Add or remove the block from mLostBlocks
   *
   * Lock ordering must be preserved in order to prevent deadlock. If both worker and block
   * metadata must be locked at the same time, the worker metadata must be locked before the block
   * metadata. When the locks are released, they must be released in the opposite order.
   *
   * Locking on the worker metadata are managed by
   * {@link MasterWorkerInfo#lockWorkerMeta(EnumSet, boolean)}.
   * This guarantees when multiple parts of the worker metadata are accessed/updated,
   * the locks are acquired and released in order.
   * See javadoc of {@link MasterWorkerInfo#lockWorkerMeta(EnumSet, boolean)} for
   * example usages.
   *
   * It should not be the case that multiple worker metadata must be locked at the same time, or
   * multiple block metadata must be locked at the same time. Operations involving different workers
   * or different blocks should be able to be performed independently.
   */

  /**
   * 10k locks balances between keeping a small memory footprint and avoiding unnecessary lock
   * contention. Each stripe is around 100 bytes, so this takes about 1MB. Block locking critical
   * sections are short, so it is acceptable to occasionally have conflicts where two different
   * blocks want to lock the same stripe.
   */
  private final Striped<Lock> mBlockLocks = Striped.lock(10_000);
  /** Manages block metadata and block locations. */
  private final BlockMetaStore mBlockMetaStore;

  /** Keeps track of blocks which are no longer in Alluxio storage. */
  private final ConcurrentHashSet<Long> mLostBlocks = new ConcurrentHashSet<>(64, 0.90f, 64);

  /** This state must be journaled. */
  @GuardedBy("itself")
  private final BlockContainerIdGenerator mBlockContainerIdGenerator =
      new BlockContainerIdGenerator();

  /** Keeps track of workers which are in communication with the master. */
  private final IndexedSet<MasterWorkerInfo> mWorkers =
      new IndexedSet<>(ID_INDEX, ADDRESS_INDEX);
  /** Keeps track of workers which are no longer in communication with the master. */
  private final IndexedSet<MasterWorkerInfo> mLostWorkers =
      new IndexedSet<>(ID_INDEX, ADDRESS_INDEX);
  /** Worker is not visualable until registration completes. */
  private final IndexedSet<MasterWorkerInfo> mTempWorkers =
      new IndexedSet<>(ID_INDEX, ADDRESS_INDEX);
  /**
<<<<<<< HEAD
   * Keeps track of workers which are set to be decommissioned.
=======
   * Keeps track of workers which have been decommissioned.
>>>>>>> 32785f97
   * For we need to distinguish the lost worker accidentally and the decommissioned worker manually.
   */
  private final IndexedSet<MasterWorkerInfo> mDecommissionedWorkers =
      new IndexedSet<>(ID_INDEX, ADDRESS_INDEX);

  /**
   * Tracks the open register streams.
   * A stream will be closed if it is completed, aborted due to an error,
   * or recycled due to inactivity by {@link WorkerRegisterStreamGCExecutor}.
   */
  private final Map<Long, WorkerRegisterContext> mActiveRegisterContexts =
      new ConcurrentHashMap<>();

  /** Listeners to call when lost workers are found. */
  private final List<Consumer<Address>> mLostWorkerFoundListeners
      = new ArrayList<>();

  /** Listeners to call when workers are lost. */
  private final List<Consumer<Address>> mWorkerLostListeners = new ArrayList<>();

  /** Listeners to call when a new worker registers. */
  private final List<BiConsumer<Address, List<ConfigProperty>>> mWorkerRegisteredListeners
      = new ArrayList<>();

  /** Handle to the metrics master. */
  private final MetricsMaster mMetricsMaster;

  /**
   * The service that detects lost worker nodes, and tries to restart the failed workers.
   * We store it here so that it can be accessed from tests.
   */
  @SuppressFBWarnings("URF_UNREAD_FIELD")

  /* The value of the 'next container id' last journaled. */
  @GuardedBy("mBlockContainerIdGenerator")
  private volatile long mJournaledNextContainerId = 0;

  /**
   * A loading cache for worker info list, refresh periodically.
   * This cache only has a single key {@link  #WORKER_INFO_CACHE_KEY}.
   */
  private final LoadingCache<String, List<WorkerInfo>> mWorkerInfoCache;

  private final RegisterLeaseManager mRegisterLeaseManager = new RegisterLeaseManager();

  /**
   * Creates a new instance of {@link DefaultBlockMaster}.
   *
   * @param metricsMaster the metrics master
   * @param masterContext the context for Alluxio master
   */
  DefaultBlockMaster(MetricsMaster metricsMaster, CoreMasterContext masterContext) {
    this(metricsMaster, masterContext, new SystemClock(),
        ExecutorServiceFactories.cachedThreadPool(Constants.BLOCK_MASTER_NAME));
  }

  private DefaultBlockMaster(MetricsMaster metricsMaster, CoreMasterContext masterContext,
      Clock clock, ExecutorServiceFactory executorServiceFactory, BlockMetaStore blockMetaStore) {
    super(masterContext, clock, executorServiceFactory);
    Preconditions.checkNotNull(metricsMaster, "metricsMaster");

    mBlockMetaStore = blockMetaStore;
    mMetricsMaster = metricsMaster;
    Metrics.registerGauges(this);

    mWorkerInfoCache = CacheBuilder.newBuilder()
        .refreshAfterWrite(Configuration
            .getMs(PropertyKey.MASTER_WORKER_INFO_CACHE_REFRESH_TIME), TimeUnit.MILLISECONDS)
        .build(new CacheLoader<String, List<WorkerInfo>>() {
          @Override
          public List<WorkerInfo> load(String key) {
            return constructWorkerInfoList();
          }
        });

    MetricsSystem.registerGaugeIfAbsent(MetricKey.MASTER_LOST_BLOCK_COUNT.getName(),
        this::getLostBlocksCount);
    MetricsSystem.registerCachedGaugeIfAbsent(MetricKey.MASTER_TO_REMOVE_BLOCK_COUNT.getName(),
        this::getToRemoveBlockCount, 30, TimeUnit.SECONDS);
  }

  /**
   * Creates a new instance of {@link DefaultBlockMaster}.
   * Used for tests where we manually control the clock.
   *
   * @param metricsMaster the metrics master
   * @param masterContext the context for Alluxio master
   * @param clock the clock to use for determining the time
   * @param executorServiceFactory a factory for creating the executor service to use for running
   *        maintenance threads
   */
  @VisibleForTesting
  public DefaultBlockMaster(MetricsMaster metricsMaster, CoreMasterContext masterContext,
      Clock clock, ExecutorServiceFactory executorServiceFactory) {
    this(metricsMaster, masterContext, clock, executorServiceFactory,
        masterContext.getBlockStoreFactory().get());
  }

  @Override
  public String getName() {
    return Constants.BLOCK_MASTER_NAME;
  }

  @Override
  public Map<ServiceType, GrpcService> getServices() {
    Map<ServiceType, GrpcService> services = new HashMap<>();
    services.put(ServiceType.BLOCK_MASTER_CLIENT_SERVICE,
        new GrpcService(new BlockMasterClientServiceHandler(this)));
    services.put(ServiceType.BLOCK_MASTER_WORKER_SERVICE,
        new GrpcService(new BlockMasterWorkerServiceHandler(this)));
    return services;
  }

  @Override
  public boolean processJournalEntry(JournalEntry entry) {
    // TODO(gene): A better way to process entries besides a huge switch?
    if (entry.hasBlockContainerIdGenerator()) {
      mJournaledNextContainerId = (entry.getBlockContainerIdGenerator()).getNextContainerId();
      mBlockContainerIdGenerator.setNextContainerId((mJournaledNextContainerId));
    } else if (entry.hasDeleteBlock()) {
      mBlockMetaStore.removeBlock(entry.getDeleteBlock().getBlockId());
    } else if (entry.hasBlockInfo()) {
      BlockInfoEntry blockInfoEntry = entry.getBlockInfo();
      long length = blockInfoEntry.getLength();
      Optional<BlockMeta> block = mBlockMetaStore.getBlock(blockInfoEntry.getBlockId());
      if (block.isPresent()) {
        long oldLen = block.get().getLength();
        if (oldLen != Constants.UNKNOWN_SIZE) {
          LOG.warn("Attempting to update block length ({}) to a different length ({}).", oldLen,
              length);
          return true;
        }
      }
      mBlockMetaStore.putBlock(blockInfoEntry.getBlockId(),
          BlockMeta.newBuilder().setLength(blockInfoEntry.getLength()).build());
    } else {
      return false;
    }
    return true;
  }

  @Override
  public void resetState() {
    mBlockMetaStore.clear();
    mJournaledNextContainerId = 0;
    mBlockContainerIdGenerator.setNextContainerId(0);
  }

  @Override
  public CheckpointName getCheckpointName() {
    return CheckpointName.BLOCK_MASTER;
  }

  @Override
  public CloseableIterator<JournalEntry> getJournalEntryIterator() {
    CloseableIterator<Block> blockStoreIterator = mBlockMetaStore.getCloseableIterator();
    Iterator<JournalEntry> journalIterator = new Iterator<JournalEntry>() {
      @Override
      public boolean hasNext() {
        return blockStoreIterator.hasNext();
      }

      @Override
      public JournalEntry next() {
        if (!hasNext()) {
          throw new NoSuchElementException();
        }
        Block block = blockStoreIterator.next();
        BlockInfoEntry blockInfoEntry =
            BlockInfoEntry.newBuilder().setBlockId(block.getId())
                .setLength(block.getMeta().getLength()).build();
        return JournalEntry.newBuilder().setBlockInfo(blockInfoEntry).build();
      }

      @Override
      public void remove() {
        throw new UnsupportedOperationException("BlockMaster#Iterator#remove is not supported.");
      }
    };

    CloseableIterator<JournalEntry> journalCloseableIterator =
        CloseableIterator.create(journalIterator, (whatever) -> blockStoreIterator.close());

    return CloseableIterator.concat(
        CloseableIterator.noopCloseable(
            CommonUtils.singleElementIterator(getContainerIdJournalEntry())),
        journalCloseableIterator);
  }

  /**
   * Periodically checks the open worker register streams.
   * If a stream has been active for a while, close the stream, recycle resources and locks,
   * and propagate an error to the worker side.
   */
  public class WorkerRegisterStreamGCExecutor implements HeartbeatExecutor {
    private final long mTimeout = Configuration.global()
        .getMs(PropertyKey.MASTER_WORKER_REGISTER_STREAM_RESPONSE_TIMEOUT);

    @Override
    public void heartbeat() {
      AtomicInteger removedSessions = new AtomicInteger(0);
      mActiveRegisterContexts.entrySet().removeIf((entry) -> {
        WorkerRegisterContext context = entry.getValue();
        final long clockTime = mClock.millis();
        final long lastActivityTime = context.getLastActivityTimeMs();
        final long staleTime = clockTime - lastActivityTime;
        if (staleTime < mTimeout) {
          return false;
        }
        String msg = String.format(
            "ClockTime: %d, LastActivityTime: %d. Worker %d register stream hanging for %sms!"
                + " Tune up %s if this is undesired.",
            clockTime, lastActivityTime, context.getWorkerInfo().getId(), staleTime,
            PropertyKey.MASTER_WORKER_REGISTER_STREAM_RESPONSE_TIMEOUT);
        Exception e = new TimeoutException(msg);
        try {
          context.closeWithError(e);
        } catch (Throwable t) {
          t.addSuppressed(e);
          LOG.error("Failed to close an open register stream for worker {}. "
              + "The stream has been open for {}ms.", context.getWorkerId(), staleTime, t);
          // Do not remove the entry so this will be retried
          return false;
        }
        removedSessions.getAndDecrement();
        return true;
      });
      if (removedSessions.get() > 0) {
        LOG.info("Removed {} stale worker registration streams", removedSessions.get());
      }
    }

    @Override
    public void close() {
      // Nothing to clean up
    }
  }

  @Override
  public void start(Boolean isLeader) throws IOException {
    super.start(isLeader);
    if (isLeader) {
      getExecutorService().submit(new HeartbeatThread(
          HeartbeatContext.MASTER_LOST_WORKER_DETECTION, new LostWorkerDetectionHeartbeatExecutor(),
          (int) Configuration.getMs(PropertyKey.MASTER_LOST_WORKER_DETECTION_INTERVAL),
          Configuration.global(), mMasterContext.getUserState()));
    }

    // This periodically scans all open register streams and closes hanging ones
    getExecutorService().submit(new HeartbeatThread(
          HeartbeatContext.MASTER_WORKER_REGISTER_SESSION_CLEANER,
            new WorkerRegisterStreamGCExecutor(),
            (int) Configuration.getMs(PropertyKey.MASTER_WORKER_REGISTER_STREAM_RESPONSE_TIMEOUT),
            Configuration.global(), mMasterContext.getUserState()));
  }

  @Override
  public void stop() throws IOException {
    super.stop();
  }

  @Override
  public void close() throws IOException {
    super.close();
    mBlockMetaStore.close();

    mContainerIdDetector.shutdown();
    try {
      mContainerIdDetector.awaitTermination(5000, TimeUnit.MILLISECONDS);
    } catch (InterruptedException e) {
      LOG.warn("Container id detection executor did not shut down in a timely manner: {}",
          e.toString());
    }
  }

  @Override
  public int getWorkerCount() {
    return mWorkers.size();
  }

  @Override
  public int getLostWorkerCount() {
    return mLostWorkers.size();
  }

  @Override
  public int getDecommissionedWorkerCount() {
    return mDecommissionedWorkers.size();
  }

  @Override
  public long getCapacityBytes() {
    long ret = 0;
    for (MasterWorkerInfo worker : mWorkers) {
      try (LockResource r = worker.lockWorkerMeta(
          EnumSet.of(WorkerMetaLockSection.USAGE), true)) {
        ret += worker.getCapacityBytes();
      }
    }
    return ret;
  }

  @Override
  public long getUniqueBlockCount() {
    return mBlockMetaStore.size();
  }

  @Override
  public long getBlockReplicaCount() {
    long ret = 0;
    for (MasterWorkerInfo worker : mWorkers) {
      ret += worker.getBlockCount();
    }
    return ret;
  }

  @Override
  public StorageTierAssoc getGlobalStorageTierAssoc() {
    return MASTER_STORAGE_TIER_ASSOC;
  }

  @Override
  public long getUsedBytes() {
    long ret = 0;
    for (MasterWorkerInfo worker : mWorkers) {
      try (LockResource r = worker.lockWorkerMeta(
          EnumSet.of(WorkerMetaLockSection.USAGE), true)) {
        ret += worker.getUsedBytes();
      }
    }
    return ret;
  }

  @Override
  public List<WorkerInfo> getWorkerInfoList() throws UnavailableException {
    if (mSafeModeManager.isInSafeMode()) {
      throw new UnavailableException(ExceptionMessage.MASTER_IN_SAFEMODE.getMessage());
    }
    try {
      return mWorkerInfoCache.get(WORKER_INFO_CACHE_KEY);
    } catch (ExecutionException e) {
      throw new UnavailableException("Unable to get worker info list from cache", e);
    }
  }

  private List<WorkerInfo> constructWorkerInfoList() {
    List<WorkerInfo> workerInfoList = new ArrayList<>(mWorkers.size());
    for (MasterWorkerInfo worker : mWorkers) {
      // extractWorkerInfo handles the locking internally
      workerInfoList.add(extractWorkerInfo(worker,
          GetWorkerReportOptions.WorkerInfoField.ALL, true));
    }
    return workerInfoList;
  }

  @Override
  public List<WorkerInfo> getLostWorkersInfoList() throws UnavailableException {
    if (mSafeModeManager.isInSafeMode()) {
      throw new UnavailableException(ExceptionMessage.MASTER_IN_SAFEMODE.getMessage());
    }
    List<WorkerInfo> workerInfoList = new ArrayList<>(mLostWorkers.size());
    for (MasterWorkerInfo worker : mLostWorkers) {
      // extractWorkerInfo handles the locking internally
      workerInfoList.add(extractWorkerInfo(worker,
          GetWorkerReportOptions.WorkerInfoField.ALL, false));
    }
    workerInfoList.sort(new WorkerInfo.LastContactSecComparator());
    return workerInfoList;
  }

  //TODO(Tony Sun): Maybe need to add to AlluxioMasterRestServiceHandler.
  @Override
  public List<WorkerInfo> getDecommissionedWorkerInfoList() throws UnavailableException {
    if (mSafeModeManager.isInSafeMode()) {
      throw new UnavailableException(ExceptionMessage.MASTER_IN_SAFEMODE.getMessage());
    }
    List<WorkerInfo> workerInfoList = new ArrayList<>(mDecommissionedWorkers.size());
    for (MasterWorkerInfo worker : mDecommissionedWorkers) {
      workerInfoList.add(extractWorkerInfo(worker, GetWorkerReportOptions.WorkerInfoField.ALL, false));
    }
    workerInfoList.sort(new WorkerInfo.LastContactSecComparator());
    return workerInfoList;
  }

  public void decommissionToFree(WorkerInfo workerInfo) {
    MasterWorkerInfo worker = null;
    try {
      worker = getWorker(workerInfo.getId());
    } catch (NotFoundException e){
      LOG.warn("worker {} is not found.", e.toString());
    }
    // TODO(Tony Sun): Ask that comparing writing in the try-catch above, the code placing below is a better choice?
    if (worker != null) {
      processFreedWorker(worker);
    }
  }

  public boolean isDecommissioned(long workerId) {
    return mDecommissionedWorkers.getFirstByField(ID_INDEX, workerId) != null;
  }

  @Override
  public void removeDecommissionedWorker(long workerId) throws NotFoundException {
    MasterWorkerInfo worker = getWorker(workerId);
    Preconditions.checkNotNull(mDecommissionedWorkers
        .getFirstByField(ADDRESS_INDEX, worker.getWorkerAddress()));
    processFreedWorker(worker);
  }

  @Override
  public Set<WorkerNetAddress> getWorkerAddresses() throws UnavailableException {
    if (mSafeModeManager.isInSafeMode()) {
      throw new UnavailableException(ExceptionMessage.MASTER_IN_SAFEMODE.getMessage());
    }
    Set<WorkerNetAddress> workerAddresses = new HashSet<>(mWorkers.size());
    for (MasterWorkerInfo worker : mWorkers) {
      // worker net address is unmodifiable after initialization, no locking is needed
      workerAddresses.add(worker.getWorkerAddress());
    }
    return workerAddresses;
  }

  @Override
  public List<WorkerInfo> getWorkerReport(GetWorkerReportOptions options)
      throws UnavailableException, InvalidArgumentException {
    if (mSafeModeManager.isInSafeMode()) {
      throw new UnavailableException(ExceptionMessage.MASTER_IN_SAFEMODE.getMessage());
    }

    Set<MasterWorkerInfo> selectedLiveWorkers = new HashSet<>();
    Set<MasterWorkerInfo> selectedLostWorkers = new HashSet<>();
    Set<MasterWorkerInfo> selectedDecommissionedWorkers = new HashSet<>();
    WorkerRange workerRange = options.getWorkerRange();
    switch (workerRange) {
      case ALL:
        selectedLiveWorkers.addAll(mWorkers);
        selectedLostWorkers.addAll(mLostWorkers);
        selectedDecommissionedWorkers.addAll(mDecommissionedWorkers);
        break;
      case LIVE:
        selectedLiveWorkers.addAll(mWorkers);
        break;
      case LOST:
        selectedLostWorkers.addAll(mLostWorkers);
        break;
      case DECOMMISSIONED:
        selectedDecommissionedWorkers.addAll(mDecommissionedWorkers);
        break;
      case SPECIFIED:
        Set<String> addresses = options.getAddresses();
        Set<String> workerNames = new HashSet<>();

        selectedLiveWorkers = selectInfoByAddress(addresses, mWorkers, workerNames);
        selectedLostWorkers = selectInfoByAddress(addresses, mLostWorkers, workerNames);
<<<<<<< HEAD
        selectedDecommissionedWorkers = selectInfoByAddress(addresses, mDecommissionedWorkers, workerNames);
=======
        selectedDecommissionedWorkers = selectInfoByAddress(addresses,
            mDecommissionedWorkers, workerNames);
>>>>>>> 32785f97

        if (!addresses.isEmpty()) {
          String info = String.format("Unrecognized worker names: %s%n"
                  + "Supported worker names: %s%n",
                  addresses, workerNames);
          throw new InvalidArgumentException(info);
        }
        break;
      default:
        throw new InvalidArgumentException("Unrecognized worker range: " + workerRange);
    }
    // TODO(Tony Sun): May need to add selected other two types of workers into initialization list.
    List<WorkerInfo> workerInfoList = new ArrayList<>(
        selectedLiveWorkers.size() + selectedLostWorkers.size()
            + selectedDecommissionedWorkers.size());
    for (MasterWorkerInfo worker : selectedLiveWorkers) {
      // extractWorkerInfo handles the locking internally
      workerInfoList.add(extractWorkerInfo(worker, options.getFieldRange(), true));
    }
    for (MasterWorkerInfo worker : selectedLostWorkers) {
      // extractWorkerInfo handles the locking internally
      workerInfoList.add(extractWorkerInfo(worker, options.getFieldRange(), false));
    }
    for (MasterWorkerInfo worker : selectedDecommissionedWorkers) {
      // extractWorkerInfo handles the locking internally
      workerInfoList.add(extractWorkerInfo(worker, options.getFieldRange(), false));
    }
    return workerInfoList;
  }

  /**
   * Locks the {@link MasterWorkerInfo} properly and convert it to a {@link WorkerInfo}.
   */
  private WorkerInfo extractWorkerInfo(MasterWorkerInfo worker,
      Set<GetWorkerReportOptions.WorkerInfoField> fieldRange, boolean isLiveWorker) {
    try (LockResource r = worker.lockWorkerMetaForInfo(fieldRange)) {
      return worker.generateWorkerInfo(fieldRange, isLiveWorker);
    }
  }

  @Override
  public List<WorkerLostStorageInfo> getWorkerLostStorage() {
    List<WorkerLostStorageInfo> workerLostStorageList = new ArrayList<>();
    for (MasterWorkerInfo worker : mWorkers) {
      try (LockResource r = worker.lockWorkerMeta(EnumSet.of(WorkerMetaLockSection.USAGE), true)) {
        if (worker.hasLostStorage()) {
          Map<String, StorageList> lostStorage = worker.getLostStorage().entrySet()
              .stream().collect(Collectors.toMap(Map.Entry::getKey,
                  e -> StorageList.newBuilder().addAllStorage(e.getValue()).build()));
          workerLostStorageList.add(WorkerLostStorageInfo.newBuilder()
              .setAddress(GrpcUtils.toProto(worker.getWorkerAddress()))
              .putAllLostStorage(lostStorage).build());
        }
      }
    }
    return workerLostStorageList;
  }

  @Override
  public void removeBlocks(Collection<Long> blockIds, boolean delete) throws UnavailableException {
    try (JournalContext journalContext = createJournalContext()) {
      for (long blockId : blockIds) {
        Set<Long> workerIds;
        try (LockResource r = lockBlock(blockId)) {
          Optional<BlockMeta> block = mBlockMetaStore.getBlock(blockId);
          if (!block.isPresent()) {
            continue;
          }
          List<BlockLocation> locations = mBlockMetaStore.getLocations(blockId);
          workerIds = new HashSet<>(locations.size());
          for (BlockLocation loc : locations) {
            workerIds.add(loc.getWorkerId());
          }
          // Two cases here:
          // 1) For delete: delete the block metadata.
          // 2) For free: keep the block metadata. mLostBlocks will be changed in
          // processWorkerRemovedBlocks
          if (delete) {
            // Make sure blockId is removed from mLostBlocks when the block metadata is deleted.
            // Otherwise blockId in mLostBlock can be dangling index if the metadata is gone.
            mLostBlocks.remove(blockId);
            mBlockMetaStore.removeBlock(blockId);
            JournalEntry entry = JournalEntry.newBuilder()
                .setDeleteBlock(DeleteBlockEntry.newBuilder().setBlockId(blockId)).build();
            journalContext.append(entry);
          }
        }

        // Outside of locking the block. This does not have to be synchronized with the block
        // metadata, since it is essentially an asynchronous signal to the worker to remove the
        // block.
        // TODO(jiacheng): if the block locations are changed (like a new worker is registered
        //  with the block), the block will not be freed ever. The locking logic in
        //  workerRegister should be changed to address this race condition.
        for (long workerId : workerIds) {
          MasterWorkerInfo worker = mWorkers.getFirstByField(ID_INDEX, workerId);
          if (worker != null) {
            try (LockResource r = worker.lockWorkerMeta(
                EnumSet.of(WorkerMetaLockSection.BLOCKS), false)) {
              worker.updateToRemovedBlock(true, blockId);
            }
          }
        }
      }
    }
  }

  // TODO(Tony Sun): Remove the comments and test code.
  @Override
  public void decommissionWorker(WorkerInfo workerInfo)
      throws Exception {
    long workerID = workerInfo.getId();
    MasterWorkerInfo masterWorkerInfo = getWorker(workerID);
    try (LockResource r = masterWorkerInfo.lockWorkerMeta(
            EnumSet.of(WorkerMetaLockSection.BLOCKS), false)) {
      processDecommissionedWorker(masterWorkerInfo);
    }
    LOG.info("{} has been added into Decommissioned Worker Set.", workerInfo.getAddress().getHost());
  }

  @Override
  public void decommissionWorker(long workerId)
      throws Exception {
    //TODO(Tony Sun): added in another pr.
  }

  @Override
  public void validateBlocks(Function<Long, Boolean> validator, boolean repair)
      throws UnavailableException {
    long scanLimit = Configuration.getInt(PropertyKey.MASTER_BLOCK_SCAN_INVALID_BATCH_MAX_SIZE);
    List<Long> invalidBlocks = new ArrayList<>();
    try (CloseableIterator<Block> iter = mBlockMetaStore.getCloseableIterator()) {
      while (iter.hasNext() && (invalidBlocks.size() < scanLimit || scanLimit < 0)) {
        long id = iter.next().getId();
        if (!validator.apply(id)) {
          invalidBlocks.add(id);
        }
      }
    }
    if (!invalidBlocks.isEmpty()) {
      long limit = 100;
      List<Long> loggedBlocks = invalidBlocks.stream().limit(limit).collect(Collectors.toList());
      LOG.warn("Found {} orphan blocks without corresponding file metadata.", invalidBlocks.size());
      if (invalidBlocks.size() > limit) {
        LOG.warn("The first {} orphan blocks include {}.", limit, loggedBlocks);
      } else {
        LOG.warn("The orphan blocks include {}.", loggedBlocks);
      }
      if (repair) {
        LOG.warn("Deleting {} orphan blocks.", invalidBlocks.size());
        removeBlocks(invalidBlocks, true);
      } else {
        LOG.warn("Restart Alluxio master with {}=true to delete the blocks and repair the system.",
            PropertyKey.Name.MASTER_STARTUP_BLOCK_INTEGRITY_CHECK_ENABLED);
      }
    }
  }

  /**
   * @return mJournaledNextContainerId
   */
  @Override
  public long getJournaledNextContainerId() {
    return mJournaledNextContainerId;
  }

  /**
   * @return a new block container id
   */
  @Override
  public long getNewContainerId() throws UnavailableException {
    long containerId = mBlockContainerIdGenerator.getNewContainerId();
    if (containerId >= (mJournaledNextContainerId - mContainerIdReservationSize / 2)) {
      if (containerId >= mJournaledNextContainerId) {
        synchronized (mBlockContainerIdGenerator) {
          // This container id is not safe with respect to the last journaled container id.
          // Therefore, journal the new state of the container id. This implies that when a master
          // crashes, the container ids within the reservation which have not been used yet will
          // never be used. This is a tradeoff between fully utilizing the container id space, vs.
          // improving master scalability.

          // Set the next id to journal with a reservation of container ids, to avoid having to
          // write to the journal for ids within the reservation.
          long possibleMaxContainerId = mBlockContainerIdGenerator.getNextContainerId();
          if (possibleMaxContainerId >= mJournaledNextContainerId) {
            mJournaledNextContainerId = possibleMaxContainerId + mContainerIdReservationSize;
            try (JournalContext journalContext = createJournalContext()) {
              // This must be flushed while holding the lock on mBlockContainerIdGenerator, in
              // order to prevent subsequent calls to return ids that have not been journaled
              // and flushed.
              journalContext.append(getContainerIdJournalEntry());
            }
          }
        }
      } else {
        if (mContainerIdDetectorIsIdle) {
          synchronized (mBlockContainerIdGenerator) {
            if (mContainerIdDetectorIsIdle) {
              mContainerIdDetectorIsIdle = false;
              mContainerIdDetector.submit(() -> {
                try {
                  synchronized (mBlockContainerIdGenerator) {
                    long possibleMaxContainerId = mBlockContainerIdGenerator.getNextContainerId();

                    if (possibleMaxContainerId
                        >= (mJournaledNextContainerId - mContainerIdReservationSize / 2)) {
                      mJournaledNextContainerId = possibleMaxContainerId
                          + mContainerIdReservationSize;
                      try (JournalContext journalContext = createJournalContext()) {
                        journalContext.append(getContainerIdJournalEntry());
                      }
                    }
                  }
                } catch (UnavailableException e) {
                  LOG.error("Container Id Detector failed", e);
                }

                mContainerIdDetectorIsIdle = true;
              });
            }
          }
        }
      }
    }

    return containerId;
  }

  /**
   * @return a {@link JournalEntry} representing the state of the container id generator
   */
  private JournalEntry getContainerIdJournalEntry() {
    synchronized (mBlockContainerIdGenerator) {
      BlockContainerIdGeneratorEntry blockContainerIdGenerator =
          BlockContainerIdGeneratorEntry.newBuilder().setNextContainerId(mJournaledNextContainerId)
              .build();
      return JournalEntry.newBuilder().setBlockContainerIdGenerator(blockContainerIdGenerator)
          .build();
    }
  }

  // TODO(binfan): check the logic is correct or not when commitBlock is a retry
  @Override
  public void commitBlock(long workerId, long usedBytesOnTier, String tierAlias,
      String mediumType, long blockId, long length)
      throws NotFoundException, UnavailableException {
    LOG.debug("Commit block from workerId: {}, usedBytesOnTier: {}, blockId: {}, length: {}",
        workerId, usedBytesOnTier, blockId, length);

    MasterWorkerInfo worker = mWorkers.getFirstByField(ID_INDEX, workerId);
    // TODO(peis): Check lost workers as well.
    if (worker == null) {
      throw new NotFoundException(ExceptionMessage.NO_WORKER_FOUND.getMessage(workerId));
    }

    try (JournalContext journalContext = createJournalContext()) {
      // Lock the worker metadata here to preserve the lock order
      // The worker metadata must be locked before the blocks
      try (LockResource lr = worker.lockWorkerMeta(
          EnumSet.of(WorkerMetaLockSection.USAGE, WorkerMetaLockSection.BLOCKS), false)) {
        try (LockResource r = lockBlock(blockId)) {
          Optional<BlockMeta> block = mBlockMetaStore.getBlock(blockId);
          if (!block.isPresent() || block.get().getLength() != length) {
            if (block.isPresent() && block.get().getLength() != Constants.UNKNOWN_SIZE) {
              LOG.warn("Rejecting attempt to change block length from {} to {}",
                  block.get().getLength(), length);
            } else {
              mBlockMetaStore.putBlock(blockId, BlockMeta.newBuilder().setLength(length).build());
              BlockInfoEntry blockInfo =
                  BlockInfoEntry.newBuilder().setBlockId(blockId).setLength(length).build();
              journalContext.append(JournalEntry.newBuilder().setBlockInfo(blockInfo).build());
            }
          }
          // Update the block metadata with the new worker location.
          mBlockMetaStore.addLocation(blockId, BlockLocation.newBuilder()
              .setWorkerId(workerId)
              .setTier(tierAlias)
              .setMediumType(mediumType)
              .build());
          // This worker has this block, so it is no longer lost.
          mLostBlocks.remove(blockId);

          // Update the worker information for this new block.
          // TODO(binfan): when retry commitBlock on master is expected, make sure metrics are not
          // double counted.
          worker.addBlock(blockId);
          worker.updateUsedBytes(tierAlias, usedBytesOnTier);
        }
      }

      worker.updateLastUpdatedTimeMs();
    }
  }

  @Override
  public void commitBlockInUFS(long blockId, long length) throws UnavailableException {
    LOG.debug("Commit block in ufs. blockId: {}, length: {}", blockId, length);
    try (JournalContext journalContext = createJournalContext();
         LockResource r = lockBlock(blockId)) {
      if (mBlockMetaStore.getBlock(blockId).isPresent()) {
        // Block metadata already exists, so do not need to create a new one.
        return;
      }
      mBlockMetaStore.putBlock(blockId, BlockMeta.newBuilder().setLength(length).build());
      BlockInfoEntry blockInfo =
          BlockInfoEntry.newBuilder().setBlockId(blockId).setLength(length).build();
      journalContext.append(JournalEntry.newBuilder().setBlockInfo(blockInfo).build());
    }
  }

  @Override
  public BlockInfo getBlockInfo(long blockId) throws BlockInfoException, UnavailableException {
    return generateBlockInfo(blockId)
        .orElseThrow(() -> new BlockInfoException(ExceptionMessage.BLOCK_META_NOT_FOUND, blockId));
  }

  @Override
  public List<BlockInfo> getBlockInfoList(List<Long> blockIds) throws UnavailableException {
    List<BlockInfo> ret = new ArrayList<>(blockIds.size());
    for (long blockId : blockIds) {
      generateBlockInfo(blockId).ifPresent(ret::add);
    }
    return ret;
  }

  @Override
  public Map<String, Long> getTotalBytesOnTiers() {
    Map<String, Long> ret = new HashMap<>();
    for (MasterWorkerInfo worker : mWorkers) {
      try (LockResource r = worker.lockWorkerMeta(EnumSet.of(WorkerMetaLockSection.USAGE), true)) {
        for (Map.Entry<String, Long> entry : worker.getTotalBytesOnTiers().entrySet()) {
          Long total = ret.get(entry.getKey());
          ret.put(entry.getKey(), (total == null ? 0L : total) + entry.getValue());
        }
      }
    }
    return ret;
  }

  @Override
  public Map<String, Long> getUsedBytesOnTiers() {
    Map<String, Long> ret = new HashMap<>();
    for (MasterWorkerInfo worker : mWorkers) {
      try (LockResource r = worker.lockWorkerMeta(
          EnumSet.of(WorkerMetaLockSection.USAGE), true)) {
        for (Map.Entry<String, Long> entry : worker.getUsedBytesOnTiers().entrySet()) {
          Long used = ret.get(entry.getKey());
          ret.put(entry.getKey(), (used == null ? 0L : used) + entry.getValue());
        }
      }
    }
    return ret;
  }

  /**
   * Find a worker which is considered lost or just gets its id.
   * @param workerNetAddress the address used to find a worker
   * @return a {@link MasterWorkerInfo} which is presented in master but not registered,
   *         or null if not worker is found.
   */
  @Nullable
  private MasterWorkerInfo findUnregisteredWorker(WorkerNetAddress workerNetAddress) {
<<<<<<< HEAD
    for (IndexedSet<MasterWorkerInfo> workers: Arrays.asList(mTempWorkers, mLostWorkers, mDecommissionedWorkers)) {
=======
    for (IndexedSet<MasterWorkerInfo> workers: Arrays.asList(mTempWorkers,
        mLostWorkers, mDecommissionedWorkers)) {
>>>>>>> 32785f97
      MasterWorkerInfo worker = workers.getFirstByField(ADDRESS_INDEX, workerNetAddress);
      if (worker != null) {
        return worker;
      }
    }
    return null;
  }

  /**
   * Find a worker which is considered lost or just gets its id.
   * @param workerId the id used to find a worker
   * @return a {@link MasterWorkerInfo} which is presented in master but not registered,
   *         or null if not worker is found.
   */
  @Nullable
  private MasterWorkerInfo findUnregisteredWorker(long workerId) {
<<<<<<< HEAD
    for (IndexedSet<MasterWorkerInfo> workers: Arrays.asList(mTempWorkers, mLostWorkers, mDecommissionedWorkers)) {
=======
    for (IndexedSet<MasterWorkerInfo> workers: Arrays.asList(mTempWorkers,
        mLostWorkers, mDecommissionedWorkers)) {
>>>>>>> 32785f97
      MasterWorkerInfo worker = workers.getFirstByField(ID_INDEX, workerId);
      if (worker != null) {
        return worker;
      }
    }
    return null;
  }

  /**
   * Re-register a lost worker or complete registration after getting a worker id.
   * This method requires no locking on {@link MasterWorkerInfo} because it is only
   * reading final fields.
   *
   * @param workerId the worker id to register
   */
  @Nullable
  private MasterWorkerInfo recordWorkerRegistration(long workerId) {
<<<<<<< HEAD
    for (IndexedSet<MasterWorkerInfo> workers: Arrays.asList(mTempWorkers, mLostWorkers, mDecommissionedWorkers)) {
=======
    for (IndexedSet<MasterWorkerInfo> workers: Arrays.asList(mTempWorkers,
        mLostWorkers, mDecommissionedWorkers)) {
>>>>>>> 32785f97
      MasterWorkerInfo worker = workers.getFirstByField(ID_INDEX, workerId);
      if (worker == null) {
        continue;
      }

      mWorkers.add(worker);
      workers.remove(worker);
      if (workers == mLostWorkers) {
        for (Consumer<Address> function : mLostWorkerFoundListeners) {
          // The worker address is final, no need for locking here
          function.accept(new Address(worker.getWorkerAddress().getHost(),
              worker.getWorkerAddress().getRpcPort()));
        }
        LOG.warn("A lost worker {} has requested its old id {}.",
            worker.getWorkerAddress(), worker.getId());
      }
      return worker;
    }
    return null;
  }

  @Override
  public long getWorkerId(WorkerNetAddress workerNetAddress) {
    MasterWorkerInfo existingWorker = mWorkers.getFirstByField(ADDRESS_INDEX, workerNetAddress);
    if (existingWorker != null) {
      // This worker address is already mapped to a worker id.
      long oldWorkerId = existingWorker.getId();
      LOG.warn("The worker {} already exists as id {}.", workerNetAddress, oldWorkerId);
      return oldWorkerId;
    }

    existingWorker = findUnregisteredWorker(workerNetAddress);
    if (existingWorker != null) {
      return existingWorker.getId();
    }

    // Generate a new worker id.
    long workerId = IdUtils.getRandomNonNegativeLong();
    while (!mTempWorkers.add(new MasterWorkerInfo(workerId, workerNetAddress))) {
      workerId = IdUtils.getRandomNonNegativeLong();
    }

    LOG.info("getWorkerId(): WorkerNetAddress: {} id: {}", workerNetAddress, workerId);
    return workerId;
  }

  @Override
  public Optional<RegisterLease> tryAcquireRegisterLease(GetRegisterLeasePRequest request) {
    return mRegisterLeaseManager.tryAcquireLease(request);
  }

  @Override
  public boolean hasRegisterLease(long workerId) {
    return mRegisterLeaseManager.hasLease(workerId);
  }

  @Override
  public void releaseRegisterLease(long workerId) {
    mRegisterLeaseManager.releaseLease(workerId);
  }

  @Override
  public void workerRegister(long workerId, List<String> storageTiers,
      Map<String, Long> totalBytesOnTiers, Map<String, Long> usedBytesOnTiers,
      Map<BlockLocation, List<Long>> currentBlocksOnLocation,
      Map<String, StorageList> lostStorage, RegisterWorkerPOptions options)
      throws NotFoundException {

    MasterWorkerInfo worker = mWorkers.getFirstByField(ID_INDEX, workerId);

    if (worker == null) {
      worker = findUnregisteredWorker(workerId);
    }

    if (worker == null) {
      throw new NotFoundException(ExceptionMessage.NO_WORKER_FOUND.getMessage(workerId));
    }

    // Gather all blocks on this worker.
    int totalSize = currentBlocksOnLocation.values().stream().mapToInt(List::size).sum();
    HashSet<Long> blocks = new HashSet<>(totalSize);
    for (List<Long> blockIds : currentBlocksOnLocation.values()) {
      blocks.addAll(blockIds);
    }

    // Lock all the locks
    try (LockResource r = worker.lockWorkerMeta(EnumSet.of(
        WorkerMetaLockSection.STATUS,
        WorkerMetaLockSection.USAGE,
        WorkerMetaLockSection.BLOCKS), false)) {
      // Detect any lost blocks on this worker.
      Set<Long> removedBlocks = worker.register(MASTER_STORAGE_TIER_ASSOC, storageTiers,
          totalBytesOnTiers, usedBytesOnTiers, blocks);
      processWorkerRemovedBlocks(worker, removedBlocks, false);
      processWorkerAddedBlocks(worker, currentBlocksOnLocation);
      processWorkerOrphanedBlocks(worker);
      worker.addLostStorage(lostStorage);
    }

    if (options.getConfigsCount() > 0) {
      for (BiConsumer<Address, List<ConfigProperty>> function : mWorkerRegisteredListeners) {
        WorkerNetAddress workerAddress = worker.getWorkerAddress();
        function.accept(new Address(workerAddress.getHost(), workerAddress.getRpcPort()),
            options.getConfigsList());
      }
    }

    recordWorkerRegistration(workerId);

    // Update the TS at the end of the process
    worker.updateLastUpdatedTimeMs();

    // Invalidate cache to trigger new build of worker info list
    mWorkerInfoCache.invalidate(WORKER_INFO_CACHE_KEY);
    LOG.info("registerWorker(): {}", worker);
  }

  @Override
  public MasterWorkerInfo getWorker(long workerId) throws NotFoundException {
    MasterWorkerInfo worker = mWorkers.getFirstByField(ID_INDEX, workerId);

    if (worker == null) {
      worker = findUnregisteredWorker(workerId);
    }

    if (worker == null) {
      throw new NotFoundException(ExceptionMessage.NO_WORKER_FOUND.getMessage(workerId));
    }

    return worker;
  }

  @Override
  public void workerRegisterStream(WorkerRegisterContext context,
                                  RegisterWorkerPRequest chunk, boolean isFirstMsg) {
    if (isFirstMsg) {
      workerRegisterStart(context, chunk);
    } else {
      workerRegisterBatch(context, chunk);
    }
  }

  protected void workerRegisterStart(WorkerRegisterContext context,
      RegisterWorkerPRequest chunk) {
    final List<String> storageTiers = chunk.getStorageTiersList();
    final Map<String, Long> totalBytesOnTiers = chunk.getTotalBytesOnTiersMap();
    final Map<String, Long> usedBytesOnTiers = chunk.getUsedBytesOnTiersMap();
    final Map<String, StorageList> lostStorage = chunk.getLostStorageMap();

    final Map<alluxio.proto.meta.Block.BlockLocation, List<Long>> currentBlocksOnLocation =
        BlockMasterWorkerServiceHandler.reconstructBlocksOnLocationMap(
            chunk.getCurrentBlocksList(), context.getWorkerId());
    RegisterWorkerPOptions options = chunk.getOptions();

    MasterWorkerInfo workerInfo = context.getWorkerInfo();
    Preconditions.checkState(workerInfo != null,
        "No workerInfo metadata found in the WorkerRegisterContext!");
    mActiveRegisterContexts.put(workerInfo.getId(), context);

    // The workerInfo is locked so we can operate on its blocks without race conditions
    // We start with assuming all blocks in (mBlocks + mToRemoveBlocks) do not exist.
    // With each batch we receive, we mark them not-to-be-removed.
    // Eventually what's left in the mToRemove will be the ones that do not exist anymore.
    workerInfo.markAllBlocksToRemove();
    workerInfo.updateUsage(MASTER_STORAGE_TIER_ASSOC, storageTiers,
        totalBytesOnTiers, usedBytesOnTiers);
    processWorkerAddedBlocks(workerInfo, currentBlocksOnLocation);
    processWorkerOrphanedBlocks(workerInfo);
    workerInfo.addLostStorage(lostStorage);

    // TODO(jiacheng): This block can be moved to a non-locked section
    if (options.getConfigsCount() > 0) {
      for (BiConsumer<Address, List<ConfigProperty>> function : mWorkerRegisteredListeners) {
        WorkerNetAddress workerAddress = workerInfo.getWorkerAddress();
        function.accept(new Address(workerAddress.getHost(), workerAddress.getRpcPort()),
                options.getConfigsList());
      }
    }
  }

  protected void workerRegisterBatch(WorkerRegisterContext context, RegisterWorkerPRequest chunk) {
    final Map<alluxio.proto.meta.Block.BlockLocation, List<Long>> currentBlocksOnLocation =
            BlockMasterWorkerServiceHandler.reconstructBlocksOnLocationMap(
                chunk.getCurrentBlocksList(), context.getWorkerId());
    MasterWorkerInfo workerInfo = context.getWorkerInfo();
    Preconditions.checkState(workerInfo != null,
        "No workerInfo metadata found in the WorkerRegisterContext!");

    // Even if we add the BlockLocation before the workerInfo is fully registered,
    // it should be fine because the block can be read on this workerInfo.
    // If the stream fails in the middle, the blocks recorded on the MasterWorkerInfo
    // will be removed by processLostWorker()
    processWorkerAddedBlocks(workerInfo, currentBlocksOnLocation);

    processWorkerOrphanedBlocks(workerInfo);

    // Update the TS at the end of the process
    workerInfo.updateLastUpdatedTimeMs();
  }

  @Override
  public void workerRegisterFinish(WorkerRegisterContext context) {
    MasterWorkerInfo workerInfo = context.getWorkerInfo();
    Preconditions.checkState(workerInfo != null,
        "No workerInfo metadata found in the WorkerRegisterContext!");

    // Detect any lost blocks on this workerInfo.
    Set<Long> removedBlocks;
    if (workerInfo.mIsRegistered) {
      // This is a re-register of an existing workerInfo. Assume the new block ownership data is
      // more up-to-date and update the existing block information.
      LOG.info("re-registering an existing workerId: {}", workerInfo.getId());

      // The toRemoveBlocks field now contains all the updates
      // after all the blocks have been processed.
      removedBlocks = workerInfo.getToRemoveBlocks();
    } else {
      removedBlocks = Collections.emptySet();
    }
    LOG.info("Found {} blocks to remove from the workerInfo", removedBlocks.size());
    processWorkerRemovedBlocks(workerInfo, removedBlocks, true);

    // Mark registered successfully
    workerInfo.mIsRegistered = true;
    recordWorkerRegistration(workerInfo.getId());

    // Update the TS at the end of the process
    workerInfo.updateLastUpdatedTimeMs();

    // Invalidate cache to trigger new build of workerInfo info list
    mWorkerInfoCache.invalidate(WORKER_INFO_CACHE_KEY);
    LOG.info("Worker successfully registered: {}", workerInfo);
    mActiveRegisterContexts.remove(workerInfo.getId());
    mRegisterLeaseManager.releaseLease(workerInfo.getId());
  }

  @Override
  public Command workerHeartbeat(long workerId, Map<String, Long> capacityBytesOnTiers,
      Map<String, Long> usedBytesOnTiers, List<Long> removedBlockIds,
      Map<BlockLocation, List<Long>> addedBlocks,
      Map<String, StorageList> lostStorage,
      List<Metric> metrics) {
    MasterWorkerInfo worker = mWorkers.getFirstByField(ID_INDEX, workerId);
    if (worker == null) {
      LOG.warn("Could not find worker id: {} for heartbeat.", workerId);
      return Command.newBuilder().setCommandType(CommandType.Register).build();
    }

    // Update the TS before the heartbeat so even if the worker heartbeat processing
    // is time-consuming or triggers GC, the worker does not get marked as lost
    // by the LostWorkerDetectionHeartbeatExecutor
    worker.updateLastUpdatedTimeMs();

    // The address is final, no need for locking
    processWorkerMetrics(worker.getWorkerAddress().getHost(), metrics);

    Command workerCommand = null;
    try (LockResource r = worker.lockWorkerMeta(
        EnumSet.of(WorkerMetaLockSection.USAGE, WorkerMetaLockSection.BLOCKS), false)) {
      worker.addLostStorage(lostStorage);

      if (capacityBytesOnTiers != null) {
        worker.updateCapacityBytes(capacityBytesOnTiers);
      }
      worker.updateUsedBytes(usedBytesOnTiers);

      // Technically, 'worker' should be confirmed to still be in the data structure. Lost worker
      // detection can remove it. However, we are intentionally ignoring this race, since the worker
      // will just re-register regardless.

      processWorkerRemovedBlocks(worker, removedBlockIds, false);
      processWorkerAddedBlocks(worker, addedBlocks);
      Set<Long> toRemoveBlocks = worker.getToRemoveBlocks();
      if (toRemoveBlocks.isEmpty()) {
        workerCommand = Command.newBuilder().setCommandType(CommandType.Nothing).build();
      } else {
        workerCommand = Command.newBuilder().setCommandType(CommandType.Free)
            .addAllData(toRemoveBlocks).build();
      }
    }

    // Update the TS again
    worker.updateLastUpdatedTimeMs();

    // Should not reach here
    Preconditions.checkNotNull(workerCommand, "Worker heartbeat response command is null!");

    return workerCommand;
  }

  @Override
  public Clock getClock() {
    return mClock;
  }

  private void processWorkerMetrics(String hostname, List<Metric> metrics) {
    if (metrics.isEmpty()) {
      return;
    }
    mMetricsMaster.workerHeartbeat(hostname, metrics);
  }

  // TODO(Tony Sun): May need a new method instead of using processWorkerRemovedBlocks
  private void processDecommissionedWorkerBlocks(MasterWorkerInfo workerInfo) {
    // TODO(Tony Sun): Add proper lock.
    // The parameter 'sendCommand' should be set to 'false'.
    processWorkerRemovedBlocks(workerInfo, workerInfo.getBlocks(), false);
  }

  /**
   * Updates the worker and block metadata for blocks removed from a worker.
   *
   * You should lock externally with {@link MasterWorkerInfo#lockWorkerMeta(EnumSet, boolean)}
   * with {@link WorkerMetaLockSection#BLOCKS} specified.
   * An exclusive lock is required.
   *
   * @param workerInfo The worker metadata object
   * @param removedBlockIds A list of block ids removed from the worker
   */
  private void processWorkerRemovedBlocks(MasterWorkerInfo workerInfo,
      Collection<Long> removedBlockIds, boolean sendCommand) {
    for (long removedBlockId : removedBlockIds) {
      try (LockResource r = lockBlock(removedBlockId)) {
        Optional<BlockMeta> block = mBlockMetaStore.getBlock(removedBlockId);
        if (block.isPresent()) {
          LOG.debug("Block {} is removed on worker {}.", removedBlockId, workerInfo.getId());
          mBlockMetaStore.removeLocation(removedBlockId, workerInfo.getId());
          if (mBlockMetaStore.getLocations(removedBlockId).size() == 0) {
            mLostBlocks.add(removedBlockId);
          }
        }
        // Remove the block even if its metadata has been deleted already.
        if (sendCommand) {
          workerInfo.scheduleRemoveFromWorker(removedBlockId);
        } else {
          workerInfo.removeBlockFromWorkerMeta(removedBlockId);
        }
      }
    }
  }

  /**
   * Updates the worker and block metadata for blocks added to a worker.
   *
   * You should lock externally with {@link MasterWorkerInfo#lockWorkerMeta(EnumSet, boolean)}
   * with {@link WorkerMetaLockSection#BLOCKS} specified.
   * An exclusive lock is required.
   *
   * @param workerInfo The worker metadata object
   * @param addedBlockIds A mapping from storage tier alias to a list of block ids added
   */
  private void processWorkerAddedBlocks(MasterWorkerInfo workerInfo,
      Map<BlockLocation, List<Long>> addedBlockIds) {
    long invalidBlockCount = 0;
    for (Map.Entry<BlockLocation, List<Long>> entry : addedBlockIds.entrySet()) {
      for (long blockId : entry.getValue()) {
        try (LockResource r = lockBlock(blockId)) {
          Optional<BlockMeta> block = mBlockMetaStore.getBlock(blockId);
          if (block.isPresent()) {
            workerInfo.addBlock(blockId);
            BlockLocation location = entry.getKey();
            Preconditions.checkState(location.getWorkerId() == workerInfo.getId(),
                "BlockLocation has a different workerId %s from the request sender's workerId %s",
                location.getWorkerId(), workerInfo.getId());
            mBlockMetaStore.addLocation(blockId, location);
            mLostBlocks.remove(blockId);
          } else {
            invalidBlockCount++;
            // The block is not recognized and should therefore be purged from the worker
            // The file may have been removed when the worker was lost
            workerInfo.scheduleRemoveFromWorker(blockId);
            LOG.debug("Invalid block: {} from worker {}.", blockId,
                workerInfo.getWorkerAddress().getHost());
          }
        }
      }
    }
    if (invalidBlockCount > 0) {
      LOG.warn("{} invalid blocks found on worker {} in total", invalidBlockCount,
          workerInfo.getWorkerAddress().getHost());
    }
  }

  /**
   * Checks the blocks on the worker. For blocks not present in Alluxio anymore,
   * they will be marked to-be-removed from the worker.
   *
   * You should lock externally with {@link MasterWorkerInfo#lockWorkerMeta(EnumSet, boolean)}
   * with {@link WorkerMetaLockSection#USAGE} specified.
   * A shared lock is required.
   *
   * @param workerInfo The worker metadata object
   */
  private void processWorkerOrphanedBlocks(MasterWorkerInfo workerInfo) {
    long orphanedBlockCount = 0;
    for (long block : workerInfo.getBlocks()) {
      if (!mBlockMetaStore.getBlock(block).isPresent()) {
        orphanedBlockCount++;
        LOG.debug("Requesting delete for orphaned block: {} from worker {}.", block,
            workerInfo.getWorkerAddress().getHost());
        workerInfo.updateToRemovedBlock(true, block);
      }
    }
    if (orphanedBlockCount > 0) {
      LOG.warn("{} blocks marked as orphaned from worker {}", orphanedBlockCount,
          workerInfo.getWorkerAddress().getHost());
    }
  }

  @Override
  public boolean isBlockLost(long blockId) {
    return mLostBlocks.contains(blockId);
  }

  @Override
  public Iterator<Long> getLostBlocksIterator() {
    return mLostBlocks.iterator();
  }

  @Override
  public int getLostBlocksCount() {
    return mLostBlocks.size();
  }

  private long getToRemoveBlockCount() {
    long ret = 0;
    for (MasterWorkerInfo worker : mWorkers) {
      try (LockResource r = worker.lockWorkerMeta(
          EnumSet.of(WorkerMetaLockSection.BLOCKS), true)) {
        ret += worker.getToRemoveBlockCount();
      }
    }
    return ret;
  }

  /**
   * Generates block info, including worker locations, for a block id.
   * This requires no locks on the {@link MasterWorkerInfo} because it is only reading
   * final fields.
   *
   * @param blockId a block id
   * @return optional block info, empty if the block does not exist
   */
  private Optional<BlockInfo> generateBlockInfo(long blockId) throws UnavailableException {
    if (mSafeModeManager.isInSafeMode()) {
      throw new UnavailableException(ExceptionMessage.MASTER_IN_SAFEMODE.getMessage());
    }

    BlockMeta block;
    List<BlockLocation> blockLocations;
    try (LockResource r = lockBlock(blockId)) {
      Optional<BlockMeta> blockOpt = mBlockMetaStore.getBlock(blockId);
      if (!blockOpt.isPresent()) {
        return Optional.empty();
      }
      block = blockOpt.get();
      blockLocations = new ArrayList<>(mBlockMetaStore.getLocations(blockId));
    }

    // Sort the block locations by their alias ordinal in the master storage tier mapping
    blockLocations.sort(Comparator.comparingInt(
            o -> MASTER_STORAGE_TIER_ASSOC.getOrdinal(o.getTier())));

    List<alluxio.wire.BlockLocation> locations = new ArrayList<>(blockLocations.size());
    for (BlockLocation location : blockLocations) {
      MasterWorkerInfo workerInfo =
          mWorkers.getFirstByField(ID_INDEX, location.getWorkerId());
      if (workerInfo != null) {
        // worker metadata is intentionally not locked here because:
        // - it would be an incorrect order (correct order is lock worker first, then block)
        // - only uses getters of final variables
        locations.add(new alluxio.wire.BlockLocation().setWorkerId(location.getWorkerId())
            .setWorkerAddress(workerInfo.getWorkerAddress())
            .setTierAlias(location.getTier()).setMediumType(location.getMediumType()));
      }
    }
    return Optional.of(
        new BlockInfo().setBlockId(blockId).setLength(block.getLength()).setLocations(locations));
  }

  @Override
  public void reportLostBlocks(List<Long> blockIds) {
    mLostBlocks.addAll(blockIds);
  }

  @Override
  public Set<Class<? extends Server>> getDependencies() {
    return DEPS;
  }

  /**
   * Lost worker periodic check.
   */
  public final class LostWorkerDetectionHeartbeatExecutor implements HeartbeatExecutor {

    /**
     * Constructs a new {@link LostWorkerDetectionHeartbeatExecutor}.
     */
    public LostWorkerDetectionHeartbeatExecutor() {}

    @Override
    public void heartbeat() {
      long masterWorkerTimeoutMs = Configuration.getMs(PropertyKey.MASTER_WORKER_TIMEOUT_MS);
      for (MasterWorkerInfo worker : mWorkers) {
        try (LockResource r = worker.lockWorkerMeta(
            EnumSet.of(WorkerMetaLockSection.BLOCKS), false)) {
          // This is not locking because the field is atomic
          final long lastUpdate = mClock.millis() - worker.getLastUpdatedTimeMs();
          if (lastUpdate > masterWorkerTimeoutMs) {
            LOG.error("The worker {}({}) timed out after {}ms without a heartbeat!", worker.getId(),
                worker.getWorkerAddress(), lastUpdate);
            processLostWorker(worker);
          }
        }
      }
    }

    @Override
    public void close() {
      // Nothing to clean up
    }
  }

  /**
   * Forces all workers to be lost. This should only be used for testing.
   */
  @VisibleForTesting
  public void forgetAllWorkers() {
    for (MasterWorkerInfo worker : mWorkers) {
      try (LockResource r = worker.lockWorkerMeta(
          EnumSet.of(WorkerMetaLockSection.BLOCKS), false)) {
        processLostWorker(worker);
      }
    }
  }

  /**
   * Updates the metadata for the specified lost worker.
   *
   * You should lock externally with {@link MasterWorkerInfo#lockWorkerMeta(EnumSet, boolean)}
   * with {@link WorkerMetaLockSection#BLOCKS} specified.
   * An exclusive lock is required.
   *
   * @param worker the worker metadata
   */
  private void processLostWorker(MasterWorkerInfo worker) {
    mLostWorkers.add(worker);
    mWorkers.remove(worker);
    WorkerNetAddress workerAddress = worker.getWorkerAddress();
    for (Consumer<Address> function : mWorkerLostListeners) {
      function.accept(new Address(workerAddress.getHost(), workerAddress.getRpcPort()));
    }
    // We only remove the blocks from master locations but do not
    // mark these blocks to-remove from the worker.
    // So if the worker comes back again the blocks are kept.
    processWorkerRemovedBlocks(worker, worker.getBlocks(), false);
  }

<<<<<<< HEAD
  /**
   * Updates the metadata for the specified decommissioned worker.
   * @param worker
   */
  private void processDecommissionedWorker(MasterWorkerInfo worker) {
    mDecommissionedWorkers.add(worker);
    mWorkers.remove(worker);
    WorkerNetAddress workerNetAddress = worker.getWorkerAddress();
    // Here use the same workerLostListeners as processLostWorker.
    // TODO(Tony Sun): Maybe need a new listener such as WorkerDecommissionListener.
    for (Consumer<Address> function : mWorkerLostListeners) {
      function.accept(new Address(workerNetAddress.getHost(), workerNetAddress.getRpcPort()));
    }
    // As to blocks in the decommissioned workers, just like processLostWorker method above.
    processDecommissionedWorkerBlocks(worker);
  }

  /**
   * Delete the metadata of the specified freed worker.
   * @param worker
   */
=======
>>>>>>> 32785f97
  private void processFreedWorker(MasterWorkerInfo worker) {
    mDecommissionedWorkers.remove(worker);
  }

<<<<<<< HEAD

=======
>>>>>>> 32785f97
  LockResource lockBlock(long blockId) {
    return new LockResource(mBlockLocks.get(blockId));
  }

  /**
   * Selects the MasterWorkerInfo from workerInfoSet whose host or related IP address
   * exists in addresses.
   *
   * @param addresses the address set that user passed in
   * @param workerInfoSet the MasterWorkerInfo set to select info from
   * @param workerNames the supported worker names
   */
  private Set<MasterWorkerInfo> selectInfoByAddress(Set<String> addresses,
      Set<MasterWorkerInfo> workerInfoSet, Set<String> workerNames) {
    return workerInfoSet.stream().filter(info -> {
      String host = info.getWorkerAddress().getHost();
      workerNames.add(host);

      String ip = null;
      try {
        ip = NetworkAddressUtils.resolveIpAddress(host);
        workerNames.add(ip);
      } catch (UnknownHostException e) {
        // The host may already be an IP address
      }

      if (addresses.contains(host)) {
        addresses.remove(host);
        return true;
      }

      if (ip != null) {
        if (addresses.contains(ip)) {
          addresses.remove(ip);
          return true;
        }
      }
      return false;
    }).collect(Collectors.toSet());
  }

  @Override
  public void registerLostWorkerFoundListener(Consumer<Address> function) {
    mLostWorkerFoundListeners.add(function);
  }

  @Override
  public void registerWorkerLostListener(Consumer<Address> function) {
    mWorkerLostListeners.add(function);
  }

  @Override
  public void registerNewWorkerConfListener(BiConsumer<Address, List<ConfigProperty>> function) {
    mWorkerRegisteredListeners.add(function);
  }

  /**
   * Class that contains metrics related to BlockMaster.
   */
  public static final class Metrics {
    /**
     * Registers metric gauges.
     *
     * @param master the block master handle
     */
    @VisibleForTesting
    public static void registerGauges(final DefaultBlockMaster master) {
      MetricsSystem.registerGaugeIfAbsent(MetricKey.CLUSTER_CAPACITY_TOTAL.getName(),
          master::getCapacityBytes);

      MetricsSystem.registerGaugeIfAbsent(MetricKey.CLUSTER_CAPACITY_USED.getName(),
          master::getUsedBytes);

      MetricsSystem.registerGaugeIfAbsent(MetricKey.CLUSTER_CAPACITY_FREE.getName(),
          () -> master.getCapacityBytes() - master.getUsedBytes());

      MetricsSystem.registerGaugeIfAbsent(MetricKey.MASTER_UNIQUE_BLOCKS.getName(),
              master::getUniqueBlockCount);

      MetricsSystem.registerGaugeIfAbsent(MetricKey.MASTER_TOTAL_BLOCK_REPLICA_COUNT.getName(),
              master::getBlockReplicaCount);
      for (int i = 0; i < master.getGlobalStorageTierAssoc().size(); i++) {
        String alias = master.getGlobalStorageTierAssoc().getAlias(i);
        // TODO(lu) Add template to dynamically construct metric key
        MetricsSystem.registerGaugeIfAbsent(
            MetricKey.CLUSTER_CAPACITY_TOTAL.getName() + MetricInfo.TIER + alias,
                () -> master.getTotalBytesOnTiers().getOrDefault(alias, 0L));

        MetricsSystem.registerGaugeIfAbsent(
            MetricKey.CLUSTER_CAPACITY_USED.getName() + MetricInfo.TIER + alias,
                () -> master.getUsedBytesOnTiers().getOrDefault(alias, 0L));
        MetricsSystem.registerGaugeIfAbsent(
            MetricKey.CLUSTER_CAPACITY_FREE.getName() + MetricInfo.TIER + alias,
                () -> master.getTotalBytesOnTiers().getOrDefault(alias, 0L)
                - master.getUsedBytesOnTiers().getOrDefault(alias, 0L));
      }

      MetricsSystem.registerGaugeIfAbsent(MetricKey.CLUSTER_WORKERS.getName(),
              master::getWorkerCount);
      MetricsSystem.registerGaugeIfAbsent(MetricKey.CLUSTER_LOST_WORKERS.getName(),
              master::getLostWorkerCount);
    }

    private Metrics() {} // prevent instantiation
  }
}<|MERGE_RESOLUTION|>--- conflicted
+++ resolved
@@ -232,11 +232,7 @@
   private final IndexedSet<MasterWorkerInfo> mTempWorkers =
       new IndexedSet<>(ID_INDEX, ADDRESS_INDEX);
   /**
-<<<<<<< HEAD
-   * Keeps track of workers which are set to be decommissioned.
-=======
    * Keeps track of workers which have been decommissioned.
->>>>>>> 32785f97
    * For we need to distinguish the lost worker accidentally and the decommissioned worker manually.
    */
   private final IndexedSet<MasterWorkerInfo> mDecommissionedWorkers =
@@ -607,43 +603,17 @@
     return workerInfoList;
   }
 
-  //TODO(Tony Sun): Maybe need to add to AlluxioMasterRestServiceHandler.
-  @Override
-  public List<WorkerInfo> getDecommissionedWorkerInfoList() throws UnavailableException {
-    if (mSafeModeManager.isInSafeMode()) {
-      throw new UnavailableException(ExceptionMessage.MASTER_IN_SAFEMODE.getMessage());
-    }
-    List<WorkerInfo> workerInfoList = new ArrayList<>(mDecommissionedWorkers.size());
-    for (MasterWorkerInfo worker : mDecommissionedWorkers) {
-      workerInfoList.add(extractWorkerInfo(worker, GetWorkerReportOptions.WorkerInfoField.ALL, false));
-    }
-    workerInfoList.sort(new WorkerInfo.LastContactSecComparator());
-    return workerInfoList;
-  }
-
-  public void decommissionToFree(WorkerInfo workerInfo) {
-    MasterWorkerInfo worker = null;
-    try {
-      worker = getWorker(workerInfo.getId());
-    } catch (NotFoundException e){
-      LOG.warn("worker {} is not found.", e.toString());
-    }
-    // TODO(Tony Sun): Ask that comparing writing in the try-catch above, the code placing below is a better choice?
-    if (worker != null) {
-      processFreedWorker(worker);
-    }
-  }
-
-  public boolean isDecommissioned(long workerId) {
-    return mDecommissionedWorkers.getFirstByField(ID_INDEX, workerId) != null;
-  }
-
   @Override
   public void removeDecommissionedWorker(long workerId) throws NotFoundException {
     MasterWorkerInfo worker = getWorker(workerId);
     Preconditions.checkNotNull(mDecommissionedWorkers
         .getFirstByField(ADDRESS_INDEX, worker.getWorkerAddress()));
     processFreedWorker(worker);
+  }
+
+  @Override
+  public boolean isDecommissioned(long workerId) {
+    return mDecommissionedWorkers.getFirstByField(ID_INDEX, workerId) != null;
   }
 
   @Override
@@ -691,12 +661,8 @@
 
         selectedLiveWorkers = selectInfoByAddress(addresses, mWorkers, workerNames);
         selectedLostWorkers = selectInfoByAddress(addresses, mLostWorkers, workerNames);
-<<<<<<< HEAD
-        selectedDecommissionedWorkers = selectInfoByAddress(addresses, mDecommissionedWorkers, workerNames);
-=======
         selectedDecommissionedWorkers = selectInfoByAddress(addresses,
             mDecommissionedWorkers, workerNames);
->>>>>>> 32785f97
 
         if (!addresses.isEmpty()) {
           String info = String.format("Unrecognized worker names: %s%n"
@@ -708,7 +674,7 @@
       default:
         throw new InvalidArgumentException("Unrecognized worker range: " + workerRange);
     }
-    // TODO(Tony Sun): May need to add selected other two types of workers into initialization list.
+
     List<WorkerInfo> workerInfoList = new ArrayList<>(
         selectedLiveWorkers.size() + selectedLostWorkers.size()
             + selectedDecommissionedWorkers.size());
@@ -811,16 +777,11 @@
     long workerID = workerInfo.getId();
     MasterWorkerInfo masterWorkerInfo = getWorker(workerID);
     try (LockResource r = masterWorkerInfo.lockWorkerMeta(
-            EnumSet.of(WorkerMetaLockSection.BLOCKS), false)) {
+        EnumSet.of(WorkerMetaLockSection.BLOCKS), false)) {
       processDecommissionedWorker(masterWorkerInfo);
     }
-    LOG.info("{} has been added into Decommissioned Worker Set.", workerInfo.getAddress().getHost());
-  }
-
-  @Override
-  public void decommissionWorker(long workerId)
-      throws Exception {
-    //TODO(Tony Sun): added in another pr.
+    LOG.info("{} has been added into Decommissioned Worker Set.",
+        workerInfo.getAddress().getHost());
   }
 
   @Override
@@ -1059,12 +1020,8 @@
    */
   @Nullable
   private MasterWorkerInfo findUnregisteredWorker(WorkerNetAddress workerNetAddress) {
-<<<<<<< HEAD
-    for (IndexedSet<MasterWorkerInfo> workers: Arrays.asList(mTempWorkers, mLostWorkers, mDecommissionedWorkers)) {
-=======
     for (IndexedSet<MasterWorkerInfo> workers: Arrays.asList(mTempWorkers,
         mLostWorkers, mDecommissionedWorkers)) {
->>>>>>> 32785f97
       MasterWorkerInfo worker = workers.getFirstByField(ADDRESS_INDEX, workerNetAddress);
       if (worker != null) {
         return worker;
@@ -1081,12 +1038,8 @@
    */
   @Nullable
   private MasterWorkerInfo findUnregisteredWorker(long workerId) {
-<<<<<<< HEAD
-    for (IndexedSet<MasterWorkerInfo> workers: Arrays.asList(mTempWorkers, mLostWorkers, mDecommissionedWorkers)) {
-=======
     for (IndexedSet<MasterWorkerInfo> workers: Arrays.asList(mTempWorkers,
         mLostWorkers, mDecommissionedWorkers)) {
->>>>>>> 32785f97
       MasterWorkerInfo worker = workers.getFirstByField(ID_INDEX, workerId);
       if (worker != null) {
         return worker;
@@ -1104,12 +1057,8 @@
    */
   @Nullable
   private MasterWorkerInfo recordWorkerRegistration(long workerId) {
-<<<<<<< HEAD
-    for (IndexedSet<MasterWorkerInfo> workers: Arrays.asList(mTempWorkers, mLostWorkers, mDecommissionedWorkers)) {
-=======
     for (IndexedSet<MasterWorkerInfo> workers: Arrays.asList(mTempWorkers,
         mLostWorkers, mDecommissionedWorkers)) {
->>>>>>> 32785f97
       MasterWorkerInfo worker = workers.getFirstByField(ID_INDEX, workerId);
       if (worker == null) {
         continue;
@@ -1668,9 +1617,9 @@
     processWorkerRemovedBlocks(worker, worker.getBlocks(), false);
   }
 
-<<<<<<< HEAD
   /**
    * Updates the metadata for the specified decommissioned worker.
+   *
    * @param worker
    */
   private void processDecommissionedWorker(MasterWorkerInfo worker) {
@@ -1686,20 +1635,10 @@
     processDecommissionedWorkerBlocks(worker);
   }
 
-  /**
-   * Delete the metadata of the specified freed worker.
-   * @param worker
-   */
-=======
->>>>>>> 32785f97
   private void processFreedWorker(MasterWorkerInfo worker) {
     mDecommissionedWorkers.remove(worker);
   }
 
-<<<<<<< HEAD
-
-=======
->>>>>>> 32785f97
   LockResource lockBlock(long blockId) {
     return new LockResource(mBlockLocks.get(blockId));
   }
