--- conflicted
+++ resolved
@@ -397,12 +397,8 @@
       DefaultFileSystemMaster.Metrics.INODE_SYNC_STREAM_SKIPPED.inc();
       return SyncStatus.NOT_NEEDED;
     }
-<<<<<<< HEAD
-    mStartTime = mUfsSyncPathCache.startSync(mRootScheme.getPath());
-=======
     LOG.debug("Running InodeSyncStream on path {}", mRootScheme.getPath());
     mStartTime = mUfsSyncPathCache.startSync();
->>>>>>> 801c7925
     Instant startTime = Instant.now();
     boolean rootPathIsFile = false;
     try (LockedInodePath path =
@@ -435,7 +431,7 @@
         // sync as on every file change we will get a new invalidation time that will
         // cause a new sync
         mUfsSyncPathCache.notifySyncedPath(mRootScheme.getPath(), mDescendantType,
-            mStartTime, null);
+            mStartTime, null, false);
       }
       failedSyncPathCount++;
     } catch (BlockInfoException | FileAlreadyCompletedException
