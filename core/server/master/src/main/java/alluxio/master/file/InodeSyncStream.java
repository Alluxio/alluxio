--- conflicted
+++ resolved
@@ -480,7 +480,6 @@
         throw new RuntimeException(e);
       }
     } catch (FileDoesNotExistException e) {
-<<<<<<< HEAD
       LOG.warn("Failed to sync metadata on root path {} due to FileDoesNotExistException",
           this);
       if (mMountTable.isCrossClusterMount(mRootScheme.getPath())) {
@@ -490,10 +489,8 @@
         mUfsSyncPathCache.notifySyncedPath(mRootScheme.getPath(), mDescendantType,
             startTime, null, false);
       }
-=======
       LOG.warn("Failed to sync metadata on root path {} because it"
               + " does not exist on the UFS or in Alluxio", this);
->>>>>>> 721864ff
       failedSyncPathCount++;
     } catch (BlockInfoException | FileAlreadyCompletedException
         | InterruptedException | InvalidFileSizeException
