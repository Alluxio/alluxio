--- conflicted
+++ resolved
@@ -48,11 +48,8 @@
 import alluxio.master.file.meta.LockingScheme;
 import alluxio.master.file.meta.MountTable;
 import alluxio.master.file.meta.MutableInodeFile;
-<<<<<<< HEAD
+import alluxio.master.file.meta.SyncCheck.SyncResult;
 import alluxio.master.file.meta.SyncPathCache;
-=======
-import alluxio.master.file.meta.SyncCheck.SyncResult;
->>>>>>> 0847bd64
 import alluxio.master.file.meta.UfsAbsentPathCache;
 import alluxio.master.file.meta.UfsSyncUtils;
 import alluxio.master.journal.MergeJournalContext;
@@ -271,7 +268,6 @@
         validCacheTime = UfsAbsentPathCache.ALWAYS;
       }
     } else {
-<<<<<<< HEAD
       if (syncPathCache.isCrossCluster()) {
         // with cross cluster we rely on invalidation messages to know if
         // a file has been added or removed
@@ -279,13 +275,8 @@
       } else {
         long syncInterval = options.hasSyncIntervalMs() ? options.getSyncIntervalMs() :
             Configuration.getMs(PropertyKey.USER_FILE_METADATA_SYNC_INTERVAL);
-        validCacheTime = System.currentTimeMillis() - syncInterval;
-      }
-=======
-      long syncInterval = options.hasSyncIntervalMs() ? options.getSyncIntervalMs() :
-          Configuration.getMs(PropertyKey.USER_FILE_METADATA_SYNC_INTERVAL);
-      validCacheTime = mClock.millis() - syncInterval;
->>>>>>> 0847bd64
+        validCacheTime = mClock.millis() - syncInterval;
+      }
     }
     mStatusCache = new UfsStatusCache(fsMaster.mSyncPrefetchExecutorIns,
         fsMaster.getAbsentPathCache(), validCacheTime);
@@ -312,11 +303,7 @@
       SyncPathCache syncPathCache,
       RpcContext rpcContext, DescendantType descendantType, FileSystemMasterCommonPOptions options,
       boolean isGetFileInfo, boolean forceSync, boolean loadOnly, boolean loadAlways) {
-<<<<<<< HEAD
-    this(rootScheme, fsMaster, syncPathCache, rpcContext, descendantType, options, null, null, null,
-=======
-    this(rootScheme, fsMaster, rpcContext, descendantType, options, null, null,
->>>>>>> 0847bd64
+    this(rootScheme, fsMaster, syncPathCache, rpcContext, descendantType, options, null, null,
         isGetFileInfo, forceSync, loadOnly, loadAlways);
   }
 
@@ -484,14 +471,10 @@
     if (success) {
       // update the sync path cache for the root of the sync
       // TODO(gpang): Do we need special handling for failures and thread interrupts?
-<<<<<<< HEAD
-      mUfsSyncPathCache.notifySyncedPath(mRootScheme.getPath(), mDescendantType, mStartTime);
+      mUfsSyncPathCache.notifySyncedPath(mRootScheme.getPath(), mDescendantType,
+          mStartTime, childOldestSkippedSync);
     } else {
       mUfsSyncPathCache.failedSyncPath(mRootScheme.getPath());
-=======
-      mUfsSyncPathCache.notifySyncedPath(mRootScheme.getPath().getPath(), mDescendantType,
-          childOldestSkippedSync);
->>>>>>> 0847bd64
     }
     mStatusCache.cancelAllPrefetch();
     mSyncPathJobs.forEach(f -> f.cancel(true));
