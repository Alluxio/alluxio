/*
 * The Alluxio Open Foundation licenses this work under the Apache License, version 2.0
 * (the "License"). You may not use this work except in compliance with the License, which is
 * available at www.apache.org/licenses/LICENSE-2.0
 *
 * This software is distributed on an "AS IS" basis, WITHOUT WARRANTIES OR CONDITIONS OF ANY KIND,
 * either express or implied, as more fully set forth in the License.
 *
 * See the NOTICE file distributed with this work for information regarding copyright ownership.
 */

package alluxio.master;

import static org.junit.Assert.assertEquals;
import static org.junit.Assert.assertFalse;
import static org.junit.Assert.assertNotNull;
import static org.junit.Assert.assertTrue;
import static org.mockito.Matchers.anyObject;
import static org.mockito.Matchers.anyString;
import static org.mockito.Matchers.eq;
import static org.mockito.Mockito.mock;
import static org.mockito.Mockito.when;

import alluxio.Configuration;
import alluxio.ConfigurationTestUtils;
import alluxio.PropertyKey;
import alluxio.RuntimeConstants;
import alluxio.master.block.BlockMaster;
import alluxio.master.block.BlockMasterFactory;
import alluxio.master.file.DefaultFileSystemMaster;
import alluxio.master.journal.Journal;
import alluxio.master.journal.JournalFactory;
import alluxio.metrics.MetricsSystem;
import alluxio.underfs.UnderFileSystem;
import alluxio.underfs.UnderFileSystemFactory;
import alluxio.underfs.UnderFileSystemRegistry;
import alluxio.web.MasterWebServer;
import alluxio.wire.WorkerInfo;
import alluxio.wire.WorkerNetAddress;

import com.codahale.metrics.Gauge;
import com.codahale.metrics.Metric;
import com.codahale.metrics.MetricSet;
import com.google.common.collect.ImmutableMap;
import org.junit.After;
import org.junit.Before;
import org.junit.BeforeClass;
import org.junit.Rule;
import org.junit.Test;
import org.junit.rules.TemporaryFolder;

import java.io.IOException;
import java.net.InetSocketAddress;
import java.net.URI;
import java.util.Arrays;
import java.util.HashMap;
import java.util.HashSet;
import java.util.List;
import java.util.Map;
import java.util.Set;
import java.util.SortedMap;

import javax.servlet.ServletContext;
import javax.ws.rs.core.Response;

/**
 * Unit tests for {@link AlluxioMasterRestServiceHandler}.
 */
public final class AlluxioMasterRestServiceHandlerTest {
  private static final WorkerNetAddress NET_ADDRESS_1 = new WorkerNetAddress().setHost("localhost")
      .setRpcPort(80).setDataPort(81).setWebPort(82);
  private static final WorkerNetAddress NET_ADDRESS_2 = new WorkerNetAddress().setHost("localhost")
      .setRpcPort(83).setDataPort(84).setWebPort(85);
  private static final Map<String, List<Long>> NO_BLOCKS_ON_TIERS = ImmutableMap.of();

  private static final long UFS_SPACE_TOTAL = 100L;
  private static final long UFS_SPACE_USED = 100L;
  private static final long UFS_SPACE_FREE = 100L;
  private static final String TEST_PATH = "test://test";
  private static final Map<String, Long> WORKER1_TOTAL_BYTES_ON_TIERS = ImmutableMap.of("MEM", 10L,
      "SSD", 20L);
  private static final Map<String, Long> WORKER2_TOTAL_BYTES_ON_TIERS = ImmutableMap.of("MEM",
      1000L, "SSD", 2000L);
  private static final Map<String, Long> WORKER1_USED_BYTES_ON_TIERS = ImmutableMap.of("MEM", 1L,
      "SSD", 2L);
  private static final Map<String, Long> WORKER2_USED_BYTES_ON_TIERS = ImmutableMap.of("MEM", 100L,
      "SSD", 200L);

  private MasterProcess mMasterProcess;
  private BlockMaster mBlockMaster;
  private MasterRegistry mRegistry;
  private AlluxioMasterRestServiceHandler mHandler;
  @Rule
  public TemporaryFolder mTestFolder = new TemporaryFolder();

  @BeforeClass
  public static void beforeClass() throws Exception {
    String filesPinnedProperty =
        MetricsSystem.getMasterMetricName(DefaultFileSystemMaster.Metrics.FILES_PINNED);
    MetricsSystem.METRIC_REGISTRY.remove(filesPinnedProperty);
  }

  @Before
  public void before() throws Exception {
    mMasterProcess = mock(MasterProcess.class);
    ServletContext context = mock(ServletContext.class);
    mRegistry = new MasterRegistry();
    JournalFactory factory =
<<<<<<< HEAD
        new MutableJournal.Factory(new URI(mTestFolder.newFolder().getAbsolutePath()));
    mClock = new ManualClock();
    mExecutorService =
        Executors.newFixedThreadPool(2, ThreadFactoryUtils.build("TestBlockMaster-%d", true));
    mBlockMaster = new BlockMasterFactory().create(registry, factory, mClock,
        ExecutorServiceFactories.constantExecutorServiceFactory(mExecutorService));
    mBlockMaster.start(true);
    when(mMaster.getMaster(BlockMaster.class)).thenReturn(mBlockMaster);
    when(mContext.getAttribute(MasterWebServer.ALLUXIO_MASTER_SERVLET_RESOURCE_KEY)).thenReturn(
        mMaster);
=======
        new Journal.Factory(new URI(mTestFolder.newFolder().getAbsolutePath()));
    mBlockMaster = new BlockMasterFactory().create(mRegistry, factory);
    mRegistry.start(true);
    when(mMasterProcess.getMaster(BlockMaster.class)).thenReturn(mBlockMaster);
    when(context.getAttribute(MasterWebServer.ALLUXIO_MASTER_SERVLET_RESOURCE_KEY)).thenReturn(
        mMasterProcess);
>>>>>>> 49f443be
    registerFileSystemMock();
    mHandler = new AlluxioMasterRestServiceHandler(context);
    // Register two workers
    long worker1 = mBlockMaster.getWorkerId(NET_ADDRESS_1);
    long worker2 = mBlockMaster.getWorkerId(NET_ADDRESS_2);
    List<String> tiers = Arrays.asList("MEM", "SSD");

    mBlockMaster.workerRegister(worker1, tiers, WORKER1_TOTAL_BYTES_ON_TIERS,
        WORKER1_USED_BYTES_ON_TIERS, NO_BLOCKS_ON_TIERS);
    mBlockMaster.workerRegister(worker2, tiers, WORKER2_TOTAL_BYTES_ON_TIERS,
        WORKER2_USED_BYTES_ON_TIERS, NO_BLOCKS_ON_TIERS);
  }

  private void registerFileSystemMock() throws IOException {
    Configuration.set(PropertyKey.UNDERFS_ADDRESS, TEST_PATH);
    UnderFileSystemFactory underFileSystemFactoryMock = mock(UnderFileSystemFactory.class);
    when(underFileSystemFactoryMock.supportsPath(anyString())).thenReturn(Boolean.FALSE);
    when(underFileSystemFactoryMock.supportsPath(TEST_PATH)).thenReturn(Boolean.TRUE);
    UnderFileSystem underFileSystemMock = mock(UnderFileSystem.class);
    when(underFileSystemMock.getSpace(TEST_PATH, UnderFileSystem.SpaceType.SPACE_FREE)).thenReturn(
        UFS_SPACE_FREE);
    when(underFileSystemMock.getSpace(TEST_PATH, UnderFileSystem.SpaceType.SPACE_TOTAL))
        .thenReturn(UFS_SPACE_TOTAL);
    when(underFileSystemMock.getSpace(TEST_PATH, UnderFileSystem.SpaceType.SPACE_USED)).thenReturn(
        UFS_SPACE_USED);
    when(underFileSystemFactoryMock.create(eq(TEST_PATH), anyObject())).thenReturn(
        underFileSystemMock);
    UnderFileSystemRegistry.register(underFileSystemFactoryMock);
  }

  @After
  public void after() throws Exception {
    mRegistry.stop();
    ConfigurationTestUtils.resetConfiguration();
  }

  @Test
  public void getConfiguration() {
    Response response = mHandler.getConfiguration();
    try {
      assertNotNull("Response must be not null!", response);
      assertNotNull("Response must have a entry!", response.getEntity());
      assertTrue("Entry must be a SortedMap!", (response.getEntity() instanceof SortedMap));
      SortedMap<String, String> entry = (SortedMap<String, String>) response.getEntity();
      assertFalse("Properties Map must be not empty!", (entry.isEmpty()));
    } finally {
      response.close();
    }
  }

  @Test
  public void getRpcAddress() {
    when(mMasterProcess.getRpcAddress()).thenReturn(new InetSocketAddress("localhost", 8080));
    Response response = mHandler.getRpcAddress();
    try {
      assertNotNull("Response must be not null!", response);
      assertNotNull("Response must have a entry!", response.getEntity());
      assertEquals("Entry must be a String!", String.class, response.getEntity().getClass());
      String entry = (String) response.getEntity();
      assertEquals("\"localhost/127.0.0.1:8080\"", entry);
    } finally {
      response.close();
    }
  }

  @Test
  public void getMetrics() {
    final int FILES_PINNED_TEST_VALUE = 100;
    String filesPinnedProperty =
        MetricsSystem.getMasterMetricName(DefaultFileSystemMaster.Metrics.FILES_PINNED);
    Gauge<Integer> filesPinnedGauge = new Gauge<Integer>() {
      @Override
      public Integer getValue() {
        return FILES_PINNED_TEST_VALUE;
      }
    };
    MetricSet mockMetricsSet = mock(MetricSet.class);
    Map<String, Metric> map = new HashMap<>();
    map.put(filesPinnedProperty, filesPinnedGauge);

    when(mockMetricsSet.getMetrics()).thenReturn(map);
    MetricsSystem.METRIC_REGISTRY.registerAll(mockMetricsSet);

    Response response = mHandler.getMetrics();
    try {
      assertNotNull("Response must be not null!", response);
      assertNotNull("Response must have a entry!", response.getEntity());
      assertTrue("Entry must be a SortedMap!", (response.getEntity() instanceof SortedMap));
      SortedMap<String, Long> metricsMap = (SortedMap<String, Long>) response.getEntity();
      assertFalse("Metrics Map must be not empty!", (metricsMap.isEmpty()));
      assertTrue("Map must contain key " + filesPinnedProperty + "!",
          metricsMap.containsKey(filesPinnedProperty));
      assertEquals(FILES_PINNED_TEST_VALUE, metricsMap.get(filesPinnedProperty).longValue());
    } finally {
      response.close();
    }
  }

  @Test
  public void getStartTimeMs() {
    when(mMasterProcess.getStartTimeMs()).thenReturn(100L);
    Response response = mHandler.getStartTimeMs();
    try {
      assertNotNull("Response must be not null!", response);
      assertNotNull("Response must have a entry!", response.getEntity());
      assertEquals("Entry must be a Long!", Long.class, response.getEntity().getClass());
      Long entry = (Long) response.getEntity();
      assertEquals(100L, entry.longValue());
    } finally {
      response.close();
    }
  }

  @Test
  public void getUptimeMs() {
    when(mMasterProcess.getUptimeMs()).thenReturn(100L);
    Response response = mHandler.getUptimeMs();
    try {
      assertNotNull("Response must be not null!", response);
      assertNotNull("Response must have a entry!", response.getEntity());
      assertEquals("Entry must be a Long!", Long.class, response.getEntity().getClass());
      Long entry = (Long) response.getEntity();
      assertEquals(100L, entry.longValue());
    } finally {
      response.close();
    }
  }

  @Test
  public void getVersion() {
    Response response = mHandler.getVersion();
    try {
      assertNotNull("Response must be not null!", response);
      assertNotNull("Response must have a entry!", response.getEntity());
      assertEquals("Entry must be a String!", String.class, response.getEntity().getClass());
      String entry = (String) response.getEntity();
      assertEquals("\"" + RuntimeConstants.VERSION + "\"", entry);
    } finally {
      response.close();
    }
  }

  @Test
  public void getCapacityBytes() {
    Response response = mHandler.getCapacityBytes();
    try {
      assertNotNull("Response must be not null!", response);
      assertNotNull("Response must have a entry!", response.getEntity());
      assertEquals("Entry must be a Long!", Long.class, response.getEntity().getClass());
      Long entry = (Long) response.getEntity();
      long sum = 0;
      for (Map.Entry<String, Long> entry1 : WORKER1_TOTAL_BYTES_ON_TIERS.entrySet()) {
        Long totalBytes = entry1.getValue();
        sum = sum + totalBytes;
      }
      for (Map.Entry<String, Long> entry1 : WORKER2_TOTAL_BYTES_ON_TIERS.entrySet()) {
        Long totalBytes = entry1.getValue();
        sum = sum + totalBytes;
      }
      assertEquals(sum, entry.longValue());
    } finally {
      response.close();
    }
  }

  @Test
  public void getUsedBytes() {
    Response response = mHandler.getUsedBytes();
    try {
      assertNotNull("Response must be not null!", response);
      assertNotNull("Response must have a entry!", response.getEntity());
      assertEquals("Entry must be a Long!", Long.class, response.getEntity().getClass());
      Long entry = (Long) response.getEntity();
      long sum = 0;
      for (Map.Entry<String, Long> entry1 : WORKER1_USED_BYTES_ON_TIERS.entrySet()) {
        Long totalBytes = entry1.getValue();
        sum = sum + totalBytes;
      }
      for (Map.Entry<String, Long> entry1 : WORKER2_USED_BYTES_ON_TIERS.entrySet()) {
        Long totalBytes = entry1.getValue();
        sum = sum + totalBytes;
      }
      assertEquals(sum, entry.longValue());
    } finally {
      response.close();
    }
  }

  @Test
  public void getFreeBytes() {
    Response response = mHandler.getFreeBytes();
    try {
      assertNotNull("Response must be not null!", response);
      assertNotNull("Response must have a entry!", response.getEntity());
      assertEquals("Entry must be a Long!", Long.class, response.getEntity().getClass());
      Long entry = (Long) response.getEntity();

      long usedSum = 0;
      for (Map.Entry<String, Long> entry1 : WORKER1_USED_BYTES_ON_TIERS.entrySet()) {
        Long totalBytes = entry1.getValue();
        usedSum = usedSum + totalBytes;
      }
      for (Map.Entry<String, Long> entry1 : WORKER2_USED_BYTES_ON_TIERS.entrySet()) {
        Long totalBytes = entry1.getValue();
        usedSum = usedSum + totalBytes;
      }

      long totalSum = 0;
      for (Map.Entry<String, Long> entry1 : WORKER1_TOTAL_BYTES_ON_TIERS.entrySet()) {
        Long totalBytes = entry1.getValue();
        totalSum = totalSum + totalBytes;
      }
      for (Map.Entry<String, Long> entry1 : WORKER2_TOTAL_BYTES_ON_TIERS.entrySet()) {
        Long totalBytes = entry1.getValue();
        totalSum = totalSum + totalBytes;
      }

      assertEquals(totalSum - usedSum, entry.longValue());
    } finally {
      response.close();
    }
  }

  @Test
  public void getUfsCapacityBytes() {
    Response response = mHandler.getUfsCapacityBytes();
    try {
      assertNotNull("Response must be not null!", response);
      assertNotNull("Response must have a entry!", response.getEntity());
      assertEquals("Entry must be a Long!", Long.class, response.getEntity().getClass());
      Long entry = (Long) response.getEntity();
      assertEquals(UFS_SPACE_TOTAL, entry.longValue());
    } finally {
      response.close();
    }
  }

  @Test
  public void getUfsUsedBytes() {
    Response response = mHandler.getUfsUsedBytes();
    try {
      assertNotNull("Response must be not null!", response);
      assertNotNull("Response must have a entry!", response.getEntity());
      assertEquals("Entry must be a Long!", Long.class, response.getEntity().getClass());
      Long entry = (Long) response.getEntity();
      assertEquals(UFS_SPACE_USED, entry.longValue());
    } finally {
      response.close();
    }
  }

  @Test
  public void getUfsFreeBytes() {
    Response response = mHandler.getUfsFreeBytes();
    try {
      assertNotNull("Response must be not null!", response);
      assertNotNull("Response must have a entry!", response.getEntity());
      assertEquals("Entry must be a Long!", Long.class, response.getEntity().getClass());
      Long entry = (Long) response.getEntity();
      assertEquals(UFS_SPACE_FREE, entry.longValue());
    } finally {
      response.close();
    }
  }

  @Test
  public void getWorkerCount() {
    Response response = mHandler.getWorkerCount();
    try {
      assertNotNull("Response must be not null!", response);
      assertNotNull("Response must have a entry!", response.getEntity());
      assertEquals("Entry must be a Integer!", Integer.class, response.getEntity().getClass());
      Integer entry = (Integer) response.getEntity();
      assertEquals(Integer.valueOf(2), entry);
    } finally {
      response.close();
    }
  }

  @Test
  public void getWorkerInfoList() {
    long worker1 = mBlockMaster.getWorkerId(NET_ADDRESS_1);
    long worker2 = mBlockMaster.getWorkerId(NET_ADDRESS_2);
    Set<Long> expected = new HashSet<>();
    expected.add(worker1);
    expected.add(worker2);
    Response response = mHandler.getWorkerInfoList();
    try {
      assertNotNull("Response must be not null!", response);
      assertNotNull("Response must have a entry!", response.getEntity());
      assertTrue("Entry must be a List!", (response.getEntity() instanceof List));
      @SuppressWarnings("unchecked")
      List<WorkerInfo> entry = (List<WorkerInfo>) response.getEntity();
      Set<Long> actual = new HashSet<>();
      for (WorkerInfo info : entry) {
        actual.add(info.getId());
      }
      assertEquals(expected, actual);
    } finally {
      response.close();
    }
  }
}<|MERGE_RESOLUTION|>--- conflicted
+++ resolved
@@ -106,25 +106,12 @@
     ServletContext context = mock(ServletContext.class);
     mRegistry = new MasterRegistry();
     JournalFactory factory =
-<<<<<<< HEAD
-        new MutableJournal.Factory(new URI(mTestFolder.newFolder().getAbsolutePath()));
-    mClock = new ManualClock();
-    mExecutorService =
-        Executors.newFixedThreadPool(2, ThreadFactoryUtils.build("TestBlockMaster-%d", true));
-    mBlockMaster = new BlockMasterFactory().create(registry, factory, mClock,
-        ExecutorServiceFactories.constantExecutorServiceFactory(mExecutorService));
-    mBlockMaster.start(true);
-    when(mMaster.getMaster(BlockMaster.class)).thenReturn(mBlockMaster);
-    when(mContext.getAttribute(MasterWebServer.ALLUXIO_MASTER_SERVLET_RESOURCE_KEY)).thenReturn(
-        mMaster);
-=======
         new Journal.Factory(new URI(mTestFolder.newFolder().getAbsolutePath()));
     mBlockMaster = new BlockMasterFactory().create(mRegistry, factory);
     mRegistry.start(true);
     when(mMasterProcess.getMaster(BlockMaster.class)).thenReturn(mBlockMaster);
     when(context.getAttribute(MasterWebServer.ALLUXIO_MASTER_SERVLET_RESOURCE_KEY)).thenReturn(
         mMasterProcess);
->>>>>>> 49f443be
     registerFileSystemMock();
     mHandler = new AlluxioMasterRestServiceHandler(context);
     // Register two workers
