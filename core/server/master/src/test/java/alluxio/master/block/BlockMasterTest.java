--- conflicted
+++ resolved
@@ -23,6 +23,7 @@
 import alluxio.heartbeat.ManuallyScheduleHeartbeat;
 import alluxio.master.MasterContext;
 import alluxio.master.MasterRegistry;
+import alluxio.master.MasterTestUtils;
 import alluxio.master.SafeModeManager;
 import alluxio.master.TestSafeModeManager;
 import alluxio.master.journal.JournalSystem;
@@ -103,24 +104,13 @@
     mPort = Configuration.getInt(PropertyKey.MASTER_RPC_PORT);
     mMetrics = Lists.newArrayList();
     JournalSystem journalSystem = new NoopJournalSystem();
-<<<<<<< HEAD
-    MasterContext masterContext = new MasterContext(journalSystem, mSafeModeManager);
+    MasterContext masterContext = MasterTestUtils.testMasterContext();
     mMetricsMaster = new MetricsMasterFactory().create(mRegistry, masterContext);
     mClock = new ManualClock();
     mExecutorService =
         Executors.newFixedThreadPool(2, ThreadFactoryUtils.build("TestBlockMaster-%d", true));
     mBlockMaster = new DefaultBlockMaster(mMetricsMaster, masterContext, mClock,
         ExecutorServiceFactories.constantExecutorServiceFactory(mExecutorService));
-=======
-    mMetricsMaster = new MetricsMasterFactory()
-        .create(mRegistry, journalSystem, mSafeModeManager, mStartTimeMs, mPort);
-    mClock = new ManualClock();
-    mExecutorService =
-        Executors.newFixedThreadPool(2, ThreadFactoryUtils.build("TestBlockMaster-%d", true));
-    mBlockMaster = new DefaultBlockMaster(mMetricsMaster,
-        new MasterContext(journalSystem, mSafeModeManager, mStartTimeMs, mPort),
-        mClock, ExecutorServiceFactories.constantExecutorServiceFactory(mExecutorService));
->>>>>>> 423e2302
     mRegistry.add(BlockMaster.class, mBlockMaster);
     mRegistry.start(true);
   }
