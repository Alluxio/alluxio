/*
 * The Alluxio Open Foundation licenses this work under the Apache License, version 2.0
 * (the "License"). You may not use this work except in compliance with the License, which is
 * available at www.apache.org/licenses/LICENSE-2.0
 *
 * This software is distributed on an "AS IS" basis, WITHOUT WARRANTIES OR CONDITIONS OF ANY KIND,
 * either express or implied, as more fully set forth in the License.
 *
 * See the NOTICE file distributed with this work for information regarding copyright ownership.
 */

package alluxio.master.file;

import static org.junit.Assert.assertEquals;
import static org.junit.Assert.assertNotEquals;
import static org.junit.Assert.assertTrue;

import alluxio.AlluxioTestDirectory;
import alluxio.AlluxioURI;
import alluxio.AuthenticatedUserRule;
import alluxio.ConfigurationRule;
import alluxio.Constants;
import alluxio.client.WriteType;
import alluxio.conf.Configuration;
import alluxio.conf.PropertyKey;
import alluxio.exception.AccessControlException;
import alluxio.exception.ExceptionMessage;
import alluxio.exception.FileDoesNotExistException;
import alluxio.grpc.CheckAccessPOptions;
import alluxio.grpc.CompleteFilePOptions;
import alluxio.grpc.CreateDirectoryPOptions;
import alluxio.grpc.CreateFilePOptions;
import alluxio.grpc.DeletePOptions;
import alluxio.grpc.FileSystemMasterCommonPOptions;
import alluxio.grpc.FreePOptions;
import alluxio.grpc.SetAttributePOptions;
import alluxio.grpc.TtlAction;
import alluxio.master.CoreMasterContext;
import alluxio.master.MasterRegistry;
import alluxio.master.MasterTestUtils;
import alluxio.master.block.BlockMasterFactory;
import alluxio.master.file.contexts.CheckAccessContext;
import alluxio.master.file.contexts.CompleteFileContext;
import alluxio.master.file.contexts.CreateDirectoryContext;
import alluxio.master.file.contexts.CreateFileContext;
import alluxio.master.file.contexts.DeleteContext;
import alluxio.master.file.contexts.FreeContext;
import alluxio.master.file.contexts.GetStatusContext;
import alluxio.master.file.contexts.ListStatusContext;
import alluxio.master.file.contexts.RenameContext;
import alluxio.master.file.contexts.SetAttributeContext;
import alluxio.master.file.meta.MutableInodeDirectory;
import alluxio.master.journal.noop.NoopJournalSystem;
import alluxio.master.metrics.MetricsMaster;
import alluxio.master.metrics.MetricsMasterFactory;
import alluxio.security.GroupMappingServiceTestUtils;
import alluxio.security.authorization.Mode;
import alluxio.security.group.GroupMappingService;
import alluxio.security.user.TestUserState;
import alluxio.util.FileSystemOptionsUtils;
import alluxio.util.SecurityUtils;
import alluxio.util.io.PathUtils;
import alluxio.wire.FileInfo;

import com.google.common.collect.ImmutableMap;
import com.google.common.collect.Lists;
import org.junit.After;
import org.junit.Before;
import org.junit.Rule;
import org.junit.Test;
import org.junit.rules.ExpectedException;
import org.junit.rules.TemporaryFolder;

import java.io.Closeable;
import java.io.IOException;
import java.util.ArrayList;
import java.util.HashMap;
import java.util.List;

/**
 * Unit test for {@link FileSystemMaster} when permission check is enabled by configure
 * alluxio.security.authorization.permission.enabled=true.
 */
public final class PermissionCheckTest {
  private static final String TEST_SUPER_GROUP = "test-supergroup";

  /*
   * The user and group mappings for testing are:
   *    admin -> admin
   *    user1 -> group1
   *    user2 -> group2
   *    user3 -> group1
   *    user4 -> test-supergroup
   */
  private static final TestUser TEST_USER_ADMIN = new TestUser("admin", "admin");
  private static final TestUser TEST_USER_1 = new TestUser("user1", "group1");
  private static final TestUser TEST_USER_2 = new TestUser("user2", "group2");
  private static final TestUser TEST_USER_3 = new TestUser("user3", "group1");
  private static final TestUser TEST_USER_SUPERGROUP = new TestUser("user4", TEST_SUPER_GROUP);

  /*
   * The file structure for testing is:
   *    /               admin     admin       755
   *    /testDir        user1     group1      755
   *    /testDir/file   user1     group1      644
   *    /testFile       user2     group2      644
   */
  private static final String TEST_DIR_URI = "/testDir";
  private static final String TEST_DIR_FILE_URI = "/testDir/file";
  private static final String TEST_FILE_URI = "/testFile";

  private static final Mode TEST_DIR_MODE = new Mode((short) 0755);
  private static final Mode TEST_FILE_MODE = new Mode((short) 0755);

  private final MasterRegistry mRegistry = new MasterRegistry();
  private FileSystemMaster mFileSystemMaster;

  @Rule
  public ConfigurationRule mConfiguration =
      new ConfigurationRule(new ImmutableMap.Builder<PropertyKey, Object>()
          .put(PropertyKey.SECURITY_GROUP_MAPPING_CLASS, FakeUserGroupsMapping.class.getName())
          .put(PropertyKey.SECURITY_AUTHORIZATION_PERMISSION_SUPERGROUP, TEST_SUPER_GROUP)
          .put(PropertyKey.MASTER_MOUNT_TABLE_ROOT_UFS, AlluxioTestDirectory
              .createTemporaryDirectory("PermissionCheckTest").getAbsolutePath())
          .build(), Configuration.modifiableGlobal());

  @Rule
  public AuthenticatedUserRule mAuthenticatedUser =
      new AuthenticatedUserRule(TEST_USER_ADMIN.getUser(), Configuration.global());

  @Rule
  public TemporaryFolder mTestFolder = new TemporaryFolder();

  @Rule
  public ExpectedException mThrown = ExpectedException.none();

  /**
   * A simple structure to represent a user and its groups.
   */
  private static final class TestUser {
    private String mUser;
    private String mGroup;

    TestUser(String user, String group) {
      mUser = user;
      mGroup = group;
    }

    String getUser() {
      return mUser;
    }

    String getGroup() {
      return mGroup;
    }
  }

  /**
   * A mapping from a user to its corresponding group.
   */
  public static class FakeUserGroupsMapping implements GroupMappingService {
    private HashMap<String, String> mUserGroups = new HashMap<>();

    public FakeUserGroupsMapping() {
      mUserGroups.put(TEST_USER_ADMIN.getUser(), TEST_USER_ADMIN.getGroup());
      mUserGroups.put(TEST_USER_1.getUser(), TEST_USER_1.getGroup());
      mUserGroups.put(TEST_USER_2.getUser(), TEST_USER_2.getGroup());
      mUserGroups.put(TEST_USER_3.getUser(), TEST_USER_3.getGroup());
      mUserGroups.put(TEST_USER_SUPERGROUP.getUser(), TEST_USER_SUPERGROUP.getGroup());
    }

    @Override
    public List<String> getGroups(String user) throws IOException {
      if (mUserGroups.containsKey(user)) {
        return Lists.newArrayList(mUserGroups.get(user).split(","));
      }
      return new ArrayList<>();
    }
  }

  @Before
  public void before() throws Exception {
    Configuration.set(PropertyKey.MASTER_MOUNT_TABLE_ROOT_UFS, mTestFolder.newFolder());
    GroupMappingServiceTestUtils.resetCache();
<<<<<<< HEAD
    mRegistry = new MasterRegistry();
    CoreMasterContext masterContext = MasterTestUtils.testMasterContext(new NoopJournalSystem(),
        new TestUserState(TEST_USER_ADMIN.getUser(), Configuration.global()));
    mMetricsMaster = new MetricsMasterFactory().create(mRegistry, masterContext);
    mRegistry.add(MetricsMaster.class, mMetricsMaster);
=======
    CoreMasterContext masterContext = MasterTestUtils.testMasterContext(new NoopJournalSystem(),
        new TestUserState(TEST_USER_ADMIN.getUser(), Configuration.global()));
    MetricsMaster metricsMaster =
        new MetricsMasterFactory().create(mRegistry, masterContext);
    mRegistry.add(MetricsMaster.class, metricsMaster);
>>>>>>> 9cd870e2
    new BlockMasterFactory().create(mRegistry, masterContext);
    mFileSystemMaster = new FileSystemMasterFactory().create(mRegistry, masterContext);
    mRegistry.start(true);

    createDirAndFileForTest();
  }

  @After
  public void after() throws Exception {
    mRegistry.stop();
    GroupMappingServiceTestUtils.resetCache();
    Configuration.reloadProperties();
  }

  /**
   * Sets up the following file system structure for testing.
   *    /               admin     admin       755
   *    /testDir        user1     group1      755
   *    /testDir/file   user1     group1      644
   *    /testFile       user2     group2      644
   */
  private void createDirAndFileForTest() throws Exception {
    // create "/testDir" for user1
    try (Closeable r = new AuthenticatedUserRule(TEST_USER_ADMIN.getUser(),
        Configuration.global()).toResource()) {
      mFileSystemMaster.createDirectory(new AlluxioURI("/testDir"), CreateDirectoryContext
          .mergeFrom(CreateDirectoryPOptions.newBuilder().setMode(TEST_DIR_MODE.toProto()))
          .setOwner(TEST_USER_1.getUser()).setGroup(TEST_USER_1.getGroup()));
    }

    // create "/testDir/file" for user1
    try (Closeable r = new AuthenticatedUserRule(TEST_USER_1.getUser(),
        Configuration.global()).toResource()) {
      mFileSystemMaster.createFile(new AlluxioURI("/testDir/file"),
          CreateFileContext
              .mergeFrom(CreateFilePOptions.newBuilder().setBlockSizeBytes(Constants.KB)
                  .setMode(TEST_FILE_MODE.toProto()))
              .setOwner(TEST_USER_1.getUser()).setGroup(TEST_USER_1.getGroup()));
    }

    // create "/testFile" for user2
    try (Closeable r = new AuthenticatedUserRule(TEST_USER_ADMIN.getUser(),
        Configuration.global()).toResource()) {
      mFileSystemMaster.createFile(new AlluxioURI("/testFile"),
          CreateFileContext
              .mergeFrom(CreateFilePOptions.newBuilder().setBlockSizeBytes(Constants.KB)
                  .setMode(TEST_FILE_MODE.toProto()))
              .setOwner(TEST_USER_2.getUser()).setGroup(TEST_USER_2.getGroup()));
    }
  }

  private MutableInodeDirectory getRootInode() {
    return MutableInodeDirectory.create(0, -1, "",
        CreateDirectoryContext
            .mergeFrom(CreateDirectoryPOptions.newBuilder().setMode(TEST_DIR_MODE.toProto()))
            .setOwner(TEST_USER_ADMIN.getUser()).setGroup(TEST_USER_ADMIN.getGroup()));
  }

  /**
   * Tests superuser and supergroup to create directories under root.
   */
  @Test
  public void createUnderRootAsAdmin() throws Exception {
    // create "/file_admin" for superuser
    verifyCreateFile(TEST_USER_ADMIN, "/file_admin", false);

    // create "/file_supergroup" for user in supergroup
    verifyCreateFile(TEST_USER_SUPERGROUP, "/file_supergroup", false);
  }

  /**
   * Tests user1 to create directories under root.
   */
  @Test
  public void createUnderRootFail() throws Exception {
    mThrown.expect(AccessControlException.class);
    mThrown.expectMessage(ExceptionMessage.PERMISSION_DENIED
        .getMessage(toExceptionMessage(TEST_USER_1.getUser(), Mode.Bits.WRITE, "/file1", "/")));
    // create "/file1" for user1
    verifyCreateFile(TEST_USER_1, "/file1", false);
  }

  @Test
  public void createSuccess() throws Exception {
    // create "/testDir/file1" for user1
    verifyCreateFile(TEST_USER_1, TEST_DIR_URI + "/file1", false);
  }

  @Test
  public void createFail() throws Exception {
    mThrown.expect(AccessControlException.class);
    mThrown.expectMessage(ExceptionMessage.PERMISSION_DENIED.getMessage(
        toExceptionMessage(TEST_USER_2.getUser(), Mode.Bits.WRITE, TEST_DIR_URI + "/file1",
            "testDir")));

    // create "/testDir/file1" for user2
    verifyCreateFile(TEST_USER_2, TEST_DIR_URI + "/file1", false);
  }

  private void verifyCreateFile(TestUser user, String path, boolean recursive) throws Exception {
    try (Closeable r = new AuthenticatedUserRule(user.getUser(),
        Configuration.global()).toResource()) {
      CreateFileContext context = CreateFileContext
          .mergeFrom(
              CreateFilePOptions.newBuilder().setRecursive(recursive))
          .setOwner(SecurityUtils.getOwnerFromGrpcClient(Configuration.global()))
          .setGroup(SecurityUtils.getGroupFromGrpcClient(Configuration.global()))
          .setWriteType(WriteType.CACHE_THROUGH);

      FileInfo fileInfo = mFileSystemMaster.createFile(new AlluxioURI(path), context);
      String[] pathComponents = path.split("/");
      assertEquals(pathComponents[pathComponents.length - 1], fileInfo.getName());
      assertEquals(user.getUser(), fileInfo.getOwner());
    }
  }

  @Test
  public void mkdirUnderRootByAdmin() throws Exception {
    // createDirectory "/dir_admin" for superuser
    verifyCreateDirectory(TEST_USER_ADMIN, "/dir_admin", false);
  }

  @Test
  public void mkdirUnderRootBySupergroup() throws Exception {
    // createDirectory "/dir_admin" for superuser
    verifyCreateDirectory(TEST_USER_SUPERGROUP, "/dir_admin", false);
  }

  @Test
  public void mkdirUnderRootByUser() throws Exception {
    mThrown.expect(AccessControlException.class);
    mThrown.expectMessage(ExceptionMessage.PERMISSION_DENIED
        .getMessage(toExceptionMessage(TEST_USER_1.getUser(), Mode.Bits.WRITE, "/dir1", "/")));

    // createDirectory "/dir1" for user1
    verifyCreateDirectory(TEST_USER_1, "/dir1", false);
  }

  @Test
  public void mkdirSuccess() throws Exception {
    // createDirectory "/testDir/dir1" for user1
    verifyCreateDirectory(TEST_USER_1, TEST_DIR_URI + "/dir1", false);
  }

  @Test
  public void mkdirFail() throws Exception {
    mThrown.expect(AccessControlException.class);
    mThrown.expectMessage(ExceptionMessage.PERMISSION_DENIED.getMessage(
        toExceptionMessage(TEST_USER_2.getUser(), Mode.Bits.WRITE, TEST_DIR_URI + "/dir1",
            "testDir")));

    // createDirectory "/testDir/dir1" for user2
    verifyCreateDirectory(TEST_USER_2, TEST_DIR_URI + "/dir1", false);
  }

  private void verifyCreateDirectory(TestUser user, String path, boolean recursive)
      throws Exception {
    try (Closeable r = new AuthenticatedUserRule(user.getUser(),
        Configuration.global()).toResource()) {
      CreateDirectoryContext context = CreateDirectoryContext
          .mergeFrom(CreateDirectoryPOptions.newBuilder().setRecursive(recursive))
          .setOwner(SecurityUtils.getOwnerFromGrpcClient(Configuration.global()))
          .setGroup(SecurityUtils.getGroupFromGrpcClient(Configuration.global()));
      mFileSystemMaster.createDirectory(new AlluxioURI(path), context);

      FileInfo fileInfo =
          mFileSystemMaster.getFileInfo(mFileSystemMaster.getFileId(new AlluxioURI(path)));
      String[] pathComponents = path.split("/");
      assertEquals(pathComponents[pathComponents.length - 1], fileInfo.getName());
      assertEquals(true, fileInfo.isFolder());
      assertEquals(user.getUser(), fileInfo.getOwner());
    }
  }

  @Test
  public void renameUnderRootAsAdmin() throws Exception {
    // rename "/testFile" to "/testFileRenamed" for superuser
    verifyRename(TEST_USER_ADMIN, TEST_FILE_URI, "/testFileRenamed");
  }

  @Test
  public void renameUnderRootAsSupergroup() throws Exception {
    // rename "/testFile" to "/testFileRenamed" for user in supergroup
    verifyRename(TEST_USER_SUPERGROUP, TEST_FILE_URI, "/testFileRenamed");
  }

  @Test
  public void renameUnderRootFail() throws Exception {
    mThrown.expect(AccessControlException.class);
    mThrown.expectMessage(ExceptionMessage.PERMISSION_DENIED.getMessage(
        toExceptionMessage(TEST_USER_1.getUser(), Mode.Bits.WRITE, TEST_FILE_URI, "/")));

    // rename "/testFile" to "/testFileRenamed" for user1
    verifyRename(TEST_USER_1, TEST_FILE_URI, "/testFileRenamed");
  }

  @Test
  public void renameSuccess() throws Exception {
    // rename "/testDir/file" to "/testDir/fileRenamed" for user1
    verifyRename(TEST_USER_1, TEST_DIR_FILE_URI, "/testDir/fileRenamed");
  }

  @Test
  public void renameFailNotByPermission() throws Exception {
    mThrown.expect(FileDoesNotExistException.class);
    mThrown.expectMessage(ExceptionMessage.PATH_DOES_NOT_EXIST.getMessage("/testDir/notExistDir"));

    // rename "/testDir/file" to "/testDir/notExistDir/fileRenamed" for user1
    // This is permitted by permission checking model, but failed during renaming procedure,
    // since the impl cannot rename a file to a dst path whose parent does not exist.
    verifyRename(TEST_USER_1, TEST_DIR_FILE_URI, "/testDir/notExistDir/fileRenamed");
  }

  @Test
  public void renameFailBySrc() throws Exception {
    mThrown.expect(AccessControlException.class);
    mThrown.expectMessage(ExceptionMessage.PERMISSION_DENIED.getMessage(
        toExceptionMessage(TEST_USER_2.getUser(), Mode.Bits.WRITE, TEST_DIR_FILE_URI, "testDir")));

    // rename "/testDir/file" to "/file" for user2
    verifyRename(TEST_USER_2, TEST_DIR_FILE_URI, "/file");
  }

  @Test
  public void renameFailByDst() throws Exception {
    mThrown.expect(AccessControlException.class);
    mThrown.expectMessage(ExceptionMessage.PERMISSION_DENIED.getMessage(
        toExceptionMessage(TEST_USER_1.getUser(), Mode.Bits.WRITE, "/fileRenamed", "/")));

    // rename "/testDir/file" to "/fileRenamed" for user2
    verifyRename(TEST_USER_1, TEST_DIR_FILE_URI, "/fileRenamed");
  }

  private void verifyRename(TestUser user, String srcPath, String dstPath)
      throws Exception {
    try (Closeable r = new AuthenticatedUserRule(user.getUser(),
        Configuration.global()).toResource()) {
      String fileOwner =
          mFileSystemMaster.getFileInfo(mFileSystemMaster.getFileId(new AlluxioURI(srcPath)))
              .getOwner();

      mFileSystemMaster.rename(new AlluxioURI(srcPath), new AlluxioURI(dstPath),
          RenameContext.defaults());

      assertEquals(-1, mFileSystemMaster.getFileId(new AlluxioURI(srcPath)));
      FileInfo fileInfo =
          mFileSystemMaster.getFileInfo(mFileSystemMaster.getFileId(new AlluxioURI(dstPath)));
      String[] pathComponents = dstPath.split("/");
      assertEquals(pathComponents[pathComponents.length - 1], fileInfo.getName());
      assertEquals(fileOwner, fileInfo.getOwner());
    }
  }

  @Test
  public void deleteUnderRootFailed() throws Exception {
    mThrown.expect(AccessControlException.class);
    mThrown.expectMessage(ExceptionMessage.PERMISSION_DENIED
        .getMessage(toExceptionMessage(TEST_USER_1.getUser(), Mode.Bits.WRITE, TEST_DIR_URI, "/")));

    // delete file and dir under root by owner
    verifyDelete(TEST_USER_1, TEST_DIR_URI, true);
  }

  @Test
  public void deleteSuccessBySuperuser() throws Exception {
    // delete file and dir by superuser
    verifyDelete(TEST_USER_ADMIN, TEST_DIR_FILE_URI, false);
    verifyDelete(TEST_USER_ADMIN, TEST_DIR_URI, true);
    verifyDelete(TEST_USER_ADMIN, TEST_FILE_URI, false);
  }

  @Test
  public void deleteSuccessBySupergroup() throws Exception {
    // delete file and dir by user in supergroup
    verifyDelete(TEST_USER_SUPERGROUP, TEST_DIR_FILE_URI, false);
    verifyDelete(TEST_USER_SUPERGROUP, TEST_DIR_URI, true);
    verifyDelete(TEST_USER_SUPERGROUP, TEST_FILE_URI, false);
  }

  @Test
  public void deleteUnderRootFailOnDir() throws Exception {
    mThrown.expect(AccessControlException.class);
    mThrown.expectMessage(ExceptionMessage.PERMISSION_DENIED
        .getMessage(toExceptionMessage(TEST_USER_2.getUser(), Mode.Bits.WRITE, TEST_DIR_URI, "/")));

    // user2 cannot delete "/testDir" under root
    verifyDelete(TEST_USER_2, TEST_DIR_URI, true);
  }

  @Test
  public void deleteUnderRootFailOnFile() throws Exception {
    mThrown.expect(AccessControlException.class);
    mThrown.expectMessage(ExceptionMessage.PERMISSION_DENIED.getMessage(
        toExceptionMessage(TEST_USER_1.getUser(), Mode.Bits.WRITE, TEST_FILE_URI, "/")));

    // user2 cannot delete "/testFile" under root
    verifyDelete(TEST_USER_1, TEST_FILE_URI, true);
  }

  @Test
  public void deleteSuccess() throws Exception {
    // user1 can delete its file
    verifyDelete(TEST_USER_1, TEST_DIR_FILE_URI, false);
  }

  @Test
  public void deleteFail() throws Exception {
    mThrown.expect(AccessControlException.class);
    mThrown.expectMessage(ExceptionMessage.PERMISSION_DENIED.getMessage(
        toExceptionMessage(TEST_USER_2.getUser(), Mode.Bits.WRITE, TEST_DIR_FILE_URI, "testDir")));

    // user 2 cannot delete "/testDir/file"
    verifyDelete(TEST_USER_2, TEST_DIR_FILE_URI, false);
  }

  private void verifyDelete(TestUser user, String path, boolean recursive) throws Exception {
    try (Closeable r = new AuthenticatedUserRule(user.getUser(),
        Configuration.global()).toResource()) {
      mFileSystemMaster.delete(new AlluxioURI(path),
          DeleteContext.mergeFrom(DeletePOptions.newBuilder().setRecursive(recursive)));
      assertEquals(-1, mFileSystemMaster.getFileId(new AlluxioURI(path)));
    }
  }

  @Test
  public void readSuccess() throws Exception {
    verifyRead(TEST_USER_1, TEST_DIR_FILE_URI, true);
    verifyRead(TEST_USER_1, TEST_DIR_URI, false);
    verifyRead(TEST_USER_1, TEST_FILE_URI, true);

    verifyRead(TEST_USER_2, TEST_DIR_FILE_URI, true);
  }

  @Test
  public void readFileIdFail() throws Exception {
    String file = createUnreadableFileOrDir(true);

    mThrown.expect(AccessControlException.class);
    mThrown.expectMessage(ExceptionMessage.PERMISSION_DENIED.getMessage(
        toExceptionMessage(TEST_USER_2.getUser(), Mode.Bits.READ, file, "onlyReadByUser1")));
    verifyGetFileId(TEST_USER_2, file);
  }

  @Test
  public void readFileInfoFail() throws Exception {
    String file = createUnreadableFileOrDir(true);

    mThrown.expect(AccessControlException.class);
    mThrown.expectMessage(ExceptionMessage.PERMISSION_DENIED.getMessage(
        toExceptionMessage(TEST_USER_2.getUser(), Mode.Bits.READ, file, "onlyReadByUser1")));
    verifyGetFileInfoOrList(TEST_USER_2, file, true);
  }

  @Test
  public void readDirIdFail() throws Exception {
    String dir = createUnreadableFileOrDir(false);

    mThrown.expect(AccessControlException.class);
    mThrown.expectMessage(ExceptionMessage.PERMISSION_DENIED.getMessage(
        toExceptionMessage(TEST_USER_2.getUser(), Mode.Bits.READ, dir, "onlyReadByUser1")));
    verifyGetFileId(TEST_USER_2, dir);
  }

  @Test
  public void readDirInfoFail() throws Exception {
    String dir = createUnreadableFileOrDir(false);

    mThrown.expect(AccessControlException.class);
    mThrown.expectMessage(ExceptionMessage.PERMISSION_DENIED.getMessage(
        toExceptionMessage(TEST_USER_2.getUser(), Mode.Bits.READ, dir, "onlyReadByUser1")));
    try (Closeable r = new AuthenticatedUserRule(TEST_USER_2.getUser(),
        Configuration.global()).toResource()) {
      verifyGetFileInfoOrList(TEST_USER_2, dir, false);
    }
  }

  @Test
  public void readNotExecuteDir() throws Exception {
    // set unmask
    try (Closeable c = new ConfigurationRule(
        PropertyKey.SECURITY_AUTHORIZATION_PERMISSION_UMASK, "033",
        Configuration.modifiableGlobal()).toResource()) {
      String dir = PathUtils.concatPath(TEST_DIR_URI, "/notExecuteDir");
      // create dir "/testDir/notExecuteDir" [user1, group1, drwxr--r--]
      verifyCreateDirectory(TEST_USER_1, dir, false);
      verifyRead(TEST_USER_1, dir, false);

      mThrown.expect(AccessControlException.class);
      mThrown.expectMessage(ExceptionMessage.PERMISSION_DENIED.getMessage(
          toExceptionMessage(TEST_USER_2.getUser(), Mode.Bits.EXECUTE, dir, "notExecuteDir")));
      verifyGetFileInfoOrList(TEST_USER_2, dir, false);
    }
  }

  private String createUnreadableFileOrDir(boolean isFile) throws Exception {
    // set unmask
    try (Closeable c = new ConfigurationRule(
        PropertyKey.SECURITY_AUTHORIZATION_PERMISSION_UMASK, "066",
        Configuration.modifiableGlobal()).toResource()) {
      String fileOrDir = PathUtils.concatPath(TEST_DIR_URI, "/onlyReadByUser1");
      if (isFile) {
        // create file "/testDir/onlyReadByUser1" [user1, group1, -rw-------]
        verifyCreateFile(TEST_USER_1, fileOrDir, false);
        verifyRead(TEST_USER_1, fileOrDir, true);
      } else {
        // create dir "/testDir/onlyReadByUser1" [user1, group1, drwx--x--x]
        verifyCreateDirectory(TEST_USER_1, fileOrDir, false);
        verifyRead(TEST_USER_1, fileOrDir, false);
      }
      return fileOrDir;
    }
  }

  /**
   * This method verifies the read permission.
   * @param user the user
   * @param path the path of the file to read
   * @param isFile whether the path is a file
   * @throws Exception if it fails to verify
   */
  private void verifyRead(TestUser user, String path, boolean isFile) throws Exception {
    try (Closeable r = new AuthenticatedUserRule(user.getUser(),
        Configuration.global()).toResource()) {
      verifyGetFileId(user, path);
      verifyGetFileInfoOrList(user, path, isFile);
    }
  }

  /**
   * This method verifies the get fileId.
   * @param user the user
   * @param path the path of the file to verify
   * @throws Exception if it fails to verify
   */
  private void verifyGetFileId(TestUser user, String path) throws Exception {
    try (Closeable r = new AuthenticatedUserRule(user.getUser(),
        Configuration.global()).toResource()) {
      long fileId = mFileSystemMaster.getFileId(new AlluxioURI(path));
      assertNotEquals(-1, fileId);
    }
  }

  private void verifyGetFileInfoOrList(TestUser user, String path, boolean isFile)
      throws Exception {
    try (Closeable r = new AuthenticatedUserRule(user.getUser(),
        Configuration.global()).toResource()) {
      if (isFile) {
        assertEquals(path, mFileSystemMaster
            .getFileInfo(new AlluxioURI(path), GetStatusContext.defaults()).getPath());
        assertEquals(1,
            mFileSystemMaster
                .listStatus(new AlluxioURI(path), ListStatusContext.defaults())
                .size());
      } else {
        List<FileInfo> fileInfoList = mFileSystemMaster.listStatus(new AlluxioURI(path),
            ListStatusContext.defaults());
        if (fileInfoList.size() > 0) {
          assertTrue(PathUtils.getParent(fileInfoList.get(0).getPath()).equals(path));
        }
      }
    }
  }

  @Test
  public void setStateSuccess() throws Exception {
    // set unmask
    try (Closeable c = new ConfigurationRule(
        PropertyKey.SECURITY_AUTHORIZATION_PERMISSION_UMASK, "000",
        Configuration.modifiableGlobal()).toResource()) {
      String file = PathUtils.concatPath(TEST_DIR_URI, "testState1");
      verifyCreateFile(TEST_USER_1, file, false);
      SetAttributePOptions expect = getNonDefaultSetState();
      SetAttributePOptions result = verifySetState(TEST_USER_2, file, expect);

      assertEquals(expect.getCommonOptions().getTtl(), result.getCommonOptions().getTtl());
      assertEquals(expect.getCommonOptions().getTtlAction(),
          result.getCommonOptions().getTtlAction());
      assertEquals(expect.getPinned(), result.getPinned());
    }
  }

  @Test
  public void setStateFail() throws Exception {
    // set unmask
    try (Closeable c = new ConfigurationRule(
        PropertyKey.SECURITY_AUTHORIZATION_PERMISSION_UMASK, "066",
        Configuration.modifiableGlobal()).toResource()) {
      String file = PathUtils.concatPath(TEST_DIR_URI, "testState1");
      verifyCreateFile(TEST_USER_1, file, false);
      SetAttributePOptions expect = getNonDefaultSetState();

      mThrown.expect(AccessControlException.class);
      mThrown.expectMessage(ExceptionMessage.PERMISSION_DENIED.getMessage(
          toExceptionMessage(TEST_USER_2.getUser(), Mode.Bits.WRITE, file, "testState1")));
      verifySetState(TEST_USER_2, file, expect);
    }
  }

  private SetAttributePOptions getNonDefaultSetState() {
    return SetAttributePOptions.newBuilder().setPinned(true)
        .setCommonOptions(FileSystemMasterCommonPOptions.newBuilder().setTtl(11)
            .setTtlAction(TtlAction.DELETE).build())
        .build();
  }

  private SetAttributePOptions verifySetState(TestUser user, String path,
      SetAttributePOptions options) throws Exception {
    try (Closeable r = new AuthenticatedUserRule(user.getUser(),
        Configuration.global()).toResource()) {
      mFileSystemMaster.setAttribute(new AlluxioURI(path),
          SetAttributeContext.mergeFrom(options.toBuilder()));

      FileInfo fileInfo = mFileSystemMaster.getFileInfo(new AlluxioURI(path),
          GetStatusContext.defaults());
      return FileSystemOptionsUtils.setAttributeDefaults(Configuration.global()).toBuilder()
          .setPinned(fileInfo.isPinned()).setCommonOptions(FileSystemMasterCommonPOptions
              .newBuilder().setTtl(fileInfo.getTtl()).build())
          .setPersisted(fileInfo.isPersisted()).build();
    }
  }

  @Test
  public void completeFileSuccess() throws Exception {
    // set unmask
    try (Closeable c = new ConfigurationRule(
        PropertyKey.SECURITY_AUTHORIZATION_PERMISSION_UMASK, "044",
        Configuration.modifiableGlobal()).toResource()) {
      String file = PathUtils.concatPath(TEST_DIR_URI, "/testState1");
      verifyCreateFile(TEST_USER_1, file, false);
      CompleteFileContext expect = getNonDefaultCompleteFileContext();
      verifyCompleteFile(TEST_USER_2, file, expect);
    }
  }

  @Test
  public void completeFileFail() throws Exception {
    // set unmask
    try (Closeable c = new ConfigurationRule(
        PropertyKey.SECURITY_AUTHORIZATION_PERMISSION_UMASK, "066",
        Configuration.modifiableGlobal()).toResource()) {
      String file = PathUtils.concatPath(TEST_DIR_URI, "/testComplete1");
      verifyCreateFile(TEST_USER_1, file, false);
      CompleteFileContext expect = getNonDefaultCompleteFileContext();

      mThrown.expect(AccessControlException.class);
      mThrown.expectMessage(ExceptionMessage.PERMISSION_DENIED.getMessage(
          toExceptionMessage(TEST_USER_2.getUser(), Mode.Bits.WRITE, file, "testComplete1")));
      verifyCompleteFile(TEST_USER_2, file, expect);
    }
  }

  private CompleteFileContext getNonDefaultCompleteFileContext() {
    long ufsLength = 12;
    long operationTimeMs = 21;

    return CompleteFileContext.mergeFrom(CompleteFilePOptions.newBuilder().setUfsLength(ufsLength))
        .setOperationTimeMs(operationTimeMs);
  }

  private void verifyCompleteFile(TestUser user, String path, CompleteFileContext context)
      throws Exception {
    try (Closeable r = new AuthenticatedUserRule(user.getUser(),
        Configuration.global()).toResource()) {
      mFileSystemMaster.completeFile(new AlluxioURI(path), context);
    }
  }

  @Test
  public void freeFileSuccess() throws Exception {
    String file = PathUtils.concatPath(TEST_DIR_URI, "testState1");
    verifyCreateFile(TEST_USER_1, file, false);
    verifyFree(TEST_USER_2, file, false);
  }

  @Test
  public void freeNonNullDirectorySuccess() throws Exception {
    String subDir = PathUtils.concatPath(TEST_DIR_URI, "testState");
    verifyCreateDirectory(TEST_USER_1, subDir, false);
    String file = subDir + "/testState1";
    verifyCreateFile(TEST_USER_1, file, false);
    verifyFree(TEST_USER_2, subDir, true);
  }

  @Test
  public void freeFileFail() throws Exception {
    // set unmask
    try (Closeable c = new ConfigurationRule(
        PropertyKey.SECURITY_AUTHORIZATION_PERMISSION_UMASK, "066",
        Configuration.modifiableGlobal()).toResource()) {
      String file = PathUtils.concatPath(TEST_DIR_URI, "testComplete1");
      verifyCreateFile(TEST_USER_1, file, false);

      mThrown.expect(AccessControlException.class);
      mThrown.expectMessage(ExceptionMessage.PERMISSION_DENIED.getMessage(
          toExceptionMessage(TEST_USER_2.getUser(), Mode.Bits.READ, file, "testComplete1")));
      verifyFree(TEST_USER_2, file, false);
    }
  }

  @Test
  public void freeNonNullDirectoryFail() throws Exception {
    // set unmask
    try (Closeable c = new ConfigurationRule(
        PropertyKey.SECURITY_AUTHORIZATION_PERMISSION_UMASK, "066",
        Configuration.modifiableGlobal()).toResource()) {
      String file = PathUtils.concatPath(TEST_DIR_URI + "/testComplete1");
      verifyCreateFile(TEST_USER_1, file, false);

      mThrown.expect(AccessControlException.class);
      mThrown.expectMessage(ExceptionMessage.PERMISSION_DENIED.getMessage(
          toExceptionMessage(TEST_USER_2.getUser(), Mode.Bits.READ, file, "testComplete1")));
      verifyFree(TEST_USER_2, file, false);
    }
  }

  private void verifyFree(TestUser user, String path, boolean recursive) throws Exception {
    try (Closeable r = new AuthenticatedUserRule(user.getUser(),
        Configuration.global()).toResource()) {
      mFileSystemMaster.free(new AlluxioURI(path),
          FreeContext.mergeFrom(FreePOptions.newBuilder().setRecursive(recursive)));
    }
  }

  @Test
  public void setOwnerSuccess() throws Exception {
    verifySetAcl(TEST_USER_ADMIN, TEST_FILE_URI, TEST_USER_1.getUser(), null, (short) -1, false);
    verifySetAcl(TEST_USER_SUPERGROUP, TEST_DIR_URI, TEST_USER_2.getUser(), null, (short) -1, true);
    FileInfo fileInfo = mFileSystemMaster
        .getFileInfo(mFileSystemMaster.getFileId(new AlluxioURI(TEST_DIR_FILE_URI)));
    assertEquals(TEST_USER_2.getUser(), fileInfo.getOwner());
  }

  @Test
  public void setOwnerFail() throws Exception {
    mThrown.expect(AccessControlException.class);
    mThrown.expectMessage(TEST_USER_2.getUser() + " is not a super user or in super group");
    verifySetAcl(TEST_USER_2, TEST_FILE_URI, TEST_USER_1.getUser(), null, (short) -1, false);
  }

  @Test
  public void setGroupSuccess() throws Exception {
    // super user
    verifySetAcl(TEST_USER_ADMIN, TEST_FILE_URI, null, TEST_USER_1.getGroup(), (short) -1, false);

    // super group
    verifySetAcl(TEST_USER_SUPERGROUP, TEST_DIR_URI, null, TEST_USER_2.getGroup(), (short) -1,
        true);
    FileInfo fileInfo = mFileSystemMaster
        .getFileInfo(mFileSystemMaster.getFileId(new AlluxioURI(TEST_DIR_FILE_URI)));
    assertEquals(TEST_USER_2.getGroup(), fileInfo.getGroup());

    // owner
    verifySetAcl(TEST_USER_1, TEST_DIR_URI, null, TEST_USER_2.getGroup(), (short) -1, true);
    fileInfo = mFileSystemMaster
        .getFileInfo(mFileSystemMaster.getFileId(new AlluxioURI(TEST_DIR_FILE_URI)));
    assertEquals(TEST_USER_2.getGroup(), fileInfo.getGroup());
  }

  @Test
  public void setGroupFail() throws Exception {
    mThrown.expect(AccessControlException.class);
    mThrown.expectMessage(ExceptionMessage.PERMISSION_DENIED.getMessage(
        "user=" + TEST_USER_1.getUser() + " is not the owner of path=" + TEST_FILE_URI));

    verifySetAcl(TEST_USER_1, TEST_FILE_URI, null, TEST_USER_1.getGroup(), (short) -1, false);
  }

  @Test
  public void setPermissionSuccess() throws Exception {
    // super user
    verifySetAcl(TEST_USER_ADMIN, TEST_FILE_URI, null, null, (short) 0600, false);

    // super group
    verifySetAcl(TEST_USER_SUPERGROUP, TEST_DIR_URI, null, null, (short) 0700, true);
    FileInfo fileInfo = mFileSystemMaster
        .getFileInfo(mFileSystemMaster.getFileId(new AlluxioURI(TEST_DIR_FILE_URI)));
    assertEquals((short) 0700, fileInfo.getMode());

    // owner enlarge the permission
    verifySetAcl(TEST_USER_1, TEST_DIR_URI, null, null, (short) 0777, true);
    fileInfo = mFileSystemMaster
        .getFileInfo(mFileSystemMaster.getFileId(new AlluxioURI(TEST_DIR_FILE_URI)));
    assertEquals((short) 0777, fileInfo.getMode());
    // other user can operate under this enlarged permission
    verifyCreateFile(TEST_USER_2, TEST_DIR_URI + "/newFile", false);
    verifyDelete(TEST_USER_2, TEST_DIR_FILE_URI, false);
  }

  @Test
  public void setPermissionFail() throws Exception {
    mThrown.expect(AccessControlException.class);
    mThrown.expectMessage(ExceptionMessage.PERMISSION_DENIED.getMessage(
        "user=" + TEST_USER_1.getUser() + " is not the owner of path=" + TEST_FILE_URI));

    verifySetAcl(TEST_USER_1, TEST_FILE_URI, null, null, (short) 0777, false);
  }

  @Test
  public void setAclSuccess() throws Exception {
    // super user sets owner, group, and permission
    verifySetAcl(TEST_USER_ADMIN, TEST_FILE_URI, TEST_USER_1.getUser(), TEST_USER_1.getGroup(),
        (short) 0600, false);

    // owner sets group and permission
    verifySetAcl(TEST_USER_1, TEST_DIR_URI, null, TEST_USER_2.getGroup(), (short) 0777, true);
    FileInfo fileInfo = mFileSystemMaster
        .getFileInfo(mFileSystemMaster.getFileId(new AlluxioURI(TEST_DIR_FILE_URI)));
    assertEquals(TEST_USER_2.getGroup(), fileInfo.getGroup());
    assertEquals((short) 0777, fileInfo.getMode());
  }

  @Test
  public void setAclFailByNotSuperUser() throws Exception {
    mThrown.expect(AccessControlException.class);
    mThrown.expectMessage(TEST_USER_2.getUser() + " is not a super user or in super group");

    verifySetAcl(TEST_USER_2, TEST_FILE_URI, TEST_USER_1.getUser(), TEST_USER_1.getGroup(),
        (short) 0600, false);
  }

  private void verifySetAcl(TestUser runUser, String path, String owner, String group,
      short mode, boolean recursive) throws Exception {
    try (Closeable r = new AuthenticatedUserRule(runUser.getUser(),
        Configuration.global()).toResource()) {
      SetAttributeContext context = SetAttributeContext.mergeFrom(SetAttributePOptions.newBuilder()
          .setMode(new Mode(mode).toProto()).setRecursive(recursive));
      if (owner != null) {
        context.getOptions().setOwner(owner);
      }
      if (group != null) {
        context.getOptions().setGroup(group);
      }
      mFileSystemMaster.setAttribute(new AlluxioURI(path), context);
    }
    try (Closeable r = new AuthenticatedUserRule(TEST_USER_ADMIN.getUser(),
        Configuration.global()).toResource()) {
      FileInfo fileInfo =
          mFileSystemMaster.getFileInfo(mFileSystemMaster.getFileId(new AlluxioURI(path)));
      if (owner != null) {
        assertEquals(owner, fileInfo.getOwner());
      }
      if (group != null) {
        assertEquals(group, fileInfo.getGroup());
      }
      if (mode != -1) {
        assertEquals(mode, fileInfo.getMode());
      }
    }
  }

  @Test
  public void checkAccessSuccess() throws Exception {
    verifyAccess(TEST_USER_2, TEST_DIR_FILE_URI, Mode.Bits.READ);
  }

  @Test
  public void checkAccessFail() throws Exception {
    mThrown.expect(AccessControlException.class);
    mThrown.expectMessage(ExceptionMessage.PERMISSION_DENIED.getMessage(
        toExceptionMessage(TEST_USER_2.getUser(), Mode.Bits.WRITE, TEST_DIR_FILE_URI, "file")));
    verifyAccess(TEST_USER_2, TEST_DIR_FILE_URI, Mode.Bits.WRITE);
  }

  @Test
  public void checkAccessMultipleSuccess() throws Exception {
    verifyAccess(TEST_USER_2, TEST_DIR_URI, Mode.Bits.READ_EXECUTE);
  }

  @Test
  public void checkAccessMultipleFail() throws Exception {
    mThrown.expect(AccessControlException.class);
    mThrown.expectMessage(ExceptionMessage.PERMISSION_DENIED.getMessage(
        toExceptionMessage(TEST_USER_2.getUser(), Mode.Bits.READ_WRITE, TEST_DIR_URI, "testDir")));
    verifyAccess(TEST_USER_2, TEST_DIR_URI, Mode.Bits.READ_WRITE);
  }

  @Test
  public void checkAccessSuperGroupSuccess() throws Exception {
    verifyAccess(TEST_USER_SUPERGROUP, TEST_DIR_FILE_URI, Mode.Bits.ALL);
  }

  @Test
  public void checkAccessFileNotFound() throws Exception {
    mThrown.expect(FileDoesNotExistException.class);
    verifyAccess(TEST_USER_2, "/notFound", Mode.Bits.READ);
  }

  private void verifyAccess(TestUser user, String path, Mode.Bits bits) throws Exception {
    try (Closeable r = new AuthenticatedUserRule(user.getUser(),
        Configuration.global()).toResource()) {
      mFileSystemMaster.checkAccess(new AlluxioURI(path),
          CheckAccessContext.mergeFrom(
              CheckAccessPOptions.newBuilder().setBits(bits.toProto())));
    }
  }

  private String toExceptionMessage(String user, Mode.Bits bits, String path, String inodeName) {
    StringBuilder stringBuilder =
        new StringBuilder().append("user=").append(user).append(", ").append("access=").append(bits)
            .append(", ").append("path=").append(path).append(": ").append("failed at ")
            .append(inodeName);
    return stringBuilder.toString();
  }
}<|MERGE_RESOLUTION|>--- conflicted
+++ resolved
@@ -182,19 +182,11 @@
   public void before() throws Exception {
     Configuration.set(PropertyKey.MASTER_MOUNT_TABLE_ROOT_UFS, mTestFolder.newFolder());
     GroupMappingServiceTestUtils.resetCache();
-<<<<<<< HEAD
-    mRegistry = new MasterRegistry();
-    CoreMasterContext masterContext = MasterTestUtils.testMasterContext(new NoopJournalSystem(),
-        new TestUserState(TEST_USER_ADMIN.getUser(), Configuration.global()));
-    mMetricsMaster = new MetricsMasterFactory().create(mRegistry, masterContext);
-    mRegistry.add(MetricsMaster.class, mMetricsMaster);
-=======
     CoreMasterContext masterContext = MasterTestUtils.testMasterContext(new NoopJournalSystem(),
         new TestUserState(TEST_USER_ADMIN.getUser(), Configuration.global()));
     MetricsMaster metricsMaster =
         new MetricsMasterFactory().create(mRegistry, masterContext);
     mRegistry.add(MetricsMaster.class, metricsMaster);
->>>>>>> 9cd870e2
     new BlockMasterFactory().create(mRegistry, masterContext);
     mFileSystemMaster = new FileSystemMasterFactory().create(mRegistry, masterContext);
     mRegistry.start(true);
