/*
 * The Alluxio Open Foundation licenses this work under the Apache License, version 2.0
 * (the "License"). You may not use this work except in compliance with the License, which is
 * available at www.apache.org/licenses/LICENSE-2.0
 *
 * This software is distributed on an "AS IS" basis, WITHOUT WARRANTIES OR CONDITIONS OF ANY KIND,
 * either express or implied, as more fully set forth in the License.
 *
 * See the NOTICE file distributed with this work for information regarding copyright ownership.
 */

package alluxio.master.file.meta;

import static org.junit.Assert.assertEquals;
import static org.junit.Assert.assertFalse;
import static org.junit.Assert.assertNotEquals;
import static org.junit.Assert.assertTrue;
import static org.mockito.Mockito.mock;

import alluxio.AlluxioURI;
import alluxio.Configuration;
import alluxio.ConfigurationRule;
import alluxio.Constants;
import alluxio.PropertyKey;
import alluxio.exception.BlockInfoException;
import alluxio.exception.ExceptionMessage;
import alluxio.exception.FileAlreadyExistsException;
import alluxio.exception.FileDoesNotExistException;
import alluxio.exception.InvalidPathException;
import alluxio.master.DefaultSafeModeManager;
import alluxio.master.MasterContext;
import alluxio.master.MasterRegistry;
import alluxio.master.SafeModeManager;
import alluxio.master.block.BlockMaster;
import alluxio.master.block.BlockMasterFactory;
import alluxio.master.file.RpcContext;
import alluxio.master.file.options.CreateDirectoryOptions;
import alluxio.master.file.options.CreateFileOptions;
import alluxio.master.file.options.CreatePathOptions;
import alluxio.master.file.options.DeleteOptions;
import alluxio.master.journal.JournalSystem;
import alluxio.master.journal.noop.NoopJournalSystem;
import alluxio.master.metrics.MetricsMaster;
import alluxio.master.metrics.MetricsMasterFactory;
import alluxio.security.authorization.Mode;
import alluxio.underfs.UfsManager;
import alluxio.util.CommonUtils;

import com.google.common.collect.ImmutableMap;
import com.google.common.collect.Lists;
import com.google.common.collect.Sets;
import org.junit.After;
import org.junit.Assert;
import org.junit.Before;
import org.junit.BeforeClass;
import org.junit.Rule;
import org.junit.Test;
import org.junit.rules.ExpectedException;
import org.junit.rules.TemporaryFolder;

import java.io.IOException;
import java.util.Arrays;
import java.util.Iterator;
import java.util.List;
import java.util.Set;

/**
 * Unit tests for {@link InodeTree}.
 */
public final class InodeTreeTest {
  private static final String TEST_PATH = "test";
  private static final AlluxioURI TEST_URI = new AlluxioURI("/test");
  private static final AlluxioURI NESTED_URI = new AlluxioURI("/nested/test");
  private static final AlluxioURI NESTED_FILE_URI = new AlluxioURI("/nested/test/file");
  public static final String TEST_OWNER = "user1";
  public static final String TEST_GROUP = "group1";
  public static final Mode TEST_DIR_MODE = new Mode((short) 0755);
  public static final Mode TEST_FILE_MODE = new Mode((short) 0644);
  private static CreateFileOptions sFileOptions;
  private static CreateDirectoryOptions sDirectoryOptions;
  private static CreateFileOptions sNestedFileOptions;
  private static CreateDirectoryOptions sNestedDirectoryOptions;
  private InodeTree mTree;
  private MasterRegistry mRegistry;
  private SafeModeManager mSafeModeManager;
  private long mStartTimeMs;
  private int mPort;
  private MetricsMaster mMetricsMaster;

  /** Rule to create a new temporary folder during each test. */
  @Rule
  public TemporaryFolder mTestFolder = new TemporaryFolder();

  /** The exception expected to be thrown. */
  @Rule
  public ExpectedException mThrown = ExpectedException.none();

  @Rule
  public ConfigurationRule mConfigurationRule =
      new ConfigurationRule(new ImmutableMap.Builder<PropertyKey, String>()
          .put(PropertyKey.SECURITY_AUTHORIZATION_PERMISSION_ENABLED, "true")
          .put(PropertyKey.SECURITY_AUTHORIZATION_PERMISSION_SUPERGROUP, "test-supergroup")
          .build());

  /**
   * Sets up all dependencies before a test runs.
   */
  @Before
  public void before() throws Exception {
    mRegistry = new MasterRegistry();
    mSafeModeManager = new DefaultSafeModeManager();
    mStartTimeMs = System.currentTimeMillis();
    mPort = Configuration.getInt(PropertyKey.MASTER_RPC_PORT);
    JournalSystem journalSystem = new NoopJournalSystem();
<<<<<<< HEAD
    MasterContext context = new MasterContext(journalSystem, mSafeModeManager);
    mMetricsMaster = new MetricsMasterFactory().create(mRegistry, context);
    mRegistry.add(MetricsMaster.class, mMetricsMaster);
    BlockMaster blockMaster = new BlockMasterFactory().create(mRegistry, context);
=======
    mMetricsMaster = new MetricsMasterFactory()
        .create(mRegistry, journalSystem, mSafeModeManager, mStartTimeMs, mPort);
    mRegistry.add(MetricsMaster.class, mMetricsMaster);
    BlockMaster blockMaster = new BlockMasterFactory()
        .create(mRegistry, journalSystem, mSafeModeManager, mStartTimeMs, mPort);
>>>>>>> 423e2302
    InodeDirectoryIdGenerator directoryIdGenerator = new InodeDirectoryIdGenerator(blockMaster);
    UfsManager ufsManager = mock(UfsManager.class);
    MountTable mountTable = new MountTable(ufsManager);
    mTree = new InodeTree(blockMaster, directoryIdGenerator, mountTable);

    mRegistry.start(true);

    mTree.initializeRoot(TEST_OWNER, TEST_GROUP, TEST_DIR_MODE);
  }

  @After
  public void after() throws Exception {
    mRegistry.stop();
  }

  /**
   * Sets up dependencies before a single test runs.
   */
  @BeforeClass
  public static void beforeClass() throws Exception {
    sFileOptions = CreateFileOptions.defaults().setBlockSizeBytes(Constants.KB).setOwner(TEST_OWNER)
        .setGroup(TEST_GROUP).setMode(TEST_FILE_MODE);
    sDirectoryOptions = CreateDirectoryOptions.defaults().setOwner(TEST_OWNER).setGroup(TEST_GROUP)
        .setMode(TEST_DIR_MODE);
    sNestedFileOptions = CreateFileOptions.defaults().setBlockSizeBytes(Constants.KB)
        .setOwner(TEST_OWNER).setGroup(TEST_GROUP).setMode(TEST_FILE_MODE).setRecursive(true);
    sNestedDirectoryOptions = CreateDirectoryOptions.defaults().setOwner(TEST_OWNER)
        .setGroup(TEST_GROUP).setMode(TEST_DIR_MODE).setRecursive(true);
  }

  /**
   * Tests that initializing the root twice results in the same root.
   */
  @Test
  public void initializeRootTwice() throws Exception {
    Inode<?> root = getInodeByPath(mTree, new AlluxioURI("/"));
    // initializeRoot call does nothing
    mTree.initializeRoot(TEST_OWNER, TEST_GROUP, TEST_DIR_MODE);
    assertEquals(TEST_OWNER, root.getOwner());
    Inode<?> newRoot = getInodeByPath(mTree, new AlluxioURI("/"));
    assertEquals(root, newRoot);
  }

  /**
   * Tests the {@link InodeTree#createPath(RpcContext, LockedInodePath, CreatePathOptions)}
   * method for creating directories.
   */
  @Test
  public void createDirectory() throws Exception {
    // create directory
    createPath(mTree, TEST_URI, sDirectoryOptions);
    assertTrue(mTree.inodePathExists(TEST_URI));
    Inode<?> test = getInodeByPath(mTree, TEST_URI);
    assertEquals(TEST_PATH, test.getName());
    assertTrue(test.isDirectory());
    assertEquals("user1", test.getOwner());
    assertEquals("group1", test.getGroup());
    assertEquals(TEST_DIR_MODE.toShort(), test.getMode());

    // create nested directory
    createPath(mTree, NESTED_URI, sNestedDirectoryOptions);
    assertTrue(mTree.inodePathExists(NESTED_URI));
    Inode<?> nested = getInodeByPath(mTree, NESTED_URI);
    assertEquals(TEST_PATH, nested.getName());
    assertEquals(2, nested.getParentId());
    assertTrue(test.isDirectory());
    assertEquals("user1", test.getOwner());
    assertEquals("group1", test.getGroup());
    assertEquals(TEST_DIR_MODE.toShort(), test.getMode());
  }

  /**
   * Tests that an exception is thrown when trying to create an already existing directory with the
   * {@code allowExists} flag set to {@code false}.
   */
  @Test
  public void createExistingDirectory() throws Exception {
    // create directory
    createPath(mTree, TEST_URI, sDirectoryOptions);

    // create again with allowExists true
    createPath(mTree, TEST_URI, CreateDirectoryOptions.defaults().setAllowExists(true));

    // create again with allowExists false
    mThrown.expect(FileAlreadyExistsException.class);
    mThrown.expectMessage(ExceptionMessage.FILE_ALREADY_EXISTS.getMessage(TEST_URI));
    createPath(mTree, TEST_URI, CreateDirectoryOptions.defaults().setAllowExists(false));
  }

  /**
   * Tests that creating a file under a pinned directory works.
   */
  @Test
  public void createFileUnderPinnedDirectory() throws Exception {
    // create nested directory
    createPath(mTree, NESTED_URI, sNestedDirectoryOptions);

    // pin nested folder
    try (
        LockedInodePath inodePath = mTree.lockFullInodePath(NESTED_URI, InodeTree.LockMode.WRITE)) {
      mTree.setPinned(inodePath, true);
    }

    // create nested file under pinned folder
    createPath(mTree, NESTED_FILE_URI, sNestedFileOptions);

    // the nested file is pinned
    assertEquals(1, mTree.getPinIdSet().size());
  }

  /**
   * Tests the {@link InodeTree#createPath(RpcContext, LockedInodePath, CreatePathOptions)}
   * method for creating a file.
   */
  @Test
  public void createFile() throws Exception {
    // created nested file
    createPath(mTree, NESTED_FILE_URI, sNestedFileOptions);
    Inode<?> nestedFile = getInodeByPath(mTree, NESTED_FILE_URI);
    assertEquals("file", nestedFile.getName());
    assertEquals(2, nestedFile.getParentId());
    assertTrue(nestedFile.isFile());
    assertEquals("user1", nestedFile.getOwner());
    assertEquals("group1", nestedFile.getGroup());
    assertEquals(TEST_FILE_MODE.toShort(), nestedFile.getMode());
  }

  /**
   * Tests the {@link InodeTree#createPath(RpcContext, LockedInodePath, CreatePathOptions)}
   * method.
   */
  @Test
  public void createPathTest() throws Exception {
    // save the last mod time of the root
    long lastModTime = mTree.getRoot().getLastModificationTimeMs();
    // sleep to ensure a different last modification time
    CommonUtils.sleepMs(10);

    // Need to use updated options to set the correct last mod time.
    CreateDirectoryOptions dirOptions = CreateDirectoryOptions.defaults().setOwner(TEST_OWNER)
        .setGroup(TEST_GROUP).setMode(TEST_DIR_MODE).setRecursive(true);

    // create nested directory
    InodeTree.CreatePathResult createResult = createPath(mTree, NESTED_URI, dirOptions);
    List<Inode<?>> modified = createResult.getModified();
    List<Inode<?>> created = createResult.getCreated();

    // 1 modified directory
    assertEquals(1, modified.size());
    assertEquals("", modified.get(0).getName());
    assertNotEquals(lastModTime, modified.get(0).getLastModificationTimeMs());
    // 2 created directories
    assertEquals(2, created.size());
    assertEquals("nested", created.get(0).getName());
    assertEquals("test", created.get(1).getName());
    // save the last mod time of 'test'
    lastModTime = created.get(1).getLastModificationTimeMs();
    // sleep to ensure a different last modification time
    CommonUtils.sleepMs(10);

    // creating the directory path again results in no new inodes.
    try {
      createPath(mTree, NESTED_URI, dirOptions);
      assertTrue("createPath should throw FileAlreadyExistsException", false);
    } catch (FileAlreadyExistsException e) {
      assertEquals(e.getMessage(),
          ExceptionMessage.FILE_ALREADY_EXISTS.getMessage(NESTED_URI));
    }

    // create a file
    CreateFileOptions options =
        CreateFileOptions.defaults().setBlockSizeBytes(Constants.KB).setRecursive(true);
    createResult = createPath(mTree, NESTED_FILE_URI, options);
    modified = createResult.getModified();
    created = createResult.getCreated();

    // test directory was modified
    assertEquals(1, modified.size());
    assertEquals("test", modified.get(0).getName());
    assertNotEquals(lastModTime, modified.get(0).getLastModificationTimeMs());
    // file was created
    assertEquals(1, created.size());
    assertEquals("file", created.get(0).getName());
  }

  /**
   * Tests that an exception is thrown when trying to create the root path twice.
   */
  @Test
  public void createRootPath() throws Exception {
    mThrown.expect(FileAlreadyExistsException.class);
    mThrown.expectMessage("/");

    createPath(mTree, new AlluxioURI("/"), sFileOptions);
  }

  /**
   * Tests that an exception is thrown when trying to create a file with invalid block size.
   */
  @Test
  public void createFileWithInvalidBlockSize() throws Exception {
    mThrown.expect(BlockInfoException.class);
    mThrown.expectMessage("Invalid block size 0");

    CreateFileOptions options = CreateFileOptions.defaults().setBlockSizeBytes(0);
    createPath(mTree, TEST_URI, options);
  }

  /**
   * Tests that an exception is thrown when trying to create a file with a negative block size.
   */
  @Test
  public void createFileWithNegativeBlockSize() throws Exception {
    mThrown.expect(BlockInfoException.class);
    mThrown.expectMessage("Invalid block size -1");

    CreateFileOptions options = CreateFileOptions.defaults().setBlockSizeBytes(-1);
    createPath(mTree, TEST_URI, options);
  }

  /**
   * Tests that an exception is thrown when trying to create a file under a non-existing directory.
   */
  @Test
  public void createFileUnderNonexistingDir() throws Exception {
    mThrown.expect(FileDoesNotExistException.class);
    mThrown.expectMessage("File /nested/test creation failed. Component 1(nested) does not exist");

    createPath(mTree, NESTED_URI, sFileOptions);
  }

  /**
   * Tests that an exception is thrown when trying to create a file twice.
   */
  @Test
  public void createFileTwice() throws Exception {
    mThrown.expect(FileAlreadyExistsException.class);
    mThrown.expectMessage("/nested/test");

    createPath(mTree, NESTED_URI, sNestedFileOptions);
    createPath(mTree, NESTED_URI, sNestedFileOptions);
  }

  /**
   * Tests that an exception is thrown when trying to create a file under a file path.
   */
  @Test
  public void createFileUnderFile() throws Exception {
    mThrown.expect(InvalidPathException.class);
    mThrown.expectMessage("Traversal failed. Component 2(test) is a file");

    createPath(mTree, NESTED_URI, sNestedFileOptions);
    createPath(mTree, new AlluxioURI("/nested/test/test"), sNestedFileOptions);
  }

  /**
   * Tests {@link InodeTree#inodeIdExists(long)}.
   */
  @Test
  public void inodeIdExists() throws Exception {
    assertTrue(mTree.inodeIdExists(0));
    assertFalse(mTree.inodeIdExists(1));

    createPath(mTree, TEST_URI, sFileOptions);
    Inode<?> inode = getInodeByPath(mTree, TEST_URI);
    assertTrue(mTree.inodeIdExists(inode.getId()));

    deleteInodeByPath(mTree, TEST_URI);
    assertFalse(mTree.inodeIdExists(inode.getId()));
  }

  /**
   * Tests {@link InodeTree#inodePathExists(AlluxioURI)}.
   */
  @Test
  public void inodePathExists() throws Exception {
    assertFalse(mTree.inodePathExists(TEST_URI));

    createPath(mTree, TEST_URI, sFileOptions);
    assertTrue(mTree.inodePathExists(TEST_URI));

    deleteInodeByPath(mTree, TEST_URI);
    assertFalse(mTree.inodePathExists(TEST_URI));
  }

  /**
   * Tests that an exception is thrown when trying to get an Inode by a non-existing path.
   */
  @Test
  public void getInodeByNonexistingPath() throws Exception {
    mThrown.expect(FileDoesNotExistException.class);
    mThrown.expectMessage("Path /test does not exist");

    assertFalse(mTree.inodePathExists(TEST_URI));
    getInodeByPath(mTree, TEST_URI);
  }

  /**
   * Tests that an exception is thrown when trying to get an Inode by a non-existing, nested path.
   */
  @Test
  public void getInodeByNonexistingNestedPath() throws Exception {
    mThrown.expect(FileDoesNotExistException.class);
    mThrown.expectMessage("Path /nested/test/file does not exist");

    createPath(mTree, NESTED_URI, sNestedDirectoryOptions);
    assertFalse(mTree.inodePathExists(NESTED_FILE_URI));
    getInodeByPath(mTree, NESTED_FILE_URI);
  }

  /**
   * Tests that an exception is thrown when trying to get an Inode with an invalid id.
   */
  @Test
  public void getInodeByInvalidId() throws Exception {
    mThrown.expect(FileDoesNotExistException.class);
    mThrown.expectMessage(ExceptionMessage.INODE_DOES_NOT_EXIST.getMessage(1));

    assertFalse(mTree.inodeIdExists(1));
    try (LockedInodePath inodePath = mTree.lockFullInodePath(1, InodeTree.LockMode.READ)) {
      // inode exists
    }
  }

  /**
   * Tests the {@link InodeTree#isRootId(long)} method.
   */
  @Test
  public void isRootId() {
    assertTrue(mTree.isRootId(0));
    assertFalse(mTree.isRootId(1));
  }

  /**
   * Tests the {@link InodeTree#getPath(Inode)} method.
   */
  @Test
  public void getPath() throws Exception {
    try (LockedInodePath inodePath = mTree.lockFullInodePath(0, InodeTree.LockMode.READ)) {
      Inode<?> root = inodePath.getInode();
      // test root path
      assertEquals(new AlluxioURI("/"), mTree.getPath(root));
    }

    // test one level
    createPath(mTree, TEST_URI, sDirectoryOptions);
    try (LockedInodePath inodePath = mTree.lockFullInodePath(TEST_URI, InodeTree.LockMode.READ)) {
      assertEquals(new AlluxioURI("/test"), mTree.getPath(inodePath.getInode()));
    }

    // test nesting
    createPath(mTree, NESTED_URI, sNestedDirectoryOptions);
    try (LockedInodePath inodePath = mTree.lockFullInodePath(NESTED_URI, InodeTree.LockMode.READ)) {
      assertEquals(new AlluxioURI("/nested/test"), mTree.getPath(inodePath.getInode()));
    }
  }

  /**
   * Tests the {@link InodeTree#lockDescendants(LockedInodePath, InodeTree.LockMode)} method.
   */
  @Test
  public void getInodeChildrenRecursive() throws Exception {
    createPath(mTree, TEST_URI, sDirectoryOptions);
    createPath(mTree, NESTED_URI, sNestedDirectoryOptions);
    // add nested file
    createPath(mTree, NESTED_FILE_URI, sNestedFileOptions);

    // all inodes under root
    try (LockedInodePath inodePath = mTree.lockFullInodePath(0, InodeTree.LockMode.READ);
        InodeLockList lockList = mTree.lockDescendants(inodePath, InodeTree.LockMode.READ)) {
      List<Inode<?>> inodes = lockList.getInodes();
      // /test, /nested, /nested/test, /nested/test/file
      assertEquals(4, inodes.size());
    }
  }

  /**
   * Tests deleting a nested inode.
   */
  @Test
  public void deleteInode() throws Exception {
    createPath(mTree, NESTED_URI, sNestedDirectoryOptions);

    // all inodes under root
    try (LockedInodePath inodePath = mTree.lockFullInodePath(0, InodeTree.LockMode.WRITE)) {
      try (InodeLockList lockList = mTree.lockDescendants(inodePath, InodeTree.LockMode.WRITE)) {
        List<Inode<?>> inodes = lockList.getInodes();
        // /nested, /nested/test
        assertEquals(2, inodes.size());
      }
      // delete the nested inode
      deleteInodeByPath(mTree, NESTED_URI);

      try (InodeLockList lockList = mTree.lockDescendants(inodePath, InodeTree.LockMode.WRITE)) {
        List<Inode<?>> inodes = lockList.getInodes();
        // only /nested left
        assertEquals(1, inodes.size());
      }
    }
  }

  /**
   * Tests the {@link InodeTree#setPinned(LockedInodePath, boolean)} method.
   */
  @Test
  public void setPinned() throws Exception {
    createPath(mTree, NESTED_URI, sNestedDirectoryOptions);
    createPath(mTree, NESTED_FILE_URI, sNestedFileOptions);

    // no inodes pinned
    assertEquals(0, mTree.getPinIdSet().size());

    // pin nested folder
    try (
        LockedInodePath inodePath = mTree.lockFullInodePath(NESTED_URI, InodeTree.LockMode.WRITE)) {
      mTree.setPinned(inodePath, true);
    }
    // nested file pinned
    assertEquals(1, mTree.getPinIdSet().size());

    // unpin nested folder
    try (
        LockedInodePath inodePath = mTree.lockFullInodePath(NESTED_URI, InodeTree.LockMode.WRITE)) {
      mTree.setPinned(inodePath, false);
    }
    assertEquals(0, mTree.getPinIdSet().size());
  }

  /**
   * Tests that streaming to a journal checkpoint works.
   */
  @Test
  public void streamToJournalCheckpoint() throws Exception {
    InodeDirectory root = mTree.getRoot();

    // test root
    verifyJournal(mTree, Lists.<Inode<?>>newArrayList(root));

    // test nested URI
    createPath(mTree, NESTED_FILE_URI, sNestedFileOptions);
    InodeDirectory nested = (InodeDirectory) root.getChild("nested");
    InodeDirectory test = (InodeDirectory) nested.getChild("test");
    Inode<?> file = test.getChild("file");
    verifyJournal(mTree, Arrays.asList(root, nested, test, file));

    // add a sibling of test and verify journaling is in correct order (breadth first)
    createPath(mTree, new AlluxioURI("/nested/test1/file1"), sNestedFileOptions);
    InodeDirectory test1 = (InodeDirectory) nested.getChild("test1");
    Inode<?> file1 = test1.getChild("file1");
    verifyJournal(mTree, Arrays.asList(root, nested, test, test1, file, file1));
  }

  /**
   * Tests the {@link InodeTree#addInodeFileFromJournal} and
   * {@link InodeTree#addInodeDirectoryFromJournal} methods.
   */
  @Test
  public void addInodeFromJournal() throws Exception {
    createPath(mTree, NESTED_FILE_URI, sNestedFileOptions);
    createPath(mTree, new AlluxioURI("/nested/test1/file1"), sNestedFileOptions);
    InodeDirectory root = mTree.getRoot();
    InodeDirectory nested = (InodeDirectory) root.getChild("nested");
    InodeDirectory test = (InodeDirectory) nested.getChild("test");
    Inode<?> file = test.getChild("file");
    InodeDirectory test1 = (InodeDirectory) nested.getChild("test1");
    Inode<?> file1 = test1.getChild("file1");

    // reset the tree
    mTree.addInodeDirectoryFromJournal(root.toJournalEntry().getInodeDirectory());

    // re-init the root since the tree was reset above
    mTree.getRoot();

    try (LockedInodePath inodePath =
        mTree.lockFullInodePath(new AlluxioURI("/"), InodeTree.LockMode.READ)) {
      try (InodeLockList lockList = mTree.lockDescendants(inodePath, InodeTree.LockMode.READ)) {
        assertEquals(0, lockList.getInodes().size());
      }

      mTree.addInodeDirectoryFromJournal(nested.toJournalEntry().getInodeDirectory());
      verifyChildrenNames(mTree, inodePath, Sets.newHashSet("nested"));

      mTree.addInodeDirectoryFromJournal(test.toJournalEntry().getInodeDirectory());
      verifyChildrenNames(mTree, inodePath, Sets.newHashSet("nested", "test"));

      mTree.addInodeDirectoryFromJournal(test1.toJournalEntry().getInodeDirectory());
      verifyChildrenNames(mTree, inodePath, Sets.newHashSet("nested", "test", "test1"));

      mTree.addInodeFileFromJournal(file.toJournalEntry().getInodeFile());
      verifyChildrenNames(mTree, inodePath, Sets.newHashSet("nested", "test", "test1", "file"));

      mTree.addInodeFileFromJournal(file1.toJournalEntry().getInodeFile());
      verifyChildrenNames(mTree, inodePath,
          Sets.newHashSet("nested", "test", "test1", "file", "file1"));
    }
  }

  /**
   * Tests if mode is set correctly in the {@link InodeTree#addInodeFileFromJournal} and
   * {@link InodeTree#addInodeDirectoryFromJournal} methods for empty owner/group.
   */
  @Test
  public void addInodeModeFromJournalWithEmptyOwnership() throws Exception {
    createPath(mTree, NESTED_FILE_URI, sNestedFileOptions);
    InodeDirectory root = mTree.getRoot();
    InodeDirectory nested = (InodeDirectory) root.getChild("nested");
    InodeDirectory test = (InodeDirectory) nested.getChild("test");
    Inode<?> file = test.getChild("file");
    Inode[] inodeChildren = {nested, test, file};
    for (Inode child : inodeChildren) {
      child.setOwner("");
      child.setGroup("");
      child.setMode((short) 0600);
    }

    // reset the tree
    mTree.addInodeDirectoryFromJournal(root.toJournalEntry().getInodeDirectory());

    // re-init the root since the tree was reset above
    mTree.getRoot();

    try (LockedInodePath inodePath =
             mTree.lockFullInodePath(new AlluxioURI("/"), InodeTree.LockMode.READ)) {
      try (InodeLockList lockList = mTree.lockDescendants(inodePath, InodeTree.LockMode.READ)) {
        Assert.assertEquals(0, lockList.getInodes().size());
      }
      mTree.addInodeDirectoryFromJournal(nested.toJournalEntry().getInodeDirectory());
      mTree.addInodeDirectoryFromJournal(test.toJournalEntry().getInodeDirectory());
      mTree.addInodeFileFromJournal(file.toJournalEntry().getInodeFile());
      try (InodeLockList lockList = mTree.lockDescendants(inodePath, InodeTree.LockMode.READ)) {
        List<Inode<?>> children = lockList.getInodes();
        Assert.assertEquals(inodeChildren.length, children.size());
        for (Inode<?> child : children) {
          Assert.assertEquals("", child.getOwner());
          Assert.assertEquals("", child.getGroup());
          Assert.assertEquals((short) 0600, child.getMode());
        }
      }
    }
  }

  @Test
  public void getInodePathById() throws Exception {
    try (LockedInodePath rootPath = mTree.lockFullInodePath(0, InodeTree.LockMode.READ)) {
      assertEquals(0, rootPath.getInode().getId());
    }

    InodeTree.CreatePathResult createResult =
        createPath(mTree, NESTED_FILE_URI, sNestedFileOptions);

    for (Inode<?> inode : createResult.getCreated()) {
      long id = inode.getId();
      try (LockedInodePath inodePath = mTree.lockFullInodePath(id, InodeTree.LockMode.READ)) {
        assertEquals(id, inodePath.getInode().getId());
      }
    }
  }

  @Test
  public void getInodePathByPath() throws Exception {
    try (LockedInodePath rootPath =
        mTree.lockFullInodePath(new AlluxioURI("/"), InodeTree.LockMode.READ)) {
      assertTrue(mTree.isRootId(rootPath.getInode().getId()));
    }

    // Create a nested file.
    createPath(mTree, NESTED_FILE_URI, sNestedFileOptions);

    AlluxioURI uri = new AlluxioURI("/nested");
    try (LockedInodePath inodePath = mTree.lockFullInodePath(uri, InodeTree.LockMode.READ)) {
      assertEquals(uri.getName(), inodePath.getInode().getName());
    }

    uri = NESTED_URI;
    try (LockedInodePath inodePath = mTree.lockFullInodePath(uri, InodeTree.LockMode.READ)) {
      assertEquals(uri.getName(), inodePath.getInode().getName());
    }

    uri = NESTED_FILE_URI;
    try (LockedInodePath inodePath = mTree.lockFullInodePath(uri, InodeTree.LockMode.READ)) {
      assertEquals(uri.getName(), inodePath.getInode().getName());
    }
  }

  @Test
  public void tempInodePathWithNoDescendant() throws Exception {
    InodeTree.CreatePathResult createResult =
        createPath(mTree, NESTED_FILE_URI, sNestedFileOptions);

    for (Inode<?> inode : createResult.getCreated()) {
      long id = inode.getId();
      try (LockedInodePath inodePath = mTree.lockFullInodePath(id, InodeTree.LockMode.READ);
           TempInodePathForDescendant tempInodePath = new TempInodePathForDescendant(inodePath)) {
        assertEquals(inodePath.getInode(), tempInodePath.getInode());
        assertEquals(inodePath.getUri(), tempInodePath.getUri());
        assertEquals(inodePath.getParentInodeDirectory(),
            tempInodePath.getParentInodeDirectory());
        assertEquals(inodePath.getInodeList(), tempInodePath.getInodeList());
        assertEquals(inodePath.fullPathExists(), tempInodePath.fullPathExists());
      }
    }
  }

  @Test
  public void tempInodePathWithDirectDescendant() throws Exception {
    InodeTree.CreatePathResult createResult =
        createPath(mTree, NESTED_FILE_URI, sNestedFileOptions);

    Inode<?> parentInode = createResult.getCreated().get(0);
    assertTrue(parentInode.isDirectory());
    Inode<?> childInode = createResult.getCreated().get(1);
    assertTrue(childInode.isDirectory());
    long parentId = parentInode.getId();
    long childId = childInode.getId();
    AlluxioURI childUri;
    List<Inode<?>> childInodeList;
    try (LockedInodePath lockedChildPath =
        mTree.lockFullInodePath(childId, InodeTree.LockMode.READ)) {
      childUri = lockedChildPath.getUri();
      childInodeList = lockedChildPath.getInodeList();
    }
    try (LockedInodePath locked = mTree.lockFullInodePath(parentId, InodeTree.LockMode.READ);
         TempInodePathForDescendant tempInodePath = new TempInodePathForDescendant(locked)) {
      tempInodePath.setDescendant(childInode, childUri);
      assertEquals(childInode, tempInodePath.getInode());
      assertEquals(childUri, tempInodePath.getUri());
      assertEquals(true, tempInodePath.fullPathExists());
      // Get inode list of the direct ancestor is support.
      assertEquals(childInodeList, tempInodePath.getInodeList());
      // Get parent inode directory of the direct ancestor is support.
      assertEquals(parentInode, tempInodePath.getParentInodeDirectory());
    }
  }

  @Test
  public void tempInodePathWithIndirectDescendant() throws Exception {
    InodeTree.CreatePathResult createResult =
        createPath(mTree, NESTED_FILE_URI, sNestedFileOptions);

    Inode<?> dirInode = createResult.getCreated().get(0);
    assertTrue(dirInode.isDirectory());
    int size = createResult.getCreated().size();
    assertTrue(size > 2);
    Inode<?> fileInode = createResult.getCreated().get(size - 1);
    assertTrue(fileInode.isFile());
    long dirId = dirInode.getId();
    long fileId = fileInode.getId();
    AlluxioURI fileUri;
    List<Inode<?>> fileInodeList;
    try (
        LockedInodePath lockedFilePath = mTree.lockFullInodePath(fileId, InodeTree.LockMode.READ)) {
      fileUri = lockedFilePath.getUri();
      fileInodeList = lockedFilePath.getInodeList();
    }
    try (LockedInodePath locked = mTree.lockFullInodePath(dirId, InodeTree.LockMode.READ);
         TempInodePathForDescendant tempInodePath = new TempInodePathForDescendant(locked)) {
      tempInodePath.setDescendant(fileInode, fileUri);
      assertEquals(fileInode, tempInodePath.getInode());
      assertEquals(fileUri, tempInodePath.getUri());
      assertEquals(true, tempInodePath.fullPathExists());
      try {
        // Get inode list of the indirect ancestor is not support.
        assertEquals(fileInodeList, tempInodePath.getInodeList());
        Assert.fail();
      } catch (UnsupportedOperationException e) {
        // expected
      }
      try {
        // Get parent inode directory of the indirect ancestor is not support.
        tempInodePath.getParentInodeDirectory();
        Assert.fail();
      } catch (UnsupportedOperationException e) {
        // expected
      }
    }
  }

  @Test
  public void lockingDescendent() throws Exception {
    InodeTree.CreatePathResult createResult =
        createPath(mTree, NESTED_FILE_URI, sNestedFileOptions);
    Inode<?> dirInode = createResult.getCreated().get(0);
    assertTrue(dirInode.isDirectory());
    try (LockedInodePath lockedDirPath = mTree.lockFullInodePath(dirInode.getId(),
         InodeTree.LockMode.READ);
         InodeLockList inodeLockList = mTree.lockDescendant(lockedDirPath,
             InodeTree.LockMode.READ, NESTED_FILE_URI);
        ) {
      assertEquals(2, inodeLockList.getInodes().size());
    }
    // Testing descendant is the same as the LockedInodePath.
    try (LockedInodePath lockedDirPath = mTree.lockFullInodePath(dirInode.getId(),
        InodeTree.LockMode.READ);
         InodeLockList inodeLockList = mTree.lockDescendant(lockedDirPath,
             InodeTree.LockMode.READ, lockedDirPath.getUri())
    ) {
      Assert.fail();
    } catch (InvalidPathException e) {
      // expected
    }

    // Testing descendantURI is actually the URI of a parent.
    Inode<?> subDirInode = createResult.getCreated().get(1);
    assertTrue(dirInode.isDirectory());
    try (LockedInodePath lockedDirPath = mTree.lockFullInodePath(subDirInode.getId(),
        InodeTree.LockMode.READ);
         InodeLockList inodeLockList = mTree.lockDescendant(lockedDirPath,
             InodeTree.LockMode.READ, new AlluxioURI(""));
    ) {
      Assert.fail();
    } catch (InvalidPathException e) {
      // expected
    }
  }

  // Helper to create a path.
  private InodeTree.CreatePathResult createPath(InodeTree root, AlluxioURI path,
      CreatePathOptions<?> options) throws FileAlreadyExistsException, BlockInfoException,
      InvalidPathException, IOException, FileDoesNotExistException {
    try (LockedInodePath inodePath = root.lockInodePath(path, InodeTree.LockMode.WRITE)) {
      return root.createPath(RpcContext.NOOP, inodePath, options);
    }
  }

  // Helper to get an inode by path. The inode is unlocked before returning.
  private static Inode<?> getInodeByPath(InodeTree root, AlluxioURI path) throws Exception {
    try (LockedInodePath inodePath = root.lockFullInodePath(path, InodeTree.LockMode.READ)) {
      return inodePath.getInode();
    }
  }

  // Helper to delete an inode by path.
  private static void deleteInodeByPath(InodeTree root, AlluxioURI path) throws Exception {
    try (LockedInodePath inodePath = root.lockFullInodePath(path, InodeTree.LockMode.WRITE)) {
      root.deleteInode(RpcContext.NOOP, inodePath, System.currentTimeMillis(),
          DeleteOptions.defaults());
    }
  }

  // helper for verifying that correct objects were journaled to the output stream
  private static void verifyJournal(InodeTree root, List<Inode<?>> journaled) throws Exception {
    Iterator<alluxio.proto.journal.Journal.JournalEntry> it = root.getJournalEntryIterator();
    for (Inode<?> node : journaled) {
      assertTrue(it.hasNext());
      assertEquals(node.toJournalEntry(), it.next());
    }
    assertTrue(!it.hasNext());
  }

  // verify that the tree has the given children
  private static void verifyChildrenNames(InodeTree tree, LockedInodePath inodePath,
      Set<String> childNames) throws Exception {
    try (InodeLockList lockList = tree.lockDescendants(inodePath, InodeTree.LockMode.READ)) {
      List<Inode<?>> children = lockList.getInodes();
      assertEquals(childNames.size(), children.size());
      for (Inode<?> child : children) {
        assertTrue(childNames.contains(child.getName()));
      }
    }
  }
}<|MERGE_RESOLUTION|>--- conflicted
+++ resolved
@@ -18,7 +18,6 @@
 import static org.mockito.Mockito.mock;
 
 import alluxio.AlluxioURI;
-import alluxio.Configuration;
 import alluxio.ConfigurationRule;
 import alluxio.Constants;
 import alluxio.PropertyKey;
@@ -27,10 +26,9 @@
 import alluxio.exception.FileAlreadyExistsException;
 import alluxio.exception.FileDoesNotExistException;
 import alluxio.exception.InvalidPathException;
-import alluxio.master.DefaultSafeModeManager;
 import alluxio.master.MasterContext;
 import alluxio.master.MasterRegistry;
-import alluxio.master.SafeModeManager;
+import alluxio.master.MasterTestUtils;
 import alluxio.master.block.BlockMaster;
 import alluxio.master.block.BlockMasterFactory;
 import alluxio.master.file.RpcContext;
@@ -38,8 +36,6 @@
 import alluxio.master.file.options.CreateFileOptions;
 import alluxio.master.file.options.CreatePathOptions;
 import alluxio.master.file.options.DeleteOptions;
-import alluxio.master.journal.JournalSystem;
-import alluxio.master.journal.noop.NoopJournalSystem;
 import alluxio.master.metrics.MetricsMaster;
 import alluxio.master.metrics.MetricsMasterFactory;
 import alluxio.security.authorization.Mode;
@@ -82,9 +78,6 @@
   private static CreateDirectoryOptions sNestedDirectoryOptions;
   private InodeTree mTree;
   private MasterRegistry mRegistry;
-  private SafeModeManager mSafeModeManager;
-  private long mStartTimeMs;
-  private int mPort;
   private MetricsMaster mMetricsMaster;
 
   /** Rule to create a new temporary folder during each test. */
@@ -108,22 +101,10 @@
   @Before
   public void before() throws Exception {
     mRegistry = new MasterRegistry();
-    mSafeModeManager = new DefaultSafeModeManager();
-    mStartTimeMs = System.currentTimeMillis();
-    mPort = Configuration.getInt(PropertyKey.MASTER_RPC_PORT);
-    JournalSystem journalSystem = new NoopJournalSystem();
-<<<<<<< HEAD
-    MasterContext context = new MasterContext(journalSystem, mSafeModeManager);
+    MasterContext context = MasterTestUtils.testMasterContext();
     mMetricsMaster = new MetricsMasterFactory().create(mRegistry, context);
     mRegistry.add(MetricsMaster.class, mMetricsMaster);
     BlockMaster blockMaster = new BlockMasterFactory().create(mRegistry, context);
-=======
-    mMetricsMaster = new MetricsMasterFactory()
-        .create(mRegistry, journalSystem, mSafeModeManager, mStartTimeMs, mPort);
-    mRegistry.add(MetricsMaster.class, mMetricsMaster);
-    BlockMaster blockMaster = new BlockMasterFactory()
-        .create(mRegistry, journalSystem, mSafeModeManager, mStartTimeMs, mPort);
->>>>>>> 423e2302
     InodeDirectoryIdGenerator directoryIdGenerator = new InodeDirectoryIdGenerator(blockMaster);
     UfsManager ufsManager = mock(UfsManager.class);
     MountTable mountTable = new MountTable(ufsManager);
