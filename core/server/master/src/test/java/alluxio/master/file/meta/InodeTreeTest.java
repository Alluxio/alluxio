/*
 * The Alluxio Open Foundation licenses this work under the Apache License, version 2.0
 * (the "License"). You may not use this work except in compliance with the License, which is
 * available at www.apache.org/licenses/LICENSE-2.0
 *
 * This software is distributed on an "AS IS" basis, WITHOUT WARRANTIES OR CONDITIONS OF ANY KIND,
 * either express or implied, as more fully set forth in the License.
 *
 * See the NOTICE file distributed with this work for information regarding copyright ownership.
 */

package alluxio.master.file.meta;

import static org.junit.Assert.assertEquals;
import static org.junit.Assert.assertFalse;
import static org.junit.Assert.assertNotEquals;
import static org.junit.Assert.assertTrue;
import static org.mockito.Mockito.mock;

import alluxio.AlluxioURI;
import alluxio.ConfigurationRule;
import alluxio.Constants;
import alluxio.PropertyKey;
import alluxio.exception.BlockInfoException;
import alluxio.exception.ExceptionMessage;
import alluxio.exception.FileAlreadyExistsException;
import alluxio.exception.FileDoesNotExistException;
import alluxio.exception.InvalidPathException;
import alluxio.master.CoreMasterContext;
import alluxio.master.MasterRegistry;
import alluxio.master.MasterTestUtils;
import alluxio.master.block.BlockMaster;
import alluxio.master.block.BlockMasterFactory;
import alluxio.master.file.RpcContext;
import alluxio.master.file.meta.InodeTree.LockPattern;
import alluxio.master.file.meta.options.MountInfo;
import alluxio.master.file.options.CreateDirectoryOptions;
import alluxio.master.file.options.CreateFileOptions;
import alluxio.master.file.options.CreatePathOptions;
import alluxio.master.journal.NoopJournalContext;
import alluxio.master.metastore.InodeStore;
import alluxio.master.metrics.MetricsMaster;
import alluxio.master.metrics.MetricsMasterFactory;
import alluxio.security.authorization.Mode;
import alluxio.underfs.UfsManager;
import alluxio.util.CommonUtils;
import alluxio.util.StreamUtils;

import com.google.common.collect.ImmutableMap;
import com.google.common.collect.Sets;
import org.junit.After;
import org.junit.Assert;
import org.junit.Before;
import org.junit.BeforeClass;
import org.junit.Rule;
import org.junit.Test;
import org.junit.rules.ExpectedException;
import org.junit.rules.TemporaryFolder;

import java.io.IOException;
import java.util.Arrays;
import java.util.Iterator;
import java.util.List;
import java.util.Set;

/**
 * Unit tests for {@link InodeTree}.
 */
public final class InodeTreeTest {
  private static final String TEST_PATH = "test";
  private static final AlluxioURI TEST_URI = new AlluxioURI("/test");
  private static final AlluxioURI NESTED_URI = new AlluxioURI("/nested/test");
  private static final AlluxioURI NESTED_DIR_URI = new AlluxioURI("/nested/test/dir");
  private static final AlluxioURI NESTED_FILE_URI = new AlluxioURI("/nested/test/file");
  private static final AlluxioURI NESTED_MULTIDIR_FILE_URI
      = new AlluxioURI("/nested/test/dira/dirb/file");
  public static final String TEST_OWNER = "user1";
  public static final String TEST_GROUP = "group1";
  public static final Mode TEST_DIR_MODE = new Mode((short) 0755);
  public static final Mode TEST_FILE_MODE = new Mode((short) 0644);
  private static CreateFileOptions sFileOptions;
  private static CreateDirectoryOptions sDirectoryOptions;
  private static CreateFileOptions sNestedFileOptions;
  private static CreateDirectoryOptions sNestedDirectoryOptions;
  private InodeStore mInodeStore;
  private InodeTree mTree;
  private MasterRegistry mRegistry;
  private MetricsMaster mMetricsMaster;

  /** Rule to create a new temporary folder during each test. */
  @Rule
  public TemporaryFolder mTestFolder = new TemporaryFolder();

  /** The exception expected to be thrown. */
  @Rule
  public ExpectedException mThrown = ExpectedException.none();

  @Rule
  public ConfigurationRule mConfigurationRule =
      new ConfigurationRule(new ImmutableMap.Builder<PropertyKey, String>()
          .put(PropertyKey.SECURITY_AUTHORIZATION_PERMISSION_ENABLED, "true")
          .put(PropertyKey.SECURITY_AUTHORIZATION_PERMISSION_SUPERGROUP, "test-supergroup")
          .build());

  /**
   * Sets up all dependencies before a test runs.
   */
  @Before
  public void before() throws Exception {
    mRegistry = new MasterRegistry();
    CoreMasterContext context = MasterTestUtils.testMasterContext();
    mMetricsMaster = new MetricsMasterFactory().create(mRegistry, context);
    mRegistry.add(MetricsMaster.class, mMetricsMaster);
    BlockMaster blockMaster = new BlockMasterFactory().create(mRegistry, context);
    InodeDirectoryIdGenerator directoryIdGenerator =
        new InodeDirectoryIdGenerator(blockMaster);
    UfsManager ufsManager = mock(UfsManager.class);
    MountTable mountTable = new MountTable(ufsManager, mock(MountInfo.class));
    mInodeStore = context.getMetastore().getInodeStore();
    mTree = new InodeTree(mInodeStore, blockMaster, directoryIdGenerator,
        mountTable);

    mRegistry.start(true);

    mTree.initializeRoot(TEST_OWNER, TEST_GROUP, TEST_DIR_MODE, NoopJournalContext.INSTANCE);
  }

  @After
  public void after() throws Exception {
    mRegistry.stop();
  }

  /**
   * Sets up dependencies before a single test runs.
   */
  @BeforeClass
  public static void beforeClass() throws Exception {
    sFileOptions = CreateFileOptions.defaults().setBlockSizeBytes(Constants.KB).setOwner(TEST_OWNER)
        .setGroup(TEST_GROUP).setMode(TEST_FILE_MODE);
    sDirectoryOptions = CreateDirectoryOptions.defaults().setOwner(TEST_OWNER).setGroup(TEST_GROUP)
        .setMode(TEST_DIR_MODE);
    sNestedFileOptions = CreateFileOptions.defaults().setBlockSizeBytes(Constants.KB)
        .setOwner(TEST_OWNER).setGroup(TEST_GROUP).setMode(TEST_FILE_MODE).setRecursive(true);
    sNestedDirectoryOptions = CreateDirectoryOptions.defaults().setOwner(TEST_OWNER)
        .setGroup(TEST_GROUP).setMode(TEST_DIR_MODE).setRecursive(true);
  }

  /**
   * Tests that initializing the root twice results in the same root.
   */
  @Test
  public void initializeRootTwice() throws Exception {
    MutableInode<?> root = getInodeByPath(new AlluxioURI("/"));
    // initializeRoot call does nothing
    mTree.initializeRoot(TEST_OWNER, TEST_GROUP, TEST_DIR_MODE, NoopJournalContext.INSTANCE);
    assertEquals(TEST_OWNER, root.getOwner());
    MutableInode<?> newRoot = getInodeByPath(new AlluxioURI("/"));
    assertEquals(root, newRoot);
  }

  /**
   * Tests the {@link InodeTree#createPath(RpcContext, LockedInodePath, CreatePathOptions)}
   * method for creating directories.
   */
  @Test
  public void createDirectory() throws Exception {
    // create directory
    createPath(mTree, TEST_URI, sDirectoryOptions);
    assertTrue(mTree.inodePathExists(TEST_URI));
    MutableInode<?> test = getInodeByPath(TEST_URI);
    assertEquals(TEST_PATH, test.getName());
    assertTrue(test.isDirectory());
    assertEquals("user1", test.getOwner());
    assertEquals("group1", test.getGroup());
    assertEquals(TEST_DIR_MODE.toShort(), test.getMode());

    // create nested directory
    createPath(mTree, NESTED_URI, sNestedDirectoryOptions);
    assertTrue(mTree.inodePathExists(NESTED_URI));
    MutableInode<?> nested = getInodeByPath(NESTED_URI);
    assertEquals(TEST_PATH, nested.getName());
    assertEquals(2, nested.getParentId());
    assertTrue(test.isDirectory());
    assertEquals("user1", test.getOwner());
    assertEquals("group1", test.getGroup());
    assertEquals(TEST_DIR_MODE.toShort(), test.getMode());
  }

  /**
   * Tests that an exception is thrown when trying to create an already existing directory with the
   * {@code allowExists} flag set to {@code false}.
   */
  @Test
  public void createExistingDirectory() throws Exception {
    // create directory
    createPath(mTree, TEST_URI, sDirectoryOptions);

    // create again with allowExists true
    createPath(mTree, TEST_URI, CreateDirectoryOptions.defaults().setAllowExists(true));

    // create again with allowExists false
    mThrown.expect(FileAlreadyExistsException.class);
    mThrown.expectMessage(ExceptionMessage.FILE_ALREADY_EXISTS.getMessage(TEST_URI));
    createPath(mTree, TEST_URI, CreateDirectoryOptions.defaults().setAllowExists(false));
  }

  /**
   * Tests that creating a file under a pinned directory works.
   */
  @Test
  public void createFileUnderPinnedDirectory() throws Exception {
    // create nested directory
    createPath(mTree, NESTED_URI, sNestedDirectoryOptions);

    // pin nested folder
    try (
        LockedInodePath inodePath = mTree.lockFullInodePath(NESTED_URI, LockPattern.WRITE_INODE)) {
      mTree.setPinned(RpcContext.NOOP, inodePath, true, 0);
    }

    // create nested file under pinned folder
    createPath(mTree, NESTED_FILE_URI, sNestedFileOptions);

    // the nested file is pinned
    assertEquals(1, mTree.getPinIdSet().size());
  }

  /**
   * Tests the {@link InodeTree#createPath(RpcContext, LockedInodePath, CreatePathOptions)}
   * method for creating a file.
   */
  @Test
  public void createFile() throws Exception {
    // created nested file
    createPath(mTree, NESTED_FILE_URI, sNestedFileOptions);
    MutableInode<?> nestedFile = getInodeByPath(NESTED_FILE_URI);
    assertEquals("file", nestedFile.getName());
    assertEquals(2, nestedFile.getParentId());
    assertTrue(nestedFile.isFile());
    assertEquals("user1", nestedFile.getOwner());
    assertEquals("group1", nestedFile.getGroup());
    assertEquals(TEST_FILE_MODE.toShort(), nestedFile.getMode());
  }

  /**
   * Tests the {@link InodeTree#createPath(RpcContext, LockedInodePath, CreatePathOptions)}
   * method.
   */
  @Test
  public void createPathTest() throws Exception {
    // save the last mod time of the root
    long lastModTime = mTree.getRoot().getLastModificationTimeMs();
    // sleep to ensure a different last modification time
    CommonUtils.sleepMs(10);

    // Need to use updated options to set the correct last mod time.
    CreateDirectoryOptions dirOptions = CreateDirectoryOptions.defaults().setOwner(TEST_OWNER)
        .setGroup(TEST_GROUP).setMode(TEST_DIR_MODE).setRecursive(true);

    // create nested directory
    List<Inode> created = createPath(mTree, NESTED_URI, dirOptions);

    // 1 modified directory
    assertNotEquals(lastModTime,
        getInodeByPath(NESTED_URI.getParent()).getLastModificationTimeMs());
    // 2 created directories
    assertEquals(2, created.size());
    assertEquals("nested", created.get(0).getName());
    assertEquals("test", created.get(1).getName());
    // save the last mod time of 'test'
    lastModTime = created.get(1).getLastModificationTimeMs();
    // sleep to ensure a different last modification time
    CommonUtils.sleepMs(10);

    // creating the directory path again results in no new inodes.
    try {
      createPath(mTree, NESTED_URI, dirOptions);
      assertTrue("createPath should throw FileAlreadyExistsException", false);
    } catch (FileAlreadyExistsException e) {
      assertEquals(e.getMessage(),
          ExceptionMessage.FILE_ALREADY_EXISTS.getMessage(NESTED_URI));
    }

    // create a file
    CreateFileOptions options =
        CreateFileOptions.defaults().setBlockSizeBytes(Constants.KB).setRecursive(true);
    created = createPath(mTree, NESTED_FILE_URI, options);

    // test directory was modified
    assertNotEquals(lastModTime, getInodeByPath(NESTED_URI).getLastModificationTimeMs());
    // file was created
    assertEquals(1, created.size());
    assertEquals("file", created.get(0).getName());
  }

  /**
   * Tests that an exception is thrown when trying to create the root path twice.
   */
  @Test
  public void createRootPath() throws Exception {
    mThrown.expect(FileAlreadyExistsException.class);
    mThrown.expectMessage("/");

    createPath(mTree, new AlluxioURI("/"), sFileOptions);
  }

  /**
   * Tests that an exception is thrown when trying to create a file with invalid block size.
   */
  @Test
  public void createFileWithInvalidBlockSize() throws Exception {
    mThrown.expect(BlockInfoException.class);
    mThrown.expectMessage("Invalid block size 0");

    CreateFileOptions options = CreateFileOptions.defaults().setBlockSizeBytes(0);
    createPath(mTree, TEST_URI, options);
  }

  /**
   * Tests that an exception is thrown when trying to create a file with a negative block size.
   */
  @Test
  public void createFileWithNegativeBlockSize() throws Exception {
    mThrown.expect(BlockInfoException.class);
    mThrown.expectMessage("Invalid block size -1");

    CreateFileOptions options = CreateFileOptions.defaults().setBlockSizeBytes(-1);
    createPath(mTree, TEST_URI, options);
  }

  /**
   * Tests that an exception is thrown when trying to create a file under a non-existing directory.
   */
  @Test
  public void createFileUnderNonexistingDir() throws Exception {
    mThrown.expect(FileDoesNotExistException.class);
    mThrown.expectMessage("File /nested/test creation failed. Component 1(nested) does not exist");

    createPath(mTree, NESTED_URI, sFileOptions);
  }

  /**
   * Tests that an exception is thrown when trying to create a file twice.
   */
  @Test
  public void createFileTwice() throws Exception {
    mThrown.expect(FileAlreadyExistsException.class);
    mThrown.expectMessage("/nested/test");

    createPath(mTree, NESTED_URI, sNestedFileOptions);
    createPath(mTree, NESTED_URI, sNestedFileOptions);
  }

  /**
   * Tests that an exception is thrown when trying to create a file under a file path.
   */
  @Test
  public void createFileUnderFile() throws Exception {
    createPath(mTree, NESTED_URI, sNestedFileOptions);

    mThrown.expect(InvalidPathException.class);
    mThrown.expectMessage("Traversal failed for path /nested/test/test. "
        + "Component 2(test) is a file, not a directory");
    createPath(mTree, new AlluxioURI("/nested/test/test"), sNestedFileOptions);
  }

  /**
   * Tests {@link InodeTree#inodeIdExists(long)}.
   */
  @Test
  public void inodeIdExists() throws Exception {
    assertTrue(mTree.inodeIdExists(0));
    assertFalse(mTree.inodeIdExists(1));

    createPath(mTree, TEST_URI, sFileOptions);
    MutableInode<?> inode = getInodeByPath(TEST_URI);
    assertTrue(mTree.inodeIdExists(inode.getId()));

    deleteInodeByPath(mTree, TEST_URI);
    assertFalse(mTree.inodeIdExists(inode.getId()));
  }

  /**
   * Tests {@link InodeTree#inodePathExists(AlluxioURI)}.
   */
  @Test
  public void inodePathExists() throws Exception {
    assertFalse(mTree.inodePathExists(TEST_URI));

    createPath(mTree, TEST_URI, sFileOptions);
    assertTrue(mTree.inodePathExists(TEST_URI));

    deleteInodeByPath(mTree, TEST_URI);
    assertFalse(mTree.inodePathExists(TEST_URI));
  }

  /**
   * Tests that an exception is thrown when trying to get an Inode by a non-existing path.
   */
  @Test
  public void getInodeByNonexistingPath() throws Exception {
    mThrown.expect(FileDoesNotExistException.class);
    mThrown.expectMessage("Path \"/test\" does not exist");

    assertFalse(mTree.inodePathExists(TEST_URI));
    getInodeByPath(TEST_URI);
  }

  /**
   * Tests that an exception is thrown when trying to get an Inode by a non-existing, nested path.
   */
  @Test
  public void getInodeByNonexistingNestedPath() throws Exception {
    mThrown.expect(FileDoesNotExistException.class);
    mThrown.expectMessage("Path \"/nested/test/file\" does not exist");

    createPath(mTree, NESTED_URI, sNestedDirectoryOptions);
    assertFalse(mTree.inodePathExists(NESTED_FILE_URI));
    getInodeByPath(NESTED_FILE_URI);
  }

  /**
   * Tests that an exception is thrown when trying to get an Inode with an invalid id.
   */
  @Test
  public void getInodeByInvalidId() throws Exception {
    mThrown.expect(FileDoesNotExistException.class);
    mThrown.expectMessage(ExceptionMessage.INODE_DOES_NOT_EXIST.getMessage(1));

    assertFalse(mTree.inodeIdExists(1));
    try (LockedInodePath inodePath = mTree.lockFullInodePath(1, LockPattern.READ)) {
      // inode exists
    }
  }

  /**
   * Tests the {@link InodeTree#isRootId(long)} method.
   */
  @Test
  public void isRootId() {
    assertTrue(mTree.isRootId(0));
    assertFalse(mTree.isRootId(1));
  }

  /**
   * Tests the {@link InodeTree#getPath(InodeView)} method.
   */
  @Test
  public void getPath() throws Exception {
    try (LockedInodePath inodePath = mTree.lockFullInodePath(0, LockPattern.READ)) {
      Inode root = inodePath.getInode();
      // test root path
      assertEquals(new AlluxioURI("/"), mTree.getPath(root));
    }

    // test one level
    createPath(mTree, TEST_URI, sDirectoryOptions);
    try (LockedInodePath inodePath = mTree.lockFullInodePath(TEST_URI, LockPattern.READ)) {
      assertEquals(new AlluxioURI("/test"), mTree.getPath(inodePath.getInode()));
    }

    // test nesting
    createPath(mTree, NESTED_URI, sNestedDirectoryOptions);
    try (LockedInodePath inodePath = mTree.lockFullInodePath(NESTED_URI, LockPattern.READ)) {
      assertEquals(new AlluxioURI("/nested/test"), mTree.getPath(inodePath.getInode()));
    }
  }

  @Test
  public void getInodeChildrenRecursive() throws Exception {
    createPath(mTree, TEST_URI, sDirectoryOptions);
    createPath(mTree, NESTED_URI, sNestedDirectoryOptions);
    // add nested file
    createPath(mTree, NESTED_FILE_URI, sNestedFileOptions);

    // all inodes under root
    try (LockedInodePath inodePath = mTree.lockFullInodePath(0, LockPattern.WRITE_INODE)) {
      // /test, /nested, /nested/test, /nested/test/file
      assertEquals(4, mTree.getImplicitlyLockedDescendants(inodePath).size());
    }
  }

  /**
   * Tests deleting a nested inode.
   */
  @Test
  public void deleteInode() throws Exception {
    createPath(mTree, NESTED_URI, sNestedDirectoryOptions);

    // all inodes under root
    try (LockedInodePath inodePath = mTree.lockFullInodePath(0, LockPattern.WRITE_INODE)) {
      // /nested, /nested/test
      assertEquals(2, mTree.getImplicitlyLockedDescendants(inodePath).size());

      // delete the nested inode
      deleteInodeByPath(mTree, NESTED_URI);

      // only /nested left
      assertEquals(1, mTree.getImplicitlyLockedDescendants(inodePath).size());
    }
  }

  @Test
  public void setPinned() throws Exception {
    createPath(mTree, NESTED_URI, sNestedDirectoryOptions);
    createPath(mTree, NESTED_FILE_URI, sNestedFileOptions);

    // no inodes pinned
    assertEquals(0, mTree.getPinIdSet().size());

    // pin nested folder
    try (
        LockedInodePath inodePath = mTree.lockFullInodePath(NESTED_URI, LockPattern.WRITE_INODE)) {
      mTree.setPinned(RpcContext.NOOP, inodePath, true, 0);
    }
    // nested file pinned
    assertEquals(1, mTree.getPinIdSet().size());

    // unpin nested folder
    try (
        LockedInodePath inodePath = mTree.lockFullInodePath(NESTED_URI, LockPattern.WRITE_INODE)) {
      mTree.setPinned(RpcContext.NOOP, inodePath, false, 0);
    }
    assertEquals(0, mTree.getPinIdSet().size());
  }

  /**
   * Tests that streaming to a journal checkpoint works.
   */
  @Test
  public void streamToJournalCheckpoint() throws Exception {
<<<<<<< HEAD
    verifyJournal(mTree, Arrays.asList(getInodeByPath("/")));
=======
    MutableInode<?> root = getInodeByPath("/");

    // test root
    verifyJournal(mTree, Lists.newArrayList(root));
>>>>>>> c8984bb0

    // test nested URI
    createPath(mTree, NESTED_FILE_URI, sNestedFileOptions);

<<<<<<< HEAD
    verifyJournal(mTree, StreamUtils.map(path -> getInodeByPath(path),
        Arrays.asList("/", "/nested", "/nested/test", "/nested/test/file")));

    // add a sibling of test and verify journaling is in correct order (breadth first)
    createPath(mTree, new AlluxioURI("/nested/test1/file1"), sNestedFileOptions);
    verifyJournal(mTree, StreamUtils.map(path -> getInodeByPath(path), Arrays.asList("/",
        "/nested", "/nested/test", "/nested/test1", "/nested/test/file", "/nested/test1/file1")));
=======
    MutableInode<?> nested = getInodeByPath("/nested");
    MutableInode<?> test = getInodeByPath("/nested/test");
    MutableInode<?> file = getInodeByPath("/nested/test/file");
    verifyJournal(mTree, Arrays.asList(root, nested, test, file));

    // add a sibling of test and verify journaling is in correct order (breadth first)
    createPath(mTree, new AlluxioURI("/nested/test1/file1"), sNestedFileOptions);
    MutableInode<?> test1 = getInodeByPath("/nested/test1");
    MutableInode<?> file1 = getInodeByPath("/nested/test1/file1");
    verifyJournal(mTree, Arrays.asList(root, nested, test, test1, file, file1));
>>>>>>> c8984bb0
  }

  @Test
  public void addInodeFromJournal() throws Exception {
    createPath(mTree, NESTED_FILE_URI, sNestedFileOptions);
    createPath(mTree, new AlluxioURI("/nested/test1/file1"), sNestedFileOptions);
    MutableInode<?> root = getInodeByPath("/");
    MutableInode<?> nested = getInodeByPath("/nested");
    MutableInode<?> test = getInodeByPath("/nested/test");
    MutableInode<?> file = getInodeByPath("/nested/test/file");
    MutableInode<?> test1 = getInodeByPath("/nested/test1");
    MutableInode<?> file1 = getInodeByPath("/nested/test1/file1");
    // reset the tree
    mTree.replayJournalEntryFromJournal(root.toJournalEntry());
    // re-init the root since the tree was reset above
    mTree.getRoot();
    try (LockedInodePath inodePath =
             mTree.lockFullInodePath(new AlluxioURI("/"), LockPattern.WRITE_INODE)) {
      assertEquals(0, mTree.getImplicitlyLockedDescendants(inodePath).size());
      mTree.replayJournalEntryFromJournal(nested.toJournalEntry());
      verifyChildrenNames(mTree, inodePath, Sets.newHashSet("nested"));
      mTree.replayJournalEntryFromJournal(test.toJournalEntry());
      verifyChildrenNames(mTree, inodePath, Sets.newHashSet("nested", "test"));
      mTree.replayJournalEntryFromJournal(test1.toJournalEntry());
      verifyChildrenNames(mTree, inodePath, Sets.newHashSet("nested", "test", "test1"));
      mTree.replayJournalEntryFromJournal(file.toJournalEntry());
      verifyChildrenNames(mTree, inodePath, Sets.newHashSet("nested", "test", "test1", "file"));
      mTree.replayJournalEntryFromJournal(file1.toJournalEntry());
      verifyChildrenNames(mTree, inodePath,
          Sets.newHashSet("nested", "test", "test1", "file", "file1"));
    }
  }

  @Test
  public void addInodeModeFromJournalWithEmptyOwnership() throws Exception {
    createPath(mTree, NESTED_FILE_URI, sNestedFileOptions);
    MutableInode<?> root = getInodeByPath("/");
    MutableInode<?> nested = getInodeByPath("/nested");
    MutableInode<?> test = getInodeByPath("/nested/test");
    MutableInode<?> file = getInodeByPath("/nested/test/file");
    MutableInode<?>[] inodeChildren = {nested, test, file};
    for (MutableInode<?> child : inodeChildren) {
      child.setOwner("");
      child.setGroup("");
      child.setMode((short) 0600);
    }
    // reset the tree
    mTree.replayJournalEntryFromJournal(root.toJournalEntry());
    // re-init the root since the tree was reset above
    mTree.getRoot();
    try (LockedInodePath inodePath =
             mTree.lockFullInodePath(new AlluxioURI("/"), LockPattern.WRITE_INODE)) {
      assertEquals(0, mTree.getImplicitlyLockedDescendants(inodePath).size());
      mTree.replayJournalEntryFromJournal(nested.toJournalEntry());
      mTree.replayJournalEntryFromJournal(test.toJournalEntry());
      mTree.replayJournalEntryFromJournal(file.toJournalEntry());
      List<LockedInodePath> descendants = mTree.getImplicitlyLockedDescendants(inodePath);
      assertEquals(inodeChildren.length, descendants.size());
      for (LockedInodePath childPath : descendants) {
        Inode child = childPath.getInodeOrNull();
        Assert.assertNotNull(child);
        Assert.assertEquals("", child.getOwner());
        Assert.assertEquals("", child.getGroup());
        Assert.assertEquals((short) 0600, child.getMode());
      }
    }
  }

  @Test
  public void getInodePathById() throws Exception {
    try (LockedInodePath rootPath = mTree.lockFullInodePath(0, LockPattern.READ)) {
      assertEquals(0, rootPath.getInode().getId());
    }

    List<Inode> created = createPath(mTree, NESTED_FILE_URI, sNestedFileOptions);

    for (Inode inode : created) {
      long id = inode.getId();
      try (LockedInodePath inodePath = mTree.lockFullInodePath(id, LockPattern.READ)) {
        assertEquals(id, inodePath.getInode().getId());
      }
    }
  }

  @Test
  public void getInodePathByPath() throws Exception {
    try (LockedInodePath rootPath =
        mTree.lockFullInodePath(new AlluxioURI("/"), LockPattern.READ)) {
      assertTrue(mTree.isRootId(rootPath.getInode().getId()));
    }

    // Create a nested file.
    createPath(mTree, NESTED_FILE_URI, sNestedFileOptions);

    AlluxioURI uri = new AlluxioURI("/nested");
    try (LockedInodePath inodePath = mTree.lockFullInodePath(uri, LockPattern.READ)) {
      assertEquals(uri.getName(), inodePath.getInode().getName());
    }

    uri = NESTED_URI;
    try (LockedInodePath inodePath = mTree.lockFullInodePath(uri, LockPattern.READ)) {
      assertEquals(uri.getName(), inodePath.getInode().getName());
    }

    uri = NESTED_FILE_URI;
    try (LockedInodePath inodePath = mTree.lockFullInodePath(uri, LockPattern.READ)) {
      assertEquals(uri.getName(), inodePath.getInode().getName());
    }
  }

  // Helper to create a path.
  private List<Inode> createPath(InodeTree root, AlluxioURI path, CreatePathOptions<?> options)
      throws FileAlreadyExistsException, BlockInfoException, InvalidPathException, IOException,
      FileDoesNotExistException {
    try (LockedInodePath inodePath = root.lockInodePath(path, LockPattern.WRITE_EDGE)) {
      return root.createPath(RpcContext.NOOP, inodePath, options);
    }
  }

  // Helper to get an inode by path. The inode is unlocked before returning.
<<<<<<< HEAD
  private Inode<?> getInodeByPath(String path) {
    try {
      return getInodeByPath(new AlluxioURI(path));
    } catch (Exception e) {
      throw new RuntimeException(e);
    }
=======
  private MutableInode<?> getInodeByPath(String path) throws Exception {
    return getInodeByPath(new AlluxioURI(path));
>>>>>>> c8984bb0
  }

  // Helper to get an inode by path. The inode is unlocked before returning.
  private MutableInode<?> getInodeByPath(AlluxioURI path) throws Exception {
    try (LockedInodePath inodePath = mTree.lockFullInodePath(path, LockPattern.READ)) {
      return mInodeStore.getMutable(inodePath.getInode().getId()).get();
    }
  }

  // Helper to delete an inode by path.
  private static void deleteInodeByPath(InodeTree root, AlluxioURI path) throws Exception {
    try (LockedInodePath inodePath = root.lockFullInodePath(path, LockPattern.WRITE_EDGE)) {
      root.deleteInode(RpcContext.NOOP, inodePath, System.currentTimeMillis());
    }
  }

  // helper for verifying that correct objects were journaled to the output stream
  private static void verifyJournal(InodeTree root, List<MutableInode<?>> journaled) {
    Iterator<alluxio.proto.journal.Journal.JournalEntry> it = root.getJournalEntryIterator();
    for (MutableInode<?> node : journaled) {
      assertTrue(it.hasNext());
      assertEquals(node.toJournalEntry(), it.next());
    }
    assertTrue(!it.hasNext());
  }

  // verify that the tree has the given children
  private static void verifyChildrenNames(InodeTree tree, LockedInodePath inodePath,
      Set<String> childNames) throws Exception {
    List<LockedInodePath> descendants = tree.getImplicitlyLockedDescendants(inodePath);
    assertEquals(childNames.size(), descendants.size());
    for (LockedInodePath childPath : descendants) {
      assertTrue(childNames.contains(childPath.getInode().getName()));
    }
  }
}<|MERGE_RESOLUTION|>--- conflicted
+++ resolved
@@ -529,19 +529,11 @@
    */
   @Test
   public void streamToJournalCheckpoint() throws Exception {
-<<<<<<< HEAD
     verifyJournal(mTree, Arrays.asList(getInodeByPath("/")));
-=======
-    MutableInode<?> root = getInodeByPath("/");
-
-    // test root
-    verifyJournal(mTree, Lists.newArrayList(root));
->>>>>>> c8984bb0
 
     // test nested URI
     createPath(mTree, NESTED_FILE_URI, sNestedFileOptions);
 
-<<<<<<< HEAD
     verifyJournal(mTree, StreamUtils.map(path -> getInodeByPath(path),
         Arrays.asList("/", "/nested", "/nested/test", "/nested/test/file")));
 
@@ -549,18 +541,6 @@
     createPath(mTree, new AlluxioURI("/nested/test1/file1"), sNestedFileOptions);
     verifyJournal(mTree, StreamUtils.map(path -> getInodeByPath(path), Arrays.asList("/",
         "/nested", "/nested/test", "/nested/test1", "/nested/test/file", "/nested/test1/file1")));
-=======
-    MutableInode<?> nested = getInodeByPath("/nested");
-    MutableInode<?> test = getInodeByPath("/nested/test");
-    MutableInode<?> file = getInodeByPath("/nested/test/file");
-    verifyJournal(mTree, Arrays.asList(root, nested, test, file));
-
-    // add a sibling of test and verify journaling is in correct order (breadth first)
-    createPath(mTree, new AlluxioURI("/nested/test1/file1"), sNestedFileOptions);
-    MutableInode<?> test1 = getInodeByPath("/nested/test1");
-    MutableInode<?> file1 = getInodeByPath("/nested/test1/file1");
-    verifyJournal(mTree, Arrays.asList(root, nested, test, test1, file, file1));
->>>>>>> c8984bb0
   }
 
   @Test
@@ -681,17 +661,12 @@
   }
 
   // Helper to get an inode by path. The inode is unlocked before returning.
-<<<<<<< HEAD
-  private Inode<?> getInodeByPath(String path) {
+  private MutableInode<?> getInodeByPath(String path) {
     try {
       return getInodeByPath(new AlluxioURI(path));
     } catch (Exception e) {
       throw new RuntimeException(e);
     }
-=======
-  private MutableInode<?> getInodeByPath(String path) throws Exception {
-    return getInodeByPath(new AlluxioURI(path));
->>>>>>> c8984bb0
   }
 
   // Helper to get an inode by path. The inode is unlocked before returning.
