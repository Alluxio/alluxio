/*
 * The Alluxio Open Foundation licenses this work under the Apache License, version 2.0
 * (the "License"). You may not use this work except in compliance with the License, which is
 * available at www.apache.org/licenses/LICENSE-2.0
 *
 * This software is distributed on an "AS IS" basis, WITHOUT WARRANTIES OR CONDITIONS OF ANY KIND,
 * either express or implied, as more fully set forth in the License.
 *
 * See the NOTICE file distributed with this work for information regarding copyright ownership.
 */

package alluxio.master.metastore.caching;

import static org.junit.Assert.assertEquals;
import static org.junit.Assert.assertFalse;
import static org.junit.Assert.assertTrue;
import static org.mockito.Matchers.anyLong;
import static org.mockito.Matchers.anyString;
import static org.mockito.Mockito.spy;
import static org.mockito.Mockito.times;
import static org.mockito.Mockito.verify;

import alluxio.conf.ConfigurationBuilder;
import alluxio.conf.PropertyKey;
import alluxio.master.file.contexts.CreateDirectoryContext;
import alluxio.master.file.contexts.CreateFileContext;
import alluxio.master.file.meta.Inode;
import alluxio.master.file.meta.InodeLockManager;
import alluxio.master.file.meta.MutableInodeDirectory;
import alluxio.master.file.meta.MutableInodeFile;
import alluxio.master.metastore.InodeStore;
import alluxio.master.metastore.InodeStore.InodeStoreArgs;
import alluxio.master.metastore.heap.HeapInodeStore;

import com.google.common.collect.Iterables;
import org.junit.After;
import org.junit.Before;
import org.junit.Test;
import org.mockito.Mockito;

import java.util.ArrayList;
import java.util.Collections;
import java.util.List;
import java.util.Optional;
import java.util.concurrent.ExecutorService;
import java.util.concurrent.Executors;
import java.util.concurrent.ThreadLocalRandom;
import java.util.concurrent.atomic.AtomicInteger;

public class CachingInodeStoreTest {
  private static final long CACHE_SIZE = 20;
  private static final long TEST_INODE_ID = 5;
  private static final MutableInodeDirectory TEST_INODE_DIR =
      MutableInodeDirectory.create(TEST_INODE_ID, 0, "name", CreateDirectoryContext.defaults());

  private InodeStore mBackingStore;
  private CachingInodeStore mStore;

  @Before
  public void before() {
    InodeStoreArgs args = new InodeStoreArgs(new InodeLockManager(),
        new ConfigurationBuilder()
            .setProperty(PropertyKey.MASTER_METASTORE_INODE_CACHE_MAX_SIZE, CACHE_SIZE)
            .build());
    mBackingStore = spy(new HeapInodeStore(args));
    mStore = new CachingInodeStore(mBackingStore, args);
    mStore.writeNewInode(TEST_INODE_DIR);
  }

  @After
  public void after() {
    mStore.close();
  }

  @Test
  public void cacheGetMutable() {
    for (int i = 0; i < 10; i++) {
      assertEquals(TEST_INODE_DIR, mStore.getMutable(TEST_INODE_ID).get());
    }

    verifyNoBackingStoreReads();
  }

  @Test
  public void cacheGet() {
    Inode testInode = Inode.wrap(TEST_INODE_DIR);
    for (int i = 0; i < 10; i++) {
      assertEquals(testInode, mStore.get(TEST_INODE_ID).get());
    }

    verifyNoBackingStoreReads();
  }

  @Test
  public void removeInodeStaysRemoved() {
    mStore.remove(TEST_INODE_DIR);

    assertEquals(Optional.empty(), mStore.get(TEST_INODE_DIR.getId()));
  }

  @Test
  public void reflectWrite() {
    MutableInodeDirectory updated = MutableInodeDirectory.create(TEST_INODE_ID, 10, "newName",
        CreateDirectoryContext.defaults());
    mStore.writeInode(updated);

    assertEquals("newName", mStore.get(TEST_INODE_ID).get().getName());
  }

  @Test
  public void cacheGetChild() {
    MutableInodeFile child =
        MutableInodeFile.create(0, TEST_INODE_ID, "child", 0, CreateFileContext.defaults());
    mStore.writeInode(child);
    mStore.addChild(TEST_INODE_ID, child);
    for (int i = 0; i < 10; i++) {
      assertTrue(mStore.getChild(TEST_INODE_DIR, "child").isPresent());
    }

    verifyNoBackingStoreReads();
  }

  @Test
  public void cacheGetChildrenInodeLookups() {
    List<Inode> children = new ArrayList<>();
    for (int id = 100; id < 110; id++) {
      MutableInodeFile child =
          MutableInodeFile.create(id, TEST_INODE_ID, "child" + id, 0, CreateFileContext.defaults());
      children.add(Inode.wrap(child));
      mStore.writeNewInode(child);
      mStore.addChild(TEST_INODE_ID, child);
    }
    assertEquals(10, Iterables.size(mStore.getChildren(TEST_INODE_DIR)));

    verifyNoBackingStoreReads();
  }

  @Test
  public void eviction() {
    for (int id = 100; id < 100 + CACHE_SIZE * 2; id++) {
      MutableInodeFile child =
          MutableInodeFile.create(id, TEST_INODE_ID, "child" + id, 0, CreateFileContext.defaults());
      mStore.writeNewInode(child);
      mStore.addChild(TEST_INODE_ID, child);
    }
    for (int id = 100; id < 100 + CACHE_SIZE * 2; id++) {
      assertTrue(mStore.getChild(TEST_INODE_DIR, "child" + id).isPresent());
    }
    verify(mBackingStore, Mockito.atLeastOnce()).getMutable(anyLong());
  }

  @Test
  public void edgeIndexTest() throws Exception {
    // Run many concurrent operations, then check that the edge cache's indices are accurate.
    long endTimeMs = System.currentTimeMillis() + 200;
    ThreadLocalRandom random = ThreadLocalRandom.current();
    List<MutableInodeDirectory> dirs = new ArrayList<>();
    for (int i = 1; i < 5; i++) {
      MutableInodeDirectory dir = createInodeDir(i, 0);
      dirs.add(dir);
      mStore.addChild(TEST_INODE_ID, dir);
    }

    AtomicInteger operations = new AtomicInteger(0);
    ExecutorService executor = Executors.newFixedThreadPool(10);
    int numThreads = 10;
    executor.invokeAll(Collections.nCopies(numThreads, () -> {
      while (operations.get() < 10_000 || System.currentTimeMillis() < endTimeMs) {
        // Sometimes add, sometimes delete.
        if (random.nextBoolean()) {
          MutableInodeDirectory dir =
              createInodeDir(random.nextLong(10, 15), random.nextLong(1, 5));
          mStore.addChild(dir.getParentId(), dir);
        } else {
          mStore.removeChild(dirs.get(random.nextInt(dirs.size())).getId(),
              Long.toString(random.nextLong(10, 15)));
        }
        operations.incrementAndGet();
        assertTrue(mStore.mEdgeCache.mMap.size() <= CACHE_SIZE + numThreads);
      }
      return null;
    }));
    alluxio.util.CommonUtils.waitFor("eviction thread to finish",
        () -> mStore.mEdgeCache.mEvictionThread.mIsSleeping);
    mStore.mEdgeCache.verifyIndices();
  }

  @Test
  public void listingCacheManyDirsEviction() throws Exception {
    for (int i = 1; i < CACHE_SIZE * 3; i++) {
      createInodeDir(i, TEST_INODE_ID);
    }
    assertFalse(mStore.mListingCache.getCachedChildIds(TEST_INODE_ID).isPresent());
  }

  @Test
  public void listingCacheBigDirEviction() throws Exception {
    MutableInodeDirectory bigDir = createInodeDir(1, 0);
    long dirSize = CACHE_SIZE;
    for (int i = 10; i < 10 + dirSize; i++) {
<<<<<<< HEAD
      mStore.addChild(bigDir.getId(), createInodeDir(i, bigDir.getId()));
=======
      mStore.addChild(bigDir.getId(), inodeDir(i, bigDir.getId()));
>>>>>>> 221bf7be
    }
    // Cache the large directory
    assertEquals(dirSize, Iterables.size(mStore.getChildIds(bigDir.getId())));
    // Perform another operation to trigger eviction
    mStore.addChild(bigDir.getId(), createInodeDir(10000, bigDir.getId()));
    assertFalse(mStore.mListingCache.getCachedChildIds(TEST_INODE_ID).isPresent());
  }

<<<<<<< HEAD
  private MutableInodeDirectory createInodeDir(long id, long parentId) {
    MutableInodeDirectory dir = MutableInodeDirectory.create(id, parentId, Long.toString(id),
=======
  @Test(timeout = 10000)
  public void listingCacheAddRemoveEdges() throws Exception {
    // Perform operations including adding and removing many files within a directory. This test has
    // rooted out some bugs related to cache weight tracking.
    MutableInodeDirectory bigDir = inodeDir(1, 0);
    mStore.writeNewInode(bigDir);
    for (int i = 1000; i < 1000 + CACHE_SIZE; i++) {
      MutableInodeDirectory subDir = inodeDir(i, bigDir.getId());
      mStore.addChild(bigDir.getId(), subDir);
      mStore.removeChild(bigDir.getId(), subDir.getName());
    }

    List<MutableInodeDirectory> inodes = new ArrayList<>();
    for (int i = 10; i < 10 + (CACHE_SIZE / 2); i++) {
      MutableInodeDirectory otherDir = inodeDir(i, 0);
      inodes.add(otherDir);
      mStore.writeNewInode(otherDir);
    }
    for (MutableInodeDirectory inode : inodes) {
      for (int i = 0; i < 10; i++) {
        assertEquals(0, Iterables.size(mStore.getChildIds(inode.getId())));
      }
      verify(mBackingStore, times(0)).getChildIds(inode.getId());
    }
  }

  private static MutableInodeDirectory inodeDir(long id, long parentId) {
    return MutableInodeDirectory.create(id, parentId, Long.toString(id),
>>>>>>> 221bf7be
        CreateDirectoryContext.defaults());
    mStore.writeNewInode(dir);
    return dir;
  }

  private void verifyNoBackingStoreReads() {
    verify(mBackingStore, times(0)).getChild(anyLong(), anyString());
    verify(mBackingStore, times(0)).getChildId(anyLong(), anyString());
    verify(mBackingStore, times(0)).getChildren(anyLong());
    verify(mBackingStore, times(0)).getChildIds(anyLong());
    verify(mBackingStore, times(0)).get(anyLong());
    verify(mBackingStore, times(0)).getMutable(anyLong());
  }
}<|MERGE_RESOLUTION|>--- conflicted
+++ resolved
@@ -198,11 +198,7 @@
     MutableInodeDirectory bigDir = createInodeDir(1, 0);
     long dirSize = CACHE_SIZE;
     for (int i = 10; i < 10 + dirSize; i++) {
-<<<<<<< HEAD
       mStore.addChild(bigDir.getId(), createInodeDir(i, bigDir.getId()));
-=======
-      mStore.addChild(bigDir.getId(), inodeDir(i, bigDir.getId()));
->>>>>>> 221bf7be
     }
     // Cache the large directory
     assertEquals(dirSize, Iterables.size(mStore.getChildIds(bigDir.getId())));
@@ -211,25 +207,21 @@
     assertFalse(mStore.mListingCache.getCachedChildIds(TEST_INODE_ID).isPresent());
   }
 
-<<<<<<< HEAD
-  private MutableInodeDirectory createInodeDir(long id, long parentId) {
-    MutableInodeDirectory dir = MutableInodeDirectory.create(id, parentId, Long.toString(id),
-=======
   @Test(timeout = 10000)
   public void listingCacheAddRemoveEdges() throws Exception {
     // Perform operations including adding and removing many files within a directory. This test has
     // rooted out some bugs related to cache weight tracking.
-    MutableInodeDirectory bigDir = inodeDir(1, 0);
+    MutableInodeDirectory bigDir = createInodeDir(1, 0);
     mStore.writeNewInode(bigDir);
     for (int i = 1000; i < 1000 + CACHE_SIZE; i++) {
-      MutableInodeDirectory subDir = inodeDir(i, bigDir.getId());
+      MutableInodeDirectory subDir = createInodeDir(i, bigDir.getId());
       mStore.addChild(bigDir.getId(), subDir);
       mStore.removeChild(bigDir.getId(), subDir.getName());
     }
 
     List<MutableInodeDirectory> inodes = new ArrayList<>();
     for (int i = 10; i < 10 + (CACHE_SIZE / 2); i++) {
-      MutableInodeDirectory otherDir = inodeDir(i, 0);
+      MutableInodeDirectory otherDir = createInodeDir(i, 0);
       inodes.add(otherDir);
       mStore.writeNewInode(otherDir);
     }
@@ -241,9 +233,8 @@
     }
   }
 
-  private static MutableInodeDirectory inodeDir(long id, long parentId) {
-    return MutableInodeDirectory.create(id, parentId, Long.toString(id),
->>>>>>> 221bf7be
+  private MutableInodeDirectory createInodeDir(long id, long parentId) {
+    MutableInodeDirectory dir = MutableInodeDirectory.create(id, parentId, Long.toString(id),
         CreateDirectoryContext.defaults());
     mStore.writeNewInode(dir);
     return dir;
