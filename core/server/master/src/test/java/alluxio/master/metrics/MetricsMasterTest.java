/*
 * The Alluxio Open Foundation licenses this work under the Apache License, version 2.0
 * (the "License"). You may not use this work except in compliance with the License, which is
 * available at www.apache.org/licenses/LICENSE-2.0
 *
 * This software is distributed on an "AS IS" basis, WITHOUT WARRANTIES OR CONDITIONS OF ANY KIND,
 * either express or implied, as more fully set forth in the License.
 *
 * See the NOTICE file distributed with this work for information regarding copyright ownership.
 */

package alluxio.master.metrics;

import static org.junit.Assert.assertEquals;

import alluxio.clock.ManualClock;
import alluxio.master.MasterContext;
import alluxio.master.MasterRegistry;
import alluxio.master.SafeModeManager;
import alluxio.master.TestSafeModeManager;
import alluxio.master.journal.JournalSystem;
import alluxio.master.journal.noop.NoopJournalSystem;
import alluxio.metrics.Metric;
import alluxio.metrics.MetricsSystem;
import alluxio.metrics.aggregator.SumInstancesAggregator;
import alluxio.util.ThreadFactoryUtils;
import alluxio.util.executor.ExecutorServiceFactories;

import com.google.common.collect.Lists;
import org.junit.After;
import org.junit.Before;
import org.junit.Test;

import java.util.List;
import java.util.concurrent.ExecutorService;
import java.util.concurrent.Executors;

/**
 * Unit tests for {@link MetricsMaster}.
 */
public class MetricsMasterTest {
  private DefaultMetricsMaster mMetricsMaster;
  private MasterRegistry mRegistry;
  private SafeModeManager mSafeModeManager;
  private ManualClock mClock;
  private ExecutorService mExecutorService;

  @Before
  public void before() throws Exception {
    mRegistry = new MasterRegistry();
    mSafeModeManager = new TestSafeModeManager();
    mClock = new ManualClock();
    mExecutorService =
        Executors.newFixedThreadPool(2, ThreadFactoryUtils.build("TestMetricsMaster-%d", true));
    JournalSystem journalSystem = new NoopJournalSystem();
    mMetricsMaster =
        new DefaultMetricsMaster(new MasterContext(journalSystem, mSafeModeManager),
            mClock, ExecutorServiceFactories.constantExecutorServiceFactory(mExecutorService));
    mRegistry.add(MetricsMaster.class, mMetricsMaster);
    mRegistry.start(true);
  }

  /**
   * Stops the master after a test ran.
   */
  @After
  public void after() throws Exception {
    mRegistry.stop();
  }

  @Test
  public void testAggregator() {
    mMetricsMaster
        .addAggregator(new SumInstancesAggregator(MetricsSystem.InstanceType.WORKER, "metric1"));
    mMetricsMaster
        .addAggregator(new SumInstancesAggregator(MetricsSystem.InstanceType.WORKER, "metric2"));
    List<Metric> metrics1 = Lists.newArrayList(Metric.from("worker.192_1_1_1.metric1", 10),
        Metric.from("worker.192_1_1_1.metric2", 20));
<<<<<<< HEAD
    mMetricsStore.putWorkerMetrics("192_1_1_1", metrics1);
    List<Metric> metrics2 = Lists.newArrayList(Metric.from("worker.192_1_1_2.metric1", 1),
        Metric.from("worker.192_1_1_2.metric2", 2));
    mMetricsStore.putWorkerMetrics("192_1_1_2", metrics2);
=======
    mMetricsMaster.putWorkerMetrics(MetricsSystem.InstanceType.WORKER, "192_1_1_1", metrics1);
    List<Metric> metrics2 = Lists.newArrayList(Metric.from("worker.192_1_1_2.metric1", 1),
        Metric.from("worker.192_1_1_2.metric2", 2));
    mMetricsMaster.putWorkerMetrics(MetricsSystem.InstanceType.WORKER, "192_1_1_2", metrics2);
>>>>>>> d97ae322
    assertEquals(11L, getGauge("metric1"));
    assertEquals(22L, getGauge("metric2"));
    // override metrics from hostname 192_1_1_2
    List<Metric> metrics3 = Lists.newArrayList(Metric.from("worker.192_1_1_2.metric1", 3));
<<<<<<< HEAD
    mMetricsStore.putWorkerMetrics("192_1_1_2", metrics3);
=======
    mMetricsMaster.putWorkerMetrics(MetricsSystem.InstanceType.WORKER, "192_1_1_2", metrics3);
>>>>>>> d97ae322
    assertEquals(13L, getGauge("metric1"));
    assertEquals(20L, getGauge("metric2"));
  }

  private Object getGauge(String name) {
    return MetricsSystem.METRIC_REGISTRY.getGauges().get(MetricsSystem.getClusterMetricName(name))
        .getValue();
  }
}<|MERGE_RESOLUTION|>--- conflicted
+++ resolved
@@ -76,26 +76,15 @@
         .addAggregator(new SumInstancesAggregator(MetricsSystem.InstanceType.WORKER, "metric2"));
     List<Metric> metrics1 = Lists.newArrayList(Metric.from("worker.192_1_1_1.metric1", 10),
         Metric.from("worker.192_1_1_1.metric2", 20));
-<<<<<<< HEAD
-    mMetricsStore.putWorkerMetrics("192_1_1_1", metrics1);
+    mMetricsMaster.putWorkerMetrics("192_1_1_1", metrics1);
     List<Metric> metrics2 = Lists.newArrayList(Metric.from("worker.192_1_1_2.metric1", 1),
         Metric.from("worker.192_1_1_2.metric2", 2));
-    mMetricsStore.putWorkerMetrics("192_1_1_2", metrics2);
-=======
-    mMetricsMaster.putWorkerMetrics(MetricsSystem.InstanceType.WORKER, "192_1_1_1", metrics1);
-    List<Metric> metrics2 = Lists.newArrayList(Metric.from("worker.192_1_1_2.metric1", 1),
-        Metric.from("worker.192_1_1_2.metric2", 2));
-    mMetricsMaster.putWorkerMetrics(MetricsSystem.InstanceType.WORKER, "192_1_1_2", metrics2);
->>>>>>> d97ae322
+    mMetricsMaster.putWorkerMetrics("192_1_1_2", metrics2);
     assertEquals(11L, getGauge("metric1"));
     assertEquals(22L, getGauge("metric2"));
     // override metrics from hostname 192_1_1_2
     List<Metric> metrics3 = Lists.newArrayList(Metric.from("worker.192_1_1_2.metric1", 3));
-<<<<<<< HEAD
-    mMetricsStore.putWorkerMetrics("192_1_1_2", metrics3);
-=======
-    mMetricsMaster.putWorkerMetrics(MetricsSystem.InstanceType.WORKER, "192_1_1_2", metrics3);
->>>>>>> d97ae322
+    mMetricsMaster.putWorkerMetrics("192_1_1_2", metrics3);
     assertEquals(13L, getGauge("metric1"));
     assertEquals(20L, getGauge("metric2"));
   }
