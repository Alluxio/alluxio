/*
 * The Alluxio Open Foundation licenses this work under the Apache License, version 2.0
 * (the "License"). You may not use this work except in compliance with the License, which is
 * available at www.apache.org/licenses/LICENSE-2.0
 *
 * This software is distributed on an "AS IS" basis, WITHOUT WARRANTIES OR CONDITIONS OF ANY KIND,
 * either express or implied, as more fully set forth in the License.
 *
 * See the NOTICE file distributed with this work for information regarding copyright ownership.
 */

package alluxio.master.file.meta;

import alluxio.AlluxioURI;
import alluxio.conf.Configuration;
import alluxio.conf.PropertyKey;
import alluxio.exception.InvalidPathException;
import alluxio.file.options.DescendantType;

import org.junit.Assert;
import org.junit.Before;
import org.junit.Test;
import org.mockito.Mockito;

import java.time.Clock;
<<<<<<< HEAD
import java.util.Optional;
=======
import java.util.Set;
import java.util.concurrent.ConcurrentSkipListSet;
>>>>>>> af45bb5f
import java.util.concurrent.atomic.AtomicLong;

/**
 * Tests the {@link InvalidationSyncCache} using only validations and invalidations,
 * and without using interval based syncing.
 */
public class InvalidationSyncCacheTest {

  private InvalidationSyncCache mCache;
  private AtomicLong mTime;
  private Clock mClock;

  private final AlluxioURI mRoot = new AlluxioURI("/");
  private final AlluxioURI mOne = new AlluxioURI("/one");
  private final AlluxioURI mOneOne = new AlluxioURI("/one/one");
  private final AlluxioURI mTwo = new AlluxioURI("/two");
  private final AlluxioURI mTwoTwo = new AlluxioURI("/two/two");

  @Before
  public void before() {
<<<<<<< HEAD
    Clock clock = Mockito.mock(Clock.class);
    AtomicLong time = new AtomicLong();
    Mockito.doAnswer(invocation -> time.incrementAndGet()).when(clock).millis();
    mCache = new InvalidationSyncCache(clock, Optional::of);
=======
    mClock = Mockito.mock(Clock.class);
    mTime = new AtomicLong();
    Mockito.doAnswer(invocation -> mTime.incrementAndGet()).when(mClock).millis();
    mCache = new InvalidationSyncCache(mClock);
  }

  @Test
  public void eviction() throws Exception {
    // max files is the number of files we will have in our cache
    // these will be under the directory /one
    int maxFiles = 100;
    Set<String> evicted = new ConcurrentSkipListSet<>();
    Set<AlluxioURI> added = new ConcurrentSkipListSet<>();
    // make a cache maxFiles + 1, to include the parent folder /one
    Configuration.set(PropertyKey.MASTER_UFS_PATH_CACHE_CAPACITY, maxFiles + 1);
    mCache = new InvalidationSyncCache(mClock, (path, state) ->
        evicted.add(path));

    // our root sync folder /one should always stay in the cache since it is LRU, and we will
    // read it each time we check if an entry needs to be synced
    mCache.notifyInvalidation(mOne);

    // fill the cache
    for (int i = 0; i < maxFiles * 2; i++) {
      AlluxioURI nextPath = mOne.join(String.format("%03d", i));
      mCache.notifySyncedPath(nextPath, DescendantType.ALL,
          mCache.startSync(), null, false);
      added.add(nextPath);
      Assert.assertFalse(mCache.shouldSyncPath(nextPath,
          Long.MAX_VALUE, DescendantType.ALL).isShouldSync());
    }
    mCache.mItems.cleanUp();
    Assert.assertEquals(maxFiles, evicted.size());
    for (String next : evicted) {
      Assert.assertTrue(mCache.shouldSyncPath(new AlluxioURI(next),
          Long.MAX_VALUE, DescendantType.ALL).isShouldSync());
    }
    for (AlluxioURI next : added) {
      if (!evicted.contains(next.getPath())) {
        Assert.assertFalse(mCache.shouldSyncPath(next,
            Long.MAX_VALUE, DescendantType.ALL).isShouldSync());
      }
    }
>>>>>>> af45bb5f
  }

  @Test
  public void directValidation() throws InvalidPathException {
    // no sync has happened
    Assert.assertTrue(mCache.shouldSyncPath(mRoot,
            Long.MAX_VALUE, DescendantType.NONE)
        .isShouldSync());
    Assert.assertTrue(mCache.shouldSyncPath(mRoot, Long.MAX_VALUE, DescendantType.ONE)
        .isShouldSync());
    Assert.assertTrue(mCache.shouldSyncPath(mRoot, Long.MAX_VALUE, DescendantType.ALL)
        .isShouldSync());

    // after syncing with descendant type none, a sync is not needed only for
    // sync type none
    mCache.notifySyncedPath(mRoot, DescendantType.NONE,
        mCache.startSync(), null, false);
    Assert.assertFalse(mCache.shouldSyncPath(mRoot,
            Long.MAX_VALUE, DescendantType.NONE)
        .isShouldSync());
    Assert.assertTrue(mCache.shouldSyncPath(mRoot, Long.MAX_VALUE, DescendantType.ONE)
        .isShouldSync());
    Assert.assertTrue(mCache.shouldSyncPath(mRoot, Long.MAX_VALUE, DescendantType.ALL)
        .isShouldSync());

    // invalidate the sync
    mCache.notifyInvalidation(mRoot);
    Assert.assertTrue(mCache.shouldSyncPath(mRoot,
            Long.MAX_VALUE, DescendantType.NONE)
        .isShouldSync());
    Assert.assertTrue(mCache.shouldSyncPath(mRoot, Long.MAX_VALUE, DescendantType.ONE)
        .isShouldSync());
    Assert.assertTrue(mCache.shouldSyncPath(mRoot, Long.MAX_VALUE, DescendantType.ALL)
        .isShouldSync());

    // sync with descendant type one
    // only sync check with type one or none should be valid
    mCache.notifySyncedPath(mRoot, DescendantType.ONE,
        mCache.startSync(), null, false);
    Assert.assertFalse(mCache.shouldSyncPath(mRoot,
            Long.MAX_VALUE, DescendantType.NONE)
        .isShouldSync());
    Assert.assertFalse(mCache.shouldSyncPath(mRoot,
            Long.MAX_VALUE, DescendantType.ONE)
        .isShouldSync());
    Assert.assertTrue(mCache.shouldSyncPath(mRoot, Long.MAX_VALUE, DescendantType.ALL)
        .isShouldSync());

    // invalidate the sync
    mCache.notifyInvalidation(mRoot);
    Assert.assertTrue(mCache.shouldSyncPath(mRoot,
            Long.MAX_VALUE, DescendantType.NONE)
        .isShouldSync());
    Assert.assertTrue(mCache.shouldSyncPath(mRoot, Long.MAX_VALUE, DescendantType.ONE)
        .isShouldSync());
    Assert.assertTrue(mCache.shouldSyncPath(mRoot, Long.MAX_VALUE, DescendantType.ALL)
        .isShouldSync());

    // sync with descendant type all,
    // all sync checks should be valid
    mCache.notifySyncedPath(mRoot, DescendantType.ALL,
        mCache.startSync(), null, false);
    Assert.assertFalse(mCache.shouldSyncPath(mRoot,
            Long.MAX_VALUE, DescendantType.NONE)
        .isShouldSync());
    Assert.assertFalse(mCache.shouldSyncPath(mRoot,
            Long.MAX_VALUE, DescendantType.ONE)
        .isShouldSync());
    Assert.assertFalse(mCache.shouldSyncPath(mRoot,
            Long.MAX_VALUE, DescendantType.ALL)
        .isShouldSync());

    // invalidate the sync
    mCache.notifyInvalidation(mRoot);
    Assert.assertTrue(mCache.shouldSyncPath(mRoot,
            Long.MAX_VALUE, DescendantType.NONE)
        .isShouldSync());
    Assert.assertTrue(mCache.shouldSyncPath(mRoot, Long.MAX_VALUE, DescendantType.ONE)
        .isShouldSync());
    Assert.assertTrue(mCache.shouldSyncPath(mRoot, Long.MAX_VALUE, DescendantType.ALL)
        .isShouldSync());
  }

  @Test
  public void oneLevelValidation() throws InvalidPathException {
    // no paths are synced
    Assert.assertTrue(mCache.shouldSyncPath(mOne,
            Long.MAX_VALUE, DescendantType.NONE)
        .isShouldSync());
    Assert.assertTrue(mCache.shouldSyncPath(mOne,
            Long.MAX_VALUE, DescendantType.ONE)
        .isShouldSync());
    Assert.assertTrue(mCache.shouldSyncPath(mOne,
            Long.MAX_VALUE, DescendantType.ALL)
        .isShouldSync());

    // sync /one with descendant type none
    mCache.notifySyncedPath(mOne, DescendantType.NONE,
        mCache.startSync(), null, false);
    Assert.assertFalse(mCache.shouldSyncPath(mOne,
            Long.MAX_VALUE, DescendantType.NONE)
        .isShouldSync());
    Assert.assertTrue(mCache.shouldSyncPath(mOne,
            Long.MAX_VALUE, DescendantType.ONE)
        .isShouldSync());
    Assert.assertTrue(mCache.shouldSyncPath(mOne,
            Long.MAX_VALUE, DescendantType.ALL)
        .isShouldSync());

    // invalidate the sync
    mCache.notifyInvalidation(mOne);
    Assert.assertTrue(mCache.shouldSyncPath(mOne,
            Long.MAX_VALUE, DescendantType.NONE)
        .isShouldSync());
    Assert.assertTrue(mCache.shouldSyncPath(mOne,
            Long.MAX_VALUE, DescendantType.ONE)
        .isShouldSync());
    Assert.assertTrue(mCache.shouldSyncPath(mOne,
            Long.MAX_VALUE, DescendantType.ALL)
        .isShouldSync());

    // sync / with descendant type none
    // children should not be synced
    mCache.notifySyncedPath(mRoot, DescendantType.NONE,
        mCache.startSync(), null, false);
    Assert.assertFalse(mCache.shouldSyncPath(mRoot,
            Long.MAX_VALUE, DescendantType.NONE)
        .isShouldSync());
    Assert.assertTrue(mCache.shouldSyncPath(mRoot, Long.MAX_VALUE, DescendantType.ONE)
        .isShouldSync());
    Assert.assertTrue(mCache.shouldSyncPath(mRoot, Long.MAX_VALUE, DescendantType.ALL)
        .isShouldSync());
    Assert.assertTrue(mCache.shouldSyncPath(mOne,
            Long.MAX_VALUE, DescendantType.NONE)
        .isShouldSync());
    Assert.assertTrue(mCache.shouldSyncPath(mOne,
            Long.MAX_VALUE, DescendantType.ONE)
        .isShouldSync());
    Assert.assertTrue(mCache.shouldSyncPath(mOne,
            Long.MAX_VALUE, DescendantType.ALL)
        .isShouldSync());

    // sync / with type descendant one
    // only children with sync type none do not need to sync
    mCache.notifySyncedPath(mRoot, DescendantType.ONE,
        mCache.startSync(), null, false);
    Assert.assertFalse(mCache.shouldSyncPath(mRoot,
            Long.MAX_VALUE, DescendantType.NONE)
        .isShouldSync());
    Assert.assertFalse(mCache.shouldSyncPath(mRoot,
            Long.MAX_VALUE, DescendantType.ONE)
        .isShouldSync());
    Assert.assertTrue(mCache.shouldSyncPath(mRoot, Long.MAX_VALUE, DescendantType.ALL)
        .isShouldSync());
    Assert.assertFalse(mCache.shouldSyncPath(mOne,
            Long.MAX_VALUE, DescendantType.NONE)
        .isShouldSync());
    Assert.assertTrue(mCache.shouldSyncPath(mOne,
            Long.MAX_VALUE, DescendantType.ONE)
        .isShouldSync());
    Assert.assertTrue(mCache.shouldSyncPath(mOne,
            Long.MAX_VALUE, DescendantType.ALL)
        .isShouldSync());

    // sync / with descendant type all,
    // all children sync types should be synced
    mCache.notifySyncedPath(mRoot, DescendantType.ALL,
        mCache.startSync(), null, false);
    Assert.assertFalse(mCache.shouldSyncPath(mRoot,
            Long.MAX_VALUE, DescendantType.NONE)
        .isShouldSync());
    Assert.assertFalse(mCache.shouldSyncPath(mRoot,
            Long.MAX_VALUE, DescendantType.ONE)
        .isShouldSync());
    Assert.assertFalse(mCache.shouldSyncPath(mRoot,
            Long.MAX_VALUE, DescendantType.ALL)
        .isShouldSync());
    Assert.assertFalse(mCache.shouldSyncPath(mOne,
            Long.MAX_VALUE, DescendantType.NONE)
        .isShouldSync());
    Assert.assertFalse(mCache.shouldSyncPath(mOne,
            Long.MAX_VALUE, DescendantType.ONE)
        .isShouldSync());
    Assert.assertFalse(mCache.shouldSyncPath(mOne,
            Long.MAX_VALUE, DescendantType.ALL)
        .isShouldSync());

    // invalidate /one, ensure /one needs sync, and / needs sync for
    // descendant types not none
    mCache.notifyInvalidation(mOne);
    Assert.assertFalse(mCache.shouldSyncPath(mRoot,
            Long.MAX_VALUE, DescendantType.NONE)
        .isShouldSync());
    Assert.assertTrue(mCache.shouldSyncPath(mRoot, Long.MAX_VALUE, DescendantType.ONE)
        .isShouldSync());
    Assert.assertTrue(mCache.shouldSyncPath(mRoot, Long.MAX_VALUE, DescendantType.ALL)
        .isShouldSync());
    Assert.assertTrue(mCache.shouldSyncPath(mOne,
            Long.MAX_VALUE, DescendantType.NONE)
        .isShouldSync());
    Assert.assertTrue(mCache.shouldSyncPath(mOne,
            Long.MAX_VALUE, DescendantType.ONE)
        .isShouldSync());
    Assert.assertTrue(mCache.shouldSyncPath(mOne,
            Long.MAX_VALUE, DescendantType.ALL)
        .isShouldSync());
    mCache.notifySyncedPath(mOne, DescendantType.ALL,
        mCache.startSync(), null, false);

    // other files should not need sync
    Assert.assertFalse(mCache.shouldSyncPath(mTwo,
            Long.MAX_VALUE, DescendantType.NONE)
        .isShouldSync());
    Assert.assertFalse(mCache.shouldSyncPath(mTwo,
            Long.MAX_VALUE, DescendantType.ONE)
        .isShouldSync());
    Assert.assertFalse(mCache.shouldSyncPath(mTwo,
            Long.MAX_VALUE, DescendantType.ALL)
        .isShouldSync());

    // invalidate /two, ensure it needs a sync
    mCache.notifyInvalidation(mTwo);
    Assert.assertTrue(mCache.shouldSyncPath(mTwo,
            Long.MAX_VALUE, DescendantType.NONE)
        .isShouldSync());
    Assert.assertTrue(mCache.shouldSyncPath(mTwo,
            Long.MAX_VALUE, DescendantType.ONE)
        .isShouldSync());
    Assert.assertTrue(mCache.shouldSyncPath(mTwo,
            Long.MAX_VALUE, DescendantType.ALL)
        .isShouldSync());

    // sync /two, ensure / still needs sync for descendant types not equal
    // to none
    mCache.notifySyncedPath(mTwo, DescendantType.ALL,
        mCache.startSync(), null, false);
    Assert.assertFalse(mCache.shouldSyncPath(mRoot,
            Long.MAX_VALUE, DescendantType.NONE)
        .isShouldSync());
    Assert.assertTrue(mCache.shouldSyncPath(mRoot, Long.MAX_VALUE, DescendantType.ONE)
        .isShouldSync());
    Assert.assertTrue(mCache.shouldSyncPath(mRoot, Long.MAX_VALUE, DescendantType.ALL)
        .isShouldSync());
    Assert.assertFalse(mCache.shouldSyncPath(mTwo,
            Long.MAX_VALUE, DescendantType.NONE)
        .isShouldSync());
    Assert.assertFalse(mCache.shouldSyncPath(mTwo,
            Long.MAX_VALUE, DescendantType.ONE)
        .isShouldSync());
    Assert.assertFalse(mCache.shouldSyncPath(mTwo,
            Long.MAX_VALUE, DescendantType.ALL)
        .isShouldSync());

    // invalidate /, all should need sync
    mCache.notifyInvalidation(mRoot);
    Assert.assertTrue(mCache.shouldSyncPath(mRoot,
            Long.MAX_VALUE, DescendantType.NONE)
        .isShouldSync());
    Assert.assertTrue(mCache.shouldSyncPath(mRoot, Long.MAX_VALUE, DescendantType.ONE)
        .isShouldSync());
    Assert.assertTrue(mCache.shouldSyncPath(mRoot, Long.MAX_VALUE, DescendantType.ALL)
        .isShouldSync());
    Assert.assertTrue(mCache.shouldSyncPath(mOne,
            Long.MAX_VALUE, DescendantType.NONE)
        .isShouldSync());
    Assert.assertTrue(mCache.shouldSyncPath(mOne,
            Long.MAX_VALUE, DescendantType.ONE)
        .isShouldSync());
    Assert.assertTrue(mCache.shouldSyncPath(mOne,
            Long.MAX_VALUE, DescendantType.ALL)
        .isShouldSync());
  }

  @Test
  public void multiLevelValidation() throws InvalidPathException {
    // initially all need sync
    Assert.assertTrue(mCache.shouldSyncPath(mOneOne,
            Long.MAX_VALUE, DescendantType.NONE)
        .isShouldSync());
    Assert.assertTrue(mCache.shouldSyncPath(mOneOne,
            Long.MAX_VALUE, DescendantType.ONE)
        .isShouldSync());
    Assert.assertTrue(mCache.shouldSyncPath(mOneOne,
            Long.MAX_VALUE, DescendantType.ALL)
        .isShouldSync());

    // sync the nested path /one/one, the parent should still need sync
    mCache.notifySyncedPath(mOneOne, DescendantType.ALL,
        mCache.startSync(), null, false);
    Assert.assertFalse(mCache.shouldSyncPath(mOneOne,
            Long.MAX_VALUE, DescendantType.NONE)
        .isShouldSync());
    Assert.assertFalse(mCache.shouldSyncPath(mOneOne,
            Long.MAX_VALUE, DescendantType.ONE)
        .isShouldSync());
    Assert.assertFalse(mCache.shouldSyncPath(mOneOne,
            Long.MAX_VALUE, DescendantType.ALL)
        .isShouldSync());
    Assert.assertTrue(mCache.shouldSyncPath(mOne,
            Long.MAX_VALUE, DescendantType.NONE)
        .isShouldSync());
    Assert.assertTrue(mCache.shouldSyncPath(mOne,
            Long.MAX_VALUE, DescendantType.ONE)
        .isShouldSync());
    Assert.assertTrue(mCache.shouldSyncPath(mOne,
            Long.MAX_VALUE, DescendantType.ALL)
        .isShouldSync());

    // sync the root, all should be synced
    mCache.notifySyncedPath(mRoot, DescendantType.ALL,
        mCache.startSync(), null, false);
    Assert.assertFalse(mCache.shouldSyncPath(mOneOne,
            Long.MAX_VALUE, DescendantType.NONE)
        .isShouldSync());
    Assert.assertFalse(mCache.shouldSyncPath(mOneOne,
            Long.MAX_VALUE, DescendantType.ONE)
        .isShouldSync());
    Assert.assertFalse(mCache.shouldSyncPath(mOneOne,
            Long.MAX_VALUE, DescendantType.ALL)
        .isShouldSync());
    Assert.assertFalse(mCache.shouldSyncPath(mOne,
            Long.MAX_VALUE, DescendantType.NONE)
        .isShouldSync());
    Assert.assertFalse(mCache.shouldSyncPath(mOne,
            Long.MAX_VALUE, DescendantType.ONE)
        .isShouldSync());
    Assert.assertFalse(mCache.shouldSyncPath(mOne,
            Long.MAX_VALUE, DescendantType.ALL)
        .isShouldSync());

    // invalidate the nested path
    // /one should not need a sync for descendant type none
    // / should not need a sync for descendant type one or none
    mCache.notifyInvalidation(mOneOne);
    Assert.assertTrue(mCache.shouldSyncPath(mOneOne,
            Long.MAX_VALUE, DescendantType.NONE)
        .isShouldSync());
    Assert.assertTrue(mCache.shouldSyncPath(mOneOne,
            Long.MAX_VALUE, DescendantType.ONE)
        .isShouldSync());
    Assert.assertTrue(mCache.shouldSyncPath(mOneOne,
            Long.MAX_VALUE, DescendantType.ALL)
        .isShouldSync());
    Assert.assertFalse(mCache.shouldSyncPath(mOne,
            Long.MAX_VALUE, DescendantType.NONE)
        .isShouldSync());
    Assert.assertTrue(mCache.shouldSyncPath(mOne,
            Long.MAX_VALUE, DescendantType.ONE)
        .isShouldSync());
    Assert.assertTrue(mCache.shouldSyncPath(mOne,
            Long.MAX_VALUE, DescendantType.ALL)
        .isShouldSync());
    Assert.assertFalse(mCache.shouldSyncPath(mRoot,
            Long.MAX_VALUE, DescendantType.NONE)
        .isShouldSync());
    Assert.assertFalse(mCache.shouldSyncPath(mRoot,
            Long.MAX_VALUE, DescendantType.ONE)
        .isShouldSync());
    Assert.assertTrue(mCache.shouldSyncPath(mRoot, Long.MAX_VALUE, DescendantType.ALL)
        .isShouldSync());

    // a different path /two/two should not need sync
    Assert.assertFalse(mCache.shouldSyncPath(mTwo,
            Long.MAX_VALUE, DescendantType.NONE)
        .isShouldSync());
    Assert.assertFalse(mCache.shouldSyncPath(mTwo,
            Long.MAX_VALUE, DescendantType.ONE)
        .isShouldSync());
    Assert.assertFalse(mCache.shouldSyncPath(mTwo,
            Long.MAX_VALUE, DescendantType.ALL)
        .isShouldSync());
    Assert.assertFalse(mCache.shouldSyncPath(mTwoTwo,
            Long.MAX_VALUE, DescendantType.NONE)
        .isShouldSync());
    Assert.assertFalse(mCache.shouldSyncPath(mTwoTwo,
            Long.MAX_VALUE, DescendantType.ONE)
        .isShouldSync());
    Assert.assertFalse(mCache.shouldSyncPath(mTwoTwo,
            Long.MAX_VALUE, DescendantType.ALL)
        .isShouldSync());

    // syncing / with descendant type one should also mean that /one is synced
    // but only for descendant type none, and /one/one still needs sync
    mCache.notifySyncedPath(mRoot, DescendantType.ONE,
        mCache.startSync(), null, false);
    Assert.assertTrue(mCache.shouldSyncPath(mOneOne,
            Long.MAX_VALUE, DescendantType.NONE)
        .isShouldSync());
    Assert.assertTrue(mCache.shouldSyncPath(mOneOne,
            Long.MAX_VALUE, DescendantType.ONE)
        .isShouldSync());
    Assert.assertTrue(mCache.shouldSyncPath(mOneOne,
            Long.MAX_VALUE, DescendantType.ALL)
        .isShouldSync());
    Assert.assertFalse(mCache.shouldSyncPath(mOne,
            Long.MAX_VALUE, DescendantType.NONE)
        .isShouldSync());
    Assert.assertTrue(mCache.shouldSyncPath(mOne,
            Long.MAX_VALUE, DescendantType.ONE)
        .isShouldSync());
    Assert.assertTrue(mCache.shouldSyncPath(mOne,
            Long.MAX_VALUE, DescendantType.ALL)
        .isShouldSync());

    // syncing / with descendant type all should also mean that /one/one is synced
    // for all descendant types
    mCache.notifySyncedPath(mRoot, DescendantType.ALL,
        mCache.startSync(), null, false);
    Assert.assertFalse(mCache.shouldSyncPath(mOneOne,
            Long.MAX_VALUE, DescendantType.NONE)
        .isShouldSync());
    Assert.assertFalse(mCache.shouldSyncPath(mOneOne,
            Long.MAX_VALUE, DescendantType.ONE)
        .isShouldSync());
    Assert.assertFalse(mCache.shouldSyncPath(mOneOne,
            Long.MAX_VALUE, DescendantType.ALL)
        .isShouldSync());
    Assert.assertFalse(mCache.shouldSyncPath(mOne,
            Long.MAX_VALUE, DescendantType.NONE)
        .isShouldSync());
    Assert.assertFalse(mCache.shouldSyncPath(mOne,
            Long.MAX_VALUE, DescendantType.ONE)
        .isShouldSync());
    Assert.assertFalse(mCache.shouldSyncPath(mOne,
            Long.MAX_VALUE, DescendantType.ALL)
        .isShouldSync());
  }

  @Test
  public void multiLevelInvalidation() throws InvalidPathException {
    // check that invalidating a parent path also invalidates nested children
    AlluxioURI checkPath = mRoot;
    for (int i = 0; i < 10; i++) {
      mCache.notifySyncedPath(checkPath, DescendantType.ALL,
          mCache.startSync(), null, false);
      Assert.assertFalse(mCache.shouldSyncPath(checkPath,
              Long.MAX_VALUE, DescendantType.NONE)
          .isShouldSync());
      Assert.assertFalse(mCache.shouldSyncPath(checkPath,
              Long.MAX_VALUE, DescendantType.ONE)
          .isShouldSync());
      Assert.assertFalse(mCache.shouldSyncPath(checkPath,
              Long.MAX_VALUE, DescendantType.ALL)
          .isShouldSync());
      // invalidate the root
      mCache.notifyInvalidation(mRoot);
      Assert.assertTrue(mCache.shouldSyncPath(checkPath,
              Long.MAX_VALUE, DescendantType.NONE)
          .isShouldSync());
      Assert.assertTrue(mCache.shouldSyncPath(checkPath,
              Long.MAX_VALUE, DescendantType.ONE)
          .isShouldSync());
      Assert.assertTrue(mCache.shouldSyncPath(checkPath,
              Long.MAX_VALUE, DescendantType.ALL)
          .isShouldSync());
      checkPath = checkPath.join("/one");
    }
  }

  @Test
  public void overactiveInvalidation() throws InvalidPathException {
    // even though a single path was invalidated, and then validated, the root still thinks
    // it needs to be validated
    // this test shows we can further improve the cache algorithm
    mCache.notifySyncedPath(mRoot, DescendantType.ALL,
        mCache.startSync(), null, false);
    Assert.assertFalse(mCache.shouldSyncPath(mOne,
            Long.MAX_VALUE, DescendantType.NONE)
        .isShouldSync());
    Assert.assertFalse(mCache.shouldSyncPath(mOne,
            Long.MAX_VALUE, DescendantType.ONE)
        .isShouldSync());
    Assert.assertFalse(mCache.shouldSyncPath(mOne,
            Long.MAX_VALUE, DescendantType.ALL)
        .isShouldSync());

    mCache.notifyInvalidation(mOne);
    Assert.assertFalse(mCache.shouldSyncPath(mRoot,
            Long.MAX_VALUE, DescendantType.NONE)
        .isShouldSync());
    Assert.assertTrue(mCache.shouldSyncPath(mRoot, Long.MAX_VALUE, DescendantType.ONE)
        .isShouldSync());
    Assert.assertTrue(mCache.shouldSyncPath(mRoot, Long.MAX_VALUE, DescendantType.ALL)
        .isShouldSync());
    Assert.assertTrue(mCache.shouldSyncPath(mOne,
            Long.MAX_VALUE, DescendantType.NONE)
        .isShouldSync());
    Assert.assertTrue(mCache.shouldSyncPath(mOne,
            Long.MAX_VALUE, DescendantType.ONE)
        .isShouldSync());
    Assert.assertTrue(mCache.shouldSyncPath(mOne,
            Long.MAX_VALUE, DescendantType.ALL)
        .isShouldSync());

    mCache.notifySyncedPath(mOne, DescendantType.ALL,
        mCache.startSync(), null, false);
    Assert.assertFalse(mCache.shouldSyncPath(mRoot,
            Long.MAX_VALUE, DescendantType.NONE)
        .isShouldSync());
    Assert.assertTrue(mCache.shouldSyncPath(mRoot, Long.MAX_VALUE, DescendantType.ONE)
        .isShouldSync());
    Assert.assertTrue(mCache.shouldSyncPath(mRoot, Long.MAX_VALUE, DescendantType.ALL)
        .isShouldSync());
    Assert.assertFalse(mCache.shouldSyncPath(mOne,
            Long.MAX_VALUE, DescendantType.NONE)
        .isShouldSync());
    Assert.assertFalse(mCache.shouldSyncPath(mOne,
            Long.MAX_VALUE, DescendantType.ONE)
        .isShouldSync());
    Assert.assertFalse(mCache.shouldSyncPath(mOne,
            Long.MAX_VALUE, DescendantType.ALL)
        .isShouldSync());
  }

  @Test
  public void invalidationAndInterval() throws Exception {
    // check that invalidations work alongside sync intervals
    // Do a sync around time 100
    mTime.set(100L);
    mCache.notifySyncedPath(mOne, DescendantType.ALL,
        mCache.startSync(), null, false);
    // Check sync not needed with interval 50
    Assert.assertFalse(mCache.shouldSyncPath(mOne,
            50, DescendantType.NONE)
        .isShouldSync());
    // increase the time by 50, we should need a sync
    mTime.addAndGet(50);
    Assert.assertTrue(mCache.shouldSyncPath(mOne,
            50, DescendantType.NONE)
        .isShouldSync());
    // sync again at the new time
    mCache.notifySyncedPath(mOne, DescendantType.ALL,
        mCache.startSync(), null, false);
    // sync should not be needed with interval 50
    Assert.assertFalse(mCache.shouldSyncPath(mOne,
            50, DescendantType.NONE)
        .isShouldSync());
    // invalidate the path, a sync should be needed
    mCache.notifyInvalidation(mOne);
    Assert.assertTrue(mCache.shouldSyncPath(mOne,
            50, DescendantType.NONE)
        .isShouldSync());
    // even if the time goes backwards a sync should still be needed
    mTime.set(0);
    Assert.assertTrue(mCache.shouldSyncPath(mOne,
            50, DescendantType.NONE)
        .isShouldSync());
  }

  @Test
  public void concurrentInvalidationTest() throws Exception {
    // an invalidation happens during a sync should mean the item still needs
    // to be synced
    long startTime = mCache.startSync();
    mTime.incrementAndGet();
    mCache.notifyInvalidation(mOne);
    mCache.notifySyncedPath(mOne, DescendantType.ALL, startTime, null, false);
    Assert.assertTrue(mCache.shouldSyncPath(mOne,
            50, DescendantType.NONE)
        .isShouldSync());

    // same should be true with a concurrent invalidation of a child
    startTime = mCache.startSync();
    mTime.incrementAndGet();
    // invalidate the child
    mCache.notifyInvalidation(mOneOne);
    mCache.notifySyncedPath(mOne, DescendantType.ALL, startTime, null, false);
    Assert.assertTrue(mCache.shouldSyncPath(mOneOne,
            50, DescendantType.NONE)
        .isShouldSync());
    Assert.assertTrue(mCache.shouldSyncPath(mOne,
            50, DescendantType.ALL)
        .isShouldSync());
    Assert.assertTrue(mCache.shouldSyncPath(mOne,
            50, DescendantType.ONE)
        .isShouldSync());
    // the parent doesn't need a sync with descendant NONE
    // since only its child was invalidated
    Assert.assertFalse(mCache.shouldSyncPath(mOne,
            50, DescendantType.NONE)
        .isShouldSync());
  }
}<|MERGE_RESOLUTION|>--- conflicted
+++ resolved
@@ -23,12 +23,9 @@
 import org.mockito.Mockito;
 
 import java.time.Clock;
-<<<<<<< HEAD
 import java.util.Optional;
-=======
 import java.util.Set;
 import java.util.concurrent.ConcurrentSkipListSet;
->>>>>>> af45bb5f
 import java.util.concurrent.atomic.AtomicLong;
 
 /**
@@ -49,16 +46,10 @@
 
   @Before
   public void before() {
-<<<<<<< HEAD
-    Clock clock = Mockito.mock(Clock.class);
-    AtomicLong time = new AtomicLong();
-    Mockito.doAnswer(invocation -> time.incrementAndGet()).when(clock).millis();
-    mCache = new InvalidationSyncCache(clock, Optional::of);
-=======
     mClock = Mockito.mock(Clock.class);
     mTime = new AtomicLong();
     Mockito.doAnswer(invocation -> mTime.incrementAndGet()).when(mClock).millis();
-    mCache = new InvalidationSyncCache(mClock);
+    mCache = new InvalidationSyncCache(mClock, Optional::of);
   }
 
   @Test
@@ -70,7 +61,7 @@
     Set<AlluxioURI> added = new ConcurrentSkipListSet<>();
     // make a cache maxFiles + 1, to include the parent folder /one
     Configuration.set(PropertyKey.MASTER_UFS_PATH_CACHE_CAPACITY, maxFiles + 1);
-    mCache = new InvalidationSyncCache(mClock, (path, state) ->
+    mCache = new InvalidationSyncCache(mClock, Optional::of, (path, state) ->
         evicted.add(path));
 
     // our root sync folder /one should always stay in the cache since it is LRU, and we will
@@ -98,7 +89,6 @@
             Long.MAX_VALUE, DescendantType.ALL).isShouldSync());
       }
     }
->>>>>>> af45bb5f
   }
 
   @Test
