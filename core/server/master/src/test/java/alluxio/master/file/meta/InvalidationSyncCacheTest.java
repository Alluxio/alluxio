/*
 * The Alluxio Open Foundation licenses this work under the Apache License, version 2.0
 * (the "License"). You may not use this work except in compliance with the License, which is
 * available at www.apache.org/licenses/LICENSE-2.0
 *
 * This software is distributed on an "AS IS" basis, WITHOUT WARRANTIES OR CONDITIONS OF ANY KIND,
 * either express or implied, as more fully set forth in the License.
 *
 * See the NOTICE file distributed with this work for information regarding copyright ownership.
 */

package alluxio.master.file.meta;

import alluxio.AlluxioURI;
import alluxio.exception.InvalidPathException;
import alluxio.file.options.DescendantType;

import org.junit.Assert;
import org.junit.Before;
import org.junit.Test;
import org.mockito.Mockito;

import java.time.Clock;
import java.util.Optional;
import java.util.concurrent.atomic.AtomicLong;

/**
 * Tests the {@link InvalidationSyncCache} using only validations and invalidations,
 * and without using interval based syncing.
 */
public class InvalidationSyncCacheTest {

  private InvalidationSyncCache mCache;
  private AtomicLong mTime;

  private final AlluxioURI mRoot = new AlluxioURI("/");
  private final AlluxioURI mOne = new AlluxioURI("/one");
  private final AlluxioURI mOneOne = new AlluxioURI("/one/one");
  private final AlluxioURI mTwo = new AlluxioURI("/two");
  private final AlluxioURI mTwoTwo = new AlluxioURI("/two/two");

  @Before
  public void before() {
    Clock clock = Mockito.mock(Clock.class);
<<<<<<< HEAD
    AtomicLong time = new AtomicLong();
    Mockito.doAnswer(invocation -> time.incrementAndGet()).when(clock).millis();
    mCache = new InvalidationSyncCache(clock, Optional::of);
=======
    mTime = new AtomicLong();
    Mockito.doAnswer(invocation -> mTime.incrementAndGet()).when(clock).millis();
    mCache = new InvalidationSyncCache(clock);
>>>>>>> 801c7925
  }

  @Test
  public void directValidation() throws InvalidPathException {
    // no sync has happened
    Assert.assertTrue(mCache.shouldSyncPath(mRoot,
            Long.MAX_VALUE, DescendantType.NONE)
        .isShouldSync());
    Assert.assertTrue(mCache.shouldSyncPath(mRoot, Long.MAX_VALUE, DescendantType.ONE)
        .isShouldSync());
    Assert.assertTrue(mCache.shouldSyncPath(mRoot, Long.MAX_VALUE, DescendantType.ALL)
        .isShouldSync());

    // after syncing with descendant type none, a sync is not needed only for
    // sync type none
    mCache.notifySyncedPath(mRoot, DescendantType.NONE,
        mCache.startSync(), null, false);
    Assert.assertFalse(mCache.shouldSyncPath(mRoot,
            Long.MAX_VALUE, DescendantType.NONE)
        .isShouldSync());
    Assert.assertTrue(mCache.shouldSyncPath(mRoot, Long.MAX_VALUE, DescendantType.ONE)
        .isShouldSync());
    Assert.assertTrue(mCache.shouldSyncPath(mRoot, Long.MAX_VALUE, DescendantType.ALL)
        .isShouldSync());

    // invalidate the sync
    mCache.notifyInvalidation(mRoot);
    Assert.assertTrue(mCache.shouldSyncPath(mRoot,
            Long.MAX_VALUE, DescendantType.NONE)
        .isShouldSync());
    Assert.assertTrue(mCache.shouldSyncPath(mRoot, Long.MAX_VALUE, DescendantType.ONE)
        .isShouldSync());
    Assert.assertTrue(mCache.shouldSyncPath(mRoot, Long.MAX_VALUE, DescendantType.ALL)
        .isShouldSync());

    // sync with descendant type one
    // only sync check with type one or none should be valid
    mCache.notifySyncedPath(mRoot, DescendantType.ONE,
        mCache.startSync(), null, false);
    Assert.assertFalse(mCache.shouldSyncPath(mRoot,
            Long.MAX_VALUE, DescendantType.NONE)
        .isShouldSync());
    Assert.assertFalse(mCache.shouldSyncPath(mRoot,
            Long.MAX_VALUE, DescendantType.ONE)
        .isShouldSync());
    Assert.assertTrue(mCache.shouldSyncPath(mRoot, Long.MAX_VALUE, DescendantType.ALL)
        .isShouldSync());

    // invalidate the sync
    mCache.notifyInvalidation(mRoot);
    Assert.assertTrue(mCache.shouldSyncPath(mRoot,
            Long.MAX_VALUE, DescendantType.NONE)
        .isShouldSync());
    Assert.assertTrue(mCache.shouldSyncPath(mRoot, Long.MAX_VALUE, DescendantType.ONE)
        .isShouldSync());
    Assert.assertTrue(mCache.shouldSyncPath(mRoot, Long.MAX_VALUE, DescendantType.ALL)
        .isShouldSync());

    // sync with descendant type all,
    // all sync checks should be valid
    mCache.notifySyncedPath(mRoot, DescendantType.ALL,
        mCache.startSync(), null, false);
    Assert.assertFalse(mCache.shouldSyncPath(mRoot,
            Long.MAX_VALUE, DescendantType.NONE)
        .isShouldSync());
    Assert.assertFalse(mCache.shouldSyncPath(mRoot,
            Long.MAX_VALUE, DescendantType.ONE)
        .isShouldSync());
    Assert.assertFalse(mCache.shouldSyncPath(mRoot,
            Long.MAX_VALUE, DescendantType.ALL)
        .isShouldSync());

    // invalidate the sync
    mCache.notifyInvalidation(mRoot);
    Assert.assertTrue(mCache.shouldSyncPath(mRoot,
            Long.MAX_VALUE, DescendantType.NONE)
        .isShouldSync());
    Assert.assertTrue(mCache.shouldSyncPath(mRoot, Long.MAX_VALUE, DescendantType.ONE)
        .isShouldSync());
    Assert.assertTrue(mCache.shouldSyncPath(mRoot, Long.MAX_VALUE, DescendantType.ALL)
        .isShouldSync());
  }

  @Test
  public void oneLevelValidation() throws InvalidPathException {
    // no paths are synced
    Assert.assertTrue(mCache.shouldSyncPath(mOne,
            Long.MAX_VALUE, DescendantType.NONE)
        .isShouldSync());
    Assert.assertTrue(mCache.shouldSyncPath(mOne,
            Long.MAX_VALUE, DescendantType.ONE)
        .isShouldSync());
    Assert.assertTrue(mCache.shouldSyncPath(mOne,
            Long.MAX_VALUE, DescendantType.ALL)
        .isShouldSync());

    // sync /one with descendant type none
    mCache.notifySyncedPath(mOne, DescendantType.NONE,
        mCache.startSync(), null, false);
    Assert.assertFalse(mCache.shouldSyncPath(mOne,
            Long.MAX_VALUE, DescendantType.NONE)
        .isShouldSync());
    Assert.assertTrue(mCache.shouldSyncPath(mOne,
            Long.MAX_VALUE, DescendantType.ONE)
        .isShouldSync());
    Assert.assertTrue(mCache.shouldSyncPath(mOne,
            Long.MAX_VALUE, DescendantType.ALL)
        .isShouldSync());

    // invalidate the sync
    mCache.notifyInvalidation(mOne);
    Assert.assertTrue(mCache.shouldSyncPath(mOne,
            Long.MAX_VALUE, DescendantType.NONE)
        .isShouldSync());
    Assert.assertTrue(mCache.shouldSyncPath(mOne,
            Long.MAX_VALUE, DescendantType.ONE)
        .isShouldSync());
    Assert.assertTrue(mCache.shouldSyncPath(mOne,
            Long.MAX_VALUE, DescendantType.ALL)
        .isShouldSync());

    // sync / with descendant type none
    // children should not be synced
    mCache.notifySyncedPath(mRoot, DescendantType.NONE,
        mCache.startSync(), null, false);
    Assert.assertFalse(mCache.shouldSyncPath(mRoot,
            Long.MAX_VALUE, DescendantType.NONE)
        .isShouldSync());
    Assert.assertTrue(mCache.shouldSyncPath(mRoot, Long.MAX_VALUE, DescendantType.ONE)
        .isShouldSync());
    Assert.assertTrue(mCache.shouldSyncPath(mRoot, Long.MAX_VALUE, DescendantType.ALL)
        .isShouldSync());
    Assert.assertTrue(mCache.shouldSyncPath(mOne,
            Long.MAX_VALUE, DescendantType.NONE)
        .isShouldSync());
    Assert.assertTrue(mCache.shouldSyncPath(mOne,
            Long.MAX_VALUE, DescendantType.ONE)
        .isShouldSync());
    Assert.assertTrue(mCache.shouldSyncPath(mOne,
            Long.MAX_VALUE, DescendantType.ALL)
        .isShouldSync());

    // sync / with type descendant one
    // only children with sync type none do not need to sync
    mCache.notifySyncedPath(mRoot, DescendantType.ONE,
        mCache.startSync(), null, false);
    Assert.assertFalse(mCache.shouldSyncPath(mRoot,
            Long.MAX_VALUE, DescendantType.NONE)
        .isShouldSync());
    Assert.assertFalse(mCache.shouldSyncPath(mRoot,
            Long.MAX_VALUE, DescendantType.ONE)
        .isShouldSync());
    Assert.assertTrue(mCache.shouldSyncPath(mRoot, Long.MAX_VALUE, DescendantType.ALL)
        .isShouldSync());
    Assert.assertFalse(mCache.shouldSyncPath(mOne,
            Long.MAX_VALUE, DescendantType.NONE)
        .isShouldSync());
    Assert.assertTrue(mCache.shouldSyncPath(mOne,
            Long.MAX_VALUE, DescendantType.ONE)
        .isShouldSync());
    Assert.assertTrue(mCache.shouldSyncPath(mOne,
            Long.MAX_VALUE, DescendantType.ALL)
        .isShouldSync());

    // sync / with descendant type all,
    // all children sync types should be synced
    mCache.notifySyncedPath(mRoot, DescendantType.ALL,
        mCache.startSync(), null, false);
    Assert.assertFalse(mCache.shouldSyncPath(mRoot,
            Long.MAX_VALUE, DescendantType.NONE)
        .isShouldSync());
    Assert.assertFalse(mCache.shouldSyncPath(mRoot,
            Long.MAX_VALUE, DescendantType.ONE)
        .isShouldSync());
    Assert.assertFalse(mCache.shouldSyncPath(mRoot,
            Long.MAX_VALUE, DescendantType.ALL)
        .isShouldSync());
    Assert.assertFalse(mCache.shouldSyncPath(mOne,
            Long.MAX_VALUE, DescendantType.NONE)
        .isShouldSync());
    Assert.assertFalse(mCache.shouldSyncPath(mOne,
            Long.MAX_VALUE, DescendantType.ONE)
        .isShouldSync());
    Assert.assertFalse(mCache.shouldSyncPath(mOne,
            Long.MAX_VALUE, DescendantType.ALL)
        .isShouldSync());

    // invalidate /one, ensure /one needs sync, and / needs sync for
    // descendant types not none
    mCache.notifyInvalidation(mOne);
    Assert.assertFalse(mCache.shouldSyncPath(mRoot,
            Long.MAX_VALUE, DescendantType.NONE)
        .isShouldSync());
    Assert.assertTrue(mCache.shouldSyncPath(mRoot, Long.MAX_VALUE, DescendantType.ONE)
        .isShouldSync());
    Assert.assertTrue(mCache.shouldSyncPath(mRoot, Long.MAX_VALUE, DescendantType.ALL)
        .isShouldSync());
    Assert.assertTrue(mCache.shouldSyncPath(mOne,
            Long.MAX_VALUE, DescendantType.NONE)
        .isShouldSync());
    Assert.assertTrue(mCache.shouldSyncPath(mOne,
            Long.MAX_VALUE, DescendantType.ONE)
        .isShouldSync());
    Assert.assertTrue(mCache.shouldSyncPath(mOne,
            Long.MAX_VALUE, DescendantType.ALL)
        .isShouldSync());
    mCache.notifySyncedPath(mOne, DescendantType.ALL,
        mCache.startSync(), null, false);

    // other files should not need sync
    Assert.assertFalse(mCache.shouldSyncPath(mTwo,
            Long.MAX_VALUE, DescendantType.NONE)
        .isShouldSync());
    Assert.assertFalse(mCache.shouldSyncPath(mTwo,
            Long.MAX_VALUE, DescendantType.ONE)
        .isShouldSync());
    Assert.assertFalse(mCache.shouldSyncPath(mTwo,
            Long.MAX_VALUE, DescendantType.ALL)
        .isShouldSync());

    // invalidate /two, ensure it needs a sync
    mCache.notifyInvalidation(mTwo);
    Assert.assertTrue(mCache.shouldSyncPath(mTwo,
            Long.MAX_VALUE, DescendantType.NONE)
        .isShouldSync());
    Assert.assertTrue(mCache.shouldSyncPath(mTwo,
            Long.MAX_VALUE, DescendantType.ONE)
        .isShouldSync());
    Assert.assertTrue(mCache.shouldSyncPath(mTwo,
            Long.MAX_VALUE, DescendantType.ALL)
        .isShouldSync());

    // sync /two, ensure / still needs sync for descendant types not equal
    // to none
    mCache.notifySyncedPath(mTwo, DescendantType.ALL,
        mCache.startSync(), null, false);
    Assert.assertFalse(mCache.shouldSyncPath(mRoot,
            Long.MAX_VALUE, DescendantType.NONE)
        .isShouldSync());
    Assert.assertTrue(mCache.shouldSyncPath(mRoot, Long.MAX_VALUE, DescendantType.ONE)
        .isShouldSync());
    Assert.assertTrue(mCache.shouldSyncPath(mRoot, Long.MAX_VALUE, DescendantType.ALL)
        .isShouldSync());
    Assert.assertFalse(mCache.shouldSyncPath(mTwo,
            Long.MAX_VALUE, DescendantType.NONE)
        .isShouldSync());
    Assert.assertFalse(mCache.shouldSyncPath(mTwo,
            Long.MAX_VALUE, DescendantType.ONE)
        .isShouldSync());
    Assert.assertFalse(mCache.shouldSyncPath(mTwo,
            Long.MAX_VALUE, DescendantType.ALL)
        .isShouldSync());

    // invalidate /, all should need sync
    mCache.notifyInvalidation(mRoot);
    Assert.assertTrue(mCache.shouldSyncPath(mRoot,
            Long.MAX_VALUE, DescendantType.NONE)
        .isShouldSync());
    Assert.assertTrue(mCache.shouldSyncPath(mRoot, Long.MAX_VALUE, DescendantType.ONE)
        .isShouldSync());
    Assert.assertTrue(mCache.shouldSyncPath(mRoot, Long.MAX_VALUE, DescendantType.ALL)
        .isShouldSync());
    Assert.assertTrue(mCache.shouldSyncPath(mOne,
            Long.MAX_VALUE, DescendantType.NONE)
        .isShouldSync());
    Assert.assertTrue(mCache.shouldSyncPath(mOne,
            Long.MAX_VALUE, DescendantType.ONE)
        .isShouldSync());
    Assert.assertTrue(mCache.shouldSyncPath(mOne,
            Long.MAX_VALUE, DescendantType.ALL)
        .isShouldSync());
  }

  @Test
  public void multiLevelValidation() throws InvalidPathException {
    // initially all need sync
    Assert.assertTrue(mCache.shouldSyncPath(mOneOne,
            Long.MAX_VALUE, DescendantType.NONE)
        .isShouldSync());
    Assert.assertTrue(mCache.shouldSyncPath(mOneOne,
            Long.MAX_VALUE, DescendantType.ONE)
        .isShouldSync());
    Assert.assertTrue(mCache.shouldSyncPath(mOneOne,
            Long.MAX_VALUE, DescendantType.ALL)
        .isShouldSync());

    // sync the nested path /one/one, the parent should still need sync
    mCache.notifySyncedPath(mOneOne, DescendantType.ALL,
        mCache.startSync(), null, false);
    Assert.assertFalse(mCache.shouldSyncPath(mOneOne,
            Long.MAX_VALUE, DescendantType.NONE)
        .isShouldSync());
    Assert.assertFalse(mCache.shouldSyncPath(mOneOne,
            Long.MAX_VALUE, DescendantType.ONE)
        .isShouldSync());
    Assert.assertFalse(mCache.shouldSyncPath(mOneOne,
            Long.MAX_VALUE, DescendantType.ALL)
        .isShouldSync());
    Assert.assertTrue(mCache.shouldSyncPath(mOne,
            Long.MAX_VALUE, DescendantType.NONE)
        .isShouldSync());
    Assert.assertTrue(mCache.shouldSyncPath(mOne,
            Long.MAX_VALUE, DescendantType.ONE)
        .isShouldSync());
    Assert.assertTrue(mCache.shouldSyncPath(mOne,
            Long.MAX_VALUE, DescendantType.ALL)
        .isShouldSync());

    // sync the root, all should be synced
    mCache.notifySyncedPath(mRoot, DescendantType.ALL,
        mCache.startSync(), null, false);
    Assert.assertFalse(mCache.shouldSyncPath(mOneOne,
            Long.MAX_VALUE, DescendantType.NONE)
        .isShouldSync());
    Assert.assertFalse(mCache.shouldSyncPath(mOneOne,
            Long.MAX_VALUE, DescendantType.ONE)
        .isShouldSync());
    Assert.assertFalse(mCache.shouldSyncPath(mOneOne,
            Long.MAX_VALUE, DescendantType.ALL)
        .isShouldSync());
    Assert.assertFalse(mCache.shouldSyncPath(mOne,
            Long.MAX_VALUE, DescendantType.NONE)
        .isShouldSync());
    Assert.assertFalse(mCache.shouldSyncPath(mOne,
            Long.MAX_VALUE, DescendantType.ONE)
        .isShouldSync());
    Assert.assertFalse(mCache.shouldSyncPath(mOne,
            Long.MAX_VALUE, DescendantType.ALL)
        .isShouldSync());

    // invalidate the nested path
    // /one should not need a sync for descendant type none
    // / should not need a sync for descendant type one or none
    mCache.notifyInvalidation(mOneOne);
    Assert.assertTrue(mCache.shouldSyncPath(mOneOne,
            Long.MAX_VALUE, DescendantType.NONE)
        .isShouldSync());
    Assert.assertTrue(mCache.shouldSyncPath(mOneOne,
            Long.MAX_VALUE, DescendantType.ONE)
        .isShouldSync());
    Assert.assertTrue(mCache.shouldSyncPath(mOneOne,
            Long.MAX_VALUE, DescendantType.ALL)
        .isShouldSync());
    Assert.assertFalse(mCache.shouldSyncPath(mOne,
            Long.MAX_VALUE, DescendantType.NONE)
        .isShouldSync());
    Assert.assertTrue(mCache.shouldSyncPath(mOne,
            Long.MAX_VALUE, DescendantType.ONE)
        .isShouldSync());
    Assert.assertTrue(mCache.shouldSyncPath(mOne,
            Long.MAX_VALUE, DescendantType.ALL)
        .isShouldSync());
    Assert.assertFalse(mCache.shouldSyncPath(mRoot,
            Long.MAX_VALUE, DescendantType.NONE)
        .isShouldSync());
    Assert.assertFalse(mCache.shouldSyncPath(mRoot,
            Long.MAX_VALUE, DescendantType.ONE)
        .isShouldSync());
    Assert.assertTrue(mCache.shouldSyncPath(mRoot, Long.MAX_VALUE, DescendantType.ALL)
        .isShouldSync());

    // a different path /two/two should not need sync
    Assert.assertFalse(mCache.shouldSyncPath(mTwo,
            Long.MAX_VALUE, DescendantType.NONE)
        .isShouldSync());
    Assert.assertFalse(mCache.shouldSyncPath(mTwo,
            Long.MAX_VALUE, DescendantType.ONE)
        .isShouldSync());
    Assert.assertFalse(mCache.shouldSyncPath(mTwo,
            Long.MAX_VALUE, DescendantType.ALL)
        .isShouldSync());
    Assert.assertFalse(mCache.shouldSyncPath(mTwoTwo,
            Long.MAX_VALUE, DescendantType.NONE)
        .isShouldSync());
    Assert.assertFalse(mCache.shouldSyncPath(mTwoTwo,
            Long.MAX_VALUE, DescendantType.ONE)
        .isShouldSync());
    Assert.assertFalse(mCache.shouldSyncPath(mTwoTwo,
            Long.MAX_VALUE, DescendantType.ALL)
        .isShouldSync());

    // syncing / with descendant type one should also mean that /one is synced
    // but only for descendant type none, and /one/one still needs sync
    mCache.notifySyncedPath(mRoot, DescendantType.ONE,
        mCache.startSync(), null, false);
    Assert.assertTrue(mCache.shouldSyncPath(mOneOne,
            Long.MAX_VALUE, DescendantType.NONE)
        .isShouldSync());
    Assert.assertTrue(mCache.shouldSyncPath(mOneOne,
            Long.MAX_VALUE, DescendantType.ONE)
        .isShouldSync());
    Assert.assertTrue(mCache.shouldSyncPath(mOneOne,
            Long.MAX_VALUE, DescendantType.ALL)
        .isShouldSync());
    Assert.assertFalse(mCache.shouldSyncPath(mOne,
            Long.MAX_VALUE, DescendantType.NONE)
        .isShouldSync());
    Assert.assertTrue(mCache.shouldSyncPath(mOne,
            Long.MAX_VALUE, DescendantType.ONE)
        .isShouldSync());
    Assert.assertTrue(mCache.shouldSyncPath(mOne,
            Long.MAX_VALUE, DescendantType.ALL)
        .isShouldSync());

    // syncing / with descendant type all should also mean that /one/one is synced
    // for all descendant types
    mCache.notifySyncedPath(mRoot, DescendantType.ALL,
        mCache.startSync(), null, false);
    Assert.assertFalse(mCache.shouldSyncPath(mOneOne,
            Long.MAX_VALUE, DescendantType.NONE)
        .isShouldSync());
    Assert.assertFalse(mCache.shouldSyncPath(mOneOne,
            Long.MAX_VALUE, DescendantType.ONE)
        .isShouldSync());
    Assert.assertFalse(mCache.shouldSyncPath(mOneOne,
            Long.MAX_VALUE, DescendantType.ALL)
        .isShouldSync());
    Assert.assertFalse(mCache.shouldSyncPath(mOne,
            Long.MAX_VALUE, DescendantType.NONE)
        .isShouldSync());
    Assert.assertFalse(mCache.shouldSyncPath(mOne,
            Long.MAX_VALUE, DescendantType.ONE)
        .isShouldSync());
    Assert.assertFalse(mCache.shouldSyncPath(mOne,
            Long.MAX_VALUE, DescendantType.ALL)
        .isShouldSync());
  }

  @Test
  public void multiLevelInvalidation() throws InvalidPathException {
    // check that invalidating a parent path also invalidates nested children
    AlluxioURI checkPath = mRoot;
    for (int i = 0; i < 10; i++) {
      mCache.notifySyncedPath(checkPath, DescendantType.ALL,
          mCache.startSync(), null, false);
      Assert.assertFalse(mCache.shouldSyncPath(checkPath,
              Long.MAX_VALUE, DescendantType.NONE)
          .isShouldSync());
      Assert.assertFalse(mCache.shouldSyncPath(checkPath,
              Long.MAX_VALUE, DescendantType.ONE)
          .isShouldSync());
      Assert.assertFalse(mCache.shouldSyncPath(checkPath,
              Long.MAX_VALUE, DescendantType.ALL)
          .isShouldSync());
      // invalidate the root
      mCache.notifyInvalidation(mRoot);
      Assert.assertTrue(mCache.shouldSyncPath(checkPath,
              Long.MAX_VALUE, DescendantType.NONE)
          .isShouldSync());
      Assert.assertTrue(mCache.shouldSyncPath(checkPath,
              Long.MAX_VALUE, DescendantType.ONE)
          .isShouldSync());
      Assert.assertTrue(mCache.shouldSyncPath(checkPath,
              Long.MAX_VALUE, DescendantType.ALL)
          .isShouldSync());
      checkPath = checkPath.join("/one");
    }
  }

  @Test
  public void overactiveInvalidation() throws InvalidPathException {
    // even though a single path was invalidated, and then validated, the root still thinks
    // it needs to be validated
    // this test shows we can further improve the cache algorithm
    mCache.notifySyncedPath(mRoot, DescendantType.ALL,
        mCache.startSync(), null, false);
    Assert.assertFalse(mCache.shouldSyncPath(mOne,
            Long.MAX_VALUE, DescendantType.NONE)
        .isShouldSync());
    Assert.assertFalse(mCache.shouldSyncPath(mOne,
            Long.MAX_VALUE, DescendantType.ONE)
        .isShouldSync());
    Assert.assertFalse(mCache.shouldSyncPath(mOne,
            Long.MAX_VALUE, DescendantType.ALL)
        .isShouldSync());

    mCache.notifyInvalidation(mOne);
    Assert.assertFalse(mCache.shouldSyncPath(mRoot,
            Long.MAX_VALUE, DescendantType.NONE)
        .isShouldSync());
    Assert.assertTrue(mCache.shouldSyncPath(mRoot, Long.MAX_VALUE, DescendantType.ONE)
        .isShouldSync());
    Assert.assertTrue(mCache.shouldSyncPath(mRoot, Long.MAX_VALUE, DescendantType.ALL)
        .isShouldSync());
    Assert.assertTrue(mCache.shouldSyncPath(mOne,
            Long.MAX_VALUE, DescendantType.NONE)
        .isShouldSync());
    Assert.assertTrue(mCache.shouldSyncPath(mOne,
            Long.MAX_VALUE, DescendantType.ONE)
        .isShouldSync());
    Assert.assertTrue(mCache.shouldSyncPath(mOne,
            Long.MAX_VALUE, DescendantType.ALL)
        .isShouldSync());

    mCache.notifySyncedPath(mOne, DescendantType.ALL,
        mCache.startSync(), null, false);
    Assert.assertFalse(mCache.shouldSyncPath(mRoot,
            Long.MAX_VALUE, DescendantType.NONE)
        .isShouldSync());
    Assert.assertTrue(mCache.shouldSyncPath(mRoot, Long.MAX_VALUE, DescendantType.ONE)
        .isShouldSync());
    Assert.assertTrue(mCache.shouldSyncPath(mRoot, Long.MAX_VALUE, DescendantType.ALL)
        .isShouldSync());
    Assert.assertFalse(mCache.shouldSyncPath(mOne,
            Long.MAX_VALUE, DescendantType.NONE)
        .isShouldSync());
    Assert.assertFalse(mCache.shouldSyncPath(mOne,
            Long.MAX_VALUE, DescendantType.ONE)
        .isShouldSync());
    Assert.assertFalse(mCache.shouldSyncPath(mOne,
            Long.MAX_VALUE, DescendantType.ALL)
        .isShouldSync());
  }

  @Test
  public void invalidationAndInterval() throws Exception {
    // check that invalidations work alongside sync intervals
    // Do a sync around time 100
    mTime.set(100L);
    mCache.notifySyncedPath(mOne, DescendantType.ALL,
        mCache.startSync(), null, false);
    // Check sync not needed with interval 50
    Assert.assertFalse(mCache.shouldSyncPath(mOne,
            50, DescendantType.NONE)
        .isShouldSync());
    // increase the time by 50, we should need a sync
    mTime.addAndGet(50);
    Assert.assertTrue(mCache.shouldSyncPath(mOne,
            50, DescendantType.NONE)
        .isShouldSync());
    // sync again at the new time
    mCache.notifySyncedPath(mOne, DescendantType.ALL,
        mCache.startSync(), null, false);
    // sync should not be needed with interval 50
    Assert.assertFalse(mCache.shouldSyncPath(mOne,
            50, DescendantType.NONE)
        .isShouldSync());
    // invalidate the path, a sync should be needed
    mCache.notifyInvalidation(mOne);
    Assert.assertTrue(mCache.shouldSyncPath(mOne,
            50, DescendantType.NONE)
        .isShouldSync());
    // even if the time goes backwards a sync should still be needed
    mTime.set(0);
    Assert.assertTrue(mCache.shouldSyncPath(mOne,
            50, DescendantType.NONE)
        .isShouldSync());
  }

  @Test
  public void concurrentInvalidationTest() throws Exception {
    // an invalidation happens during a sync should mean the item still needs
    // to be synced
    long startTime = mCache.startSync();
    mTime.incrementAndGet();
    mCache.notifyInvalidation(mOne);
    mCache.notifySyncedPath(mOne, DescendantType.ALL, startTime, null, false);
    Assert.assertTrue(mCache.shouldSyncPath(mOne,
            50, DescendantType.NONE)
        .isShouldSync());

    // same should be true with a concurrent invalidation of a child
    startTime = mCache.startSync();
    mTime.incrementAndGet();
    // invalidate the child
    mCache.notifyInvalidation(mOneOne);
    mCache.notifySyncedPath(mOne, DescendantType.ALL, startTime, null, false);
    Assert.assertTrue(mCache.shouldSyncPath(mOneOne,
            50, DescendantType.NONE)
        .isShouldSync());
    Assert.assertTrue(mCache.shouldSyncPath(mOne,
            50, DescendantType.ALL)
        .isShouldSync());
    Assert.assertTrue(mCache.shouldSyncPath(mOne,
            50, DescendantType.ONE)
        .isShouldSync());
    // the parent doesn't need a sync with descendant NONE
    // since only its child was invalidated
    Assert.assertFalse(mCache.shouldSyncPath(mOne,
            50, DescendantType.NONE)
        .isShouldSync());
  }
}<|MERGE_RESOLUTION|>--- conflicted
+++ resolved
@@ -42,15 +42,9 @@
   @Before
   public void before() {
     Clock clock = Mockito.mock(Clock.class);
-<<<<<<< HEAD
     AtomicLong time = new AtomicLong();
     Mockito.doAnswer(invocation -> time.incrementAndGet()).when(clock).millis();
     mCache = new InvalidationSyncCache(clock, Optional::of);
-=======
-    mTime = new AtomicLong();
-    Mockito.doAnswer(invocation -> mTime.incrementAndGet()).when(clock).millis();
-    mCache = new InvalidationSyncCache(clock);
->>>>>>> 801c7925
   }
 
   @Test
