/*
 * The Alluxio Open Foundation licenses this work under the Apache License, version 2.0
 * (the "License"). You may not use this work except in compliance with the License, which is
 * available at www.apache.org/licenses/LICENSE-2.0
 *
 * This software is distributed on an "AS IS" basis, WITHOUT WARRANTIES OR CONDITIONS OF ANY KIND,
 * either express or implied, as more fully set forth in the License.
 *
 * See the NOTICE file distributed with this work for information regarding copyright ownership.
 */

package alluxio.master.file.meta;

import alluxio.AlluxioURI;
import alluxio.file.options.DescendantType;

import org.junit.Assert;
import org.junit.Before;
import org.junit.Test;

import java.time.Clock;
import java.util.Arrays;
import java.util.Optional;

public class UfsSyncCachePathTest {

  private AlluxioURI mGrandParentDir;
  private AlluxioURI mParentPath;
  private AlluxioURI mChildPath;
  private AlluxioURI mChildFile;
  private AlluxioURI mFileOne;
  private InvalidationSyncCache mUspCache;

  @Before
  public void before() throws Exception {
    mGrandParentDir = new AlluxioURI("/dir1");
    mParentPath = new AlluxioURI("/dir1/dir2");
    mChildPath = new AlluxioURI("/dir1/dir2/dir3");
    mChildFile = new AlluxioURI("/dir1/dir2/file");
<<<<<<< HEAD
    mUspCache = new InvalidationSyncCache(Clock.systemUTC(), Optional::of);
=======
    mFileOne = new AlluxioURI("/one");
    mUspCache = new InvalidationSyncCache(Clock.systemUTC());
>>>>>>> 801c7925
  }

  @Test
  public void ignoreIntervalTime() throws Exception {
    // request from getFileInfo
    SyncCheck shouldSync = mUspCache.shouldSyncPath(mParentPath, -1, DescendantType.ONE);
    Assert.assertFalse(shouldSync.isShouldSync());
    shouldSync = mUspCache.shouldSyncPath(mParentPath, 0, DescendantType.ONE);
    Assert.assertTrue(shouldSync.isShouldSync());
    // request from listStatus
    shouldSync = mUspCache.shouldSyncPath(mParentPath, -1, DescendantType.ALL);
    Assert.assertFalse(shouldSync.isShouldSync());
    shouldSync = mUspCache.shouldSyncPath(mParentPath, 0, DescendantType.ALL);
    Assert.assertTrue(shouldSync.isShouldSync());
  }

  /**
   * The path itself is in UfsSyncCachePath.
   */
  @Test
  public void getFileInfoInCache() throws Exception {
    getFileInfoInCache(DescendantType.NONE);
    getFileInfoInCache(DescendantType.ONE);
    getFileInfoInCache(DescendantType.ALL);
  }

  private void getFileInfoInCache(DescendantType descendantType) throws Exception {
    mUspCache.notifySyncedPath(mParentPath, descendantType, mUspCache.startSync(),
        null, false);
    Thread.sleep(50);
    // request from getFileInfo
    SyncCheck shouldSync = mUspCache.shouldSyncPath(mParentPath, 30, DescendantType.ONE);
    Assert.assertTrue(shouldSync.isShouldSync());

    for (DescendantType syncCheckType : Arrays.asList(DescendantType.NONE, DescendantType.ONE,
        DescendantType.ALL)) {
      shouldSync = mUspCache.shouldSyncPath(mParentPath, 10000, syncCheckType);
      Assert.assertEquals(syncNeeded(descendantType, syncCheckType), shouldSync.isShouldSync());
    }
  }

  boolean syncNeeded(DescendantType lastSyncType, DescendantType syncCheckType) {
    switch (lastSyncType) {
      case NONE:
        return syncCheckType != DescendantType.NONE;
      case ONE:
        return syncCheckType != DescendantType.NONE && syncCheckType != DescendantType.ONE;
      default:
        return false;
    }
  }

  /**
   * The direct parent dir of path is in UfsSyncCachePath.
   */
  @Test
  public void getFileInfoFromDirectParent() throws Exception {
    getFileInfoFromDirectParent(DescendantType.NONE);
    getFileInfoFromDirectParent(DescendantType.ONE);
    getFileInfoFromDirectParent(DescendantType.ALL);
  }

  private void getFileInfoFromDirectParent(DescendantType descendantType) throws Exception {
    mUspCache.notifySyncedPath(mParentPath, descendantType, mUspCache.startSync(),
        null, false);
    Thread.sleep(50);

    // test child directory
    SyncCheck shouldSync = mUspCache.shouldSyncPath(mChildPath, 30, DescendantType.NONE);
    Assert.assertTrue(shouldSync.isShouldSync());

    for (DescendantType syncCheckType : Arrays.asList(DescendantType.NONE, DescendantType.ONE,
        DescendantType.ALL)) {
      shouldSync = mUspCache.shouldSyncPath(mChildPath, 10000, syncCheckType);
      Assert.assertEquals(syncNeededParentSync(descendantType, syncCheckType),
          shouldSync.isShouldSync());
    }
    // test child file
    shouldSync = mUspCache.shouldSyncPath(mChildFile, 40, DescendantType.NONE);
    Assert.assertTrue(shouldSync.isShouldSync());

    for (DescendantType syncCheckType : Arrays.asList(DescendantType.NONE, DescendantType.ONE,
        DescendantType.ALL)) {
      shouldSync = mUspCache.shouldSyncPath(mChildFile, 10000, syncCheckType);
      Assert.assertEquals(syncNeededParentSync(descendantType, syncCheckType),
          shouldSync.isShouldSync());
    }
  }

  boolean syncNeededParentSync(DescendantType lastParentSync, DescendantType syncCheckType) {
    switch (lastParentSync) {
      case NONE:
        return true;
      case ONE:
        return syncCheckType != DescendantType.NONE;
      default:
        return false;
    }
  }

  /**
   * The grandparent dir of path is in UfsSyncCachePath and the descendantType is ONE.
   */
  @Test
  public void getFileInfoFromGrandParentONE() throws Exception {
    mUspCache.notifySyncedPath(mGrandParentDir, DescendantType.ONE,
        mUspCache.startSync(), null, false);
    Thread.sleep(50);
    // test child directory
    SyncCheck shouldSync = mUspCache.shouldSyncPath(mChildPath, 30, DescendantType.ONE);
    Assert.assertTrue(shouldSync.isShouldSync());
    shouldSync = mUspCache.shouldSyncPath(mChildPath, 10000, DescendantType.ONE);
    Assert.assertTrue(shouldSync.isShouldSync());
    // test child file
    shouldSync = mUspCache.shouldSyncPath(mChildFile, 40, DescendantType.ONE);
    Assert.assertTrue(shouldSync.isShouldSync());
    shouldSync = mUspCache.shouldSyncPath(mChildFile, 10000, DescendantType.ONE);
    Assert.assertTrue(shouldSync.isShouldSync());
  }

  /**
   * The grandparent dir of path is in UfsSyncCachePath and the descendantType is ALL.
   */
  @Test
  public void getFileInfoFromGrandParentALL() throws Exception {
    mUspCache.notifySyncedPath(mGrandParentDir, DescendantType.ALL,
        mUspCache.startSync(), null, false);
    Thread.sleep(50);
    // test child directory
    SyncCheck shouldSync = mUspCache.shouldSyncPath(mChildPath, 30, DescendantType.ONE);
    Assert.assertTrue(shouldSync.isShouldSync());
    shouldSync = mUspCache.shouldSyncPath(mChildPath, 10000, DescendantType.ONE);
    Assert.assertFalse(shouldSync.isShouldSync());
    // test child file
    shouldSync = mUspCache.shouldSyncPath(mChildFile, 40, DescendantType.ONE);
    Assert.assertTrue(shouldSync.isShouldSync());
    shouldSync = mUspCache.shouldSyncPath(mChildFile, 10000, DescendantType.ONE);
    Assert.assertFalse(shouldSync.isShouldSync());
  }

  /**
   * The path itself is in UfsSyncCachePath.
   */
  @Test
  public void listStatusInCache() throws Exception {
    listStatusInCache(DescendantType.NONE);
    listStatusInCache(DescendantType.ONE);
    listStatusInCache(DescendantType.ALL);
  }

  private void listStatusInCache(DescendantType descendantType) throws Exception {
    mUspCache.notifySyncedPath(mParentPath, descendantType, mUspCache.startSync(),
        null, false);
    Thread.sleep(50);
    // request from listStatus
    SyncCheck shouldSync = mUspCache.shouldSyncPath(mParentPath, 30, DescendantType.ONE);
    Assert.assertTrue(shouldSync.isShouldSync());

    for (DescendantType syncCheckType : Arrays.asList(DescendantType.NONE, DescendantType.ONE,
        DescendantType.ALL)) {
      shouldSync = mUspCache.shouldSyncPath(mParentPath, 10000, syncCheckType);
      Assert.assertEquals(syncNeeded(descendantType, syncCheckType), shouldSync.isShouldSync());
    }
  }

  /**
   * The direct parent dir of path is in UfsSyncCachePath and the descendantType is ONE.
   */
  @Test
  public void lsFromDirectParentONE() throws Exception {
    mUspCache.notifySyncedPath(mParentPath, DescendantType.ONE, mUspCache.startSync(),
        null, false);
    Thread.sleep(50);
    // test child directory
    SyncCheck shouldSync = mUspCache.shouldSyncPath(mChildPath, 30, DescendantType.ALL);
    Assert.assertTrue(shouldSync.isShouldSync());
    shouldSync = mUspCache.shouldSyncPath(mChildPath, 10000, DescendantType.ALL);
    Assert.assertTrue(shouldSync.isShouldSync());
    // test child file
    shouldSync = mUspCache.shouldSyncPath(mChildFile, 40, DescendantType.ALL);
    Assert.assertTrue(shouldSync.isShouldSync());
    shouldSync = mUspCache.shouldSyncPath(mChildFile, 10000, DescendantType.ALL);
    Assert.assertTrue(shouldSync.isShouldSync());
  }

  /**
   * The direct parent dir of path is in UfsSyncCachePath and the descendantType is ALL.
   */
  @Test
  public void lsFromDirectParentALL() throws Exception {
    mUspCache.notifySyncedPath(mParentPath, DescendantType.ALL, mUspCache.startSync(),
        null, false);
    Thread.sleep(50);
    // test child directory
    SyncCheck shouldSync = mUspCache.shouldSyncPath(mChildPath, 30, DescendantType.ALL);
    Assert.assertTrue(shouldSync.isShouldSync());
    shouldSync = mUspCache.shouldSyncPath(mChildPath, 10000, DescendantType.ALL);
    Assert.assertFalse(shouldSync.isShouldSync());
    // test child file
    shouldSync = mUspCache.shouldSyncPath(mChildFile, 40, DescendantType.ALL);
    Assert.assertTrue(shouldSync.isShouldSync());
    shouldSync = mUspCache.shouldSyncPath(mChildFile, 10000, DescendantType.ALL);
    Assert.assertFalse(shouldSync.isShouldSync());
  }

  /**
   * The grandparent dir of path is in UfsSyncCachePath and the descendantType is ONE.
   *
   */
  @Test
  public void lsFromGrandParentONE() throws Exception {
    mUspCache.notifySyncedPath(mGrandParentDir, DescendantType.ONE,
        mUspCache.startSync(), null, false);
    Thread.sleep(50);
    // test child directory
    SyncCheck shouldSync = mUspCache.shouldSyncPath(mChildPath, 30, DescendantType.ALL);
    Assert.assertTrue(shouldSync.isShouldSync());
    shouldSync = mUspCache.shouldSyncPath(mChildPath, 10000, DescendantType.ALL);
    Assert.assertTrue(shouldSync.isShouldSync());
    // test child file
    shouldSync = mUspCache.shouldSyncPath(mChildFile, 40, DescendantType.ALL);
    Assert.assertTrue(shouldSync.isShouldSync());
    shouldSync = mUspCache.shouldSyncPath(mChildFile, 10000, DescendantType.ALL);
    Assert.assertTrue(shouldSync.isShouldSync());
  }

  /**
   * The grandparent dir of path is in UfsSyncCachePath and the descendantType is ALL.
   */
  @Test
  public void lsFromGrandParentALL() throws Exception {
    mUspCache.notifySyncedPath(mGrandParentDir, DescendantType.ALL,
        mUspCache.startSync(), null, false);
    Thread.sleep(50);
    // test child directory
    SyncCheck shouldSync = mUspCache.shouldSyncPath(mChildPath, 30, DescendantType.ALL);
    Assert.assertTrue(shouldSync.isShouldSync());
    shouldSync = mUspCache.shouldSyncPath(mChildPath, 10000, DescendantType.ALL);
    Assert.assertFalse(shouldSync.isShouldSync());
    // test child file
    shouldSync = mUspCache.shouldSyncPath(mChildFile, 40, DescendantType.ALL);
    Assert.assertTrue(shouldSync.isShouldSync());
    shouldSync = mUspCache.shouldSyncPath(mChildFile, 10000, DescendantType.ALL);
    Assert.assertFalse(shouldSync.isShouldSync());
  }

  @Test
  public void syncFileValidationTest() throws Exception {
    // if a file is synced, then any descendant type sync
    // check should succeed
    mUspCache.notifySyncedPath(mFileOne, DescendantType.NONE,
        mUspCache.startSync(), null, true);
    Assert.assertFalse(mUspCache.shouldSyncPath(mFileOne,
            Long.MAX_VALUE, DescendantType.NONE)
        .isShouldSync());
    Assert.assertFalse(mUspCache.shouldSyncPath(mFileOne,
            Long.MAX_VALUE, DescendantType.ONE)
        .isShouldSync());
    Assert.assertFalse(mUspCache.shouldSyncPath(mFileOne,
            Long.MAX_VALUE, DescendantType.ALL)
        .isShouldSync());
    // but this should not be true with a directory
    // sync a directory with descendant type none
    mUspCache.notifySyncedPath(mFileOne, DescendantType.NONE,
        mUspCache.startSync(), null, false);
    Assert.assertFalse(mUspCache.shouldSyncPath(mFileOne,
            Long.MAX_VALUE, DescendantType.NONE)
        .isShouldSync());
    Assert.assertTrue(mUspCache.shouldSyncPath(mFileOne,
            Long.MAX_VALUE, DescendantType.ONE)
        .isShouldSync());
    Assert.assertTrue(mUspCache.shouldSyncPath(mFileOne,
            Long.MAX_VALUE, DescendantType.ALL)
        .isShouldSync());
    // sync a directory with descendant type one
    mUspCache.notifySyncedPath(mFileOne, DescendantType.ONE,
        mUspCache.startSync(), null, false);
    Assert.assertFalse(mUspCache.shouldSyncPath(mFileOne,
            Long.MAX_VALUE, DescendantType.NONE)
        .isShouldSync());
    Assert.assertFalse(mUspCache.shouldSyncPath(mFileOne,
            Long.MAX_VALUE, DescendantType.ONE)
        .isShouldSync());
    Assert.assertTrue(mUspCache.shouldSyncPath(mFileOne,
            Long.MAX_VALUE, DescendantType.ALL)
        .isShouldSync());
    // sync a directory with descendant type all
    mUspCache.notifySyncedPath(mFileOne, DescendantType.ALL,
        mUspCache.startSync(), null, false);
    Assert.assertFalse(mUspCache.shouldSyncPath(mFileOne,
            Long.MAX_VALUE, DescendantType.NONE)
        .isShouldSync());
    Assert.assertFalse(mUspCache.shouldSyncPath(mFileOne,
            Long.MAX_VALUE, DescendantType.ONE)
        .isShouldSync());
    Assert.assertFalse(mUspCache.shouldSyncPath(mFileOne,
            Long.MAX_VALUE, DescendantType.ALL)
        .isShouldSync());
  }
}<|MERGE_RESOLUTION|>--- conflicted
+++ resolved
@@ -37,12 +37,8 @@
     mParentPath = new AlluxioURI("/dir1/dir2");
     mChildPath = new AlluxioURI("/dir1/dir2/dir3");
     mChildFile = new AlluxioURI("/dir1/dir2/file");
-<<<<<<< HEAD
+    mFileOne = new AlluxioURI("/one");
     mUspCache = new InvalidationSyncCache(Clock.systemUTC(), Optional::of);
-=======
-    mFileOne = new AlluxioURI("/one");
-    mUspCache = new InvalidationSyncCache(Clock.systemUTC());
->>>>>>> 801c7925
   }
 
   @Test
