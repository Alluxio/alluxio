/*
 * The Alluxio Open Foundation licenses this work under the Apache License, version 2.0
 * (the "License"). You may not use this work except in compliance with the License, which is
 * available at www.apache.org/licenses/LICENSE-2.0
 *
 * This software is distributed on an "AS IS" basis, WITHOUT WARRANTIES OR CONDITIONS OF ANY KIND,
 * either express or implied, as more fully set forth in the License.
 *
 * See the NOTICE file distributed with this work for information regarding copyright ownership.
 */

package alluxio.master.file.meta;

import alluxio.conf.Configuration;
import alluxio.conf.PropertyKey;
import alluxio.file.options.DescendantType;

import org.junit.Assert;
import org.junit.Before;
import org.junit.Test;

<<<<<<< HEAD
// TODO(jiacheng): correct this typo..
=======
import java.time.Clock;

>>>>>>> e9f8fd3d
public class UfsSyncCachePathTest {

  private String mGrandParentDir;
  private String mParentPath;
  private String mChildPath;
  private String mChildFile;
  private UfsSyncPathCache mUspCache;

  @Before
  public void before() throws Exception {
    mGrandParentDir = "/dir1";
    mParentPath = "/dir1/dir2";
    mChildPath = "/dir1/dir2/dir3";
    mChildFile = "/dir1/dir2/file";
<<<<<<< HEAD
    int maxPaths = Configuration.getInt(PropertyKey.MASTER_UFS_PATH_CACHE_CAPACITY);
    mUspCache = new UfsSyncPathCache(maxPaths);
=======
    mUspCache = new UfsSyncPathCache(Clock.systemUTC());
>>>>>>> e9f8fd3d
  }

  @Test
  public void ignoreIntervalTime() {
    // request from getFileInfo
    SyncCheck shouldSync = mUspCache.shouldSyncPath(mParentPath, -1, true);
    Assert.assertFalse(shouldSync.isShouldSync());
    shouldSync = mUspCache.shouldSyncPath(mParentPath, 0, true);
    Assert.assertTrue(shouldSync.isShouldSync());
    // request from listStatus
    shouldSync = mUspCache.shouldSyncPath(mParentPath, -1, false);
    Assert.assertFalse(shouldSync.isShouldSync());
    shouldSync = mUspCache.shouldSyncPath(mParentPath, 0, false);
    Assert.assertTrue(shouldSync.isShouldSync());
  }

  /**
   * The path itself is in UfsSyncCachePath.
   *
   * @throws Exception
   */
  @Test
  public void getFileInfoInCache() throws Exception {
    getFileInfoInCache(DescendantType.NONE);
    getFileInfoInCache(DescendantType.ONE);
    getFileInfoInCache(DescendantType.ALL);
  }

  private void getFileInfoInCache(DescendantType descendantType) throws Exception {
    mUspCache.notifySyncedPath(mParentPath, descendantType, null);
    Thread.sleep(50);
    // request from getFileInfo
    SyncCheck shouldSync = mUspCache.shouldSyncPath(mParentPath, 30, true);
    Assert.assertTrue(shouldSync.isShouldSync());
    shouldSync = mUspCache.shouldSyncPath(mParentPath, 10000, true);
    Assert.assertFalse(shouldSync.isShouldSync());
  }

  /**
   * The direct parent dir of path is in UfsSyncCachePath.
   *
   * @throws Exception
   */
  @Test
  public void getFileInfoFromDirectParent() throws Exception {
    getFileInfoFromDirectParent(DescendantType.NONE);
    getFileInfoFromDirectParent(DescendantType.ONE);
    getFileInfoFromDirectParent(DescendantType.ALL);
  }

  private void getFileInfoFromDirectParent(DescendantType descendantType) throws Exception {
    mUspCache.notifySyncedPath(mParentPath, descendantType, null);
    Thread.sleep(50);
    // test child directory
    SyncCheck shouldSync = mUspCache.shouldSyncPath(mChildPath, 30, true);
    Assert.assertTrue(shouldSync.isShouldSync());
    shouldSync = mUspCache.shouldSyncPath(mChildPath, 10000, true);
    Assert.assertFalse(shouldSync.isShouldSync());
    // test child file
    shouldSync = mUspCache.shouldSyncPath(mChildFile, 40, true);
    Assert.assertTrue(shouldSync.isShouldSync());
    shouldSync = mUspCache.shouldSyncPath(mChildFile, 10000, true);
    Assert.assertFalse(shouldSync.isShouldSync());
  }

  /**
   * The grand parent dir of path is in UfsSyncCachePath and the descendantType is ONE.
   *
   * @throws Exception
   */
  @Test
  public void getFileInfoFromGrandParentONE() throws Exception {
    mUspCache.notifySyncedPath(mGrandParentDir, DescendantType.ONE, null);
    Thread.sleep(50);
    // test child directory
    SyncCheck shouldSync = mUspCache.shouldSyncPath(mChildPath, 30, true);
    Assert.assertTrue(shouldSync.isShouldSync());
    shouldSync = mUspCache.shouldSyncPath(mChildPath, 10000, true);
    Assert.assertTrue(shouldSync.isShouldSync());
    // test child file
    shouldSync = mUspCache.shouldSyncPath(mChildFile, 40, true);
    Assert.assertTrue(shouldSync.isShouldSync());
    shouldSync = mUspCache.shouldSyncPath(mChildFile, 10000, true);
    Assert.assertTrue(shouldSync.isShouldSync());
  }

  /**
   * The grand parent dir of path is in UfsSyncCachePath and the descendantType is ALL.
   *
   * @throws Exception
   */
  @Test
  public void getFileInfoFromGrandParentALL() throws Exception {
    mUspCache.notifySyncedPath(mGrandParentDir, DescendantType.ALL, null);
    Thread.sleep(50);
    // test child directory
    SyncCheck shouldSync = mUspCache.shouldSyncPath(mChildPath, 30, true);
    Assert.assertTrue(shouldSync.isShouldSync());
    shouldSync = mUspCache.shouldSyncPath(mChildPath, 10000, true);
    Assert.assertFalse(shouldSync.isShouldSync());
    // test child file
    shouldSync = mUspCache.shouldSyncPath(mChildFile, 40, true);
    Assert.assertTrue(shouldSync.isShouldSync());
    shouldSync = mUspCache.shouldSyncPath(mChildFile, 10000, true);
    Assert.assertFalse(shouldSync.isShouldSync());
  }

  /**
   * The path itself is in UfsSyncCachePath.
   *
   * @throws Exception
   */
  @Test
  public void listStatusInCache() throws Exception {
    listStatusInCache(DescendantType.NONE);
    listStatusInCache(DescendantType.ONE);
    listStatusInCache(DescendantType.ALL);
  }

  private void listStatusInCache(DescendantType descendantType) throws Exception {
    mUspCache.notifySyncedPath(mParentPath, descendantType, null);
    Thread.sleep(50);
    // request from listStatus
    SyncCheck shouldSync = mUspCache.shouldSyncPath(mParentPath, 30, false);
    Assert.assertTrue(shouldSync.isShouldSync());
    shouldSync = mUspCache.shouldSyncPath(mParentPath, 10000, false);
    Assert.assertFalse(shouldSync.isShouldSync());
  }

  /**
   * The direct parent dir of path is in UfsSyncCachePath and the descendantType is ONE.
   *
   * @throws Exception
   */
  @Test
  public void lsFromDirectParentONE() throws Exception {
    mUspCache.notifySyncedPath(mParentPath, DescendantType.ONE, null);
    Thread.sleep(50);
    // test child directory
    SyncCheck shouldSync = mUspCache.shouldSyncPath(mChildPath, 30, false);
    Assert.assertTrue(shouldSync.isShouldSync());
    shouldSync = mUspCache.shouldSyncPath(mChildPath, 10000, false);
    Assert.assertTrue(shouldSync.isShouldSync());
    // test child file
    shouldSync = mUspCache.shouldSyncPath(mChildFile, 40, false);
    Assert.assertTrue(shouldSync.isShouldSync());
    shouldSync = mUspCache.shouldSyncPath(mChildFile, 10000, false);
    Assert.assertTrue(shouldSync.isShouldSync());
  }

  /**
   * The direct parent dir of path is in UfsSyncCachePath and the descendantType is ALL.
   *
   * @throws Exception
   */
  @Test
  public void lsFromDirectParentALL() throws Exception {
    mUspCache.notifySyncedPath(mParentPath, DescendantType.ALL, null);
    Thread.sleep(50);
    // test child directory
    SyncCheck shouldSync = mUspCache.shouldSyncPath(mChildPath, 30, false);
    Assert.assertTrue(shouldSync.isShouldSync());
    shouldSync = mUspCache.shouldSyncPath(mChildPath, 10000, false);
    Assert.assertFalse(shouldSync.isShouldSync());
    // test child file
    shouldSync = mUspCache.shouldSyncPath(mChildFile, 40, false);
    Assert.assertTrue(shouldSync.isShouldSync());
    shouldSync = mUspCache.shouldSyncPath(mChildFile, 10000, false);
    Assert.assertFalse(shouldSync.isShouldSync());
  }

  /**
   * The grand parent dir of path is in UfsSyncCachePath and the descendantType is ONE.
   *
   * @throws Exception
   */
  @Test
  public void lsFromGrandParentONE() throws Exception {
    mUspCache.notifySyncedPath(mGrandParentDir, DescendantType.ONE, null);
    Thread.sleep(50);
    // test child directory
    SyncCheck shouldSync = mUspCache.shouldSyncPath(mChildPath, 30, false);
    Assert.assertTrue(shouldSync.isShouldSync());
    shouldSync = mUspCache.shouldSyncPath(mChildPath, 10000, false);
    Assert.assertTrue(shouldSync.isShouldSync());
    // test child file
    shouldSync = mUspCache.shouldSyncPath(mChildFile, 40, false);
    Assert.assertTrue(shouldSync.isShouldSync());
    shouldSync = mUspCache.shouldSyncPath(mChildFile, 10000, false);
    Assert.assertTrue(shouldSync.isShouldSync());
  }

  /**
   * The grand parent dir of path is in UfsSyncCachePath and the descendantType is ALL.
   *
   * @throws Exception
   */
  @Test
  public void lsFromGrandParentALL() throws Exception {
    mUspCache.notifySyncedPath(mGrandParentDir, DescendantType.ALL, null);
    Thread.sleep(50);
    // test child directory
    SyncCheck shouldSync = mUspCache.shouldSyncPath(mChildPath, 30, false);
    Assert.assertTrue(shouldSync.isShouldSync());
    shouldSync = mUspCache.shouldSyncPath(mChildPath, 10000, false);
    Assert.assertFalse(shouldSync.isShouldSync());
    // test child file
    shouldSync = mUspCache.shouldSyncPath(mChildFile, 40, false);
    Assert.assertTrue(shouldSync.isShouldSync());
    shouldSync = mUspCache.shouldSyncPath(mChildFile, 10000, false);
    Assert.assertFalse(shouldSync.isShouldSync());
  }

  @Test
  public void forcedSyncEntryNotEvicted() throws Exception {
    int size = 100;
    mUspCache = new UfsSyncPathCache(100);
    // Fill the cache and verify eviction
    String pinnedFileName = "pinned-file";
    mUspCache.mCache.put(pinnedFileName, UfsSyncPathCache.SyncTime.FORCED_SYNC);
    // Adding entries till the cache is full, the FORCED_SYNC entry is not evicted
    for (int i = 0; i < size; i++) {
      String path = "file-" + i;
      mUspCache.mCache.put(path,
          new UfsSyncPathCache.SyncTime(System.currentTimeMillis(), DescendantType.ONE));
      Assert.assertNotNull(mUspCache.mCache.getIfPresent(pinnedFileName));
    }
    // Even if new entries keep coming in, the FORCED_SYNC entry is not evicted
    for (int i = 0; i < size * 10; i++) {
      String path = "new-file-" + i;
      mUspCache.mCache.put(path,
          new UfsSyncPathCache.SyncTime(System.currentTimeMillis(), DescendantType.ONE));
      Assert.assertNotNull(mUspCache.mCache.getIfPresent(pinnedFileName));
    }
    Assert.assertTrue(mUspCache.shouldSyncPath(pinnedFileName, 1000, false));
    // The path is now synced and the forced entry should be replaced
    mUspCache.notifySyncedPath(pinnedFileName, DescendantType.ONE);
    Assert.assertFalse(mUspCache.shouldSyncPath(pinnedFileName, 1000, false));
  }
}<|MERGE_RESOLUTION|>--- conflicted
+++ resolved
@@ -19,12 +19,8 @@
 import org.junit.Before;
 import org.junit.Test;
 
-<<<<<<< HEAD
-// TODO(jiacheng): correct this typo..
-=======
 import java.time.Clock;
 
->>>>>>> e9f8fd3d
 public class UfsSyncCachePathTest {
 
   private String mGrandParentDir;
@@ -39,12 +35,8 @@
     mParentPath = "/dir1/dir2";
     mChildPath = "/dir1/dir2/dir3";
     mChildFile = "/dir1/dir2/file";
-<<<<<<< HEAD
     int maxPaths = Configuration.getInt(PropertyKey.MASTER_UFS_PATH_CACHE_CAPACITY);
-    mUspCache = new UfsSyncPathCache(maxPaths);
-=======
-    mUspCache = new UfsSyncPathCache(Clock.systemUTC());
->>>>>>> e9f8fd3d
+    mUspCache = new UfsSyncPathCache(maxPaths, Clock.systemUTC());
   }
 
   @Test
@@ -261,7 +253,7 @@
   @Test
   public void forcedSyncEntryNotEvicted() throws Exception {
     int size = 100;
-    mUspCache = new UfsSyncPathCache(100);
+    mUspCache = new UfsSyncPathCache(size, Clock.systemUTC());
     // Fill the cache and verify eviction
     String pinnedFileName = "pinned-file";
     mUspCache.mCache.put(pinnedFileName, UfsSyncPathCache.SyncTime.FORCED_SYNC);
@@ -279,9 +271,9 @@
           new UfsSyncPathCache.SyncTime(System.currentTimeMillis(), DescendantType.ONE));
       Assert.assertNotNull(mUspCache.mCache.getIfPresent(pinnedFileName));
     }
-    Assert.assertTrue(mUspCache.shouldSyncPath(pinnedFileName, 1000, false));
+    Assert.assertEquals(SyncCheck.SHOULD_SYNC, mUspCache.shouldSyncPath(pinnedFileName, 1000, false));
     // The path is now synced and the forced entry should be replaced
     mUspCache.notifySyncedPath(pinnedFileName, DescendantType.ONE);
-    Assert.assertFalse(mUspCache.shouldSyncPath(pinnedFileName, 1000, false));
+    Assert.assertEquals(SyncCheck.SHOULD_NOT_SYNC, mUspCache.shouldSyncPath(pinnedFileName, 1000, false));
   }
 }