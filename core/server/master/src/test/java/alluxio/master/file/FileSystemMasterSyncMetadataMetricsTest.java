--- conflicted
+++ resolved
@@ -45,72 +45,7 @@
 
 @RunWith(PowerMockRunner.class)
 @PrepareForTest({UnderFileSystem.Factory.class})
-<<<<<<< HEAD
-public class FileSystemMasterSyncMetadataMetricsTest {
-  private static final AlluxioURI ROOT = new AlluxioURI("/");
-  private static final String TEST_DIR_PREFIX = "/dir";
-  private static final String TEST_FILE_PREFIX = "/file";
-  @Rule
-  public TemporaryFolder mTempDir = new TemporaryFolder();
-  private String mUfsUri;
-  private FlakyLocalUnderFileSystem mUfs;
-  private ExecutorService mFileSystemExecutorService;
-  private ExecutorService mUfsStateCacheExecutorService;
-  private MasterRegistry mRegistry;
-  private DefaultFileSystemMaster mFileSystemMaster;
-
-  private InodeTree mInodeTree;
-
-  @Before
-  public void before() throws Exception {
-    UserState us = UserState.Factory.create(Configuration.global());
-    AuthenticatedClientUser.set(us.getUser().getName());
-
-    mTempDir.create();
-    mUfsUri = mTempDir.newFolder().getAbsolutePath();
-
-    mUfs = new FlakyLocalUnderFileSystem(new AlluxioURI(mUfsUri),
-        UnderFileSystemConfiguration.defaults(Configuration.global()));
-    PowerMockito.mockStatic(UnderFileSystem.Factory.class);
-    Mockito.when(UnderFileSystem.Factory.createWithRecorder(anyString(), any(), any()))
-        .thenReturn(mUfs);
-
-    Configuration.set(PropertyKey.MASTER_JOURNAL_TYPE, JournalType.UFS);
-    Configuration.set(PropertyKey.MASTER_MOUNT_TABLE_ROOT_UFS, mUfsUri);
-    String journalFolderUri = mTempDir.newFolder().getAbsolutePath();
-
-    mFileSystemExecutorService = Executors
-        .newFixedThreadPool(4, ThreadFactoryUtils.build("FileSystemMaster-%d", true));
-    mUfsStateCacheExecutorService = Executors
-        .newFixedThreadPool(4, ThreadFactoryUtils.build("UfsStateCache-%d", true));
-    mRegistry = new MasterRegistry();
-    JournalSystem journalSystem =
-        JournalTestUtils.createJournalSystem(journalFolderUri);
-    CoreMasterContext context = MasterTestUtils.testMasterContext(journalSystem);
-    new MetricsMasterFactory().create(mRegistry, context);
-    BlockMaster blockMaster = new BlockMasterFactory().create(mRegistry, context);
-    mFileSystemMaster = new DefaultFileSystemMaster(blockMaster, context,
-        ExecutorServiceFactories.constantExecutorServiceFactory(mFileSystemExecutorService),
-        Clock.systemUTC());
-    mInodeTree = mFileSystemMaster.getInodeTree();
-    mRegistry.add(FileSystemMaster.class, mFileSystemMaster);
-    journalSystem.start();
-    journalSystem.gainPrimacy();
-    mRegistry.start(true);
-
-    MetricsSystem.resetAllMetrics();
-  }
-
-  @After
-  public void after() throws Exception {
-    mRegistry.stop();
-    mFileSystemExecutorService.shutdown();
-    mUfsStateCacheExecutorService.shutdown();
-  }
-
-=======
 public class FileSystemMasterSyncMetadataMetricsTest extends FileSystemMasterSyncMetadataTestBase {
->>>>>>> 1dd12772
   @Test
   public void metadataSyncMetrics() throws Exception {
     final Counter streamCountCounter =
