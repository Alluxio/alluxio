/*
 * The Alluxio Open Foundation licenses this work under the Apache License, version 2.0
 * (the "License"). You may not use this work except in compliance with the License, which is
 * available at www.apache.org/licenses/LICENSE-2.0
 *
 * This software is distributed on an "AS IS" basis, WITHOUT WARRANTIES OR CONDITIONS OF ANY KIND,
 * either express or implied, as more fully set forth in the License.
 *
 * See the NOTICE file distributed with this work for information regarding copyright ownership.
 */

package alluxio.master.file;

import static org.hamcrest.CoreMatchers.containsString;
import static org.hamcrest.CoreMatchers.hasItem;
import static org.junit.Assert.assertArrayEquals;
import static org.junit.Assert.assertEquals;
import static org.junit.Assert.assertFalse;
import static org.junit.Assert.assertNotEquals;
import static org.junit.Assert.assertNotNull;
import static org.junit.Assert.assertNull;
import static org.junit.Assert.assertThat;
import static org.junit.Assert.assertThrows;
import static org.junit.Assert.assertTrue;
import static org.junit.Assert.fail;

import alluxio.AlluxioTestDirectory;
import alluxio.AlluxioURI;
import alluxio.AuthenticatedClientUserResource;
import alluxio.AuthenticatedUserRule;
import alluxio.ConfigurationRule;
import alluxio.Constants;
import alluxio.client.WriteType;
import alluxio.conf.PropertyKey;
import alluxio.conf.ServerConfiguration;
import alluxio.exception.AccessControlException;
import alluxio.exception.BlockInfoException;
import alluxio.exception.DirectoryNotEmptyException;
import alluxio.exception.ExceptionMessage;
import alluxio.exception.FileAlreadyExistsException;
import alluxio.exception.FileDoesNotExistException;
import alluxio.exception.InvalidPathException;
import alluxio.exception.UnexpectedAlluxioException;
import alluxio.exception.status.FailedPreconditionException;
import alluxio.grpc.Command;
import alluxio.grpc.CommandType;
import alluxio.grpc.CompleteFilePOptions;
import alluxio.grpc.CreateDirectoryPOptions;
import alluxio.grpc.CreateFilePOptions;
import alluxio.grpc.DeletePOptions;
import alluxio.grpc.FileSystemMasterCommonPOptions;
import alluxio.grpc.FreePOptions;
import alluxio.grpc.GetStatusPOptions;
import alluxio.grpc.ListStatusPOptions;
import alluxio.grpc.LoadMetadataPType;
import alluxio.grpc.MountPOptions;
import alluxio.grpc.RegisterWorkerPOptions;
import alluxio.grpc.SetAclAction;
import alluxio.grpc.SetAclPOptions;
import alluxio.grpc.SetAttributePOptions;
import alluxio.grpc.StorageList;
import alluxio.grpc.WritePType;
import alluxio.grpc.XAttrPropagationStrategy;
import alluxio.heartbeat.HeartbeatContext;
import alluxio.heartbeat.HeartbeatScheduler;
import alluxio.heartbeat.ManuallyScheduleHeartbeat;
import alluxio.master.CoreMasterContext;
import alluxio.master.MasterRegistry;
import alluxio.master.MasterTestUtils;
import alluxio.master.block.BlockMaster;
import alluxio.master.block.BlockMasterFactory;
import alluxio.master.file.contexts.CompleteFileContext;
import alluxio.master.file.contexts.CreateDirectoryContext;
import alluxio.master.file.contexts.CreateFileContext;
import alluxio.master.file.contexts.DeleteContext;
import alluxio.master.file.contexts.FreeContext;
import alluxio.master.file.contexts.GetStatusContext;
import alluxio.master.file.contexts.ListStatusContext;
import alluxio.master.file.contexts.MountContext;
import alluxio.master.file.contexts.RenameContext;
import alluxio.master.file.contexts.ScheduleAsyncPersistenceContext;
import alluxio.master.file.contexts.SetAclContext;
import alluxio.master.file.contexts.SetAttributeContext;
import alluxio.master.file.contexts.WorkerHeartbeatContext;
import alluxio.master.file.meta.InodeTree;
import alluxio.master.file.meta.PersistenceState;
import alluxio.master.file.meta.TtlIntervalRule;
import alluxio.master.journal.JournalSystem;
import alluxio.master.journal.JournalTestUtils;
import alluxio.master.metastore.InodeStore;
import alluxio.master.journal.JournalType;
import alluxio.master.metastore.ReadOnlyInodeStore;
import alluxio.master.metastore.caching.CachingInodeStore;
import alluxio.master.metastore.heap.HeapBlockStore;
import alluxio.master.metastore.heap.HeapInodeStore;
import alluxio.master.metastore.rocks.RocksInodeStore;
import alluxio.master.metrics.MetricsMaster;
import alluxio.master.metrics.MetricsMasterFactory;
import alluxio.metrics.Metric;
import alluxio.metrics.MetricsSystem;
import alluxio.security.GroupMappingServiceTestUtils;
import alluxio.security.authorization.AclEntry;
import alluxio.security.authorization.Mode;
import alluxio.security.user.TestUserState;
import alluxio.util.FileSystemOptions;
import alluxio.util.IdUtils;
import alluxio.util.ThreadFactoryUtils;
import alluxio.util.executor.ExecutorServiceFactories;
import alluxio.util.io.FileUtils;
import alluxio.wire.FileBlockInfo;
import alluxio.wire.FileInfo;
import alluxio.wire.FileSystemCommand;
import alluxio.wire.UfsInfo;
import alluxio.wire.WorkerNetAddress;

import com.google.common.collect.ImmutableList;
import com.google.common.collect.ImmutableMap;
import com.google.common.collect.Lists;
import com.google.common.collect.Sets;
import com.google.protobuf.ByteString;
import org.junit.After;
import org.junit.Assert;
import org.junit.Before;
import org.junit.ClassRule;
import org.junit.Rule;
import org.junit.Test;
import org.junit.rules.ExpectedException;
import org.junit.rules.TemporaryFolder;
import org.junit.runner.RunWith;
import org.junit.runners.Parameterized;
import org.junit.runners.Parameterized.Parameters;
import org.slf4j.Logger;
import org.slf4j.LoggerFactory;

import java.io.Closeable;
import java.io.File;
import java.io.IOException;
import java.nio.charset.StandardCharsets;
import java.nio.file.Files;
import java.nio.file.Paths;
import java.util.ArrayList;
import java.util.Arrays;
import java.util.Collections;
import java.util.HashMap;
import java.util.HashSet;
import java.util.List;
import java.util.Map;
import java.util.Set;
import java.util.concurrent.ExecutorService;
import java.util.concurrent.Executors;
import java.util.stream.Collectors;

/**
 * Unit tests for {@link FileSystemMaster}.
 */
@RunWith(Parameterized.class)
public final class FileSystemMasterTest {
  private static final Logger LOG = LoggerFactory.getLogger(FileSystemMasterTest.class);

  private static final AlluxioURI NESTED_BASE_URI = new AlluxioURI("/nested");
  private static final AlluxioURI NESTED_URI = new AlluxioURI("/nested/test");
  private static final AlluxioURI NESTED_FILE_URI = new AlluxioURI("/nested/test/file");
  private static final AlluxioURI NESTED_FILE2_URI = new AlluxioURI("/nested/test/file2");
  private static final AlluxioURI NESTED_DIR_URI = new AlluxioURI("/nested/test/dir");
  private static final AlluxioURI NESTED_DIR_FILE_URI = new AlluxioURI("/nested/test/dir/file");
  private static final AlluxioURI NESTED_TEST_FILE_URI = new AlluxioURI("/nested/test_file");
  private static final AlluxioURI ROOT_URI = new AlluxioURI("/");
  private static final AlluxioURI ROOT_FILE_URI = new AlluxioURI("/file");
  private static final AlluxioURI ROOT_AFILE_URI = new AlluxioURI("/afile");
  private static final AlluxioURI TEST_URI = new AlluxioURI("/test");
  private static final String TEST_USER = "test";
  private static final GetStatusContext GET_STATUS_CONTEXT = GetStatusContext.defaults();

  // Constants for tests on persisted directories.
  private static final String DIR_PREFIX = "dir";
  private static final String DIR_TOP_LEVEL = "top";
  private static final String FILE_PREFIX = "file";
  private static final String MOUNT_PARENT_URI = "/mnt";
  private static final String MOUNT_URI = "/mnt/local";
  private static final int DIR_WIDTH = 2;

  private CreateFileContext mNestedFileContext;
  private MasterRegistry mRegistry;
  private JournalSystem mJournalSystem;
  private BlockMaster mBlockMaster;
  private ExecutorService mExecutorService;
  private DefaultFileSystemMaster mFileSystemMaster;
  private InodeTree mInodeTree;
  private ReadOnlyInodeStore mInodeStore;
  private InodeStore.Factory mInodeStoreFactory;
  private MetricsMaster mMetricsMaster;
  private List<Metric> mMetrics;
  private long mWorkerId1;
  private long mWorkerId2;

  private String mJournalFolder;
  private String mUnderFS;

  @Rule
  public TemporaryFolder mTestFolder = new TemporaryFolder();

  @Rule
  public ExpectedException mThrown = ExpectedException.none();

  @Rule
  public AuthenticatedUserRule mAuthenticatedUser = new AuthenticatedUserRule(TEST_USER,
      ServerConfiguration.global());

  @Rule
  public ConfigurationRule mConfigurationRule =
      new ConfigurationRule(new HashMap<PropertyKey, Object>() {
        {
          put(PropertyKey.MASTER_JOURNAL_TYPE, JournalType.UFS);
          put(PropertyKey.SECURITY_AUTHORIZATION_PERMISSION_UMASK, "000");
          put(PropertyKey.MASTER_JOURNAL_TAILER_SLEEP_TIME_MS, 20);
          put(PropertyKey.MASTER_JOURNAL_TAILER_SHUTDOWN_QUIET_WAIT_TIME_MS, 0);
          put(PropertyKey.WORK_DIR,
              AlluxioTestDirectory.createTemporaryDirectory("workdir").getAbsolutePath());
          put(PropertyKey.MASTER_MOUNT_TABLE_ROOT_UFS, AlluxioTestDirectory
              .createTemporaryDirectory("FileSystemMasterTest").getAbsolutePath());
          put(PropertyKey.MASTER_FILE_SYSTEM_OPERATION_RETRY_CACHE_ENABLED, false);
        }
      }, ServerConfiguration.global());

  @ClassRule
  public static ManuallyScheduleHeartbeat sManuallySchedule = new ManuallyScheduleHeartbeat(
      HeartbeatContext.MASTER_TTL_CHECK, HeartbeatContext.MASTER_LOST_FILES_DETECTION);

  // Set ttl interval to 0 so that there is no delay in detecting expired files.
  @ClassRule
  public static TtlIntervalRule sTtlIntervalRule = new TtlIntervalRule(0);

  @Parameters
  public static Iterable<InodeStore.Factory> parameters() throws Exception {
    String dir =
        AlluxioTestDirectory.createTemporaryDirectory("inode-store-test").getAbsolutePath();
    return Arrays.asList(
        lockManager -> new HeapInodeStore(),
        lockManager -> new RocksInodeStore(dir),
        lockManager -> new CachingInodeStore(new RocksInodeStore(dir), lockManager));
  }

  public FileSystemMasterTest(InodeStore.Factory factory) {
    mInodeStoreFactory = factory;
  }

  /**
   * Sets up the dependencies before a test runs.
   */
  @Before
  public void before() throws Exception {
    GroupMappingServiceTestUtils.resetCache();
    MetricsSystem.clearAllMetrics();
    // This makes sure that the mount point of the UFS corresponding to the Alluxio root ("/")
    // doesn't exist by default (helps loadRootTest).
    mUnderFS = ServerConfiguration.getString(PropertyKey.MASTER_MOUNT_TABLE_ROOT_UFS);
    mNestedFileContext = CreateFileContext.mergeFrom(
        CreateFilePOptions.newBuilder().setBlockSizeBytes(Constants.KB)
            .setWriteType(WritePType.MUST_CACHE)
            .setRecursive(true));
    mJournalFolder = mTestFolder.newFolder().getAbsolutePath();
    startServices();
  }

  /**
   * Resets global state after each test run.
   */
  @After
  public void after() throws Exception {
    stopServices();
    ServerConfiguration.reset();
  }

  @Test
  public void createPathWithWhiteSpaces() throws Exception {
    String[] paths = new String[]{
        "/ ",
        "/  ",
        "/ path",
        "/path ",
        "/pa th",
        "/ pa th ",
        "/pa/ th",
        "/pa / th",
        "/ pa / th ",
    };
    for (String path : paths) {
      AlluxioURI uri = new AlluxioURI(path);
      long id = mFileSystemMaster.createFile(uri, CreateFileContext.mergeFrom(
          CreateFilePOptions.newBuilder().setRecursive(true))).getFileId();
      Assert.assertEquals(id, mFileSystemMaster.getFileId(uri));
      mFileSystemMaster.delete(uri, DeleteContext.defaults());
      id = mFileSystemMaster.createDirectory(uri, CreateDirectoryContext
          .mergeFrom(CreateDirectoryPOptions.newBuilder().setRecursive(true)));
      Assert.assertEquals(id, mFileSystemMaster.getFileId(uri));
    }
  }

  @Test
  public void createFileMustCacheThenCacheThrough() throws Exception {
    File file = mTestFolder.newFile();
    AlluxioURI path = new AlluxioURI("/test");
    mFileSystemMaster.createFile(path,
        CreateFileContext.defaults().setWriteType(WriteType.MUST_CACHE));

    mThrown.expect(FileAlreadyExistsException.class);
    mFileSystemMaster.createFile(path,
        CreateFileContext.defaults().setWriteType(WriteType.MUST_CACHE));
  }

  @Test
  public void createFileUsesOperationTime() throws Exception {
    AlluxioURI path = new AlluxioURI("/test");
    mFileSystemMaster.createFile(path, CreateFileContext.defaults().setOperationTimeMs(100));
    FileInfo info = mFileSystemMaster.getFileInfo(path, GetStatusContext.defaults());
    assertEquals(100, info.getLastModificationTimeMs());
    assertEquals(100, info.getLastAccessTimeMs());
  }

  /**
   * Tests the {@link FileSystemMaster#delete(AlluxioURI, DeleteContext)} method.
   */
  @Test
  public void deleteFile() throws Exception {
    // cannot delete root
    try {
      mFileSystemMaster.delete(ROOT_URI,
          DeleteContext.mergeFrom(DeletePOptions.newBuilder().setRecursive(true)));
      fail("Should not have been able to delete the root");
    } catch (InvalidPathException e) {
      assertEquals(ExceptionMessage.DELETE_ROOT_DIRECTORY.getMessage(), e.getMessage());
    }

    // delete the file
    long blockId = createFileWithSingleBlock(NESTED_FILE_URI);
    mFileSystemMaster.delete(NESTED_FILE_URI, DeleteContext.defaults());

    try {
      mBlockMaster.getBlockInfo(blockId);
      fail("Expected blockInfo to fail");
    } catch (BlockInfoException e) {
      // expected
    }

    // Update the heartbeat of removedBlockId received from worker 1.
    Command heartbeat1 = mBlockMaster.workerHeartbeat(mWorkerId1, null,
        ImmutableMap.of(Constants.MEDIUM_MEM, (long) Constants.KB), ImmutableList.of(blockId),
        ImmutableMap.of(), ImmutableMap.of(), mMetrics);
    // Verify the muted Free command on worker1.
    assertEquals(Command.newBuilder().setCommandType(CommandType.Nothing).build(), heartbeat1);
    assertFalse(mBlockMaster.isBlockLost(blockId));

    // verify the file is deleted
    assertEquals(IdUtils.INVALID_FILE_ID, mFileSystemMaster.getFileId(NESTED_FILE_URI));

    AlluxioURI ufsMount = new AlluxioURI(mTestFolder.newFolder().getAbsolutePath());
    mFileSystemMaster.createDirectory(new AlluxioURI("/mnt/"), CreateDirectoryContext.defaults());
    // Create ufs file.
    Files.createDirectory(Paths.get(ufsMount.join("dir1").getPath()));
    Files.createFile(Paths.get(ufsMount.join("dir1").join("file1").getPath()));
    mFileSystemMaster.mount(new AlluxioURI("/mnt/local"), ufsMount,
        MountContext.defaults());

    AlluxioURI uri = new AlluxioURI("/mnt/local/dir1");
    mFileSystemMaster.listStatus(uri, ListStatusContext
        .mergeFrom(ListStatusPOptions.newBuilder().setLoadMetadataType(LoadMetadataPType.ALWAYS)));
    mFileSystemMaster.delete(new AlluxioURI("/mnt/local/dir1/file1"),
        DeleteContext.mergeFrom(DeletePOptions.newBuilder().setAlluxioOnly(true)));

    // ufs file still exists
    assertTrue(Files.exists(Paths.get(ufsMount.join("dir1").join("file1").getPath())));
    // verify the file is deleted
    mThrown.expect(FileDoesNotExistException.class);
    mFileSystemMaster.getFileInfo(new AlluxioURI("/mnt/local/dir1/file1"), GetStatusContext
        .mergeFrom(GetStatusPOptions.newBuilder().setLoadMetadataType(LoadMetadataPType.NEVER)));
  }

  /**
   * Tests the {@link FileSystemMaster#delete(AlluxioURI, DeleteContext)} method with a
   * non-empty directory.
   */
  @Test
  public void deleteNonemptyDirectory() throws Exception {
    createFileWithSingleBlock(NESTED_FILE_URI);
    String dirName = mFileSystemMaster.getFileInfo(NESTED_URI, GET_STATUS_CONTEXT).getName();
    try {
      mFileSystemMaster.delete(NESTED_URI, DeleteContext.defaults());
      fail("Deleting a non-empty directory without setting recursive should fail");
    } catch (DirectoryNotEmptyException e) {
      String expectedMessage =
          ExceptionMessage.DELETE_NONEMPTY_DIRECTORY_NONRECURSIVE.getMessage(dirName);
      assertEquals(expectedMessage, e.getMessage());
    }

    // Now delete with recursive set to true.
    mFileSystemMaster.delete(NESTED_URI,
        DeleteContext.mergeFrom(DeletePOptions.newBuilder().setRecursive(true)));
  }

  /**
   * Tests the {@link FileSystemMaster#delete(AlluxioURI, DeleteContext)} method for
   * a directory.
   */
  @Test
  public void deleteDir() throws Exception {
    createFileWithSingleBlock(NESTED_FILE_URI);
    // delete the dir
    mFileSystemMaster.delete(NESTED_URI,
        DeleteContext.mergeFrom(DeletePOptions.newBuilder().setRecursive(true)));

    // verify the dir is deleted
    assertEquals(-1, mFileSystemMaster.getFileId(NESTED_URI));

    AlluxioURI ufsMount = new AlluxioURI(mTestFolder.newFolder().getAbsolutePath());
    mFileSystemMaster.createDirectory(new AlluxioURI("/mnt/"), CreateDirectoryContext.defaults());
    // Create ufs file.
    Files.createDirectory(Paths.get(ufsMount.join("dir1").getPath()));
    mFileSystemMaster.mount(new AlluxioURI("/mnt/local"), ufsMount,
        MountContext.defaults());
    // load the dir1 to alluxio
    mFileSystemMaster.listStatus(new AlluxioURI("/mnt/local"), ListStatusContext
        .mergeFrom(ListStatusPOptions.newBuilder().setLoadMetadataType(LoadMetadataPType.ALWAYS)));
    mFileSystemMaster.delete(new AlluxioURI("/mnt/local/dir1"), DeleteContext
        .mergeFrom(DeletePOptions.newBuilder().setRecursive(true).setAlluxioOnly(true)));
    // ufs directory still exists
    assertTrue(Files.exists(Paths.get(ufsMount.join("dir1").getPath())));
    // verify the directory is deleted
    Files.delete(Paths.get(ufsMount.join("dir1").getPath()));
    assertEquals(IdUtils.INVALID_FILE_ID,
        mFileSystemMaster.getFileId(new AlluxioURI("/mnt/local/dir1")));
  }

  @Test
  public void deleteRecursiveClearsInnerInodesAndEdges() throws Exception {
    createFileWithSingleBlock(new AlluxioURI("/a/b/c/d/e"));
    createFileWithSingleBlock(new AlluxioURI("/a/b/x/y/z"));
    mFileSystemMaster.delete(new AlluxioURI("/a/b"),
        DeleteContext.mergeFrom(DeletePOptions.newBuilder().setRecursive(true)));
    assertEquals(1, mInodeStore.allEdges().size());
    assertEquals(2, mInodeStore.allInodes().size());
  }

  @Test
  public void deleteDirRecursiveWithPermissions() throws Exception {
    // userA has permissions to delete directory and nested file
    createFileWithSingleBlock(NESTED_FILE_URI);
    mFileSystemMaster.setAttribute(NESTED_URI, SetAttributeContext
        .mergeFrom(SetAttributePOptions.newBuilder().setMode(new Mode((short) 0777).toProto())));
    mFileSystemMaster.setAttribute(NESTED_FILE_URI, SetAttributeContext
        .mergeFrom(SetAttributePOptions.newBuilder().setMode(new Mode((short) 0777).toProto())));
    try (AuthenticatedClientUserResource userA = new AuthenticatedClientUserResource("userA",
        ServerConfiguration.global())) {
      mFileSystemMaster.delete(NESTED_URI,
          DeleteContext.mergeFrom(DeletePOptions.newBuilder().setRecursive(true)));
    }
    assertEquals(IdUtils.INVALID_FILE_ID, mFileSystemMaster.getFileId(NESTED_URI));
    assertEquals(IdUtils.INVALID_FILE_ID, mFileSystemMaster.getFileId(NESTED_FILE_URI));
  }

  @Test
  public void deleteDirRecursiveWithReadOnlyCheck() throws Exception {
    AlluxioURI rootPath = new AlluxioURI("/mnt/");
    mFileSystemMaster.createDirectory(rootPath, CreateDirectoryContext.defaults());
    // Create ufs file.
    AlluxioURI ufsMount = new AlluxioURI(mTestFolder.newFolder().getAbsolutePath());
    Files.createDirectory(Paths.get(ufsMount.join("dir1").getPath()));
    mFileSystemMaster.mount(new AlluxioURI("/mnt/local"), ufsMount,
            MountContext.mergeFrom(MountPOptions.newBuilder().setReadOnly(true)));
    mThrown.expect(AccessControlException.class);
    // Will throw AccessControlException because /mnt/local is a readonly mount point
    mFileSystemMaster.delete(rootPath,
            DeleteContext.mergeFrom(DeletePOptions.newBuilder().setRecursive(true)));
  }

  @Test
  public void deleteDirRecursiveWithInsufficientPermissions() throws Exception {
    // userA has permissions to delete directory but not one of the nested files
    createFileWithSingleBlock(NESTED_FILE_URI);
    createFileWithSingleBlock(NESTED_FILE2_URI);
    mFileSystemMaster.setAttribute(NESTED_URI, SetAttributeContext
        .mergeFrom(SetAttributePOptions.newBuilder().setMode(new Mode((short) 0777).toProto())));
    mFileSystemMaster.setAttribute(NESTED_FILE_URI, SetAttributeContext
        .mergeFrom(SetAttributePOptions.newBuilder().setMode(new Mode((short) 0700).toProto())));
    mFileSystemMaster.setAttribute(NESTED_FILE2_URI, SetAttributeContext
        .mergeFrom(SetAttributePOptions.newBuilder().setMode(new Mode((short) 0777).toProto())));
    try (AuthenticatedClientUserResource userA = new AuthenticatedClientUserResource("userA",
        ServerConfiguration.global())) {
      mFileSystemMaster.delete(NESTED_URI,
          DeleteContext.mergeFrom(DeletePOptions.newBuilder().setRecursive(true)));
      fail("Deleting a directory w/ insufficient permission on child should fail");
    } catch (FailedPreconditionException e) {
      assertTrue(e.getMessage().contains("/nested/test/file (Permission denied"));
      assertTrue(e.getMessage().contains("/nested/test (Directory not empty)"));
    }
    // Then the nested file and the dir will be left
    assertNotEquals(IdUtils.INVALID_FILE_ID, mFileSystemMaster.getFileId(NESTED_URI));
    assertNotEquals(IdUtils.INVALID_FILE_ID, mFileSystemMaster.getFileId(NESTED_FILE_URI));
    // File with permission will be deleted
    assertEquals(IdUtils.INVALID_FILE_ID, mFileSystemMaster.getFileId(NESTED_FILE2_URI));
  }

  @Test
  public void deleteDirRecursiveNoPermOnFile() throws Exception {
    // The structure looks like below
    // /nested
    // /nested/test/file
    // /nested/test/file2
    // /nested/test2/file
    // /nested/test2/file2
    // /nested/test2/dir
    // /nested/test2/dir/file
    // userA has no permission on /nested/test/file
    // So deleting the root will fail on:
    // /nested/, /nested/test/, /nested/test/file
    createFileWithSingleBlock(NESTED_FILE_URI);
    createFileWithSingleBlock(NESTED_FILE2_URI);
    createFileWithSingleBlock(new AlluxioURI("/nested/test2/file"));
    createFileWithSingleBlock(new AlluxioURI("/nested/test2/file2"));
    createFileWithSingleBlock(new AlluxioURI("/nested/test2/dir/file"));

    mFileSystemMaster.setAttribute(NESTED_URI, SetAttributeContext
        .mergeFrom(SetAttributePOptions.newBuilder().setMode(new Mode((short) 0777).toProto())));
    mFileSystemMaster.setAttribute(NESTED_FILE_URI, SetAttributeContext
        .mergeFrom(SetAttributePOptions.newBuilder().setMode(new Mode((short) 0700).toProto())));
    mFileSystemMaster.setAttribute(NESTED_FILE2_URI, SetAttributeContext
        .mergeFrom(SetAttributePOptions.newBuilder().setMode(new Mode((short) 0777).toProto())));
    mFileSystemMaster.setAttribute(new AlluxioURI("/nested/test2/file"), SetAttributeContext
        .mergeFrom(SetAttributePOptions.newBuilder().setMode(new Mode((short) 0777).toProto())));
    mFileSystemMaster.setAttribute(new AlluxioURI("/nested/test2/file2"), SetAttributeContext
        .mergeFrom(SetAttributePOptions.newBuilder().setMode(new Mode((short) 0777).toProto())));
    mFileSystemMaster.setAttribute(new AlluxioURI("/nested/test2/dir/file"), SetAttributeContext
        .mergeFrom(SetAttributePOptions.newBuilder().setMode(new Mode((short) 0777).toProto())));

    try (AuthenticatedClientUserResource userA = new AuthenticatedClientUserResource("userA",
        ServerConfiguration.global())) {
      mFileSystemMaster.delete(new AlluxioURI("/nested"),
          DeleteContext.mergeFrom(DeletePOptions.newBuilder().setRecursive(true)));
      fail("Deleting a directory w/ insufficient permission on child should fail");
    } catch (FailedPreconditionException e) {
      assertTrue(e.getMessage().contains("/nested/test/file (Permission denied"));
      assertTrue(e.getMessage().contains("/nested/test (Directory not empty)"));
    }
    // The existing files/dirs will be: /, /nested/, /nested/test/, /nested/test/file
    assertNotEquals(IdUtils.INVALID_FILE_ID, mFileSystemMaster.getFileId(ROOT_URI));
    assertNotEquals(IdUtils.INVALID_FILE_ID,
        mFileSystemMaster.getFileId(new AlluxioURI("/nested")));
    assertNotEquals(IdUtils.INVALID_FILE_ID, mFileSystemMaster.getFileId(NESTED_URI));
    assertNotEquals(IdUtils.INVALID_FILE_ID, mFileSystemMaster.getFileId(NESTED_FILE_URI));
    // The other files should be deleted successfully
    assertEquals(IdUtils.INVALID_FILE_ID, mFileSystemMaster.getFileId(NESTED_FILE2_URI));
    assertEquals(IdUtils.INVALID_FILE_ID,
        mFileSystemMaster.getFileId(new AlluxioURI("/nested/test2")));
    assertEquals(IdUtils.INVALID_FILE_ID,
        mFileSystemMaster.getFileId(new AlluxioURI("/nested/test2/file")));
    assertEquals(IdUtils.INVALID_FILE_ID,
        mFileSystemMaster.getFileId(new AlluxioURI("/nested/test2/file2")));
    assertEquals(IdUtils.INVALID_FILE_ID,
        mFileSystemMaster.getFileId(new AlluxioURI("/nested/test2/dir")));
    assertEquals(IdUtils.INVALID_FILE_ID,
        mFileSystemMaster.getFileId(new AlluxioURI("/nested/test2/dir/file")));
  }

  @Test
  public void deleteDirRecursiveNoPermOnFileDiffOrder() throws Exception {
    // The structure looks like below
    // /nested
    // /nested/test/file
    // /nested/test/file2
    // /nested/test2/file
    // /nested/test2/file2
    // /nested/test2/dir
    // /nested/test2/dir/file
    // userA has no permission on /nested/test/file2
    // So deleting the root will fail on:
    // /nested/, /nested/test/, /nested/test/file2
    createFileWithSingleBlock(NESTED_FILE_URI);
    createFileWithSingleBlock(NESTED_FILE2_URI);
    createFileWithSingleBlock(new AlluxioURI("/nested/test2/file"));
    createFileWithSingleBlock(new AlluxioURI("/nested/test2/file2"));
    createFileWithSingleBlock(new AlluxioURI("/nested/test2/dir/file"));

    mFileSystemMaster.setAttribute(NESTED_URI, SetAttributeContext
        .mergeFrom(SetAttributePOptions.newBuilder().setMode(new Mode((short) 0777).toProto())));
    mFileSystemMaster.setAttribute(NESTED_FILE_URI, SetAttributeContext
        .mergeFrom(SetAttributePOptions.newBuilder().setMode(new Mode((short) 0777).toProto())));
    mFileSystemMaster.setAttribute(NESTED_FILE2_URI, SetAttributeContext
        .mergeFrom(SetAttributePOptions.newBuilder().setMode(new Mode((short) 0700).toProto())));
    mFileSystemMaster.setAttribute(new AlluxioURI("/nested/test2/file"), SetAttributeContext
        .mergeFrom(SetAttributePOptions.newBuilder().setMode(new Mode((short) 0777).toProto())));
    mFileSystemMaster.setAttribute(new AlluxioURI("/nested/test2/file2"), SetAttributeContext
        .mergeFrom(SetAttributePOptions.newBuilder().setMode(new Mode((short) 0777).toProto())));
    mFileSystemMaster.setAttribute(new AlluxioURI("/nested/test2/dir/file"), SetAttributeContext
        .mergeFrom(SetAttributePOptions.newBuilder().setMode(new Mode((short) 0777).toProto())));

    try (AuthenticatedClientUserResource userA = new AuthenticatedClientUserResource("userA",
        ServerConfiguration.global())) {
      mFileSystemMaster.delete(new AlluxioURI("/nested"),
          DeleteContext.mergeFrom(DeletePOptions.newBuilder().setRecursive(true)));
      fail("Deleting a directory w/ insufficient permission on child should fail");
    } catch (FailedPreconditionException e) {
      assertTrue(e.getMessage().contains("/nested/test/file2 (Permission denied"));
      assertTrue(e.getMessage().contains("/nested/test (Directory not empty)"));
    }
    // The existing files/dirs will be: /, /nested/, /nested/test/, /nested/test/file
    assertNotEquals(IdUtils.INVALID_FILE_ID, mFileSystemMaster.getFileId(ROOT_URI));
    assertNotEquals(IdUtils.INVALID_FILE_ID,
        mFileSystemMaster.getFileId(new AlluxioURI("/nested")));
    assertNotEquals(IdUtils.INVALID_FILE_ID, mFileSystemMaster.getFileId(NESTED_URI));
    assertNotEquals(IdUtils.INVALID_FILE_ID, mFileSystemMaster.getFileId(NESTED_FILE2_URI));
    // The other files should be deleted successfully
    assertEquals(IdUtils.INVALID_FILE_ID, mFileSystemMaster.getFileId(NESTED_FILE_URI));
    assertEquals(IdUtils.INVALID_FILE_ID,
        mFileSystemMaster.getFileId(new AlluxioURI("/nested/test2")));
    assertEquals(IdUtils.INVALID_FILE_ID,
        mFileSystemMaster.getFileId(new AlluxioURI("/nested/test2/file")));
    assertEquals(IdUtils.INVALID_FILE_ID,
        mFileSystemMaster.getFileId(new AlluxioURI("/nested/test2/file2")));
    assertEquals(IdUtils.INVALID_FILE_ID,
        mFileSystemMaster.getFileId(new AlluxioURI("/nested/test2/dir")));
    assertEquals(IdUtils.INVALID_FILE_ID,
        mFileSystemMaster.getFileId(new AlluxioURI("/nested/test2/dir/file")));
  }

  @Test
  public void deleteNestedDirRecursiveNoPermOnFile() throws Exception {
    // The structure looks like below
    // /nested
    // /nested/nested
    // /nested/nested/test/file
    // /nested/nested/test/file2
    // userA has no permission on /nested/nested/test/file
    // So deleting the root will fail on:
    // /nested/, /nested/nested, /nested/nested/test/, /nested/nested/test/file
    createFileWithSingleBlock(new AlluxioURI("/nested/nested/test/file"));
    createFileWithSingleBlock(new AlluxioURI("/nested/nested/test/file2"));

    mFileSystemMaster.setAttribute(new AlluxioURI("/nested"), SetAttributeContext
        .mergeFrom(SetAttributePOptions.newBuilder().setMode(new Mode((short) 0777).toProto())));
    mFileSystemMaster.setAttribute(new AlluxioURI("/nested/nested"), SetAttributeContext
        .mergeFrom(SetAttributePOptions.newBuilder().setMode(new Mode((short) 0777).toProto())));
    mFileSystemMaster.setAttribute(new AlluxioURI("/nested/nested/test"), SetAttributeContext
        .mergeFrom(SetAttributePOptions.newBuilder().setMode(new Mode((short) 0777).toProto())));
    mFileSystemMaster.setAttribute(new AlluxioURI("/nested/nested/test/file"), SetAttributeContext
        .mergeFrom(SetAttributePOptions.newBuilder().setMode(new Mode((short) 0700).toProto())));
    mFileSystemMaster.setAttribute(new AlluxioURI("/nested/nested/test/file2"), SetAttributeContext
        .mergeFrom(SetAttributePOptions.newBuilder().setMode(new Mode((short) 0777).toProto())));

    try (AuthenticatedClientUserResource userA = new AuthenticatedClientUserResource("userA",
        ServerConfiguration.global())) {
      mFileSystemMaster.delete(new AlluxioURI("/nested"),
          DeleteContext.mergeFrom(DeletePOptions.newBuilder().setRecursive(true)));
      fail("Deleting a directory w/ insufficient permission on child should fail");
    } catch (FailedPreconditionException e) {
      assertTrue(e.getMessage().contains("/nested/nested/test/file (Permission denied"));
      assertTrue(e.getMessage().contains("/nested/nested/test (Directory not empty)"));
      assertTrue(e.getMessage().contains("/nested/nested (Directory not empty)"));
      assertTrue(e.getMessage().contains("/nested (Directory not empty)"));
    }
<<<<<<< HEAD
    // The existing files/dirs will be: /, /nested/, /nested/nested/, /nested/nested/test/, /nested/test/file
=======
    // The existing files/dirs will be: /, /nested/, /nested/nested/,
    // /nested/nested/test/, /nested/test/file
>>>>>>> b729e4a7
    assertNotEquals(IdUtils.INVALID_FILE_ID, mFileSystemMaster.getFileId(ROOT_URI));
    assertNotEquals(IdUtils.INVALID_FILE_ID,
        mFileSystemMaster.getFileId(new AlluxioURI("/nested")));
    assertNotEquals(IdUtils.INVALID_FILE_ID,
        mFileSystemMaster.getFileId(new AlluxioURI("/nested/nested")));
    assertNotEquals(IdUtils.INVALID_FILE_ID,
        mFileSystemMaster.getFileId(new AlluxioURI("/nested/nested/test")));
    assertNotEquals(IdUtils.INVALID_FILE_ID,
        mFileSystemMaster.getFileId(new AlluxioURI("/nested/nested/test/file")));
    // The other files should be deleted successfully
    assertEquals(IdUtils.INVALID_FILE_ID,
        mFileSystemMaster.getFileId(new AlluxioURI("/nested/nested/test/file2")));
  }

  @Test
  public void deleteDirRecursiveNoPermOnDir() throws Exception {
    // The structure looks like below
    // /nested/
    //
    // /nested/test/
    // /nested/test/file
    // /nested/test/file2
    // /nested/test/dir
    // /nested/test/dir/file
    //
    // /nested/test2/
    // /nested/test2/file
    // /nested/test2/file2
    // /nested/test2/dir
    // /nested/test2/dir/file
    // userA has no permission on /nested/test/file
    // So deleting the root will fail on:
    // /nested/, /nested/test/, /nested/test/file
    createFileWithSingleBlock(NESTED_FILE_URI);
    createFileWithSingleBlock(NESTED_FILE2_URI);
    createFileWithSingleBlock(NESTED_DIR_FILE_URI);
    createFileWithSingleBlock(new AlluxioURI("/nested/test2/file"));
    createFileWithSingleBlock(new AlluxioURI("/nested/test2/file2"));
    createFileWithSingleBlock(new AlluxioURI("/nested/test2/dir/file"));

    // No permission on the dir, therefore all the files will be kept
    // although the user has permission over those nested files
    mFileSystemMaster.setAttribute(NESTED_URI, SetAttributeContext
        .mergeFrom(SetAttributePOptions.newBuilder().setMode(new Mode((short) 0700).toProto())));
    mFileSystemMaster.setAttribute(NESTED_FILE_URI, SetAttributeContext
        .mergeFrom(SetAttributePOptions.newBuilder().setMode(new Mode((short) 0777).toProto())));
    mFileSystemMaster.setAttribute(NESTED_FILE2_URI, SetAttributeContext
        .mergeFrom(SetAttributePOptions.newBuilder().setMode(new Mode((short) 0777).toProto())));
    mFileSystemMaster.setAttribute(NESTED_DIR_FILE_URI, SetAttributeContext
        .mergeFrom(SetAttributePOptions.newBuilder().setMode(new Mode((short) 0777).toProto())));
    mFileSystemMaster.setAttribute(new AlluxioURI("/nested/test/dir/file"), SetAttributeContext
        .mergeFrom(SetAttributePOptions.newBuilder().setMode(new Mode((short) 0777).toProto())));
    // The user has permission over everything under this dir, so everything will be removed
    mFileSystemMaster.setAttribute(new AlluxioURI("/nested/test2/file"), SetAttributeContext
        .mergeFrom(SetAttributePOptions.newBuilder().setMode(new Mode((short) 0777).toProto())));
    mFileSystemMaster.setAttribute(new AlluxioURI("/nested/test2/file2"), SetAttributeContext
        .mergeFrom(SetAttributePOptions.newBuilder().setMode(new Mode((short) 0777).toProto())));
    mFileSystemMaster.setAttribute(new AlluxioURI("/nested/test2/dir/file"), SetAttributeContext
        .mergeFrom(SetAttributePOptions.newBuilder().setMode(new Mode((short) 0777).toProto())));

    try (AuthenticatedClientUserResource userA = new AuthenticatedClientUserResource("userA",
        ServerConfiguration.global())) {
      mFileSystemMaster.delete(new AlluxioURI("/nested"),
          DeleteContext.mergeFrom(DeletePOptions.newBuilder().setRecursive(true)));
      fail("Deleting a directory w/ insufficient permission on child should fail");
    } catch (FailedPreconditionException e) {
      assertTrue(e.getMessage().contains("/nested/test (Permission denied"));
      assertTrue(e.getMessage().contains("/nested (Directory not empty)"));
    }
    // The existing files/dirs will be: /, /nested/, /nested/test/
    // and everything under /nested/test/
    assertNotEquals(IdUtils.INVALID_FILE_ID, mFileSystemMaster.getFileId(ROOT_URI));
    assertNotEquals(IdUtils.INVALID_FILE_ID,
        mFileSystemMaster.getFileId(new AlluxioURI("/nested")));
    assertNotEquals(IdUtils.INVALID_FILE_ID, mFileSystemMaster.getFileId(NESTED_URI));
    assertNotEquals(IdUtils.INVALID_FILE_ID, mFileSystemMaster.getFileId(NESTED_FILE_URI));
    assertNotEquals(IdUtils.INVALID_FILE_ID,
        mFileSystemMaster.getFileId(new AlluxioURI("/nested/test/file2")));
    assertNotEquals(IdUtils.INVALID_FILE_ID, mFileSystemMaster.getFileId(NESTED_DIR_URI));
    assertNotEquals(IdUtils.INVALID_FILE_ID, mFileSystemMaster.getFileId(NESTED_DIR_FILE_URI));
    // The other files should be deleted successfully
    assertEquals(IdUtils.INVALID_FILE_ID,
        mFileSystemMaster.getFileId(new AlluxioURI("/nested/test2")));
    assertEquals(IdUtils.INVALID_FILE_ID,
        mFileSystemMaster.getFileId(new AlluxioURI("/nested/test2/file")));
    assertEquals(IdUtils.INVALID_FILE_ID,
        mFileSystemMaster.getFileId(new AlluxioURI("/nested/test2/file2")));
    assertEquals(IdUtils.INVALID_FILE_ID,
        mFileSystemMaster.getFileId(new AlluxioURI("/nested/test2/dir")));
    assertEquals(IdUtils.INVALID_FILE_ID,
        mFileSystemMaster.getFileId(new AlluxioURI("/nested/test2/dir/file")));
  }

  /**
   * Tests the {@link FileSystemMaster#delete(AlluxioURI, DeleteContext)} method for
   * a directory with persistent entries with a sync check.
   */
  @Test
  public void deleteSyncedPersistedDirectoryWithCheck() throws Exception {
    deleteSyncedPersistedDirectory(1, false);
  }

  /**
   * Tests the {@link FileSystemMaster#delete(AlluxioURI, DeleteContext)} method for
   * a directory with persistent entries without a sync check.
   */
  @Test
  public void deleteSyncedPersistedDirectoryWithoutCheck() throws Exception {
    deleteSyncedPersistedDirectory(1, true);
  }

  /**
   * Tests the {@link FileSystemMaster#delete(AlluxioURI, DeleteContext)} method for
   * a multi-level directory with persistent entries with a sync check.
   */
  @Test
  public void deleteSyncedPersistedMultilevelDirectoryWithCheck() throws Exception {
    deleteSyncedPersistedDirectory(3, false);
  }

  /**
   * Tests the {@link FileSystemMaster#delete(AlluxioURI, DeleteContext)} method for
   * a multi-level directory with persistent entries without a sync check.
   */
  @Test
  public void deleteSyncedPersistedMultilevelDirectoryWithoutCheck() throws Exception {
    deleteSyncedPersistedDirectory(3, true);
  }

  // Helper method for deleteSynctedPersisted* tests.
  private void deleteSyncedPersistedDirectory(int levels, boolean unchecked) throws Exception {
    AlluxioURI ufsMount = createPersistedDirectories(levels);
    mountPersistedDirectories(ufsMount);
    loadPersistedDirectories(levels);
    // delete top-level directory
    mFileSystemMaster.delete(new AlluxioURI(MOUNT_URI).join(DIR_TOP_LEVEL),
        DeleteContext.mergeFrom(DeletePOptions.newBuilder().setRecursive(true)
            .setAlluxioOnly(false).setUnchecked(unchecked)));
    checkPersistedDirectoriesDeleted(levels, ufsMount, Collections.EMPTY_LIST);
  }

  /**
   * Tests the {@link FileSystemMaster#delete(AlluxioURI, DeleteContext)} method for
   * a directory with un-synced persistent entries with a sync check.
   */
  @Test
  public void deleteUnsyncedPersistedDirectoryWithCheck() throws Exception {
    AlluxioURI ufsMount = createPersistedDirectories(1);
    mountPersistedDirectories(ufsMount);
    loadPersistedDirectories(1);
    // Add a file to the UFS.
    Files.createFile(
        Paths.get(ufsMount.join(DIR_TOP_LEVEL).join(FILE_PREFIX + (DIR_WIDTH)).getPath()));
    // delete top-level directory
    try {
      mFileSystemMaster.delete(new AlluxioURI(MOUNT_URI).join(DIR_TOP_LEVEL),
          DeleteContext.mergeFrom(DeletePOptions.newBuilder().setRecursive(true)
              .setAlluxioOnly(false).setUnchecked(false)));
      fail();
    } catch (IOException e) {
      // Expected
    }
    // Check all that could be deleted.
    List<AlluxioURI> except = new ArrayList<>();
    except.add(new AlluxioURI(MOUNT_URI).join(DIR_TOP_LEVEL));
    checkPersistedDirectoriesDeleted(1, ufsMount, except);
  }

  /**
   * Tests the {@link FileSystemMaster#delete(AlluxioURI, DeleteContext)} method for
   * a directory with un-synced persistent entries without a sync check.
   */
  @Test
  public void deleteUnsyncedPersistedDirectoryWithoutCheck() throws Exception {
    AlluxioURI ufsMount = createPersistedDirectories(1);
    mountPersistedDirectories(ufsMount);
    loadPersistedDirectories(1);
    // Add a file to the UFS.
    Files.createFile(
        Paths.get(ufsMount.join(DIR_TOP_LEVEL).join(FILE_PREFIX + (DIR_WIDTH)).getPath()));
    // delete top-level directory
    mFileSystemMaster.delete(new AlluxioURI(MOUNT_URI).join(DIR_TOP_LEVEL), DeleteContext.mergeFrom(
        DeletePOptions.newBuilder().setRecursive(true).setAlluxioOnly(false).setUnchecked(true)));
    checkPersistedDirectoriesDeleted(1, ufsMount, Collections.EMPTY_LIST);
  }

  /**
   * Tests the {@link FileSystemMaster#delete(AlluxioURI, DeleteContext)} method for
   * a multi-level directory with un-synced persistent entries with a sync check.
   */
  @Test
  public void deleteUnsyncedPersistedMultilevelDirectoryWithCheck() throws Exception {
    AlluxioURI ufsMount = createPersistedDirectories(3);
    mountPersistedDirectories(ufsMount);
    loadPersistedDirectories(3);
    // Add a file to the UFS down the tree.
    Files.createFile(Paths.get(ufsMount.join(DIR_TOP_LEVEL).join(DIR_PREFIX + 0)
        .join(FILE_PREFIX + (DIR_WIDTH)).getPath()));
    mThrown.expect(IOException.class);
    // delete top-level directory
    mFileSystemMaster.delete(new AlluxioURI(MOUNT_URI).join(DIR_TOP_LEVEL), DeleteContext.mergeFrom(
        DeletePOptions.newBuilder().setRecursive(true).setAlluxioOnly(false).setUnchecked(false)));
    // Check all that could be deleted.
    List<AlluxioURI> except = new ArrayList<>();
    except.add(new AlluxioURI(MOUNT_URI).join(DIR_TOP_LEVEL));
    except.add(new AlluxioURI(MOUNT_URI).join(DIR_TOP_LEVEL).join(DIR_PREFIX + 0));
    checkPersistedDirectoriesDeleted(3, ufsMount, except);
  }

  /**
   * Tests the {@link FileSystemMaster#delete(AlluxioURI, DeleteContext)} method for
   * a multi-level directory with un-synced persistent entries without a sync check.
   */
  @Test
  public void deleteUnsyncedPersistedMultilevelDirectoryWithoutCheck() throws Exception {
    AlluxioURI ufsMount = createPersistedDirectories(3);
    mountPersistedDirectories(ufsMount);
    loadPersistedDirectories(3);
    // Add a file to the UFS down the tree.
    Files.createFile(Paths.get(ufsMount.join(DIR_TOP_LEVEL).join(DIR_PREFIX + 0)
        .join(FILE_PREFIX + (DIR_WIDTH)).getPath()));
    // delete top-level directory
    mFileSystemMaster.delete(new AlluxioURI(MOUNT_URI).join(DIR_TOP_LEVEL), DeleteContext.mergeFrom(
        DeletePOptions.newBuilder().setRecursive(true).setAlluxioOnly(false).setUnchecked(true)));
    checkPersistedDirectoriesDeleted(3, ufsMount, Collections.EMPTY_LIST);
  }

  // Helper method to check if expected entries were deleted.
  private void checkPersistedDirectoriesDeleted(int levels, AlluxioURI ufsMount,
      List<AlluxioURI> except) throws Exception {
    checkPersistedDirectoryDeletedLevel(levels, new AlluxioURI(MOUNT_URI).join(DIR_TOP_LEVEL),
        ufsMount.join(DIR_TOP_LEVEL), except);
  }

  private void checkPersistedDirectoryDeletedLevel(int levels, AlluxioURI alluxioURI,
      AlluxioURI ufsURI, List<AlluxioURI> except) throws Exception {
    if (levels <= 0) {
      return;
    }
    if (except.contains(alluxioURI)) {
      assertTrue(Files.exists(Paths.get(ufsURI.getPath())));
      assertNotEquals(IdUtils.INVALID_FILE_ID, mFileSystemMaster.getFileId(alluxioURI));
    } else {
      assertFalse(Files.exists(Paths.get(ufsURI.getPath())));
      assertEquals(IdUtils.INVALID_FILE_ID, mFileSystemMaster.getFileId(alluxioURI));
    }
    for (int i = 0; i < DIR_WIDTH; ++i) {
      // Files can always be deleted.
      assertFalse(Files.exists(Paths.get(ufsURI.join(FILE_PREFIX + i).getPath())));
      assertEquals(IdUtils.INVALID_FILE_ID,
          mFileSystemMaster.getFileId(alluxioURI.join(FILE_PREFIX + i)));

      checkPersistedDirectoryDeletedLevel(levels - 1, alluxioURI.join(DIR_PREFIX + i),
          ufsURI.join(DIR_PREFIX + i), except);
    }
  }

  // Helper method to construct a directory tree in the UFS.
  private AlluxioURI createPersistedDirectories(int levels) throws Exception {
    AlluxioURI ufsMount = new AlluxioURI(mTestFolder.newFolder().getAbsolutePath());
    // Create top-level directory in UFS.
    Files.createDirectory(Paths.get(ufsMount.join(DIR_TOP_LEVEL).getPath()));
    createPersistedDirectoryLevel(levels, ufsMount.join(DIR_TOP_LEVEL));
    return ufsMount;
  }

  private void createPersistedDirectoryLevel(int levels, AlluxioURI ufsTop) throws Exception {
    if (levels <= 0) {
      return;
    }
    // Create files and nested directories in UFS.
    for (int i = 0; i < DIR_WIDTH; ++i) {
      Files.createFile(Paths.get(ufsTop.join(FILE_PREFIX + i).getPath()));
      Files.createDirectories(Paths.get(ufsTop.join(DIR_PREFIX + i).getPath()));
      createPersistedDirectoryLevel(levels - 1, ufsTop.join(DIR_PREFIX + i));
    }
  }

  // Helper method to load a tree from the UFS.
  private void loadPersistedDirectories(int levels) throws Exception {
    // load persisted ufs entries to alluxio
    mFileSystemMaster.listStatus(new AlluxioURI(MOUNT_URI), ListStatusContext
        .mergeFrom(ListStatusPOptions.newBuilder().setLoadMetadataType(LoadMetadataPType.ALWAYS)));
    loadPersistedDirectoryLevel(levels, new AlluxioURI(MOUNT_URI).join(DIR_TOP_LEVEL));
  }

  private void loadPersistedDirectoryLevel(int levels, AlluxioURI alluxioTop) throws Exception {
    if (levels <= 0) {
      return;
    }

    mFileSystemMaster.listStatus(alluxioTop, ListStatusContext
        .mergeFrom(ListStatusPOptions.newBuilder().setLoadMetadataType(LoadMetadataPType.ALWAYS)));

    for (int i = 0; i < DIR_WIDTH; ++i) {
      loadPersistedDirectoryLevel(levels - 1, alluxioTop.join(DIR_PREFIX + i));
    }
  }

  // Helper method to mount UFS tree.
  private void mountPersistedDirectories(AlluxioURI ufsMount) throws Exception {
    mFileSystemMaster.createDirectory(new AlluxioURI(MOUNT_PARENT_URI),
        CreateDirectoryContext.defaults());
    mFileSystemMaster.mount(new AlluxioURI(MOUNT_URI), ufsMount,
        MountContext.defaults());
  }

  /**
   * Tests the {@link FileSystemMaster#getNewBlockIdForFile(AlluxioURI)} method.
   */
  @Test
  public void getNewBlockIdForFile() throws Exception {
    mFileSystemMaster.createFile(NESTED_FILE_URI, mNestedFileContext);
    long blockId = mFileSystemMaster.getNewBlockIdForFile(NESTED_FILE_URI);
    FileInfo fileInfo = mFileSystemMaster.getFileInfo(NESTED_FILE_URI, GET_STATUS_CONTEXT);
    assertEquals(Lists.newArrayList(blockId), fileInfo.getBlockIds());
  }

  @Test
  public void getPath() throws Exception {
    AlluxioURI rootUri = new AlluxioURI("/");
    long rootId = mFileSystemMaster.getFileId(rootUri);
    assertEquals(rootUri, mFileSystemMaster.getPath(rootId));

    // get non-existent id
    try {
      mFileSystemMaster.getPath(rootId + 1234);
      fail("getPath() for a non-existent id should fail.");
    } catch (FileDoesNotExistException e) {
      // Expected case.
    }
  }

  /**
   * Tests the {@link FileSystemMaster#getPersistenceState(long)} method.
   */
  @Test
  public void getPersistenceState() throws Exception {
    AlluxioURI rootUri = new AlluxioURI("/");
    long rootId = mFileSystemMaster.getFileId(rootUri);
    assertEquals(PersistenceState.PERSISTED, mFileSystemMaster.getPersistenceState(rootId));

    // get non-existent id
    try {
      mFileSystemMaster.getPersistenceState(rootId + 1234);
      fail("getPath() for a non-existent id should fail.");
    } catch (FileDoesNotExistException e) {
      // Expected case.
    }
  }

  /**
   * Tests the {@link FileSystemMaster#getFileId(AlluxioURI)} method.
   */
  @Test
  public void getFileId() throws Exception {
    createFileWithSingleBlock(NESTED_FILE_URI);

    // These URIs exist.
    assertNotEquals(IdUtils.INVALID_FILE_ID, mFileSystemMaster.getFileId(ROOT_URI));
    assertEquals(ROOT_URI, mFileSystemMaster.getPath(mFileSystemMaster.getFileId(ROOT_URI)));

    assertNotEquals(IdUtils.INVALID_FILE_ID, mFileSystemMaster.getFileId(NESTED_URI));
    assertEquals(NESTED_URI,
        mFileSystemMaster.getPath(mFileSystemMaster.getFileId(NESTED_URI)));

    assertNotEquals(IdUtils.INVALID_FILE_ID, mFileSystemMaster.getFileId(NESTED_FILE_URI));
    assertEquals(NESTED_FILE_URI,
        mFileSystemMaster.getPath(mFileSystemMaster.getFileId(NESTED_FILE_URI)));

    // These URIs do not exist.
    assertEquals(IdUtils.INVALID_FILE_ID, mFileSystemMaster.getFileId(ROOT_FILE_URI));
    assertEquals(IdUtils.INVALID_FILE_ID, mFileSystemMaster.getFileId(TEST_URI));
    assertEquals(IdUtils.INVALID_FILE_ID,
        mFileSystemMaster.getFileId(NESTED_FILE_URI.join("DNE")));
  }

  /**
   * Tests the {@link FileSystemMaster#getFileInfo(AlluxioURI, GetStatusContext)} method.
   */
  @Test
  public void getFileInfo() throws Exception {
    createFileWithSingleBlock(NESTED_FILE_URI);
    long fileId;
    FileInfo info;

    fileId = mFileSystemMaster.getFileId(ROOT_URI);
    info = mFileSystemMaster.getFileInfo(fileId);
    assertEquals(ROOT_URI.getPath(), info.getPath());
    assertEquals(ROOT_URI.getPath(),
        mFileSystemMaster.getFileInfo(ROOT_URI, GET_STATUS_CONTEXT).getPath());

    fileId = mFileSystemMaster.getFileId(NESTED_URI);
    info = mFileSystemMaster.getFileInfo(fileId);
    assertEquals(NESTED_URI.getPath(), info.getPath());
    assertEquals(NESTED_URI.getPath(),
        mFileSystemMaster.getFileInfo(NESTED_URI, GET_STATUS_CONTEXT).getPath());

    fileId = mFileSystemMaster.getFileId(NESTED_FILE_URI);
    info = mFileSystemMaster.getFileInfo(fileId);
    assertEquals(NESTED_FILE_URI.getPath(), info.getPath());
    assertEquals(NESTED_FILE_URI.getPath(),
        mFileSystemMaster.getFileInfo(NESTED_FILE_URI, GET_STATUS_CONTEXT).getPath());

    // Test non-existent id.
    try {
      mFileSystemMaster.getFileInfo(fileId + 1234);
      fail("getFileInfo() for a non-existent id should fail.");
    } catch (FileDoesNotExistException e) {
      // Expected case.
    }

    // Test non-existent URIs.
    try {
      mFileSystemMaster.getFileInfo(ROOT_FILE_URI, GET_STATUS_CONTEXT);
      fail("getFileInfo() for a non-existent URI should fail.");
    } catch (FileDoesNotExistException e) {
      // Expected case.
    }
    try {
      mFileSystemMaster.getFileInfo(TEST_URI, GET_STATUS_CONTEXT);
      fail("getFileInfo() for a non-existent URI should fail.");
    } catch (FileDoesNotExistException e) {
      // Expected case.
    }
    try {
      mFileSystemMaster.getFileInfo(NESTED_URI.join("DNE"), GET_STATUS_CONTEXT);
      fail("getFileInfo() for a non-existent URI should fail.");
    } catch (FileDoesNotExistException e) {
      // Expected case.
    }
  }

  @Test
  public void getFileInfoWithLoadMetadata() throws Exception {
    AlluxioURI ufsMount = new AlluxioURI(mTestFolder.newFolder().getAbsolutePath());
    mFileSystemMaster.createDirectory(new AlluxioURI("/mnt/"), CreateDirectoryContext.defaults());

    // Create ufs file.
    Files.createFile(Paths.get(ufsMount.join("file").getPath()));
    mFileSystemMaster.mount(new AlluxioURI("/mnt/local"), ufsMount,
        MountContext.defaults());

    // 3 directories exist.
    assertEquals(3, countPaths());

    // getFileInfo should load metadata automatically.
    AlluxioURI uri = new AlluxioURI("/mnt/local/file");
    assertEquals(uri.getPath(),
        mFileSystemMaster.getFileInfo(uri, GET_STATUS_CONTEXT).getPath());

    // getFileInfo should have loaded another file, so now 4 paths exist.
    assertEquals(4, countPaths());
  }

  @Test
  public void getFileIdWithLoadMetadata() throws Exception {
    AlluxioURI ufsMount = new AlluxioURI(mTestFolder.newFolder().getAbsolutePath());
    mFileSystemMaster.createDirectory(new AlluxioURI("/mnt/"), CreateDirectoryContext.defaults());

    // Create ufs file.
    Files.createFile(Paths.get(ufsMount.join("file").getPath()));
    mFileSystemMaster.mount(new AlluxioURI("/mnt/local"), ufsMount,
        MountContext.defaults());

    // 3 directories exist.
    assertEquals(3, countPaths());

    // getFileId should load metadata automatically.
    AlluxioURI uri = new AlluxioURI("/mnt/local/file");
    assertNotEquals(IdUtils.INVALID_FILE_ID, mFileSystemMaster.getFileId(uri));

    // getFileId should have loaded another file, so now 4 paths exist.
    assertEquals(4, countPaths());
  }

  private long countPaths() throws Exception {
    return mInodeTree.getInodeCount();
  }

  @Test
  public void listStatusWithLoadMetadataNever() throws Exception {
    AlluxioURI ufsMount = new AlluxioURI(mTestFolder.newFolder().getAbsolutePath());
    mFileSystemMaster.createDirectory(new AlluxioURI("/mnt/"), CreateDirectoryContext.defaults());

    // Create ufs file.
    Files.createDirectory(Paths.get(ufsMount.join("dir1").getPath()));
    Files.createFile(Paths.get(ufsMount.join("dir1").join("file1").getPath()));
    Files.createFile(Paths.get(ufsMount.join("dir1").join("file2").getPath()));
    mFileSystemMaster.mount(new AlluxioURI("/mnt/local"), ufsMount,
        MountContext.defaults());

    // 3 directories exist.
    assertEquals(3, countPaths());

    // getFileId should load metadata automatically.
    AlluxioURI uri = new AlluxioURI("/mnt/local/dir1");
    try {
      mFileSystemMaster.listStatus(uri, ListStatusContext
          .mergeFrom(ListStatusPOptions.newBuilder().setLoadMetadataType(LoadMetadataPType.NEVER)));
      fail("Exception expected");
    } catch (FileDoesNotExistException e) {
      // Expected case.
    }

    assertEquals(3, countPaths());
  }

  @Test
  public void listStatusWithLoadMetadataOnce() throws Exception {
    AlluxioURI ufsMount = new AlluxioURI(mTestFolder.newFolder().getAbsolutePath());
    mFileSystemMaster.createDirectory(new AlluxioURI("/mnt/"), CreateDirectoryContext.defaults());

    // Create ufs file.
    Files.createDirectory(Paths.get(ufsMount.join("dir1").getPath()));
    Files.createFile(Paths.get(ufsMount.join("dir1").join("file1").getPath()));
    Files.createFile(Paths.get(ufsMount.join("dir1").join("file2").getPath()));
    mFileSystemMaster.mount(new AlluxioURI("/mnt/local"), ufsMount,
        MountContext.defaults());

    // 3 directories exist.
    assertEquals(3, countPaths());

    // getFileId should load metadata automatically.
    AlluxioURI uri = new AlluxioURI("/mnt/local/dir1");
    List<FileInfo> fileInfoList =
        mFileSystemMaster.listStatus(uri, ListStatusContext.defaults());
    Set<String> paths = new HashSet<>();
    for (FileInfo fileInfo : fileInfoList) {
      paths.add(fileInfo.getPath());
    }
    assertEquals(2, paths.size());
    assertTrue(paths.contains("/mnt/local/dir1/file1"));
    assertTrue(paths.contains("/mnt/local/dir1/file2"));
    // listStatus should have loaded another 3 files (dir1, dir1/file1, dir1/file2), so now 6
    // paths exist.
    assertEquals(6, countPaths());
  }

  @Test
  public void listStatusWithLoadMetadataAlways() throws Exception {
    AlluxioURI ufsMount = new AlluxioURI(mTestFolder.newFolder().getAbsolutePath());
    mFileSystemMaster.createDirectory(new AlluxioURI("/mnt/"), CreateDirectoryContext.defaults());

    // Create ufs file.
    Files.createDirectory(Paths.get(ufsMount.join("dir1").getPath()));
    mFileSystemMaster.mount(new AlluxioURI("/mnt/local"), ufsMount,
        MountContext.defaults());

    // 3 directories exist.
    assertEquals(3, countPaths());

    // getFileId should load metadata automatically.
    AlluxioURI uri = new AlluxioURI("/mnt/local/dir1");
    List<FileInfo> fileInfoList =
        mFileSystemMaster.listStatus(uri, ListStatusContext.defaults());
    assertEquals(0, fileInfoList.size());
    // listStatus should have loaded another files (dir1), so now 4 paths exist.
    assertEquals(4, countPaths());

    // Add two files.
    Files.createFile(Paths.get(ufsMount.join("dir1").join("file1").getPath()));
    Files.createFile(Paths.get(ufsMount.join("dir1").join("file2").getPath()));

    fileInfoList =
        mFileSystemMaster.listStatus(uri, ListStatusContext.defaults());
    assertEquals(0, fileInfoList.size());
    // No file is loaded since dir1 has been loaded once.
    assertEquals(4, countPaths());

    fileInfoList = mFileSystemMaster.listStatus(uri, ListStatusContext
        .mergeFrom(ListStatusPOptions.newBuilder().setLoadMetadataType(LoadMetadataPType.ALWAYS)));
    Set<String> paths = new HashSet<>();
    for (FileInfo fileInfo : fileInfoList) {
      paths.add(fileInfo.getPath());
    }
    assertEquals(2, paths.size());
    assertTrue(paths.contains("/mnt/local/dir1/file1"));
    assertTrue(paths.contains("/mnt/local/dir1/file2"));
    // listStatus should have loaded another 2 files (dir1/file1, dir1/file2), so now 6
    // paths exist.
    assertEquals(6, countPaths());
  }

  /**
   * Tests listing status on a non-persisted directory.
   */
  @Test
  public void listStatusWithLoadMetadataNonPersistedDir() throws Exception {
    AlluxioURI ufsMount = new AlluxioURI(mTestFolder.newFolder().getAbsolutePath());
    mFileSystemMaster.createDirectory(new AlluxioURI("/mnt/"), CreateDirectoryContext.defaults());

    // Create ufs file.
    mFileSystemMaster.mount(new AlluxioURI("/mnt/local"), ufsMount,
        MountContext.defaults());

    // 3 directories exist.
    assertEquals(3, countPaths());

    // Create a drectory in alluxio which is not persisted.
    AlluxioURI folder = new AlluxioURI("/mnt/local/folder");
    mFileSystemMaster.createDirectory(folder, CreateDirectoryContext.defaults());

    assertFalse(
        mFileSystemMaster.getFileInfo(new AlluxioURI("/mnt/local/folder"), GET_STATUS_CONTEXT)
            .isPersisted());

    // Create files in ufs.
    Files.createDirectory(Paths.get(ufsMount.join("folder").getPath()));
    Files.createFile(Paths.get(ufsMount.join("folder").join("file1").getPath()));
    Files.createFile(Paths.get(ufsMount.join("folder").join("file2").getPath()));

    // getStatus won't mark folder as persisted.
    assertFalse(
        mFileSystemMaster.getFileInfo(new AlluxioURI("/mnt/local/folder"), GET_STATUS_CONTEXT)
            .isPersisted());

    List<FileInfo> fileInfoList =
        mFileSystemMaster.listStatus(folder, ListStatusContext.defaults());
    assertEquals(2, fileInfoList.size());
    // listStatus should have loaded files (folder, folder/file1, folder/file2), so now 6 paths
    // exist.
    assertEquals(6, countPaths());

    Set<String> paths = new HashSet<>();
    for (FileInfo f : fileInfoList) {
      paths.add(f.getPath());
    }
    assertEquals(2, paths.size());
    assertTrue(paths.contains("/mnt/local/folder/file1"));
    assertTrue(paths.contains("/mnt/local/folder/file2"));

    assertTrue(
        mFileSystemMaster.getFileInfo(new AlluxioURI("/mnt/local/folder"), GET_STATUS_CONTEXT)
            .isPersisted());
  }

  @Test
  public void listStatus() throws Exception {
    final int files = 10;
    List<FileInfo> infos;
    List<String> filenames;

    // Test files in root directory.
    for (int i = 0; i < files; i++) {
      createFileWithSingleBlock(ROOT_URI.join("file" + String.format("%05d", i)));
    }
    infos = mFileSystemMaster.listStatus(ROOT_URI, ListStatusContext
        .mergeFrom(ListStatusPOptions.newBuilder().setLoadMetadataType(LoadMetadataPType.NEVER)));
    assertEquals(files, infos.size());
    // Copy out filenames to use List contains.
    filenames = new ArrayList<>();
    for (FileInfo info : infos) {
      filenames.add(info.getPath());
    }
    // Compare all filenames.
    for (int i = 0; i < files; i++) {
      assertTrue(
          filenames.contains(ROOT_URI.join("file" + String.format("%05d", i)).toString()));
    }

    // Test single file.
    createFileWithSingleBlock(ROOT_FILE_URI);
    infos = mFileSystemMaster.listStatus(ROOT_FILE_URI, ListStatusContext
        .mergeFrom(ListStatusPOptions.newBuilder().setLoadMetadataType(LoadMetadataPType.NEVER)));
    assertEquals(1, infos.size());
    assertEquals(ROOT_FILE_URI.getPath(), infos.get(0).getPath());

    // Test files in nested directory.
    for (int i = 0; i < files; i++) {
      createFileWithSingleBlock(NESTED_URI.join("file" + String.format("%05d", i)));
    }
    infos = mFileSystemMaster.listStatus(NESTED_URI, ListStatusContext
        .mergeFrom(ListStatusPOptions.newBuilder().setLoadMetadataType(LoadMetadataPType.NEVER)));
    assertEquals(files, infos.size());
    // Copy out filenames to use List contains.
    filenames = new ArrayList<>();
    for (FileInfo info : infos) {
      filenames.add(info.getPath());
    }
    // Compare all filenames.
    for (int i = 0; i < files; i++) {
      assertTrue(
          filenames.contains(NESTED_URI.join("file" + String.format("%05d", i)).toString()));
    }

    // Test non-existent URIs.
    try {
      mFileSystemMaster.listStatus(NESTED_URI.join("DNE"), ListStatusContext
          .mergeFrom(ListStatusPOptions.newBuilder().setLoadMetadataType(LoadMetadataPType.NEVER)));
      fail("listStatus() for a non-existent URI should fail.");
    } catch (FileDoesNotExistException e) {
      // Expected case.
    }
  }

  private ListStatusContext genListStatusPrefix(String prefix, boolean recursive) {
    return ListStatusContext.mergeFrom(ListStatusPOptions.newBuilder()
        .setLoadMetadataType(LoadMetadataPType.NEVER)
        .setRecursive(recursive).setPrefix(prefix));
  }

  private ListStatusContext genListStatusStartAfter(String startAfter, boolean recursive) {
    return ListStatusContext.mergeFrom(ListStatusPOptions.newBuilder()
        .setLoadMetadataType(LoadMetadataPType.NEVER)
        .setRecursive(recursive).setStartAfter(startAfter));
  }

  private ListStatusContext genListStatusPrefixStartAfter(String prefix, String startAfter, boolean recursive) {
    return ListStatusContext.mergeFrom(ListStatusPOptions.newBuilder()
        .setLoadMetadataType(LoadMetadataPType.NEVER)
        .setPrefix(prefix)
        .setRecursive(recursive).setStartAfter(startAfter));
  }

  private ListStatusContext genListStatusPartial(
      int batchSize, long offset, boolean recursive, String prefix, String startAfter) {
    return ListStatusContext.mergeFrom(ListStatusPOptions.newBuilder()
        .setLoadMetadataType(LoadMetadataPType.NEVER)
        .setStartAfter(startAfter)
        .setBatchSize(batchSize).setOffset(offset)
        .setRecursive(recursive).setPrefix(prefix));
  }

  @Test
  public void listStatusPartialDelete() throws Exception {
    long offset = 0;
    List<FileInfo> infos;

    createFileWithSingleBlock(ROOT_FILE_URI);
    createFileWithSingleBlock(NESTED_FILE_URI);
    createFileWithSingleBlock(NESTED_FILE2_URI);
    createFileWithSingleBlock(NESTED_DIR_URI);

    // List two file from NESTED_URI, getting its offset
    infos = mFileSystemMaster.listStatus(NESTED_URI, genListStatusPartial(2, offset, true, "", ""));
    assertEquals(2, infos.size());
    assertEquals(NESTED_DIR_URI.toString(), infos.get(0).getPath());
    assertEquals(NESTED_FILE_URI.toString(), infos.get(1).getPath());
    offset = infos.get(1).getFileId();

    // The next file should be NESTED_FILE_URI2
    infos = mFileSystemMaster.listStatus(NESTED_URI, genListStatusPartial(1, offset, true, "", ""));
    assertEquals(1, infos.size());
    assertEquals(NESTED_FILE2_URI.toString(), infos.get(0).getPath());

    // Now delete NESTED_FILE_URI, so the offset is no longer valid
    mFileSystemMaster.delete(NESTED_FILE_URI,
        DeleteContext.mergeFrom(DeletePOptions.newBuilder().setRecursive(true)));

    // Should throw an inode does not exist exception
    final long throwOffset = offset;
    assertThrows(FileDoesNotExistException.class, () -> mFileSystemMaster.listStatus(
        NESTED_URI, genListStatusPartial(1, throwOffset, true, "", "")));

    // Insert a new file with the same name
    createFileWithSingleBlock(NESTED_FILE_URI);

    // An exception should still be thrown because it has a new inode id
    assertThrows(FileDoesNotExistException.class, () -> mFileSystemMaster.listStatus(
        NESTED_URI, genListStatusPartial(1, throwOffset, true, "", "")));
  }

  @Test
  public void listStatusPartialRename() throws Exception {
    long offset = 0;
    List<FileInfo> infos;

    createFileWithSingleBlock(ROOT_FILE_URI);
    createFileWithSingleBlock(NESTED_FILE_URI);
    createFileWithSingleBlock(NESTED_FILE2_URI);
    createFileWithSingleBlock(NESTED_DIR_URI);

    // List two file from NESTED_URI, getting its offset
    infos = mFileSystemMaster.listStatus(NESTED_URI, genListStatusPartial(
        2, offset, true, "", ""));
    assertEquals(2, infos.size());
    assertEquals(NESTED_DIR_URI.toString(), infos.get(0).getPath());
    assertEquals(NESTED_FILE_URI.toString(), infos.get(1).getPath());
    offset = infos.get(1).getFileId();

    // The next file should still be NESTED_FILE_URI2
    infos = mFileSystemMaster.listStatus(NESTED_URI, genListStatusPartial(
        1, offset, true, "", ""));
    assertEquals(1, infos.size());
    assertEquals(NESTED_FILE2_URI.toString(), infos.get(0).getPath());

    AlluxioURI renameTo = new AlluxioURI(NESTED_FILE_URI + "1");
    // Now rename NESTED_FILE_URI, but in the same directory
    mFileSystemMaster.rename(NESTED_FILE_URI, renameTo,
        RenameContext.defaults());

    // The next file should still be NESTED_FILE_URI2
    infos = mFileSystemMaster.listStatus(NESTED_URI, genListStatusPartial(
        1, offset, true, "", ""));
    assertEquals(1, infos.size());
    assertEquals(NESTED_FILE2_URI.toString(), infos.get(0).getPath());

    // Now rename the renamed file into a different directory
    mFileSystemMaster.rename(renameTo, new AlluxioURI("/moveHere"),
        RenameContext.defaults());
    // Should throw an exception since we are no longer in the same path as NESTED_URI
    final long finalOffset = offset;
    assertThrows(FileDoesNotExistException.class,
        () -> mFileSystemMaster.listStatus(NESTED_URI, genListStatusPartial(
            1, finalOffset, true, "", "")));
  }

  @Test
  public void listStatusStartAfter() throws Exception {
    List<FileInfo> infos;

    createFileWithSingleBlock(ROOT_FILE_URI);
    createFileWithSingleBlock(ROOT_AFILE_URI);
    createFileWithSingleBlock(NESTED_FILE_URI);
    createFileWithSingleBlock(NESTED_FILE2_URI);
    createFileWithSingleBlock(NESTED_DIR_URI);
    createFileWithSingleBlock(NESTED_TEST_FILE_URI);

    // list without recursion, and start after "/file",
    // the results should be sorted by name
    infos = mFileSystemMaster.listStatus(ROOT_URI, genListStatusStartAfter(ROOT_FILE_URI.getPath(), false));
    assertEquals(1, infos.size());
    assertEquals(NESTED_BASE_URI.toString(), infos.get(0).getPath());

    // list with recursion, and start after "/file",
    // the results should be sorted by name
    infos = mFileSystemMaster.listStatus(ROOT_URI, genListStatusStartAfter(ROOT_FILE_URI.getPath(), true));
    assertEquals(6, infos.size());
    assertEquals(NESTED_BASE_URI.toString(), infos.get(0).getPath());
    assertEquals(NESTED_URI.toString(), infos.get(1).getPath());
    assertEquals(NESTED_DIR_URI.toString(), infos.get(2).getPath());
    assertEquals(NESTED_FILE_URI.toString(), infos.get(3).getPath());
    assertEquals(NESTED_FILE2_URI.toString(), infos.get(4).getPath());
    assertEquals(NESTED_TEST_FILE_URI.toString(), infos.get(5).getPath());

    // list "/nested/test" with recursion, and start after "/file",
    // the results should be sorted by name
    infos = mFileSystemMaster.listStatus(NESTED_URI, genListStatusStartAfter("/file", true));
    assertEquals(1, infos.size());
    assertEquals(NESTED_FILE2_URI.toString(), infos.get(0).getPath());

    // list "/nested/test" with recursion, and start after "/dir",
    // the results should be sorted by name
    infos = mFileSystemMaster.listStatus(NESTED_URI, genListStatusStartAfter("/di", true));
    assertEquals(3, infos.size());
    assertEquals(NESTED_DIR_URI.toString(), infos.get(0).getPath());
    assertEquals(NESTED_FILE_URI.toString(), infos.get(1).getPath());
    assertEquals(NESTED_FILE2_URI.toString(), infos.get(2).getPath());

    // list "/nested/test" with recursion, and start after "/dir",
    // the results should be sorted by name
    infos = mFileSystemMaster.listStatus(NESTED_URI, genListStatusStartAfter("/dir", true));
    assertEquals(2, infos.size());
    assertEquals(NESTED_FILE_URI.toString(), infos.get(0).getPath());
    assertEquals(NESTED_FILE2_URI.toString(), infos.get(1).getPath());
  }

  @Test
  public void listStatusPrefixNestedStartAfter() throws Exception {
    List<FileInfo> infos;

    createFileWithSingleBlock(ROOT_FILE_URI);
    createFileWithSingleBlock(TEST_URI);
    createFileWithSingleBlock(ROOT_AFILE_URI);
    createFileWithSingleBlock(NESTED_FILE_URI);
    createFileWithSingleBlock(NESTED_FILE2_URI);
    createFileWithSingleBlock(NESTED_DIR_URI);
    createFileWithSingleBlock(NESTED_TEST_FILE_URI);

    // list without recursion, with prefix "/file" and startAfter "/fi"
    infos = mFileSystemMaster.listStatus(ROOT_URI, genListStatusPrefixStartAfter(
        ROOT_FILE_URI.getPath(), "/fi", false));
    assertEquals(1, infos.size());
    assertEquals(ROOT_FILE_URI.toString(), infos.get(0).getPath());

    // list without recursion, with prefix "/file" and startAfter "/file"
    infos = mFileSystemMaster.listStatus(ROOT_URI, genListStatusPrefixStartAfter(
        ROOT_FILE_URI.getPath(), ROOT_FILE_URI.getPath(), false));
    assertEquals(0, infos.size());

    // list with recursion, with prefix "/fi" and startAfter "/file"
    infos = mFileSystemMaster.listStatus(ROOT_URI, genListStatusPrefixStartAfter(
        "/fi", ROOT_FILE_URI.getPath(), false));
    assertEquals(0, infos.size());

    // list with recursion, with prefix "/fi" and startAfter "/file"
    infos = mFileSystemMaster.listStatus(ROOT_URI, genListStatusPrefixStartAfter(
        "/fi", ROOT_FILE_URI.getPath(), true));
    assertEquals(0, infos.size());

    // list with recursion, with prefix "/ne" and startAfter "/file"
    infos = mFileSystemMaster.listStatus(ROOT_URI, genListStatusPrefixStartAfter(
        "/ne", ROOT_FILE_URI.getPath(), true));
    assertEquals(6, infos.size());
    assertEquals(NESTED_BASE_URI.toString(), infos.get(0).getPath());
    assertEquals(NESTED_URI.toString(), infos.get(1).getPath());
    assertEquals(NESTED_DIR_URI.toString(), infos.get(2).getPath());
    assertEquals(NESTED_FILE_URI.toString(), infos.get(3).getPath());
    assertEquals(NESTED_FILE2_URI.toString(), infos.get(4).getPath());
    assertEquals(NESTED_TEST_FILE_URI.toString(), infos.get(5).getPath());

    // list with recursion, with prefix "/ne" and startAfter "/nested/test"
    infos = mFileSystemMaster.listStatus(ROOT_URI, genListStatusPrefixStartAfter(
        "/ne", "/nested/test", true));
    assertEquals(4, infos.size());
    assertEquals(NESTED_DIR_URI.toString(), infos.get(0).getPath());
    assertEquals(NESTED_FILE_URI.toString(), infos.get(1).getPath());
    assertEquals(NESTED_FILE2_URI.toString(), infos.get(2).getPath());
    assertEquals(NESTED_TEST_FILE_URI.toString(), infos.get(3).getPath());
  }

  @Test
  public void listStatusPartialPrefixNestedStartAfter() throws Exception {
    List<FileInfo> infos;
    long offset;

    createFileWithSingleBlock(ROOT_FILE_URI);
    createFileWithSingleBlock(TEST_URI);
    createFileWithSingleBlock(ROOT_AFILE_URI);
    createFileWithSingleBlock(NESTED_FILE_URI);
    createFileWithSingleBlock(NESTED_FILE2_URI);
    createFileWithSingleBlock(NESTED_DIR_URI);
    createFileWithSingleBlock(NESTED_TEST_FILE_URI);

    // list without recursion with prefix "/file" and start after "/fi",
    // the results should be sorted by name
    infos = mFileSystemMaster.listStatus(ROOT_URI, genListStatusPartial(
        1, 0, false, ROOT_FILE_URI.getPath(), "/fi"));
    assertEquals(1, infos.size());
    assertEquals(ROOT_FILE_URI.toString(), infos.get(0).getPath());
    offset = infos.get(0).getFileId();

    infos = mFileSystemMaster.listStatus(ROOT_URI, genListStatusPartial(
        1, offset, false, ROOT_FILE_URI.getPath(), "/fi"));
    assertEquals(0, infos.size());

    // list with recursion from "/nested/test/" with prefix "/file" and start after "/fi",
    // the results should be sorted by name
    infos = mFileSystemMaster.listStatus(NESTED_URI, genListStatusPartial(
        1, 0, true, ROOT_FILE_URI.getPath(), "/fi"));
    assertEquals(1, infos.size());
    assertEquals(NESTED_FILE_URI.toString(), infos.get(0).getPath());
    offset = infos.get(0).getFileId();

    infos = mFileSystemMaster.listStatus(NESTED_URI, genListStatusPartial(
        1, offset, true, ROOT_FILE_URI.getPath(), "/fi"));
    assertEquals(1, infos.size());
    assertEquals(NESTED_FILE2_URI.toString(), infos.get(0).getPath());
    offset = infos.get(0).getFileId();

    infos = mFileSystemMaster.listStatus(NESTED_URI, genListStatusPartial(
        1, offset, true, ROOT_FILE_URI.getPath(), "/fi"));
    assertEquals(0, infos.size());

    // list with recursion from "/" with prefix "/nest" and start after "/nested/d",
    // the results should be sorted by name
    infos = mFileSystemMaster.listStatus(ROOT_URI, genListStatusPartial(
        1, 0, true, NESTED_BASE_URI.getPath(), "/nested/test/d"));
    assertEquals(1, infos.size());
    assertEquals(NESTED_DIR_URI.toString(), infos.get(0).getPath());
    offset = infos.get(0).getFileId();

    infos = mFileSystemMaster.listStatus(ROOT_URI, genListStatusPartial(
        1, offset, true, NESTED_BASE_URI.getPath(), "/nested/test/d"));
    assertEquals(1, infos.size());
    assertEquals(NESTED_FILE_URI.toString(), infos.get(0).getPath());
    long prevOffset = offset;
    offset = infos.get(0).getFileId();

    // the start after parameter should be ignored if there is an offset != 0
    // so the result should be the same as the previous call
    infos = mFileSystemMaster.listStatus(ROOT_URI, genListStatusPartial(
        1, prevOffset, true, NESTED_BASE_URI.getPath(), "random-value"));
    assertEquals(1, infos.size());
    assertEquals(NESTED_FILE_URI.toString(), infos.get(0).getPath());

    infos = mFileSystemMaster.listStatus(ROOT_URI, genListStatusPartial(
        1, offset, true, NESTED_BASE_URI.getPath(), "/nested/test/d"));
    assertEquals(1, infos.size());
    assertEquals(NESTED_FILE2_URI.toString(), infos.get(0).getPath());
    offset = infos.get(0).getFileId();

    infos = mFileSystemMaster.listStatus(ROOT_URI, genListStatusPartial(
        1, offset, true, NESTED_BASE_URI.getPath(), "/nested/test/d"));
    assertEquals(1, infos.size());
    assertEquals(NESTED_TEST_FILE_URI.toString(), infos.get(0).getPath());
    offset = infos.get(0).getFileId();

    infos = mFileSystemMaster.listStatus(ROOT_URI, genListStatusPartial(
        1, offset, true, NESTED_BASE_URI.getPath(), "/nested/test/d"));
    assertEquals(0, infos.size());

  }

  @Test
  public void listStatusPrefixNested() throws Exception {
    List<FileInfo> infos;

    createFileWithSingleBlock(ROOT_FILE_URI);
    createFileWithSingleBlock(ROOT_AFILE_URI);
    createFileWithSingleBlock(NESTED_FILE_URI);
    createFileWithSingleBlock(NESTED_FILE2_URI);
    createFileWithSingleBlock(NESTED_DIR_URI);

    // list one at a time without recursion, and prefix "/file",
    // the results should be sorted by name
    infos = mFileSystemMaster.listStatus(ROOT_URI, genListStatusPrefix(ROOT_FILE_URI.getPath(), false));
    assertEquals(1, infos.size());
    assertEquals(ROOT_FILE_URI.toString(), infos.get(0).getPath());

    // list without recursion, with a prefix that is longer than the result
    infos = mFileSystemMaster.listStatus(NESTED_BASE_URI, genListStatusPrefix(NESTED_FILE_URI.getPath(), true));
    assertEquals(0, infos.size());

    // list one at a time without recursion, and prefix "/nested",
    // the results should be sorted by name
    infos = mFileSystemMaster.listStatus(ROOT_URI, genListStatusPrefix(NESTED_BASE_URI.getPath(), false));
    assertEquals(1, infos.size());
    assertEquals(NESTED_BASE_URI.toString(), infos.get(0).getPath());

    // start listing without recursion from "/nested", with a prefix of "/test/file"
    infos = mFileSystemMaster.listStatus(NESTED_BASE_URI, genListStatusPrefix("/test/file", false));
    assertEquals(0, infos.size());

    // list one at a time with recursion, and prefix "/nested",
    // the results should be sorted by name
    infos = mFileSystemMaster.listStatus(ROOT_URI, genListStatusPrefix(NESTED_BASE_URI.getPath(), true));
    assertEquals(5, infos.size());
    assertEquals(NESTED_BASE_URI.toString(), infos.get(0).getPath());
    assertEquals(NESTED_URI.toString(), infos.get(1).getPath());
    assertEquals(NESTED_DIR_URI.toString(), infos.get(2).getPath());
    assertEquals(NESTED_FILE_URI.toString(), infos.get(3).getPath());
    assertEquals(NESTED_FILE2_URI.toString(), infos.get(4).getPath());

    // start listing with recursion from "/nested", with a prefix of "/test/file"
    infos = mFileSystemMaster.listStatus(NESTED_BASE_URI, genListStatusPrefix("/test/file", true));
    assertEquals(2, infos.size());
    assertEquals(NESTED_FILE_URI.toString(), infos.get(0).getPath());
    assertEquals(NESTED_FILE2_URI.toString(), infos.get(1).getPath());
  }

  @Test
  public void listStatusPartialPrefixNested() throws Exception {
    long offset;
    List<FileInfo> infos;

    createFileWithSingleBlock(ROOT_FILE_URI);
    createFileWithSingleBlock(ROOT_AFILE_URI);
    createFileWithSingleBlock(NESTED_FILE_URI);
    createFileWithSingleBlock(NESTED_TEST_FILE_URI);
    createFileWithSingleBlock(NESTED_FILE2_URI);
    createFileWithSingleBlock(NESTED_DIR_URI);

    // list one at a time without recursion, and prefix "/file",
    // the results should be sorted by name
    infos = mFileSystemMaster.listStatus(ROOT_URI, genListStatusPartial(
        1, 0, false, ROOT_FILE_URI.getPath(), ""));
    assertEquals(1, infos.size());
    assertEquals(ROOT_FILE_URI.toString(), infos.get(0).getPath());
    offset = infos.get(0).getFileId();

    infos = mFileSystemMaster.listStatus(ROOT_URI, genListStatusPartial(
        1, offset, false, ROOT_FILE_URI.getPath(), ""));
    assertEquals(0, infos.size());

    // list one at a time without recursion, and prefix "/nested",
    // the results should be sorted by name
    infos = mFileSystemMaster.listStatus(ROOT_URI, genListStatusPartial(
        1, 0, false, NESTED_BASE_URI.getPath(), ""));
    assertEquals(1, infos.size());
    assertEquals(NESTED_BASE_URI.toString(), infos.get(0).getPath());
    offset = infos.get(0).getFileId();

    infos = mFileSystemMaster.listStatus(ROOT_URI, genListStatusPartial(
        1, offset, false, NESTED_BASE_URI.getPath(), ""));
    assertEquals(0, infos.size());

    // list one at a time without recursion from "/nested", and prefix "/test",
    // the results should be sorted by name
    infos = mFileSystemMaster.listStatus(NESTED_BASE_URI, genListStatusPartial(
        1, 0, false, "/test", ""));
    assertEquals(1, infos.size());
    assertEquals(NESTED_URI.toString(), infos.get(0).getPath());
    offset = infos.get(0).getFileId();

    infos = mFileSystemMaster.listStatus(NESTED_BASE_URI, genListStatusPartial(
        1, offset, false, "/test", ""));
    assertEquals(1, infos.size());
    assertEquals(NESTED_TEST_FILE_URI.toString(), infos.get(0).getPath());
    offset = infos.get(0).getFileId();

    infos = mFileSystemMaster.listStatus(NESTED_BASE_URI, genListStatusPartial(
        1, offset, false, "/test", ""));
    assertEquals(0, infos.size());

    // list one at a time with recursion with prefix "/file",
    // the results should be sorted by name,
    // and returned in a depth first manner
    infos = mFileSystemMaster.listStatus(ROOT_URI, genListStatusPartial(
        1, 0, true, ROOT_FILE_URI.getPath(), ""));
    assertEquals(1, infos.size());
    assertEquals(ROOT_FILE_URI.toString(), infos.get(0).getPath());
    offset = infos.get(0).getFileId();

    infos = mFileSystemMaster.listStatus(ROOT_URI, genListStatusPartial(
        1, offset, true, ROOT_FILE_URI.getPath(), ""));
    assertEquals(0, infos.size());

    // list one at a time with recursion with prefix "/nested",
    // the results should be sorted by name,
    infos = mFileSystemMaster.listStatus(ROOT_URI, genListStatusPartial(
        1, 0, true, NESTED_BASE_URI.getPath(), ""));
    assertEquals(1, infos.size());
    assertEquals(NESTED_BASE_URI.toString(), infos.get(0).getPath());
    offset = infos.get(0).getFileId();

    infos = mFileSystemMaster.listStatus(ROOT_URI, genListStatusPartial(
        1, offset, true, NESTED_BASE_URI.getPath(), ""));
    assertEquals(1, infos.size());
    assertEquals(NESTED_URI.toString(), infos.get(0).getPath());
    offset = infos.get(0).getFileId();

    // give an invalid nested prefix during the partial listing
    long finalOffset = offset;
    assertThrows(InvalidPathException.class, () -> mFileSystemMaster.listStatus(ROOT_URI, genListStatusPartial(
            1, finalOffset, true, ROOT_FILE_URI.getPath(), "")));

    infos = mFileSystemMaster.listStatus(ROOT_URI, genListStatusPartial(
        1, offset, true, NESTED_BASE_URI.getPath(), ""));
    assertEquals(1, infos.size());
    assertEquals(NESTED_DIR_URI.toString(), infos.get(0).getPath());
    offset = infos.get(0).getFileId();

    infos = mFileSystemMaster.listStatus(ROOT_URI, genListStatusPartial(
        1, offset, true, NESTED_BASE_URI.getPath(), ""));
    assertEquals(1, infos.size());
    assertEquals(NESTED_FILE_URI.toString(), infos.get(0).getPath());
    offset = infos.get(0).getFileId();

    infos = mFileSystemMaster.listStatus(ROOT_URI, genListStatusPartial(
        1, offset, true, NESTED_BASE_URI.getPath(), ""));
    assertEquals(1, infos.size());
    assertEquals(NESTED_FILE2_URI.toString(), infos.get(0).getPath());
    offset = infos.get(0).getFileId();

    infos = mFileSystemMaster.listStatus(ROOT_URI, genListStatusPartial(
        1, offset, true, NESTED_BASE_URI.getPath(), ""));
    assertEquals(1, infos.size());
    assertEquals(NESTED_TEST_FILE_URI.toString(), infos.get(0).getPath());
    offset = infos.get(0).getFileId();

    infos = mFileSystemMaster.listStatus(ROOT_URI, genListStatusPartial(
        1, offset, true, NESTED_BASE_URI.getPath(), ""));
    assertEquals(0, infos.size());

    // list one at a time with recursion with prefix "/nested/test/file",
    // the results should be sorted by name,
    // and returned in a depth first manner
    infos = mFileSystemMaster.listStatus(ROOT_URI, genListStatusPartial(
        1, 0, true, NESTED_FILE_URI.getPath(), ""));
    assertEquals(1, infos.size());
    assertEquals(NESTED_FILE_URI.toString(), infos.get(0).getPath());
    offset = infos.get(0).getFileId();

    infos = mFileSystemMaster.listStatus(ROOT_URI, genListStatusPartial(
        1, offset, true, NESTED_FILE_URI.getPath(), ""));
    assertEquals(1, infos.size());
    assertEquals(NESTED_FILE2_URI.toString(), infos.get(0).getPath());
    offset = infos.get(0).getFileId();

    infos = mFileSystemMaster.listStatus(ROOT_URI, genListStatusPartial(
        1, offset, true, NESTED_FILE_URI.getPath(), ""));
    assertEquals(0, infos.size());
  }


  @Test
  public void listStatusPartialNested() throws Exception {
    long offset;
    List<FileInfo> infos;

    createFileWithSingleBlock(ROOT_FILE_URI);
    createFileWithSingleBlock(NESTED_FILE_URI);
    createFileWithSingleBlock(NESTED_TEST_FILE_URI);
    createFileWithSingleBlock(NESTED_FILE2_URI);
    createFileWithSingleBlock(NESTED_DIR_URI);

    // list one at a time without recursion, the results should be sorted by name
    infos = mFileSystemMaster.listStatus(ROOT_URI, genListStatusPartial(
        1, 0, false, "", ""));
    assertEquals(1, infos.size());
    assertEquals(ROOT_FILE_URI.toString(), infos.get(0).getPath());
    offset = infos.get(0).getFileId();

    infos = mFileSystemMaster.listStatus(ROOT_URI, genListStatusPartial(
        1, offset, false, "", ""));
    assertEquals(1, infos.size());
    assertEquals(NESTED_BASE_URI.toString(), infos.get(0).getPath());
    offset = infos.get(0).getFileId();

    infos = mFileSystemMaster.listStatus(ROOT_URI, genListStatusPartial(
        1, offset, false, "", ""));
    assertEquals(0, infos.size());

    // list one at a time with recursion, the results should be sorted by name,
    infos = mFileSystemMaster.listStatus(ROOT_URI, genListStatusPartial(
        1, 0, true, "", ""));
    assertEquals(1, infos.size());
    assertEquals(ROOT_FILE_URI.toString(), infos.get(0).getPath());
    offset = infos.get(0).getFileId();

    infos = mFileSystemMaster.listStatus(ROOT_URI, genListStatusPartial(
        1, offset, true, "", ""));
    assertEquals(1, infos.size());
    assertEquals(NESTED_BASE_URI.toString(), infos.get(0).getPath());
    offset = infos.get(0).getFileId();

    infos = mFileSystemMaster.listStatus(ROOT_URI, genListStatusPartial(
        1, offset, true, "", ""));
    assertEquals(1, infos.size());
    assertEquals(NESTED_URI.toString(), infos.get(0).getPath());
    offset = infos.get(0).getFileId();

    infos = mFileSystemMaster.listStatus(ROOT_URI, genListStatusPartial(
        1, offset, true, "", ""));
    assertEquals(1, infos.size());
    assertEquals(NESTED_DIR_URI.toString(), infos.get(0).getPath());
    offset = infos.get(0).getFileId();

    infos = mFileSystemMaster.listStatus(ROOT_URI, genListStatusPartial(
        1, offset, true, "", ""));
    assertEquals(1, infos.size());
    assertEquals(NESTED_FILE_URI.toString(), infos.get(0).getPath());
    offset = infos.get(0).getFileId();

    infos = mFileSystemMaster.listStatus(ROOT_URI, genListStatusPartial(
        1, offset, true, "", ""));
    assertEquals(1, infos.size());
    assertEquals(NESTED_FILE2_URI.toString(), infos.get(0).getPath());
    offset = infos.get(0).getFileId();

    infos = mFileSystemMaster.listStatus(ROOT_URI, genListStatusPartial(
        1, offset, true, "", ""));
    assertEquals(1, infos.size());
    assertEquals(NESTED_TEST_FILE_URI.toString(), infos.get(0).getPath());
    offset = infos.get(0).getFileId();

    infos = mFileSystemMaster.listStatus(ROOT_URI, genListStatusPartial(
        1, offset, true, "", ""));
    assertEquals(0, infos.size());
  }

  @Test
  public void listStatusPartial() throws Exception {
    final int files = 13;
    final int batchSize = 5;
    List<FileInfo> infos;
    List<String> filenames;

    // Test files in root directory.
    for (int i = 0; i < files; i++) {
      createFileWithSingleBlock(ROOT_URI.join("file" + String.format("%05d", i)));
    }

    long offset = 0;
    for (int i = 0; i < files; i += batchSize) {
      infos = mFileSystemMaster.listStatus(ROOT_URI, genListStatusPartial(batchSize, offset,
          false, "", ""));
      // Copy out filenames to use List contains.
      filenames = infos.stream().map(FileInfo::getPath).collect(
          Collectors.toCollection(ArrayList::new));
      // Compare all filenames.
      for (int j = i; j < Math.min(i + batchSize, files); j++) {
        assertTrue(
            filenames.contains(ROOT_URI.join("file" + String.format("%05d", j))
                .toString()));
      }
      assertEquals(Math.min(i + batchSize, files) - i, filenames.size());
      // start from the offset
      offset = infos.get(infos.size() - 1).getFileId();
    }

    // test a non-existing file
    assertThrows(FileDoesNotExistException.class, () -> mFileSystemMaster.listStatus(
        new AlluxioURI("/doesNotExist"), genListStatusPartial(
            batchSize, 0, false, "", "")));
  }

  @Test
  public void listStatusPartialBatchRecursive() throws Exception {
    final int files = 13;
    final int batchSize = 5;
    final int depthSize = 5;
    List<FileInfo> infos;
    // we will start a listing from each depth
    // so for each depth there will be an arraylist of files that are at that depth or greater
    ArrayList<ArrayList<String>> filenames = new ArrayList<>(depthSize);
    for (int i = 0; i < depthSize; i++) {
      filenames.add(new ArrayList<>());
    }

    // First add number files in each depth
    ArrayList<String> parent = new ArrayList<>();
    for (int j = 0; j < depthSize; j++) {
      // The directory listing will be at the start of those with smaller depth
      for (int k = 0; k < j; k++) {
        filenames.get(k).add(parent.stream().skip(1).reduce("/", String::concat) + "nxt");
      }
      for (int i = 0; i < files; i++) {
        AlluxioURI nxt = new AlluxioURI(parent.stream().reduce(
            "/", String::concat) + "file" + String.format("%05d", i));
        // the file will be in the listing of every path that has an equal or smaller depth
        for (int k = 0; k <= j; k++) {
          filenames.get(k).add(nxt.getPath());
        }
        createFileWithSingleBlock(nxt);
      }
      parent.add("nxt/");
    }

    // Start a partial listing from each depth
    StringBuilder parentPath = new StringBuilder();
    for (int i = 0; i < depthSize; i++) {
      long offset = 0;
      ArrayList<String> myFileNames = filenames.get(i);
      // do the partial listing for each batch at this depth and be sure all files are listed
      for (int j = 0; j < myFileNames.size(); j += batchSize) {
        infos = mFileSystemMaster.listStatus(new AlluxioURI("/" + parentPath), genListStatusPartial(
            batchSize, offset, true, "", ""));
        assertEquals(Math.min(myFileNames.size() - j, batchSize), infos.size());
        for (int k = 0; k < infos.size(); k++) {
          assertEquals(myFileNames.get(k + j), infos.get(k).getPath());
        }
        offset = infos.get(infos.size() - 1).getFileId();
      }
      // there should be no more files to list
      assertEquals(0, mFileSystemMaster.listStatus(new AlluxioURI("/" + parentPath),
          genListStatusPartial(batchSize, offset, true, "", "")).size());
      parentPath.append("nxt/");
    }
  }

  @Test
  public void listStatusPartialBatch() throws Exception {
    final int files = 13;
    final int batchSize = 5;
    final int depthSize = 5;
    List<FileInfo> infos;
    List<String> filenames = new ArrayList<>();

    StringBuilder parent = new StringBuilder();
    for (int j = 0; j < depthSize; j++) {
      // Test files in root directory.
      for (int i = 0; i < files; i++) {
        AlluxioURI nxt = new AlluxioURI(parent + "/file" + String.format("%05d", i));
        createFileWithSingleBlock(nxt);
      }
      parent.append("/nxt");
    }

    // go through each file without recursion
    parent = new StringBuilder();
    for (int j = 0; j < depthSize; j++) {
      long offset = 0;
      // the number of remaining files to list for this directory
      int remain;
      if (j == depthSize - 1) {
        remain = files;
      } else {
        // +1 for the nested directory
        remain = files + 1;
      }
      for (int i = 0; i < files; i += batchSize) {
        infos = mFileSystemMaster.listStatus(new AlluxioURI("/" + parent), genListStatusPartial(
                batchSize, offset, false, "", ""));
        // Copy out filenames to use List contains.
        filenames = infos.stream().map(FileInfo::getPath).collect(
            Collectors.toCollection(ArrayList::new));
        // check all the remaining files are listed
        assertEquals(Math.min(batchSize, remain), filenames.size());
        for (int k = i; k < Math.min(files, i + batchSize); k++) {
          assertTrue(filenames.contains("/" + parent + "file" + String.format("%05d", k)));
        }
        offset = infos.get(infos.size() - 1).getFileId();
        remain -= batchSize;
      }
      // listing of the nested directory
      if (j != depthSize - 1) {
        assertEquals("/" + parent + "nxt", filenames.get(filenames.size() - 1));
      }
      // all files should have been listed
      infos = mFileSystemMaster.listStatus(new AlluxioURI("/" + parent), genListStatusPartial(
          batchSize, offset, false, "", ""));
      assertEquals(0, infos.size());

      parent.append("nxt/");
    }
  }

  @Test
  public void listStatusRecursive() throws Exception {
    final int files = 10;
    List<FileInfo> infos;
    List<String> filenames;

    // Test files in root directory.
    for (int i = 0; i < files; i++) {
      createFileWithSingleBlock(ROOT_URI.join("file" + String.format("%05d", i)));
    }
    // Test files in nested directory.
    for (int i = 0; i < files; i++) {
      createFileWithSingleBlock(NESTED_URI.join("file" + String.format("%05d", i)));
    }

    // Test recursive listStatus
    infos = mFileSystemMaster.listStatus(ROOT_URI, ListStatusContext.mergeFrom(ListStatusPOptions
        .newBuilder().setLoadMetadataType(LoadMetadataPType.ALWAYS).setRecursive(true)));
    // 10 files in each directory, 2 levels of directories
    assertEquals(files + files + 2, infos.size());

    filenames = new ArrayList<>();
    for (FileInfo info : infos) {
      filenames.add(info.getPath());
    }
    for (int i = 0; i < files; i++) {
      assertTrue(
          filenames.contains(ROOT_URI.join("file" + String.format("%05d", i)).toString()));
    }
    for (int i = 0; i < files; i++) {
      assertTrue(
          filenames.contains(NESTED_URI.join("file" + String.format("%05d", i)).toString()));
    }
  }

  @Test
  public void listStatusPermissions() throws Exception {
    List<FileInfo> infos;
    // create a single file
    createFileWithSingleBlock(ROOT_URI.join("file"));
    // create a nested file
    createFileWithSingleBlock(NESTED_URI);
    // list the files
    infos = mFileSystemMaster.listStatus(ROOT_URI, ListStatusContext.mergeFrom(ListStatusPOptions
        .newBuilder().setLoadMetadataType(LoadMetadataPType.ALWAYS).setRecursive(true)));
    assertEquals(3, infos.size());
    assertEquals(ROOT_URI.join("file").getPath(), infos.get(0).getPath());
    assertEquals(NESTED_BASE_URI.getPath(), infos.get(1).getPath());
    assertEquals(NESTED_URI.getPath(), infos.get(2).getPath());

    // change the permissions of all the files and directories
    mFileSystemMaster.setAttribute(ROOT_URI, SetAttributeContext.mergeFrom(SetAttributePOptions
        .newBuilder().setMode(new Mode((short) 0400).toProto()).setRecursive(true)));
    // allow us to list the root directory
    mFileSystemMaster.setAttribute(ROOT_URI, SetAttributeContext.mergeFrom(SetAttributePOptions
        .newBuilder().setMode(new Mode((short) 0555).toProto()).setRecursive(false)));

    // we should be able to list everything except the files inside the nested directory
    try (Closeable r = new AuthenticatedUserRule("test_user1", ServerConfiguration.global())
        .toResource()) {
      // Test recursive listStatus
      infos = mFileSystemMaster.listStatus(ROOT_URI, ListStatusContext.mergeFrom(ListStatusPOptions
          .newBuilder().setLoadMetadataType(LoadMetadataPType.ALWAYS).setRecursive(true)));
      assertEquals(2, infos.size());
      assertEquals(ROOT_URI.join("file").getPath(), infos.get(0).getPath());
      assertEquals(NESTED_BASE_URI.getPath(), infos.get(1).getPath());
    }
  }

  @Test
  public void listStatusRecursivePermissions() throws Exception {
    final int files = 10;
    List<FileInfo> infos;

    // Test files in root directory.
    for (int i = 0; i < files; i++) {
      createFileWithSingleBlock(ROOT_URI.join("file" + String.format("%05d", i)));
    }
    // Test files in nested directory.
    for (int i = 0; i < files; i++) {
      createFileWithSingleBlock(NESTED_URI.join("file" + String.format("%05d", i)));
    }
    // Test recursive listStatus without permissions
    infos = mFileSystemMaster.listStatus(ROOT_URI, ListStatusContext.mergeFrom(ListStatusPOptions
        .newBuilder().setLoadMetadataType(LoadMetadataPType.ALWAYS).setRecursive(true)));
    // 10 files in each directory, 2 levels of directories
    assertEquals(2 * (files + 1), infos.size());

    // Test with permissions
    mFileSystemMaster.setAttribute(NESTED_URI, SetAttributeContext.mergeFrom(SetAttributePOptions
        .newBuilder().setMode(new Mode((short) 0400).toProto()).setRecursive(true)));
    try (Closeable r = new AuthenticatedUserRule("test_user1", ServerConfiguration.global())
        .toResource()) {
      // Test recursive listStatus
      infos = mFileSystemMaster.listStatus(ROOT_URI, ListStatusContext.mergeFrom(ListStatusPOptions
          .newBuilder().setLoadMetadataType(LoadMetadataPType.ALWAYS).setRecursive(true)));

      // 10 files in the root directory, 2 level of directories
      assertEquals(files + 2, infos.size());
    }
  }

  @Test
  public void listStatusRecursiveLoadMetadata() throws Exception {
    final int files = 10;
    List<FileInfo> infos;

    // Test files in root directory.
    for (int i = 0; i < files; i++) {
      createFileWithSingleBlock(ROOT_URI.join("file" + String.format("%05d", i)));
    }

    FileUtils.createFile(Paths.get(mUnderFS).resolve("ufsfile1").toString());
    // Test interaction between recursive and loadMetadata
    infos = mFileSystemMaster.listStatus(ROOT_URI, ListStatusContext.mergeFrom(ListStatusPOptions
        .newBuilder().setLoadMetadataType(LoadMetadataPType.ONCE).setRecursive(false)));

    assertEquals(files + 1  , infos.size());

    FileUtils.createFile(Paths.get(mUnderFS).resolve("ufsfile2").toString());
    infos = mFileSystemMaster.listStatus(ROOT_URI, ListStatusContext.mergeFrom(ListStatusPOptions
        .newBuilder().setLoadMetadataType(LoadMetadataPType.ONCE).setRecursive(false)));
    assertEquals(files + 1  , infos.size());

    infos = mFileSystemMaster.listStatus(ROOT_URI, ListStatusContext.mergeFrom(ListStatusPOptions
        .newBuilder().setLoadMetadataType(LoadMetadataPType.ALWAYS).setRecursive(false)));
    assertEquals(files + 2, infos.size());

    // Test files in nested directory.
    for (int i = 0; i < files; i++) {
      createFileWithSingleBlock(NESTED_URI.join("file" + String.format("%05d", i)));
    }

    FileUtils.createFile(Paths.get(mUnderFS).resolve("nested/test/ufsnestedfile1").toString());
    infos = mFileSystemMaster.listStatus(ROOT_URI, ListStatusContext.mergeFrom(ListStatusPOptions
        .newBuilder().setLoadMetadataType(LoadMetadataPType.ONCE).setRecursive(true)));
    // 2 sets of files, 2 files inserted at root, 2 directories nested and test,
    // 1 file ufsnestedfile1
    assertEquals(files + files + 2 + 2 + 1, infos.size());

    FileUtils.createFile(Paths.get(mUnderFS).resolve("nested/test/ufsnestedfile2").toString());
    infos = mFileSystemMaster.listStatus(ROOT_URI, ListStatusContext.mergeFrom(ListStatusPOptions
        .newBuilder().setLoadMetadataType(LoadMetadataPType.ONCE).setRecursive(true)));
    assertEquals(files + files + 2 + 2 + 1, infos.size());

    infos = mFileSystemMaster.listStatus(ROOT_URI, ListStatusContext.mergeFrom(ListStatusPOptions
        .newBuilder().setLoadMetadataType(LoadMetadataPType.ALWAYS).setRecursive(true)));
    assertEquals(files + files + 2 + 2 + 2, infos.size());
  }

  @Test
  public void getFileBlockInfoList() throws Exception {
    createFileWithSingleBlock(ROOT_FILE_URI);
    createFileWithSingleBlock(NESTED_FILE_URI);

    List<FileBlockInfo> blockInfo;

    blockInfo = mFileSystemMaster.getFileBlockInfoList(ROOT_FILE_URI);
    assertEquals(1, blockInfo.size());

    blockInfo = mFileSystemMaster.getFileBlockInfoList(NESTED_FILE_URI);
    assertEquals(1, blockInfo.size());

    // Test directory URI.
    try {
      mFileSystemMaster.getFileBlockInfoList(NESTED_URI);
      fail("getFileBlockInfoList() for a directory URI should fail.");
    } catch (FileDoesNotExistException e) {
      // Expected case.
    }

    // Test non-existent URI.
    try {
      mFileSystemMaster.getFileBlockInfoList(TEST_URI);
      fail("getFileBlockInfoList() for a non-existent URI should fail.");
    } catch (FileDoesNotExistException e) {
      // Expected case.
    }
  }

  @Test
  public void mountUnmount() throws Exception {
    AlluxioURI ufsMount = new AlluxioURI(mTestFolder.newFolder().getAbsolutePath());
    mFileSystemMaster.createDirectory(new AlluxioURI("/mnt/"), CreateDirectoryContext.defaults());

    // Alluxio mount point should not exist before mounting.
    try {
      mFileSystemMaster.getFileInfo(new AlluxioURI("/mnt/local"), GET_STATUS_CONTEXT);
      fail("getFileInfo() for a non-existent URI (before mounting) should fail.");
    } catch (FileDoesNotExistException e) {
      // Expected case.
    }

    mFileSystemMaster.mount(new AlluxioURI("/mnt/local"), ufsMount,
        MountContext.defaults());
    // Alluxio mount point should exist after mounting.
    assertNotNull(
        mFileSystemMaster.getFileInfo(new AlluxioURI("/mnt/local"), GET_STATUS_CONTEXT));

    mFileSystemMaster.unmount(new AlluxioURI("/mnt/local"));

    // Alluxio mount point should not exist after unmounting.
    try {
      mFileSystemMaster.getFileInfo(new AlluxioURI("/mnt/local"), GET_STATUS_CONTEXT);
      fail("getFileInfo() for a non-existent URI (after mounting) should fail.");
    } catch (FileDoesNotExistException e) {
      // Expected case.
    }
  }

  @Test
  public void setDefaultAclforFile() throws Exception {
    SetAclContext context = SetAclContext.defaults();
    createFileWithSingleBlock(NESTED_FILE_URI);

    Set<String> newEntries = Sets.newHashSet("default:user::rwx",
        "default:group::rwx", "default:other::r-x");

    mThrown.expect(UnsupportedOperationException.class);
    mFileSystemMaster.setAcl(NESTED_FILE_URI, SetAclAction.MODIFY,
        newEntries.stream().map(AclEntry::fromCliString).collect(Collectors.toList()), context);
  }

  @Test
  public void setDefaultAcl() throws Exception {
    SetAclContext context = SetAclContext.defaults();
    createFileWithSingleBlock(NESTED_FILE_URI);
    Set<String> entries = Sets.newHashSet(mFileSystemMaster
        .getFileInfo(NESTED_URI, GET_STATUS_CONTEXT).convertDefaultAclToStringEntries());
    assertEquals(0, entries.size());

    // replace
    Set<String> newEntries = Sets.newHashSet("default:user::rwx",
        "default:group::rwx", "default:other::r-x");
    mFileSystemMaster.setAcl(NESTED_URI, SetAclAction.REPLACE,
        newEntries.stream().map(AclEntry::fromCliString).collect(Collectors.toList()), context);

    entries = Sets.newHashSet(mFileSystemMaster
        .getFileInfo(NESTED_URI, GET_STATUS_CONTEXT).convertDefaultAclToStringEntries());
    assertEquals(newEntries, entries);

    // replace
    newEntries = Sets.newHashSet("default:user::rw-", "default:group::r--", "default:other::r--");
    mFileSystemMaster.setAcl(NESTED_URI, SetAclAction.REPLACE,
        newEntries.stream().map(AclEntry::fromCliString).collect(Collectors.toList()), context);
    entries = Sets.newHashSet(mFileSystemMaster
        .getFileInfo(NESTED_URI, GET_STATUS_CONTEXT).convertDefaultAclToStringEntries());
    assertEquals(newEntries, entries);

    // modify existing
    newEntries = Sets.newHashSet("default:user::rwx", "default:group::rw-", "default:other::r-x");
    mFileSystemMaster.setAcl(NESTED_URI, SetAclAction.MODIFY,
        newEntries.stream().map(AclEntry::fromCliString).collect(Collectors.toList()), context);

    entries = Sets.newHashSet(mFileSystemMaster
        .getFileInfo(NESTED_URI, GET_STATUS_CONTEXT).convertDefaultAclToStringEntries());
    assertEquals(newEntries, entries);

    // modify add
    Set<String> oldEntries = new HashSet<>(entries);
    newEntries = Sets.newHashSet("default:user:usera:---", "default:group:groupa:--x");
    mFileSystemMaster.setAcl(NESTED_URI, SetAclAction.MODIFY,
        newEntries.stream().map(AclEntry::fromCliString).collect(Collectors.toList()), context);

    entries = Sets.newHashSet(mFileSystemMaster
        .getFileInfo(NESTED_URI, GET_STATUS_CONTEXT).convertDefaultAclToStringEntries());
    assertTrue(entries.containsAll(oldEntries));
    assertTrue(entries.containsAll(newEntries));
    assertTrue(entries.contains("default:mask::rwx"));

    // modify existing and add
    newEntries = Sets.newHashSet("default:user:usera:---", "default:group:groupa:--x",
        "default:other::r-x");
    mFileSystemMaster.setAcl(NESTED_URI, SetAclAction.MODIFY,
        newEntries.stream().map(AclEntry::fromCliString).collect(Collectors.toList()), context);

    entries = Sets.newHashSet(mFileSystemMaster
        .getFileInfo(NESTED_URI, GET_STATUS_CONTEXT).convertDefaultAclToStringEntries());
    assertTrue(entries.containsAll(newEntries));

    // remove default
    mFileSystemMaster
        .setAcl(NESTED_URI, SetAclAction.REMOVE_DEFAULT, Collections.emptyList(), context);

    entries = Sets.newHashSet(mFileSystemMaster
        .getFileInfo(NESTED_URI, GET_STATUS_CONTEXT).convertDefaultAclToStringEntries());
    assertEquals(0, entries.size());

    // remove
    newEntries =
        Sets.newHashSet("default:user:usera:---", "default:user:userb:rwx",
            "default:group:groupa:--x", "default:group:groupb:-wx");
    mFileSystemMaster.setAcl(NESTED_URI, SetAclAction.MODIFY,
        newEntries.stream().map(AclEntry::fromCliString).collect(Collectors.toList()), context);
    oldEntries = new HashSet<>(entries);

    entries = Sets.newHashSet(mFileSystemMaster
        .getFileInfo(NESTED_URI, GET_STATUS_CONTEXT).convertDefaultAclToStringEntries());
    assertTrue(entries.containsAll(oldEntries));

    Set<String> deleteEntries = Sets.newHashSet("default:user:userb:rwx",
        "default:group:groupa:--x");
    mFileSystemMaster.setAcl(NESTED_URI, SetAclAction.REMOVE,
        deleteEntries.stream().map(AclEntry::fromCliString).collect(Collectors.toList()), context);

    entries = Sets.newHashSet(mFileSystemMaster
        .getFileInfo(NESTED_URI, GET_STATUS_CONTEXT).convertDefaultAclToStringEntries());
    Set<String> remainingEntries = new HashSet<>(newEntries);
    assertTrue(remainingEntries.removeAll(deleteEntries));
    assertTrue(entries.containsAll(remainingEntries));

    final Set<String> finalEntries = entries;
    assertTrue(deleteEntries.stream().noneMatch(finalEntries::contains));
  }

  @Test
  public void setAcl() throws Exception {
    SetAclContext context = SetAclContext.defaults();
    createFileWithSingleBlock(NESTED_FILE_URI);

    Set<String> entries = Sets.newHashSet(mFileSystemMaster
        .getFileInfo(NESTED_FILE_URI, GET_STATUS_CONTEXT).convertAclToStringEntries());
    assertEquals(3, entries.size());

    // replace
    Set<String> newEntries = Sets.newHashSet("user::rwx", "group::rwx", "other::rwx");
    mFileSystemMaster.setAcl(NESTED_FILE_URI, SetAclAction.REPLACE,
        newEntries.stream().map(AclEntry::fromCliString).collect(Collectors.toList()), context);

    entries = Sets.newHashSet(mFileSystemMaster
        .getFileInfo(NESTED_FILE_URI, GET_STATUS_CONTEXT).convertAclToStringEntries());
    assertEquals(newEntries, entries);

    // replace
    newEntries = Sets.newHashSet("user::rw-", "group::r--", "other::r--");
    mFileSystemMaster.setAcl(NESTED_FILE_URI, SetAclAction.REPLACE,
        newEntries.stream().map(AclEntry::fromCliString).collect(Collectors.toList()), context);

    entries = Sets.newHashSet(mFileSystemMaster
        .getFileInfo(NESTED_FILE_URI, GET_STATUS_CONTEXT).convertAclToStringEntries());
    assertEquals(newEntries, entries);

    // modify existing
    newEntries = Sets.newHashSet("user::rwx", "group::r--", "other::r-x");
    mFileSystemMaster.setAcl(NESTED_FILE_URI, SetAclAction.MODIFY,
        newEntries.stream().map(AclEntry::fromCliString).collect(Collectors.toList()), context);

    entries = Sets.newHashSet(mFileSystemMaster
        .getFileInfo(NESTED_FILE_URI, GET_STATUS_CONTEXT).convertAclToStringEntries());
    assertEquals(newEntries, entries);

    // modify add
    Set<String> oldEntries = new HashSet<>(entries);
    newEntries = Sets.newHashSet("user:usera:---", "group:groupa:--x");
    mFileSystemMaster.setAcl(NESTED_FILE_URI, SetAclAction.MODIFY,
        newEntries.stream().map(AclEntry::fromCliString).collect(Collectors.toList()), context);

    entries = Sets.newHashSet(mFileSystemMaster
        .getFileInfo(NESTED_FILE_URI, GET_STATUS_CONTEXT).convertAclToStringEntries());
    assertTrue(entries.containsAll(oldEntries));
    assertTrue(entries.containsAll(newEntries));
    // check if the mask got updated correctly
    assertTrue(entries.contains("mask::r-x"));

    // modify existing and add
    newEntries = Sets.newHashSet("user:usera:---", "group:groupa:--x", "other::r-x");
    mFileSystemMaster.setAcl(NESTED_FILE_URI, SetAclAction.MODIFY,
        newEntries.stream().map(AclEntry::fromCliString).collect(Collectors.toList()), context);

    entries = Sets.newHashSet(mFileSystemMaster
        .getFileInfo(NESTED_FILE_URI, GET_STATUS_CONTEXT).convertAclToStringEntries());
    assertTrue(entries.containsAll(newEntries));

    // remove all
    mFileSystemMaster
        .setAcl(NESTED_FILE_URI, SetAclAction.REMOVE_ALL, Collections.emptyList(), context);

    entries = Sets.newHashSet(mFileSystemMaster
        .getFileInfo(NESTED_FILE_URI, GET_STATUS_CONTEXT).convertAclToStringEntries());
    assertEquals(3, entries.size());

    // remove
    newEntries =
        Sets.newHashSet("user:usera:---", "user:userb:rwx", "group:groupa:--x", "group:groupb:-wx");
    mFileSystemMaster.setAcl(NESTED_FILE_URI, SetAclAction.MODIFY,
        newEntries.stream().map(AclEntry::fromCliString).collect(Collectors.toList()), context);
    oldEntries = new HashSet<>(entries);

    entries = Sets.newHashSet(mFileSystemMaster
        .getFileInfo(NESTED_FILE_URI, GET_STATUS_CONTEXT).convertAclToStringEntries());
    assertTrue(entries.containsAll(oldEntries));

    Set<String> deleteEntries = Sets.newHashSet("user:userb:rwx", "group:groupa:--x");
    mFileSystemMaster.setAcl(NESTED_FILE_URI, SetAclAction.REMOVE,
        deleteEntries.stream().map(AclEntry::fromCliString).collect(Collectors.toList()), context);

    entries = Sets.newHashSet(mFileSystemMaster
        .getFileInfo(NESTED_FILE_URI, GET_STATUS_CONTEXT).convertAclToStringEntries());
    Set<String> remainingEntries = new HashSet<>(newEntries);
    assertTrue(remainingEntries.removeAll(deleteEntries));
    assertTrue(entries.containsAll(remainingEntries));

    final Set<String> finalEntries = entries;
    assertTrue(deleteEntries.stream().noneMatch(finalEntries::contains));
  }

  @Test
  public void setRecursiveAcl() throws Exception {
    final int files = 10;
    SetAclContext context =
        SetAclContext.mergeFrom(SetAclPOptions.newBuilder().setRecursive(true));

    // Test files in root directory.
    for (int i = 0; i < files; i++) {
      createFileWithSingleBlock(ROOT_URI.join("file" + String.format("%05d", i)));
    }
    // Test files in nested directory.
    for (int i = 0; i < files; i++) {
      createFileWithSingleBlock(NESTED_URI.join("file" + String.format("%05d", i)));
    }

    // Test files in nested directory.
    for (int i = 0; i < files; i++) {
      createFileWithSingleBlock(NESTED_DIR_URI.join("file" + String.format("%05d", i)));
    }

    // replace
    Set<String> newEntries = Sets.newHashSet("user::rw-", "group::r-x", "other::-wx");
    mFileSystemMaster.setAcl(ROOT_URI, SetAclAction.REPLACE,
        newEntries.stream().map(AclEntry::fromCliString).collect(Collectors.toList()), context);

    List<FileInfo> infos =
        mFileSystemMaster.listStatus(ROOT_URI, ListStatusContext.mergeFrom(ListStatusPOptions
            .newBuilder().setLoadMetadataType(LoadMetadataPType.ONCE).setRecursive(true)));
    assertEquals(files * 3 + 3, infos.size());
    for (FileInfo info : infos) {
      assertEquals(newEntries, Sets.newHashSet(info.convertAclToStringEntries()));
    }
  }

  @Test
  public void inheritExtendedDefaultAcl() throws Exception {
    AlluxioURI dir = new AlluxioURI("/dir");
    mFileSystemMaster.createDirectory(dir, CreateDirectoryContext.defaults());
    String aclString = "default:user:foo:-w-";
    mFileSystemMaster.setAcl(dir, SetAclAction.MODIFY,
        Arrays.asList(AclEntry.fromCliString(aclString)), SetAclContext.defaults());
    AlluxioURI inner = new AlluxioURI("/dir/inner");
    mFileSystemMaster.createDirectory(inner, CreateDirectoryContext.defaults());
    FileInfo fileInfo = mFileSystemMaster.getFileInfo(inner, GetStatusContext.defaults());
    List<String> accessEntries = fileInfo.getAcl().toStringEntries();
    assertTrue(accessEntries.toString(), accessEntries.contains("user:foo:-w-"));
    List<String> defaultEntries = fileInfo.getDefaultAcl().toStringEntries();
    assertTrue(defaultEntries.toString(), defaultEntries.contains(aclString));
  }

  @Test
  public void inheritNonExtendedDefaultAcl() throws Exception {
    AlluxioURI dir = new AlluxioURI("/dir");
    mFileSystemMaster.createDirectory(dir, CreateDirectoryContext.defaults());
    String aclString = "default:user::-w-";
    mFileSystemMaster.setAcl(dir, SetAclAction.MODIFY,
        Arrays.asList(AclEntry.fromCliString(aclString)), SetAclContext.defaults());
    AlluxioURI inner = new AlluxioURI("/dir/inner");
    mFileSystemMaster.createDirectory(inner, CreateDirectoryContext.defaults());
    FileInfo fileInfo = mFileSystemMaster.getFileInfo(inner, GetStatusContext.defaults());
    List<String> accessEntries = fileInfo.getAcl().toStringEntries();
    assertTrue(accessEntries.toString(), accessEntries.contains("user::-w-"));
    List<String> defaultEntries = fileInfo.getDefaultAcl().toStringEntries();
    assertTrue(defaultEntries.toString(), defaultEntries.contains(aclString));
  }

  @Test
  public void setAclWithoutOwner() throws Exception {
    createFileWithSingleBlock(NESTED_FILE_URI);
    mFileSystemMaster.setAttribute(NESTED_URI, SetAttributeContext
        .mergeFrom(SetAttributePOptions.newBuilder().setMode(new Mode((short) 0777).toProto())));
    Set<String> entries = Sets.newHashSet(mFileSystemMaster
        .getFileInfo(NESTED_FILE_URI, GET_STATUS_CONTEXT).convertAclToStringEntries());
    assertEquals(3, entries.size());

    try (AuthenticatedClientUserResource userA = new AuthenticatedClientUserResource("userA",
        ServerConfiguration.global())) {
      Set<String> newEntries = Sets.newHashSet("user::rwx", "group::rwx", "other::rwx");
      mThrown.expect(AccessControlException.class);
      mFileSystemMaster.setAcl(NESTED_FILE_URI, SetAclAction.REPLACE,
          newEntries.stream().map(AclEntry::fromCliString).collect(Collectors.toList()),
          SetAclContext.defaults());
    }
  }

  @Test
  public void setAclNestedWithoutOwner() throws Exception {
    createFileWithSingleBlock(NESTED_FILE_URI);
    mFileSystemMaster.setAttribute(NESTED_URI, SetAttributeContext.mergeFrom(SetAttributePOptions
        .newBuilder().setMode(new Mode((short) 0777).toProto()).setOwner("userA")));
    Set<String> entries = Sets.newHashSet(mFileSystemMaster
        .getFileInfo(NESTED_FILE_URI, GET_STATUS_CONTEXT).convertAclToStringEntries());
    assertEquals(3, entries.size());
    // recursive setAcl should fail if one of the child is not owned by the user
    mThrown.expect(AccessControlException.class);
    try (AuthenticatedClientUserResource userA = new AuthenticatedClientUserResource("userA",
        ServerConfiguration.global())) {
      Set<String> newEntries = Sets.newHashSet("user::rwx", "group::rwx", "other::rwx");
      mFileSystemMaster.setAcl(NESTED_URI, SetAclAction.REPLACE,
          newEntries.stream().map(AclEntry::fromCliString).collect(Collectors.toList()),
          SetAclContext.mergeFrom(SetAclPOptions.newBuilder().setRecursive(true)));
      entries = Sets.newHashSet(mFileSystemMaster.getFileInfo(NESTED_FILE_URI, GET_STATUS_CONTEXT)
          .convertAclToStringEntries());
      assertEquals(newEntries, entries);
    }
  }

  @Test
  public void removeExtendedAclMask() throws Exception {
    mFileSystemMaster.createDirectory(NESTED_URI, CreateDirectoryContext
        .mergeFrom(CreateDirectoryPOptions.newBuilder().setRecursive(true)));
    AclEntry newAcl = AclEntry.fromCliString("user:newuser:rwx");
    // Add an ACL
    addAcl(NESTED_URI, newAcl);
    assertThat(getInfo(NESTED_URI).getAcl().getEntries(), hasItem(newAcl));

    // Attempt to remove the ACL mask
    AclEntry maskEntry = AclEntry.fromCliString("mask::rwx");
    assertThat(getInfo(NESTED_URI).getAcl().getEntries(), hasItem(maskEntry));
    try {
      removeAcl(NESTED_URI, maskEntry);
      fail("Expected removing the mask from an extended ACL to fail");
    } catch (IOException e) {
      assertThat(e.getMessage(), containsString("mask"));
    }

    // Remove the extended ACL
    removeAcl(NESTED_URI, newAcl);
    // Now we can add and remove a mask
    addAcl(NESTED_URI, maskEntry);
    removeAcl(NESTED_URI, maskEntry);
  }

  @Test
  public void removeExtendedDefaultAclMask() throws Exception {
    mFileSystemMaster.createDirectory(NESTED_URI, CreateDirectoryContext
        .mergeFrom(CreateDirectoryPOptions.newBuilder().setRecursive(true)));
    AclEntry newAcl = AclEntry.fromCliString("default:user:newuser:rwx");
    // Add an ACL
    addAcl(NESTED_URI, newAcl);
    assertThat(getInfo(NESTED_URI).getDefaultAcl().getEntries(), hasItem(newAcl));

    // Attempt to remove the ACL mask
    AclEntry maskEntry = AclEntry.fromCliString("default:mask::rwx");
    assertThat(getInfo(NESTED_URI).getDefaultAcl().getEntries(), hasItem(maskEntry));
    try {
      removeAcl(NESTED_URI, maskEntry);
      fail("Expected removing the mask from an extended ACL to fail");
    } catch (IOException e) {
      assertThat(e.getMessage(), containsString("mask"));
    }

    // Remove the extended ACL
    removeAcl(NESTED_URI, newAcl);
    // Now we can add and remove a mask
    addAcl(NESTED_URI, maskEntry);
    removeAcl(NESTED_URI, maskEntry);
  }

  private void addAcl(AlluxioURI uri, AclEntry acl) throws Exception {
    mFileSystemMaster.setAcl(uri, SetAclAction.MODIFY, Arrays.asList(acl),
        SetAclContext.defaults());
  }

  private void removeAcl(AlluxioURI uri, AclEntry acl) throws Exception {
    mFileSystemMaster.setAcl(uri, SetAclAction.REMOVE, Arrays.asList(acl),
        SetAclContext.defaults());
  }

  private FileInfo getInfo(AlluxioURI uri) throws Exception {
    return mFileSystemMaster.getFileInfo(uri, GetStatusContext.defaults());
  }

  /**
   * Tests that an exception is in the
   * {@link FileSystemMaster#createFile(AlluxioURI, CreateFileContext)} with a
   * TTL set in the {@link CreateFileContext} after the TTL check was done once.
   */
  @Test
  public void ttlFileDelete() throws Exception {
    CreateFileContext context = CreateFileContext.defaults();
    context.getOptions().setBlockSizeBytes(Constants.KB);
    context.getOptions().setRecursive(true);
    context.getOptions().setCommonOptions(FileSystemMasterCommonPOptions.newBuilder().setTtl(0));
    long fileId = mFileSystemMaster.createFile(NESTED_FILE_URI, context).getFileId();
    FileInfo fileInfo = mFileSystemMaster.getFileInfo(fileId);
    assertEquals(fileInfo.getFileId(), fileId);
    HeartbeatScheduler.execute(HeartbeatContext.MASTER_TTL_CHECK);
    mThrown.expect(FileDoesNotExistException.class);
    mFileSystemMaster.getFileInfo(fileId);
  }

  /**
   * Tests that TTL delete of a file is not forgotten across restarts.
   */
  @Test
  public void ttlFileDeleteReplay() throws Exception {
    CreateFileContext context = CreateFileContext.defaults();
    context.getOptions().setBlockSizeBytes(Constants.KB);
    context.getOptions().setRecursive(true);
    context.getOptions().setCommonOptions(FileSystemMasterCommonPOptions.newBuilder().setTtl(0));
    long fileId = mFileSystemMaster.createFile(NESTED_FILE_URI, context).getFileId();

    // Simulate restart.
    stopServices();
    startServices();

    FileInfo fileInfo = mFileSystemMaster.getFileInfo(fileId);
    assertEquals(fileInfo.getFileId(), fileId);
    HeartbeatScheduler.execute(HeartbeatContext.MASTER_TTL_CHECK);
    mThrown.expect(FileDoesNotExistException.class);
    mFileSystemMaster.getFileInfo(fileId);
  }

  /**
   * Tests that an exception is in the
   * {@literal FileSystemMaster#createDirectory(AlluxioURI, CreateDirectoryOptions)}
   * with a TTL set in the {@link CreateDirectoryContext} after the TTL check was done once.
   */
  @Test
  public void ttlDirectoryDelete() throws Exception {
    CreateDirectoryContext context =
        CreateDirectoryContext.mergeFrom(CreateDirectoryPOptions.newBuilder().setRecursive(true)
            .setCommonOptions(FileSystemMasterCommonPOptions.newBuilder().setTtl(0)));
    long dirId = mFileSystemMaster.createDirectory(NESTED_DIR_URI, context);
    FileInfo fileInfo = mFileSystemMaster.getFileInfo(dirId);
    assertEquals(fileInfo.getFileId(), dirId);
    HeartbeatScheduler.execute(HeartbeatContext.MASTER_TTL_CHECK);
    mThrown.expect(FileDoesNotExistException.class);
    mFileSystemMaster.getFileInfo(dirId);
  }

  /**
   * Tests that TTL delete of a directory is not forgotten across restarts.
   */
  @Test
  public void ttlDirectoryDeleteReplay() throws Exception {
    CreateDirectoryContext context =
        CreateDirectoryContext.mergeFrom(CreateDirectoryPOptions.newBuilder().setRecursive(true)
            .setCommonOptions(FileSystemMasterCommonPOptions.newBuilder().setTtl(0)));
    long dirId = mFileSystemMaster.createDirectory(NESTED_DIR_URI, context);

    // Simulate restart.
    stopServices();
    startServices();

    FileInfo fileInfo = mFileSystemMaster.getFileInfo(dirId);
    assertEquals(fileInfo.getFileId(), dirId);
    HeartbeatScheduler.execute(HeartbeatContext.MASTER_TTL_CHECK);
    mThrown.expect(FileDoesNotExistException.class);
    mFileSystemMaster.getFileInfo(dirId);
  }

  /**
   * Tests that file information is still present after it has been freed after the TTL has been set
   * to 0.
   */
  @Test
  public void ttlFileFree() throws Exception {
    long blockId = createFileWithSingleBlock(NESTED_FILE_URI);
    assertEquals(1, mBlockMaster.getBlockInfo(blockId).getLocations().size());
    // Set ttl & operation.
    mFileSystemMaster.setAttribute(NESTED_FILE_URI, SetAttributeContext.mergeFrom(
        SetAttributePOptions.newBuilder().setCommonOptions(FileSystemOptions
            .commonDefaults(ServerConfiguration.global()).toBuilder().setTtl(0)
            .setTtlAction(alluxio.grpc.TtlAction.FREE))));
    Command heartbeat = mBlockMaster.workerHeartbeat(mWorkerId1, null,
        ImmutableMap.of(Constants.MEDIUM_MEM, (long) Constants.KB), ImmutableList.of(blockId),
        ImmutableMap.of(), ImmutableMap.of(), mMetrics);
    // Verify the muted Free command on worker1.
    assertEquals(Command.newBuilder().setCommandType(CommandType.Nothing).build(), heartbeat);
    assertEquals(0, mBlockMaster.getBlockInfo(blockId).getLocations().size());
  }

  /**
   * Tests that TTL free of a file is not forgotten across restarts.
   */
  @Test
  public void ttlFileFreeReplay() throws Exception {
    long blockId = createFileWithSingleBlock(NESTED_FILE_URI);
    assertEquals(1, mBlockMaster.getBlockInfo(blockId).getLocations().size());
    // Set ttl & operation.
    mFileSystemMaster.setAttribute(NESTED_FILE_URI, SetAttributeContext.mergeFrom(
        SetAttributePOptions.newBuilder().setCommonOptions(FileSystemOptions
            .commonDefaults(ServerConfiguration.global()).toBuilder().setTtl(0)
            .setTtlAction(alluxio.grpc.TtlAction.FREE))));
    // Simulate restart.
    stopServices();
    startServices();

    Command heartbeat = mBlockMaster.workerHeartbeat(mWorkerId1, null,
        ImmutableMap.of(Constants.MEDIUM_MEM, (long) Constants.KB), ImmutableList.of(blockId),
        ImmutableMap.of(), ImmutableMap.<String, StorageList>of(), mMetrics);
    // Verify the muted Free command on worker1.
    assertEquals(Command.newBuilder().setCommandType(CommandType.Nothing).build(), heartbeat);
    assertEquals(0, mBlockMaster.getBlockInfo(blockId).getLocations().size());
  }

  /**
   * Tests that file information is still present after it has been freed after the parent
   * directory's TTL has been set to 0.
   */
  @Test
  public void ttlDirectoryFree() throws Exception {
    CreateDirectoryContext directoryContext = CreateDirectoryContext
        .mergeFrom(CreateDirectoryPOptions.newBuilder().setRecursive(true));
    mFileSystemMaster.createDirectory(NESTED_URI, directoryContext);
    long blockId = createFileWithSingleBlock(NESTED_FILE_URI);
    assertEquals(1, mBlockMaster.getBlockInfo(blockId).getLocations().size());
    // Set ttl & operation.
    mFileSystemMaster.setAttribute(NESTED_URI, SetAttributeContext.mergeFrom(
        SetAttributePOptions.newBuilder().setCommonOptions(FileSystemMasterCommonPOptions
            .newBuilder().setTtl(0).setTtlAction(alluxio.grpc.TtlAction.FREE))));
    Command heartbeat = mBlockMaster.workerHeartbeat(mWorkerId1, null,
        ImmutableMap.of(Constants.MEDIUM_MEM, (long) Constants.KB), ImmutableList.of(blockId),
        ImmutableMap.of(), ImmutableMap.<String, StorageList>of(), mMetrics);
    // Verify the muted Free command on worker1.
    assertEquals(Command.newBuilder().setCommandType(CommandType.Nothing).build(), heartbeat);
    assertEquals(0, mBlockMaster.getBlockInfo(blockId).getLocations().size());
  }

  /**
   * Tests that TTL free of a directory is not forgotten across restarts.
   */
  @Test
  public void ttlDirectoryFreeReplay() throws Exception {
    CreateDirectoryContext directoryContext = CreateDirectoryContext
        .mergeFrom(CreateDirectoryPOptions.newBuilder().setRecursive(true));
    mFileSystemMaster.createDirectory(NESTED_URI, directoryContext);
    long blockId = createFileWithSingleBlock(NESTED_FILE_URI);
    assertEquals(1, mBlockMaster.getBlockInfo(blockId).getLocations().size());
    // Set ttl & operation.
    mFileSystemMaster.setAttribute(NESTED_URI, SetAttributeContext.mergeFrom(
        SetAttributePOptions.newBuilder().setCommonOptions(FileSystemOptions
            .commonDefaults(ServerConfiguration.global()).toBuilder().setTtl(0)
            .setTtlAction(alluxio.grpc.TtlAction.FREE))));

    // Simulate restart.
    stopServices();
    startServices();

    Command heartbeat = mBlockMaster.workerHeartbeat(mWorkerId1, null,
        ImmutableMap.of(Constants.MEDIUM_MEM, (long) Constants.KB), ImmutableList.of(blockId),
        ImmutableMap.of(), ImmutableMap.of(), mMetrics);
    // Verify the muted Free command on worker1.
    assertEquals(Command.newBuilder().setCommandType(CommandType.Nothing).build(), heartbeat);
    assertEquals(0, mBlockMaster.getBlockInfo(blockId).getLocations().size());
  }

  /**
   * Tests that an exception is thrown when trying to get information about a file after it
   * has been deleted because of a TTL of 0.
   */
  @Test
  public void setTtlForFileWithNoTtl() throws Exception {
    CreateFileContext context = CreateFileContext.mergeFrom(
        CreateFilePOptions.newBuilder().setBlockSizeBytes(Constants.KB).setRecursive(true));
    long fileId = mFileSystemMaster.createFile(NESTED_FILE_URI, context).getFileId();
    HeartbeatScheduler.execute(HeartbeatContext.MASTER_TTL_CHECK);
    // Since no TTL is set, the file should not be deleted.
    assertEquals(fileId,
        mFileSystemMaster.getFileInfo(NESTED_FILE_URI, GET_STATUS_CONTEXT).getFileId());

    mFileSystemMaster.setAttribute(NESTED_FILE_URI,
        SetAttributeContext.mergeFrom(SetAttributePOptions.newBuilder()
            .setCommonOptions(FileSystemMasterCommonPOptions.newBuilder().setTtl(0))));
    HeartbeatScheduler.execute(HeartbeatContext.MASTER_TTL_CHECK);
    // TTL is set to 0, the file should have been deleted during last TTL check.
    mThrown.expect(FileDoesNotExistException.class);
    mFileSystemMaster.getFileInfo(fileId);
  }

  /**
   * Tests that an exception is thrown when trying to get information about a Directory after
   * it has been deleted because of a TTL of 0.
   */
  @Test
  public void setTtlForDirectoryWithNoTtl() throws Exception {
    CreateDirectoryContext directoryContext = CreateDirectoryContext
        .mergeFrom(CreateDirectoryPOptions.newBuilder().setRecursive(true));
    mFileSystemMaster.createDirectory(NESTED_URI, directoryContext);
    mFileSystemMaster.createDirectory(NESTED_DIR_URI, directoryContext);
    CreateFileContext createFileContext = CreateFileContext.mergeFrom(
        CreateFilePOptions.newBuilder().setBlockSizeBytes(Constants.KB).setRecursive(true));
    long fileId = mFileSystemMaster.createFile(NESTED_FILE_URI, createFileContext).getFileId();
    HeartbeatScheduler.execute(HeartbeatContext.MASTER_TTL_CHECK);
    // Since no TTL is set, the file should not be deleted.
    assertEquals(fileId,
        mFileSystemMaster.getFileInfo(NESTED_FILE_URI, GET_STATUS_CONTEXT).getFileId());
    // Set ttl.
    mFileSystemMaster.setAttribute(NESTED_URI,
        SetAttributeContext.mergeFrom(SetAttributePOptions.newBuilder()
            .setCommonOptions(FileSystemMasterCommonPOptions.newBuilder().setTtl(0))));
    HeartbeatScheduler.execute(HeartbeatContext.MASTER_TTL_CHECK);
    // TTL is set to 0, the file and directory should have been deleted during last TTL check.
    mThrown.expect(FileDoesNotExistException.class);
    mFileSystemMaster.getFileInfo(NESTED_URI, GET_STATUS_CONTEXT);
    mFileSystemMaster.getFileInfo(NESTED_DIR_URI, GET_STATUS_CONTEXT);
    mFileSystemMaster.getFileInfo(NESTED_FILE_URI, GET_STATUS_CONTEXT);
  }

  /**
   * Tests that an exception is thrown when trying to get information about a file after it
   * has been deleted after the TTL has been set to 0.
   */
  @Test
  public void setSmallerTtlForFileWithTtl() throws Exception {
    CreateFileContext context = CreateFileContext.mergeFrom(CreateFilePOptions.newBuilder()
        .setCommonOptions(FileSystemMasterCommonPOptions.newBuilder().setTtl(Constants.HOUR_MS))
        .setBlockSizeBytes(Constants.KB).setRecursive(true));
    long fileId = mFileSystemMaster.createFile(NESTED_FILE_URI, context).getFileId();
    HeartbeatScheduler.execute(HeartbeatContext.MASTER_TTL_CHECK);
    // Since TTL is 1 hour, the file won't be deleted during last TTL check.
    assertEquals(fileId,
        mFileSystemMaster.getFileInfo(NESTED_FILE_URI, GET_STATUS_CONTEXT).getFileId());

    mFileSystemMaster.setAttribute(NESTED_FILE_URI,
        SetAttributeContext.mergeFrom(SetAttributePOptions.newBuilder()
            .setCommonOptions(FileSystemMasterCommonPOptions.newBuilder().setTtl(0))));
    HeartbeatScheduler.execute(HeartbeatContext.MASTER_TTL_CHECK);
    // TTL is reset to 0, the file should have been deleted during last TTL check.
    mThrown.expect(FileDoesNotExistException.class);
    mFileSystemMaster.getFileInfo(fileId);
  }

  /**
   * Tests that an exception is thrown when trying to get information about a Directory after
   * it has been deleted after the TTL has been set to 0.
   */
  @Test
  public void setSmallerTtlForDirectoryWithTtl() throws Exception {
    CreateDirectoryContext directoryContext =
        CreateDirectoryContext.mergeFrom(CreateDirectoryPOptions.newBuilder()
            .setCommonOptions(FileSystemMasterCommonPOptions.newBuilder().setTtl(Constants.HOUR_MS))
            .setRecursive(true));
    mFileSystemMaster.createDirectory(NESTED_URI, directoryContext);
    HeartbeatScheduler.execute(HeartbeatContext.MASTER_TTL_CHECK);
    assertTrue(
        mFileSystemMaster.getFileInfo(NESTED_URI, GET_STATUS_CONTEXT).getName() != null);
    mFileSystemMaster.setAttribute(NESTED_URI,
        SetAttributeContext.mergeFrom(SetAttributePOptions.newBuilder()
            .setCommonOptions(FileSystemMasterCommonPOptions.newBuilder().setTtl(0))));
    HeartbeatScheduler.execute(HeartbeatContext.MASTER_TTL_CHECK);
    // TTL is reset to 0, the file should have been deleted during last TTL check.
    mThrown.expect(FileDoesNotExistException.class);
    mFileSystemMaster.getFileInfo(NESTED_URI, GET_STATUS_CONTEXT);
  }

  /**
   * Tests that a file has not been deleted after the TTL has been reset to a valid value.
   */
  @Test
  public void setLargerTtlForFileWithTtl() throws Exception {
    mFileSystemMaster.createDirectory(NESTED_URI, CreateDirectoryContext
        .mergeFrom(CreateDirectoryPOptions.newBuilder().setRecursive(true)));
    CreateFileContext context = CreateFileContext.mergeFrom(CreateFilePOptions.newBuilder()
        .setCommonOptions(FileSystemMasterCommonPOptions.newBuilder().setTtl(0))
        .setBlockSizeBytes(Constants.KB).setRecursive(true));
    long fileId = mFileSystemMaster.createFile(NESTED_FILE_URI, context).getFileId();
    assertEquals(fileId,
        mFileSystemMaster.getFileInfo(NESTED_FILE_URI, GET_STATUS_CONTEXT).getFileId());

    mFileSystemMaster.setAttribute(NESTED_FILE_URI, SetAttributeContext
        .mergeFrom(SetAttributePOptions.newBuilder().setCommonOptions(FileSystemMasterCommonPOptions
            .newBuilder().setTtl(Constants.HOUR_MS))));
    HeartbeatScheduler.execute(HeartbeatContext.MASTER_TTL_CHECK);
    // TTL is reset to 1 hour, the file should not be deleted during last TTL check.
    assertEquals(fileId, mFileSystemMaster.getFileInfo(fileId).getFileId());
  }

  /**
   * Tests that a directory has not been deleted after the TTL has been reset to a valid value.
   */
  @Test
  public void setLargerTtlForDirectoryWithTtl() throws Exception {
    mFileSystemMaster.createDirectory(new AlluxioURI("/nested"),
        CreateDirectoryContext.mergeFrom(CreateDirectoryPOptions.newBuilder().setRecursive(true)));
    mFileSystemMaster.createDirectory(NESTED_URI,
        CreateDirectoryContext.mergeFrom(CreateDirectoryPOptions.newBuilder()
            .setCommonOptions(FileSystemMasterCommonPOptions.newBuilder().setTtl(0))
            .setRecursive(true)));
    mFileSystemMaster.setAttribute(NESTED_URI, SetAttributeContext
        .mergeFrom(SetAttributePOptions.newBuilder().setCommonOptions(FileSystemMasterCommonPOptions
            .newBuilder().setTtl(Constants.HOUR_MS))));
    HeartbeatScheduler.execute(HeartbeatContext.MASTER_TTL_CHECK);
    // TTL is reset to 1 hour, the directory should not be deleted during last TTL check.
    assertEquals(NESTED_URI.getName(),
        mFileSystemMaster.getFileInfo(NESTED_URI, GET_STATUS_CONTEXT).getName());
  }

  /**
   * Tests that the original TTL is removed after setting it to {@link Constants#NO_TTL} for a file.
   */
  @Test
  public void setNoTtlForFileWithTtl() throws Exception {
    mFileSystemMaster.createDirectory(NESTED_URI, CreateDirectoryContext
        .mergeFrom(CreateDirectoryPOptions.newBuilder().setRecursive(true)));
    CreateFileContext context = CreateFileContext.mergeFrom(CreateFilePOptions.newBuilder()
        .setCommonOptions(FileSystemMasterCommonPOptions.newBuilder().setTtl(0))
        .setBlockSizeBytes(Constants.KB).setRecursive(true));
    long fileId = mFileSystemMaster.createFile(NESTED_FILE_URI, context).getFileId();
    // After setting TTL to NO_TTL, the original TTL will be removed, and the file will not be
    // deleted during next TTL check.
    mFileSystemMaster.setAttribute(NESTED_FILE_URI, SetAttributeContext
        .mergeFrom(SetAttributePOptions.newBuilder().setCommonOptions(FileSystemMasterCommonPOptions
            .newBuilder().setTtl(Constants.NO_TTL))));
    HeartbeatScheduler.execute(HeartbeatContext.MASTER_TTL_CHECK);
    assertEquals(fileId, mFileSystemMaster.getFileInfo(fileId).getFileId());
  }

  /**
   * Tests that the original TTL is removed after setting it to {@link Constants#NO_TTL} for
   * a directory.
   */
  @Test
  public void setNoTtlForDirectoryWithTtl() throws Exception {
    mFileSystemMaster.createDirectory(new AlluxioURI("/nested"),
        CreateDirectoryContext.mergeFrom(CreateDirectoryPOptions.newBuilder().setRecursive(true)));
    mFileSystemMaster.createDirectory(NESTED_URI,
        CreateDirectoryContext.mergeFrom(CreateDirectoryPOptions.newBuilder()
            .setCommonOptions(FileSystemMasterCommonPOptions.newBuilder().setTtl(0))
            .setRecursive(true)));
    // After setting TTL to NO_TTL, the original TTL will be removed, and the file will not be
    // deleted during next TTL check.
    mFileSystemMaster.setAttribute(NESTED_URI, SetAttributeContext
        .mergeFrom(SetAttributePOptions.newBuilder().setCommonOptions(FileSystemMasterCommonPOptions
            .newBuilder().setTtl(Constants.NO_TTL))));
    HeartbeatScheduler.execute(HeartbeatContext.MASTER_TTL_CHECK);
    assertEquals(NESTED_URI.getName(),
        mFileSystemMaster.getFileInfo(NESTED_URI, GET_STATUS_CONTEXT).getName());
  }

  /**
   * Tests the {@link FileSystemMaster#setAttribute(AlluxioURI, SetAttributeContext)} method and
   * that an exception is thrown when trying to set a TTL for a directory.
   */
  @Test
  public void setAttribute() throws Exception {
    mFileSystemMaster.createFile(NESTED_FILE_URI, mNestedFileContext);
    FileInfo fileInfo = mFileSystemMaster.getFileInfo(NESTED_FILE_URI, GET_STATUS_CONTEXT);
    assertFalse(fileInfo.isPinned());
    assertEquals(Constants.NO_TTL, fileInfo.getTtl());

    // No State.
    mFileSystemMaster.setAttribute(NESTED_FILE_URI, SetAttributeContext.defaults());
    fileInfo = mFileSystemMaster.getFileInfo(NESTED_FILE_URI, GET_STATUS_CONTEXT);
    assertFalse(fileInfo.isPinned());
    assertEquals(Constants.NO_TTL, fileInfo.getTtl());

    // Just set pinned flag.
    mFileSystemMaster.setAttribute(NESTED_FILE_URI,
        SetAttributeContext.mergeFrom(SetAttributePOptions.newBuilder().setPinned(true)));
    fileInfo = mFileSystemMaster.getFileInfo(NESTED_FILE_URI, GET_STATUS_CONTEXT);
    assertTrue(fileInfo.isPinned());
    assertEquals(Constants.NO_TTL, fileInfo.getTtl());

    // Both pinned flag and ttl value.
    mFileSystemMaster.setAttribute(NESTED_FILE_URI,
        SetAttributeContext.mergeFrom(SetAttributePOptions.newBuilder().setPinned(false)
            .setCommonOptions(FileSystemMasterCommonPOptions.newBuilder()
            .setTtl(1))));
    fileInfo = mFileSystemMaster.getFileInfo(NESTED_FILE_URI, GET_STATUS_CONTEXT);
    assertFalse(fileInfo.isPinned());
    assertEquals(1, fileInfo.getTtl());

    mFileSystemMaster.setAttribute(NESTED_URI,
        SetAttributeContext.mergeFrom(SetAttributePOptions.newBuilder()
            .setCommonOptions(FileSystemMasterCommonPOptions.newBuilder()
            .setTtl(1))));
  }

  /**
   * Tests the permission bits are 0777 for directories and 0666 for files with UMASK 000.
   */
  @Test
  public void permission() throws Exception {
    mFileSystemMaster.createFile(NESTED_FILE_URI, mNestedFileContext);
    assertEquals(0777,
        mFileSystemMaster.getFileInfo(NESTED_URI, GET_STATUS_CONTEXT).getMode());
    assertEquals(0666,
        mFileSystemMaster.getFileInfo(NESTED_FILE_URI, GET_STATUS_CONTEXT).getMode());
  }

  /**
   * Tests that a file is fully written to memory.
   */
  @Test
  public void isFullyInMemory() throws Exception {
    // add nested file
    mFileSystemMaster.createFile(NESTED_FILE_URI, mNestedFileContext);
    // add in-memory block
    long blockId = mFileSystemMaster.getNewBlockIdForFile(NESTED_FILE_URI);
    mBlockMaster.commitBlock(mWorkerId1, Constants.KB,
        Constants.MEDIUM_MEM, Constants.MEDIUM_MEM, blockId, Constants.KB);
    // add SSD block
    blockId = mFileSystemMaster.getNewBlockIdForFile(NESTED_FILE_URI);
    mBlockMaster.commitBlock(mWorkerId1, Constants.KB, Constants.MEDIUM_SSD,
        Constants.MEDIUM_SSD, blockId, Constants.KB);
    mFileSystemMaster.completeFile(NESTED_FILE_URI, CompleteFileContext.defaults());

    // Create 2 files in memory.
    createFileWithSingleBlock(ROOT_FILE_URI);
    AlluxioURI nestedMemUri = NESTED_URI.join("mem_file");
    createFileWithSingleBlock(nestedMemUri);
    assertEquals(2, mFileSystemMaster.getInMemoryFiles().size());
    assertTrue(mFileSystemMaster.getInMemoryFiles().contains(ROOT_FILE_URI));
    assertTrue(mFileSystemMaster.getInMemoryFiles().contains(nestedMemUri));
  }

  /**
   * Tests the {@link FileSystemMaster#rename(AlluxioURI, AlluxioURI, RenameContext)} method.
   */
  @Test
  public void rename() throws Exception {
    mFileSystemMaster.createFile(NESTED_FILE_URI, mNestedFileContext);

    // try to rename a file to root
    try {
      mFileSystemMaster.rename(NESTED_FILE_URI, ROOT_URI, RenameContext.defaults());
      fail("Renaming to root should fail.");
    } catch (InvalidPathException e) {
      assertEquals(ExceptionMessage.RENAME_CANNOT_BE_TO_ROOT.getMessage(), e.getMessage());
    }

    // move root to another path
    try {
      mFileSystemMaster.rename(ROOT_URI, TEST_URI, RenameContext.defaults());
      fail("Should not be able to rename root");
    } catch (InvalidPathException e) {
      assertEquals(ExceptionMessage.ROOT_CANNOT_BE_RENAMED.getMessage(), e.getMessage());
    }

    // move to existing path
    try {
      mFileSystemMaster.rename(NESTED_FILE_URI, NESTED_URI, RenameContext.defaults());
      fail("Should not be able to overwrite existing file.");
    } catch (FileAlreadyExistsException e) {
      assertEquals(String
          .format("Cannot rename because destination already exists. src: %s dst: %s",
              NESTED_FILE_URI.getPath(), NESTED_URI.getPath()), e.getMessage());
    }

    // move a nested file to a root file
    mFileSystemMaster.rename(NESTED_FILE_URI, TEST_URI, RenameContext.defaults());
    assertEquals(mFileSystemMaster.getFileInfo(TEST_URI, GET_STATUS_CONTEXT).getPath(),
        TEST_URI.getPath());

    // move a file where the dst is lexicographically earlier than the source
    AlluxioURI newDst = new AlluxioURI("/abc_test");
    mFileSystemMaster.rename(TEST_URI, newDst, RenameContext.defaults());
    assertEquals(mFileSystemMaster.getFileInfo(newDst, GET_STATUS_CONTEXT).getPath(),
        newDst.getPath());
  }

  /**
   * Tests that an exception is thrown when trying to create a file in a non-existing directory
   * without setting the {@code recursive} flag.
   */
  @Test
  public void renameUnderNonexistingDir() throws Exception {
    mThrown.expect(FileDoesNotExistException.class);
    mThrown.expectMessage(ExceptionMessage.PATH_DOES_NOT_EXIST.getMessage("/nested/test"));
    CreateFileContext context = CreateFileContext
        .mergeFrom(CreateFilePOptions.newBuilder().setBlockSizeBytes(Constants.KB));
    mFileSystemMaster.createFile(TEST_URI, context);

    // nested dir
    mFileSystemMaster.rename(TEST_URI, NESTED_FILE_URI, RenameContext.defaults());
  }

  @Test
  public void renameToNonExistentParent() throws Exception {
    CreateFileContext context = CreateFileContext.mergeFrom(
        CreateFilePOptions.newBuilder().setBlockSizeBytes(Constants.KB).setRecursive(true));
    mFileSystemMaster.createFile(NESTED_URI, context);

    try {
      mFileSystemMaster.rename(NESTED_URI, new AlluxioURI("/testDNE/b"), RenameContext.defaults());
      fail("Rename to a non-existent parent path should not succeed.");
    } catch (FileDoesNotExistException e) {
      // Expected case.
    }
  }

  /**
   * Tests that an exception is thrown when trying to rename a file to a prefix of the original
   * file.
   */
  @Test
  public void renameToSubpath() throws Exception {
    mFileSystemMaster.createFile(NESTED_URI, mNestedFileContext);
    mThrown.expect(InvalidPathException.class);
    mThrown.expectMessage("Traversal failed for path /nested/test/file. "
        + "Component 2(test) is a file, not a directory");
    mFileSystemMaster.rename(NESTED_URI, NESTED_FILE_URI, RenameContext.defaults());
  }

  /**
   * Tests {@link FileSystemMaster#free} on persisted file.
   */
  @Test
  public void free() throws Exception {
    mNestedFileContext.setWriteType(WriteType.CACHE_THROUGH);
    long blockId = createFileWithSingleBlock(NESTED_FILE_URI);
    assertEquals(1, mBlockMaster.getBlockInfo(blockId).getLocations().size());

    // free the file
    mFileSystemMaster.free(NESTED_FILE_URI, FreeContext.mergeFrom(FreePOptions.newBuilder()
        .setForced(false).setRecursive(false)));
    // Update the heartbeat of removedBlockId received from worker 1.
    Command heartbeat2 = mBlockMaster.workerHeartbeat(mWorkerId1, null,
        ImmutableMap.of(Constants.MEDIUM_MEM, (long) Constants.KB), ImmutableList.of(blockId),
        ImmutableMap.of(), ImmutableMap.of(), mMetrics);
    // Verify the muted Free command on worker1.
    assertEquals(Command.newBuilder().setCommandType(CommandType.Nothing).build(), heartbeat2);
    assertEquals(0, mBlockMaster.getBlockInfo(blockId).getLocations().size());
  }

  /**
   * Tests {@link FileSystemMaster#free} on non-persisted file.
   */
  @Test
  public void freeNonPersistedFile() throws Exception {
    createFileWithSingleBlock(NESTED_FILE_URI);
    mThrown.expect(UnexpectedAlluxioException.class);
    mThrown.expectMessage(ExceptionMessage.CANNOT_FREE_NON_PERSISTED_FILE
        .getMessage(NESTED_FILE_URI.getPath()));
    // cannot free a non-persisted file
    mFileSystemMaster.free(NESTED_FILE_URI, FreeContext.defaults());
  }

  /**
   * Tests {@link FileSystemMaster#free} on pinned file when forced flag is false.
   */
  @Test
  public void freePinnedFileWithoutForce() throws Exception {
    mNestedFileContext.setWriteType(WriteType.CACHE_THROUGH);
    createFileWithSingleBlock(NESTED_FILE_URI);
    mFileSystemMaster.setAttribute(NESTED_FILE_URI,
        SetAttributeContext.mergeFrom(SetAttributePOptions.newBuilder().setPinned(true)));
    mThrown.expect(UnexpectedAlluxioException.class);
    mThrown.expectMessage(ExceptionMessage.CANNOT_FREE_PINNED_FILE
        .getMessage(NESTED_FILE_URI.getPath()));
    // cannot free a pinned file without "forced"
    mFileSystemMaster.free(NESTED_FILE_URI, FreeContext.defaults());
  }

  /**
   * Tests {@link FileSystemMaster#free} on pinned file when forced flag is true.
   */
  @Test
  public void freePinnedFileWithForce() throws Exception {
    mNestedFileContext.setWriteType(WriteType.CACHE_THROUGH);
    long blockId = createFileWithSingleBlock(NESTED_FILE_URI);
    mFileSystemMaster.setAttribute(NESTED_FILE_URI,
        SetAttributeContext.mergeFrom(SetAttributePOptions.newBuilder().setPinned(true)));

    assertEquals(1, mBlockMaster.getBlockInfo(blockId).getLocations().size());

    // free the file
    mFileSystemMaster.free(NESTED_FILE_URI,
        FreeContext.mergeFrom(FreePOptions.newBuilder().setForced(true)));
    // Update the heartbeat of removedBlockId received from worker 1.
    Command heartbeat = mBlockMaster.workerHeartbeat(mWorkerId1, null,
        ImmutableMap.of(Constants.MEDIUM_MEM, (long) Constants.KB), ImmutableList.of(blockId),
        ImmutableMap.of(), ImmutableMap.of(), mMetrics);
    // Verify the muted Free command on worker1.
    assertEquals(Command.newBuilder().setCommandType(CommandType.Nothing).build(), heartbeat);
    assertEquals(0, mBlockMaster.getBlockInfo(blockId).getLocations().size());
  }

  /**
   * Tests the {@link FileSystemMaster#free} method with a directory but recursive to false.
   */
  @Test
  public void freeDirNonRecursive() throws Exception {
    mNestedFileContext.setWriteType(WriteType.CACHE_THROUGH);
    createFileWithSingleBlock(NESTED_FILE_URI);
    mThrown.expect(UnexpectedAlluxioException.class);
    mThrown.expectMessage(ExceptionMessage.CANNOT_FREE_NON_EMPTY_DIR.getMessage(NESTED_URI));
    // cannot free directory with recursive argument to false
    mFileSystemMaster.free(NESTED_FILE_URI.getParent(),
        FreeContext.mergeFrom(FreePOptions.newBuilder().setRecursive(false)));
  }

  /**
   * Tests the {@link FileSystemMaster#free} method with a directory.
   */
  @Test
  public void freeDir() throws Exception {
    mNestedFileContext.setWriteType(WriteType.CACHE_THROUGH);
    long blockId = createFileWithSingleBlock(NESTED_FILE_URI);
    assertEquals(1, mBlockMaster.getBlockInfo(blockId).getLocations().size());

    // free the dir
    mFileSystemMaster.free(NESTED_FILE_URI.getParent(),
        FreeContext.mergeFrom(FreePOptions.newBuilder().setForced(true).setRecursive(true)));
    // Update the heartbeat of removedBlockId received from worker 1.
    Command heartbeat3 = mBlockMaster.workerHeartbeat(mWorkerId1, null,
        ImmutableMap.of(Constants.MEDIUM_MEM, (long) Constants.KB), ImmutableList.of(blockId),
        ImmutableMap.of(), ImmutableMap.of(), mMetrics);
    // Verify the muted Free command on worker1.
    assertEquals(Command.newBuilder().setCommandType(CommandType.Nothing).build(), heartbeat3);
    assertEquals(0, mBlockMaster.getBlockInfo(blockId).getLocations().size());
  }

  /**
   * Tests the {@link FileSystemMaster#free} method with a directory with a file non-persisted.
   */
  @Test
  public void freeDirWithNonPersistedFile() throws Exception {
    createFileWithSingleBlock(NESTED_FILE_URI);
    mThrown.expect(UnexpectedAlluxioException.class);
    mThrown.expectMessage(ExceptionMessage.CANNOT_FREE_NON_PERSISTED_FILE
        .getMessage(NESTED_FILE_URI.getPath()));
    // cannot free the parent dir of a non-persisted file
    mFileSystemMaster.free(NESTED_FILE_URI.getParent(),
        FreeContext.mergeFrom(FreePOptions.newBuilder().setForced(false).setRecursive(true)));
  }

  /**
   * Tests the {@link FileSystemMaster#free} method with a directory with a file pinned when
   * forced flag is false.
   */
  @Test
  public void freeDirWithPinnedFileAndNotForced() throws Exception {
    mNestedFileContext.setWriteType(WriteType.CACHE_THROUGH);
    createFileWithSingleBlock(NESTED_FILE_URI);
    mFileSystemMaster.setAttribute(NESTED_FILE_URI,
        SetAttributeContext.mergeFrom(SetAttributePOptions.newBuilder().setPinned(true)));
    mThrown.expect(UnexpectedAlluxioException.class);
    mThrown.expectMessage(ExceptionMessage.CANNOT_FREE_PINNED_FILE
        .getMessage(NESTED_FILE_URI.getPath()));
    // cannot free the parent dir of a pinned file without "forced"
    mFileSystemMaster.free(NESTED_FILE_URI.getParent(),
        FreeContext.mergeFrom(FreePOptions.newBuilder().setForced(false).setRecursive(true)));
  }

  /**
   * Tests the {@link FileSystemMaster#free} method with a directory with a file pinned when
   * forced flag is true.
   */
  @Test
  public void freeDirWithPinnedFileAndForced() throws Exception {
    mNestedFileContext.setWriteType(WriteType.CACHE_THROUGH);
    long blockId = createFileWithSingleBlock(NESTED_FILE_URI);
    mFileSystemMaster.setAttribute(NESTED_FILE_URI,
        SetAttributeContext.mergeFrom(SetAttributePOptions.newBuilder().setPinned(true)));
    // free the parent dir of a pinned file with "forced"
    mFileSystemMaster.free(NESTED_FILE_URI.getParent(),
        FreeContext.mergeFrom(FreePOptions.newBuilder().setForced(true).setRecursive(true)));
    // Update the heartbeat of removedBlockId received from worker 1.
    Command heartbeat = mBlockMaster.workerHeartbeat(mWorkerId1, null,
        ImmutableMap.of(Constants.MEDIUM_MEM, (long) Constants.KB), ImmutableList.of(blockId),
        ImmutableMap.of(), ImmutableMap.of(), mMetrics);
    // Verify the muted Free command on worker1.
    assertEquals(Command.newBuilder().setCommandType(CommandType.Nothing).build(), heartbeat);
    assertEquals(0, mBlockMaster.getBlockInfo(blockId).getLocations().size());
  }

  /**
   * Tests the {@link FileSystemMaster#mount(AlluxioURI, AlluxioURI, MountContext)} method.
   */
  @Test
  public void mount() throws Exception {
    AlluxioURI alluxioURI = new AlluxioURI("/hello");
    AlluxioURI ufsURI = createTempUfsDir("ufs/hello");
    mFileSystemMaster.mount(alluxioURI, ufsURI, MountContext.defaults());
  }

  /**
   * Tests mounting an existing dir.
   */
  @Test
  public void mountExistingDir() throws Exception {
    AlluxioURI alluxioURI = new AlluxioURI("/hello");
    mFileSystemMaster.createDirectory(alluxioURI, CreateDirectoryContext.defaults());
    mThrown.expect(InvalidPathException.class);
    AlluxioURI ufsURI = createTempUfsDir("ufs/hello");
    mFileSystemMaster.mount(alluxioURI, ufsURI, MountContext.defaults());
  }

  /**
   * Tests mounting to an Alluxio path whose parent dir does not exist.
   */
  @Test
  public void mountNonExistingParentDir() throws Exception {
    AlluxioURI alluxioURI = new AlluxioURI("/non-existing/hello");
    AlluxioURI ufsURI = createTempUfsDir("ufs/hello");
    mThrown.expect(FileDoesNotExistException.class);
    mFileSystemMaster.mount(alluxioURI, ufsURI, MountContext.defaults());
  }

  /**
   * Tests a readOnly mount for the create directory op.
   */
  @Test
  public void mountReadOnlyCreateDirectory() throws Exception {
    AlluxioURI alluxioURI = new AlluxioURI("/hello");
    AlluxioURI ufsURI = createTempUfsDir("ufs/hello");
    mFileSystemMaster.mount(alluxioURI, ufsURI,
        MountContext.mergeFrom(MountPOptions.newBuilder().setReadOnly(true)));

    mThrown.expect(AccessControlException.class);
    AlluxioURI path = new AlluxioURI("/hello/dir1");
    mFileSystemMaster.createDirectory(path, CreateDirectoryContext.defaults());
  }

  /**
   * Tests a readOnly mount for the create file op.
   */
  @Test
  public void mountReadOnlyCreateFile() throws Exception {
    AlluxioURI alluxioURI = new AlluxioURI("/hello");
    AlluxioURI ufsURI = createTempUfsDir("ufs/hello");
    mFileSystemMaster.mount(alluxioURI, ufsURI,
        MountContext.mergeFrom(MountPOptions.newBuilder().setReadOnly(true)));

    mThrown.expect(AccessControlException.class);
    AlluxioURI path = new AlluxioURI("/hello/file1");
    mFileSystemMaster.createFile(path, CreateFileContext.defaults());
  }

  /**
   * Tests a readOnly mount for the delete op.
   */
  @Test
  public void mountReadOnlyDeleteFile() throws Exception {
    AlluxioURI alluxioURI = new AlluxioURI("/hello");
    AlluxioURI ufsURI = createTempUfsDir("ufs/hello");
    createTempUfsFile("ufs/hello/file1");
    mFileSystemMaster.mount(alluxioURI, ufsURI,
        MountContext.mergeFrom(MountPOptions.newBuilder().setReadOnly(true)));

    mThrown.expect(AccessControlException.class);
    AlluxioURI path = new AlluxioURI("/hello/file1");
    mFileSystemMaster.delete(path, DeleteContext.defaults());
  }

  /**
   * Tests a readOnly mount for the rename op.
   */
  @Test
  public void mountReadOnlyRenameFile() throws Exception {
    AlluxioURI alluxioURI = new AlluxioURI("/hello");
    AlluxioURI ufsURI = createTempUfsDir("ufs/hello");
    createTempUfsFile("ufs/hello/file1");
    mFileSystemMaster.mount(alluxioURI, ufsURI,
        MountContext.mergeFrom(MountPOptions.newBuilder().setReadOnly(true)));

    mThrown.expect(AccessControlException.class);
    AlluxioURI src = new AlluxioURI("/hello/file1");
    AlluxioURI dst = new AlluxioURI("/hello/file2");
    mFileSystemMaster.rename(src, dst, RenameContext.defaults());
  }

  /**
   * Tests a readOnly mount for the set attribute op.
   */
  @Test
  public void mountReadOnlySetAttribute() throws Exception {
    AlluxioURI alluxioURI = new AlluxioURI("/hello");
    AlluxioURI ufsURI = createTempUfsDir("ufs/hello");
    createTempUfsFile("ufs/hello/file1");
    mFileSystemMaster.mount(alluxioURI, ufsURI,
        MountContext.mergeFrom(MountPOptions.newBuilder().setReadOnly(true)));

    mThrown.expect(AccessControlException.class);
    AlluxioURI path = new AlluxioURI("/hello/file1");
    mFileSystemMaster.setAttribute(path,
        SetAttributeContext.mergeFrom(SetAttributePOptions.newBuilder().setOwner("owner")));
  }

  /**
   * Tests mounting a shadow Alluxio dir.
   */
  @Test
  public void mountShadowDir() throws Exception {
    AlluxioURI alluxioURI = new AlluxioURI("/hello");
    AlluxioURI ufsURI = createTempUfsDir("ufs/hello/shadow");

    mFileSystemMaster.mount(alluxioURI, ufsURI.getParent(),
        MountContext.defaults());
    AlluxioURI shadowAlluxioURI = new AlluxioURI("/hello/shadow");
    AlluxioURI notShadowAlluxioURI = new AlluxioURI("/hello/notshadow");
    AlluxioURI shadowUfsURI = createTempUfsDir("ufs/hi");
    AlluxioURI notShadowUfsURI = createTempUfsDir("ufs/notshadowhi");
    mFileSystemMaster.mount(notShadowAlluxioURI, notShadowUfsURI,
        MountContext.defaults());
    mThrown.expect(IOException.class);
    mFileSystemMaster.mount(shadowAlluxioURI, shadowUfsURI,
        MountContext.defaults());
  }

  /**
   * Tests mounting a prefix UFS dir.
   */
  @Test
  public void mountPrefixUfsDir() throws Exception {
    AlluxioURI ufsURI = createTempUfsDir("ufs/hello/shadow");
    AlluxioURI alluxioURI = new AlluxioURI("/hello");
    mFileSystemMaster.mount(alluxioURI, ufsURI, MountContext.defaults());
    AlluxioURI preUfsURI = ufsURI.getParent();
    AlluxioURI anotherAlluxioURI = new AlluxioURI("/hi");
    mThrown.expect(InvalidPathException.class);
    mFileSystemMaster.mount(anotherAlluxioURI, preUfsURI, MountContext.defaults());
  }

  /**
   * Tests mounting a suffix UFS dir.
   */
  @Test
  public void mountSuffixUfsDir() throws Exception {
    AlluxioURI ufsURI = createTempUfsDir("ufs/hello/shadow");
    AlluxioURI preUfsURI = ufsURI.getParent();
    AlluxioURI alluxioURI = new AlluxioURI("/hello");
    mFileSystemMaster.mount(alluxioURI, preUfsURI, MountContext.defaults());
    AlluxioURI anotherAlluxioURI = new AlluxioURI("/hi");
    mThrown.expect(InvalidPathException.class);
    mFileSystemMaster.mount(anotherAlluxioURI, ufsURI, MountContext.defaults());
  }

  /**
   * Tests unmount operation.
   */
  @Test
  public void unmount() throws Exception {
    AlluxioURI alluxioURI = new AlluxioURI("/hello");
    AlluxioURI ufsURI = createTempUfsDir("ufs/hello");
    mFileSystemMaster.mount(alluxioURI, ufsURI, MountContext.defaults());
    mFileSystemMaster.createDirectory(alluxioURI.join("dir"), CreateDirectoryContext
        .defaults().setWriteType(WriteType.CACHE_THROUGH));
    mFileSystemMaster.unmount(alluxioURI);
    // after unmount, ufs path under previous mount point should still exist
    File file = new File(ufsURI.join("dir").getPath());
    assertTrue(file.exists());
    // after unmount, alluxio path under previous mount point should not exist
    mThrown.expect(FileDoesNotExistException.class);
    mFileSystemMaster.getFileInfo(alluxioURI.join("dir"), GET_STATUS_CONTEXT);
  }

  /**
   * Tests unmount operation failed when unmounting root.
   */
  @Test
  public void unmountRootWithException() throws Exception {
    mThrown.expect(InvalidPathException.class);
    mFileSystemMaster.unmount(new AlluxioURI("/"));
  }

  /**
   * Tests unmount operation failed when unmounting non-mount point.
   */
  @Test
  public void unmountNonMountPointWithException() throws Exception {
    AlluxioURI alluxioURI = new AlluxioURI("/hello");
    AlluxioURI ufsURI = createTempUfsDir("ufs/hello");
    mFileSystemMaster.mount(alluxioURI, ufsURI, MountContext.defaults());
    AlluxioURI dirURI = alluxioURI.join("dir");
    mFileSystemMaster.createDirectory(dirURI, CreateDirectoryContext
        .defaults().setWriteType(WriteType.MUST_CACHE));
    mThrown.expect(InvalidPathException.class);
    mFileSystemMaster.unmount(dirURI);
  }

  /**
   * Tests unmount operation failed when unmounting non-existing dir.
   */
  @Test
  public void unmountNonExistingPathWithException() throws Exception {
    mThrown.expect(FileDoesNotExistException.class);
    mFileSystemMaster.unmount(new AlluxioURI("/FileNotExists"));
  }

  /**
   * Creates a temporary UFS folder. The ufsPath must be a relative path since it's a temporary dir
   * created by mTestFolder.
   *
   * @param ufsPath the UFS path of the temp dir needed to created
   * @return the AlluxioURI of the temp dir
   */
  private AlluxioURI createTempUfsDir(String ufsPath) throws IOException {
    String path = mTestFolder.newFolder(ufsPath.split("/")).getPath();
    return new AlluxioURI("file", null, path);
  }

  /**
   * Creates a file in a temporary UFS folder.
   *
   * @param ufsPath the UFS path of the temp file to create
   * @return the AlluxioURI of the temp file
   */
  private AlluxioURI createTempUfsFile(String ufsPath) throws IOException {
    String path = mTestFolder.newFile(ufsPath).getPath();
    return new AlluxioURI(path);
  }

  /**
   * Tests the {@link DefaultFileSystemMaster#stop()} method.
   */
  @Test
  public void stop() throws Exception {
    mRegistry.stop();
    assertTrue(mExecutorService.isShutdown());
    assertTrue(mExecutorService.isTerminated());
  }

  /**
   * Tests the {@link FileSystemMaster#workerHeartbeat} method.
   */
  @Test
  public void workerHeartbeat() throws Exception {
    long blockId = createFileWithSingleBlock(ROOT_FILE_URI);

    long fileId = mFileSystemMaster.getFileId(ROOT_FILE_URI);
    mFileSystemMaster.scheduleAsyncPersistence(ROOT_FILE_URI,
        ScheduleAsyncPersistenceContext.defaults());

    FileSystemCommand command = mFileSystemMaster
        .workerHeartbeat(mWorkerId1, Lists.newArrayList(fileId), WorkerHeartbeatContext.defaults());
    assertEquals(alluxio.wire.CommandType.PERSIST, command.getCommandType());
    assertEquals(0, command.getCommandOptions().getPersistOptions().getFilesToPersist().size());
  }

  /**
   * Tests that lost files can successfully be detected.
   */
  @Test
  public void lostFilesDetection() throws Exception {
    createFileWithSingleBlock(NESTED_FILE_URI);
    long fileId = mFileSystemMaster.getFileId(NESTED_FILE_URI);

    FileInfo fileInfo = mFileSystemMaster.getFileInfo(fileId);
    mBlockMaster.reportLostBlocks(fileInfo.getBlockIds());

    assertEquals(PersistenceState.NOT_PERSISTED.name(), fileInfo.getPersistenceState());
    // Check with getPersistenceState.
    assertEquals(PersistenceState.NOT_PERSISTED,
        mFileSystemMaster.getPersistenceState(fileId));

    // run the detector
    HeartbeatScheduler.execute(HeartbeatContext.MASTER_LOST_FILES_DETECTION);

    fileInfo = mFileSystemMaster.getFileInfo(fileId);
    assertEquals(PersistenceState.LOST.name(), fileInfo.getPersistenceState());
    // Check with getPersistenceState.
    assertEquals(PersistenceState.LOST, mFileSystemMaster.getPersistenceState(fileId));
  }

  @Test
  public void getUfsInfo() throws Exception {
    FileInfo alluxioRootInfo =
        mFileSystemMaster.getFileInfo(new AlluxioURI("alluxio://"), GET_STATUS_CONTEXT);
    UfsInfo ufsRootInfo = mFileSystemMaster.getUfsInfo(alluxioRootInfo.getMountId());
    assertEquals(mUnderFS, ufsRootInfo.getUri().getPath());
    assertTrue(ufsRootInfo.getMountOptions().getPropertiesMap().isEmpty());
  }

  @Test
  public void getUfsInfoNotExist() throws Exception {
    UfsInfo noSuchUfsInfo = mFileSystemMaster.getUfsInfo(100L);
    assertNull(noSuchUfsInfo.getUri());
    assertNull(noSuchUfsInfo.getMountOptions());
  }

  /**
   * Tests that setting the ufs fingerprint persists across restarts.
   */
  @Test
  public void setUfsFingerprintReplay() throws Exception {
    String fingerprint = "FINGERPRINT";
    createFileWithSingleBlock(NESTED_FILE_URI);

    ((DefaultFileSystemMaster) mFileSystemMaster).setAttribute(NESTED_FILE_URI,
        SetAttributeContext.defaults().setUfsFingerprint(fingerprint));

    // Simulate restart.
    stopServices();
    startServices();

    assertEquals(fingerprint,
        mFileSystemMaster.getFileInfo(NESTED_FILE_URI,
            GetStatusContext.defaults()).getUfsFingerprint());
  }

  @Test
  public void ignoreInvalidFiles() throws Exception {
    FileUtils.createDir(Paths.get(mUnderFS, "test").toString());
    FileUtils.createFile(Paths.get(mUnderFS, "test", "a?b=C").toString());
    FileUtils.createFile(Paths.get(mUnderFS, "test", "valid").toString());
    List<FileInfo> listing = mFileSystemMaster.listStatus(new AlluxioURI("/test"),
        ListStatusContext.mergeFrom(ListStatusPOptions.newBuilder()
            .setLoadMetadataType(LoadMetadataPType.ALWAYS).setRecursive(true)));
    assertEquals(1, listing.size());
    assertEquals("valid", listing.get(0).getName());
  }

  @Test
  public void propagatePersisted() throws Exception {
    AlluxioURI nestedFile = new AlluxioURI("/nested1/nested2/file");
    AlluxioURI parent1 = new AlluxioURI("/nested1/");
    AlluxioURI parent2 = new AlluxioURI("/nested1/nested2/");

    createFileWithSingleBlock(nestedFile);

    // Nothing is persisted yet.
    assertEquals(PersistenceState.NOT_PERSISTED.toString(),
        mFileSystemMaster.getFileInfo(nestedFile, GetStatusContext.defaults())
            .getPersistenceState());
    assertEquals(PersistenceState.NOT_PERSISTED.toString(),
        mFileSystemMaster.getFileInfo(parent1,
            GetStatusContext.defaults()).getPersistenceState());
    assertEquals(PersistenceState.NOT_PERSISTED.toString(),
        mFileSystemMaster.getFileInfo(parent2,
            GetStatusContext.defaults()).getPersistenceState());

    // Persist the file.
    mFileSystemMaster.setAttribute(nestedFile,
        SetAttributeContext.mergeFrom(SetAttributePOptions.newBuilder().setPersisted(true)));

    // Everything component should be persisted.
    assertEquals(PersistenceState.PERSISTED.toString(),
        mFileSystemMaster.getFileInfo(nestedFile, GetStatusContext.defaults())
            .getPersistenceState());
    assertEquals(PersistenceState.PERSISTED.toString(),
        mFileSystemMaster.getFileInfo(parent1,
            GetStatusContext.defaults()).getPersistenceState());
    assertEquals(PersistenceState.PERSISTED.toString(),
        mFileSystemMaster.getFileInfo(parent2,
            GetStatusContext.defaults()).getPersistenceState());

    // Simulate restart.
    stopServices();
    startServices();

    // Everything component should be persisted.
    assertEquals(PersistenceState.PERSISTED.toString(),
        mFileSystemMaster.getFileInfo(nestedFile, GetStatusContext.defaults())
            .getPersistenceState());
    assertEquals(PersistenceState.PERSISTED.toString(),
        mFileSystemMaster.getFileInfo(parent1,
            GetStatusContext.defaults()).getPersistenceState());
    assertEquals(PersistenceState.PERSISTED.toString(),
        mFileSystemMaster.getFileInfo(parent2,
            GetStatusContext.defaults()).getPersistenceState());
  }

  /**
   * Tests using SetAttribute to apply xAttr to a file, using the TRUNCATE update strategy.
   */
  @Test
  public void setAttributeXAttrTruncate() throws Exception {
    // Create file with xAttr to overwrite
    CreateFileContext context = CreateFileContext.mergeFrom(CreateFilePOptions.newBuilder()
        .setBlockSizeBytes(Constants.KB)
        .putXattr("foo", ByteString.copyFrom("foo", StandardCharsets.UTF_8))
        .setXattrPropStrat(XAttrPropagationStrategy.LEAF_NODE)
        .setRecursive(true));
    FileInfo fileInfo = mFileSystemMaster.createFile(ROOT_FILE_URI, context);
    assertEquals(new String(fileInfo.getXAttr().get("foo"), StandardCharsets.UTF_8), "foo");

    // Replace the xAttr map
    mFileSystemMaster.setAttribute(ROOT_FILE_URI,
        SetAttributeContext.mergeFrom(SetAttributePOptions.newBuilder()
            .putXattr("bar", ByteString.copyFrom("bar", StandardCharsets.UTF_8))
            .setXattrUpdateStrategy(alluxio.proto.journal.File.XAttrUpdateStrategy.TRUNCATE)));
    FileInfo updatedFileInfo = mFileSystemMaster.getFileInfo(ROOT_FILE_URI, GET_STATUS_CONTEXT);
    assertEquals(updatedFileInfo.getXAttr().size(), 1);
    assertEquals(new String(updatedFileInfo.getXAttr().get("bar"), StandardCharsets.UTF_8),
        "bar");
  }

  /**
   * Tests using SetAttribute to apply xAttr to a file, using the UNION_REPLACE update strategy.
   */
  @Test
  public void setAttributeXAttrUnionReplace() throws Exception {
    // Create file with xAttr to overwrite
    CreateFileContext context = CreateFileContext.mergeFrom(CreateFilePOptions.newBuilder()
        .setBlockSizeBytes(Constants.KB)
        .putXattr("foo", ByteString.copyFrom("foo", StandardCharsets.UTF_8))
        .setXattrPropStrat(XAttrPropagationStrategy.LEAF_NODE)
        .setRecursive(true));
    FileInfo fileInfo = mFileSystemMaster.createFile(ROOT_FILE_URI, context);
    assertEquals(new String(fileInfo.getXAttr().get("foo"), StandardCharsets.UTF_8), "foo");

    // Combine the xAttr maps, replacing existing keys
    mFileSystemMaster.setAttribute(ROOT_FILE_URI,
        SetAttributeContext.mergeFrom(SetAttributePOptions.newBuilder()
            .putXattr("foo", ByteString.copyFrom("baz", StandardCharsets.UTF_8))
            .putXattr("bar", ByteString.copyFrom("bar", StandardCharsets.UTF_8))
            .setXattrUpdateStrategy(
                alluxio.proto.journal.File.XAttrUpdateStrategy.UNION_REPLACE)));
    FileInfo updatedFileInfo = mFileSystemMaster.getFileInfo(ROOT_FILE_URI, GET_STATUS_CONTEXT);
    assertEquals(updatedFileInfo.getXAttr().size(), 2);
    assertEquals(new String(updatedFileInfo.getXAttr().get("foo"), StandardCharsets.UTF_8),
        "baz");
    assertEquals(new String(updatedFileInfo.getXAttr().get("bar"), StandardCharsets.UTF_8),
        "bar");
  }

  /**
   * Tests using SetAttribute to apply xAttr to a file, using the UNION_PRESERVE update strategy.
   */
  @Test
  public void setAttributeXAttrUnionPreserve() throws Exception {
    // Create file with xAttr to overwrite
    CreateFileContext context = CreateFileContext.mergeFrom(CreateFilePOptions.newBuilder()
        .setBlockSizeBytes(Constants.KB)
        .putXattr("foo", ByteString.copyFrom("foo", StandardCharsets.UTF_8))
        .setXattrPropStrat(XAttrPropagationStrategy.LEAF_NODE)
        .setRecursive(true));
    FileInfo fileInfo = mFileSystemMaster.createFile(ROOT_FILE_URI, context);
    assertEquals(new String(fileInfo.getXAttr().get("foo"), StandardCharsets.UTF_8), "foo");

    // Combine the xAttr maps, preserving existing keys
    mFileSystemMaster.setAttribute(ROOT_FILE_URI,
        SetAttributeContext.mergeFrom(SetAttributePOptions.newBuilder()
            .putXattr("foo", ByteString.copyFrom("baz", StandardCharsets.UTF_8))
            .putXattr("bar", ByteString.copyFrom("bar", StandardCharsets.UTF_8))
            .setXattrUpdateStrategy(
                alluxio.proto.journal.File.XAttrUpdateStrategy.UNION_PRESERVE)));
    FileInfo updatedFileInfo = mFileSystemMaster.getFileInfo(ROOT_FILE_URI, GET_STATUS_CONTEXT);
    assertEquals(updatedFileInfo.getXAttr().size(), 2);
    assertEquals(new String(updatedFileInfo.getXAttr().get("foo"), StandardCharsets.UTF_8),
        "foo");
    assertEquals(new String(updatedFileInfo.getXAttr().get("bar"), StandardCharsets.UTF_8),
        "bar");
  }

  /**
   * Tests using SetAttribute to apply xAttr to a file, using the DELETE_KEYS update strategy.
   */
  @Test
  public void setAttributeXAttrDeleteKeys() throws Exception {
    // Create file with xAttr to delete
    CreateFileContext context = CreateFileContext.mergeFrom(CreateFilePOptions.newBuilder()
        .setBlockSizeBytes(Constants.KB)
        .putXattr("foo", ByteString.copyFrom("foo", StandardCharsets.UTF_8))
        .setXattrPropStrat(XAttrPropagationStrategy.LEAF_NODE)
        .setRecursive(true));
    FileInfo fileInfo = mFileSystemMaster.createFile(ROOT_FILE_URI, context);
    assertEquals(new String(fileInfo.getXAttr().get("foo"), StandardCharsets.UTF_8), "foo");

    // Delete a non-existing key
    mFileSystemMaster.setAttribute(ROOT_FILE_URI,
        SetAttributeContext.mergeFrom(SetAttributePOptions.newBuilder()
            .putXattr("bar", ByteString.copyFrom("", StandardCharsets.UTF_8))
            .setXattrUpdateStrategy(alluxio.proto.journal.File.XAttrUpdateStrategy.DELETE_KEYS)));
    FileInfo updatedFileInfo = mFileSystemMaster.getFileInfo(ROOT_FILE_URI, GET_STATUS_CONTEXT);
    assertEquals(updatedFileInfo.getXAttr().size(), 1);

    // Delete an existing key
    mFileSystemMaster.setAttribute(ROOT_FILE_URI,
        SetAttributeContext.mergeFrom(SetAttributePOptions.newBuilder()
            .putXattr("foo", ByteString.copyFrom("", StandardCharsets.UTF_8))
            .setXattrUpdateStrategy(alluxio.proto.journal.File.XAttrUpdateStrategy.DELETE_KEYS)));
    updatedFileInfo = mFileSystemMaster.getFileInfo(ROOT_FILE_URI, GET_STATUS_CONTEXT);
    assertNullOrEmpty(updatedFileInfo.getXAttr());
  }

  /**
   * Tests setting xAttr when creating a file in a nested directory, and
   * propagates the xAttr back to the parent directories.
   */
  @Test
  public void createFileXAttrPropagateNewPaths() throws Exception {
    createFileXAttr(XAttrPropagationStrategy.NEW_PATHS);
  }

  /**
   * Tests setting xAttr when creating a file in a nested directory, and
   * only assigns xAttr to the leaf node.
   */
  @Test
  public void createFileXAttrPropagateLeaf() throws Exception {
    createFileXAttr(XAttrPropagationStrategy.LEAF_NODE);
  }

  private void createFileXAttr(XAttrPropagationStrategy propStrat) throws Exception {
    // Set xAttr upon creating the file
    CreateFileContext context = CreateFileContext.mergeFrom(CreateFilePOptions.newBuilder()
        .setBlockSizeBytes(Constants.KB)
        .putXattr("foo", ByteString.copyFrom("bar", StandardCharsets.UTF_8))
        .setRecursive(true)
        .setXattrPropStrat(propStrat));
    FileInfo fileInfo = mFileSystemMaster.createFile(NESTED_FILE_URI, context);
    assertEquals(new String(fileInfo.getXAttr().get("foo"), StandardCharsets.UTF_8), "bar");

    checkParentXAttrTags(NESTED_FILE_URI, propStrat);
  }

  /**
   * Tests setting xAttr when creating a nested subdirectory, and
   * propagates the xAttr back to the parent directories.
   */
  @Test
  public void createDirXAttrPropagateNewPaths() throws Exception {
    createDirXAttr(XAttrPropagationStrategy.NEW_PATHS);
  }

  /**
   * Tests setting xAttr when creating a nested subdirectory, and
   * only assigns xAttr to the leaf node.
   */
  @Test
  public void createDirXAttrPropagateLeaf() throws Exception {
    createDirXAttr(XAttrPropagationStrategy.LEAF_NODE);
  }

  private void createDirXAttr(XAttrPropagationStrategy propStrat) throws Exception {
    // Set xAttr upon creating the directory
    CreateDirectoryContext directoryContext = CreateDirectoryContext.mergeFrom(
        CreateDirectoryPOptions.newBuilder()
            .putXattr("foo", ByteString.copyFrom("bar", StandardCharsets.UTF_8))
            .setXattrPropStrat(propStrat)
            .setRecursive(true));
    long dirId = mFileSystemMaster.createDirectory(NESTED_DIR_URI, directoryContext);
    assertEquals(new String(mFileSystemMaster.getFileInfo(dirId).getXAttr().get("foo"),
        StandardCharsets.UTF_8), "bar");

    checkParentXAttrTags(NESTED_DIR_URI, propStrat);
  }

  private void checkParentXAttrTags(AlluxioURI uri, XAttrPropagationStrategy propStrat)
      throws Exception {
    FileInfo fileInfo = mFileSystemMaster.getFileInfo(uri, GET_STATUS_CONTEXT);
    Map<String, byte[]> xAttrs = fileInfo.getXAttr();
    assertNotEquals(xAttrs, null);

    switch (propStrat) {
      case NEW_PATHS:
        // Verify that the parent directories have matching xAttr
        for (int i = 1; uri.getLeadingPath(i + 1) != null; i++) {
          for (Map.Entry<String, byte[]> entry : xAttrs.entrySet()) {
            assertArrayEquals(mFileSystemMaster.getFileInfo(new AlluxioURI(uri.getLeadingPath(i)),
                GET_STATUS_CONTEXT).getXAttr().get(entry.getKey()), xAttrs.get(entry.getKey()));
          }
        }
        break;
      case LEAF_NODE:
        // Verify that the parent directories have no xAttr
        for (int i = 1; uri.getLeadingPath(i + 1) != null; i++) {
          assertNullOrEmpty(mFileSystemMaster.getFileInfo(new AlluxioURI(uri.getLeadingPath(i)),
              GET_STATUS_CONTEXT).getXAttr());
        }
        break;
      default:
        throw new IllegalArgumentException(
            String.format("Invalid XAttrPropagationStrategy: %s", propStrat));
    }
  }

  private long createFileWithSingleBlock(AlluxioURI uri) throws Exception {
    mFileSystemMaster.createFile(uri, mNestedFileContext);
    long blockId = mFileSystemMaster.getNewBlockIdForFile(uri);
    mBlockMaster.commitBlock(mWorkerId1, Constants.KB,
        Constants.MEDIUM_MEM, Constants.MEDIUM_MEM, blockId, Constants.KB);
    CompleteFileContext context =
        CompleteFileContext.mergeFrom(CompleteFilePOptions.newBuilder().setUfsLength(Constants.KB));
    mFileSystemMaster.completeFile(uri, context);
    return blockId;
  }

  private void startServices() throws Exception {
    mRegistry = new MasterRegistry();
    mJournalSystem = JournalTestUtils.createJournalSystem(mJournalFolder);
    CoreMasterContext masterContext = MasterTestUtils.testMasterContext(mJournalSystem,
        new TestUserState(TEST_USER, ServerConfiguration.global()), HeapBlockStore::new,
        mInodeStoreFactory);
    mMetricsMaster = new MetricsMasterFactory().create(mRegistry, masterContext);
    mRegistry.add(MetricsMaster.class, mMetricsMaster);
    mMetrics = Lists.newArrayList();
    mBlockMaster = new BlockMasterFactory().create(mRegistry, masterContext);
    mExecutorService = Executors
        .newFixedThreadPool(4, ThreadFactoryUtils.build(
            "DefaultFileSystemMasterTest-%d", true));
    mFileSystemMaster = new DefaultFileSystemMaster(mBlockMaster, masterContext,
        ExecutorServiceFactories.constantExecutorServiceFactory(mExecutorService));
    mInodeStore = mFileSystemMaster.getInodeStore();
    mInodeTree = mFileSystemMaster.getInodeTree();
    mRegistry.add(FileSystemMaster.class, mFileSystemMaster);
    mJournalSystem.start();
    mJournalSystem.gainPrimacy();
    mRegistry.start(true);

    // set up workers
    mWorkerId1 = mBlockMaster.getWorkerId(
        new WorkerNetAddress().setHost("localhost").setRpcPort(80).setDataPort(81).setWebPort(82));
    mBlockMaster.workerRegister(mWorkerId1,
        Arrays.asList(Constants.MEDIUM_MEM, Constants.MEDIUM_SSD),
        ImmutableMap.of(Constants.MEDIUM_MEM, (long) Constants.MB,
            Constants.MEDIUM_SSD, (long) Constants.MB),
        ImmutableMap.of(Constants.MEDIUM_MEM, (long) Constants.KB,
            Constants.MEDIUM_SSD, (long) Constants.KB), ImmutableMap.of(),
        new HashMap<String, StorageList>(), RegisterWorkerPOptions.getDefaultInstance());
    mWorkerId2 = mBlockMaster.getWorkerId(
        new WorkerNetAddress().setHost("remote").setRpcPort(80).setDataPort(81).setWebPort(82));
    mBlockMaster.workerRegister(mWorkerId2,
        Arrays.asList(Constants.MEDIUM_MEM, Constants.MEDIUM_SSD),
        ImmutableMap.of(Constants.MEDIUM_MEM, (long) Constants.MB,
            Constants.MEDIUM_SSD, (long) Constants.MB),
        ImmutableMap.of(Constants.MEDIUM_MEM, (long) Constants.KB,
            Constants.MEDIUM_SSD, (long) Constants.KB),
        ImmutableMap.of(), new HashMap<String, StorageList>(),
        RegisterWorkerPOptions.getDefaultInstance());
  }

  private void stopServices() throws Exception {
    mRegistry.stop();
    mJournalSystem.stop();
    mFileSystemMaster.close();
    mFileSystemMaster.stop();
  }

  /**
   * Asserts that the map is null or empty
   * @param m the map to check
   */
  private static void assertNullOrEmpty(Map m) {
    assertTrue(m == null || m.isEmpty());
  }

}<|MERGE_RESOLUTION|>--- conflicted
+++ resolved
@@ -656,12 +656,8 @@
       assertTrue(e.getMessage().contains("/nested/nested (Directory not empty)"));
       assertTrue(e.getMessage().contains("/nested (Directory not empty)"));
     }
-<<<<<<< HEAD
-    // The existing files/dirs will be: /, /nested/, /nested/nested/, /nested/nested/test/, /nested/test/file
-=======
     // The existing files/dirs will be: /, /nested/, /nested/nested/,
     // /nested/nested/test/, /nested/test/file
->>>>>>> b729e4a7
     assertNotEquals(IdUtils.INVALID_FILE_ID, mFileSystemMaster.getFileId(ROOT_URI));
     assertNotEquals(IdUtils.INVALID_FILE_ID,
         mFileSystemMaster.getFileId(new AlluxioURI("/nested")));
