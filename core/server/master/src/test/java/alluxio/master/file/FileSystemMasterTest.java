--- conflicted
+++ resolved
@@ -1183,7 +1183,6 @@
   }
 
   @Test
-<<<<<<< HEAD
   public void ttlBackwardCompatibility() throws Exception {
     // To simulate an old client with Ttl = -1 by default.
     CreateFileOptions options =
@@ -1194,7 +1193,9 @@
     HeartbeatScheduler.execute(HeartbeatContext.MASTER_TTL_CHECK);
     // File should exist.
     assertEquals(fileInfo, mFileSystemMaster.getFileInfo(fileId));
-=======
+  }
+
+  @Test
   public void setDefaultAcl() throws Exception {
     SetAclOptions options = SetAclOptions.defaults();
     createFileWithSingleBlock(NESTED_FILE_URI);
@@ -1404,7 +1405,6 @@
     for (FileInfo info : infos) {
       assertEquals(newEntries, Sets.newHashSet(info.getAclEntries()));
     }
->>>>>>> 7a45cc43
   }
 
   /**
