/*
 * The Alluxio Open Foundation licenses this work under the Apache License, version 2.0
 * (the "License"). You may not use this work except in compliance with the License, which is
 * available at www.apache.org/licenses/LICENSE-2.0
 *
 * This software is distributed on an "AS IS" basis, WITHOUT WARRANTIES OR CONDITIONS OF ANY KIND,
 * either express or implied, as more fully set forth in the License.
 *
 * See the NOTICE file distributed with this work for information regarding copyright ownership.
 */

package alluxio.master.file;

import static org.junit.Assert.assertEquals;
import static org.junit.Assert.assertFalse;
import static org.junit.Assert.assertNotEquals;
import static org.junit.Assert.assertNotNull;
import static org.junit.Assert.assertTrue;

import alluxio.AlluxioTestDirectory;
import alluxio.AlluxioURI;
import alluxio.AuthenticatedUserRule;
import alluxio.Configuration;
import alluxio.ConfigurationRule;
import alluxio.Constants;
import alluxio.LoginUserRule;
import alluxio.PropertyKey;
import alluxio.exception.BlockInfoException;
import alluxio.exception.DirectoryNotEmptyException;
import alluxio.exception.ExceptionMessage;
import alluxio.exception.FileAlreadyExistsException;
import alluxio.exception.FileDoesNotExistException;
import alluxio.exception.InvalidPathException;
import alluxio.exception.UnexpectedAlluxioException;
import alluxio.heartbeat.HeartbeatContext;
import alluxio.heartbeat.HeartbeatScheduler;
import alluxio.heartbeat.ManuallyScheduleHeartbeat;
import alluxio.master.MasterContext;
import alluxio.master.MasterRegistry;
import alluxio.master.SafeModeManager;
import alluxio.master.TestSafeModeManager;
import alluxio.master.block.BlockMaster;
import alluxio.master.block.BlockMasterFactory;
import alluxio.master.file.meta.PersistenceState;
import alluxio.master.file.meta.TtlIntervalRule;
import alluxio.master.file.options.CompleteFileOptions;
import alluxio.master.file.options.CreateDirectoryOptions;
import alluxio.master.file.options.CreateFileOptions;
import alluxio.master.file.options.DeleteOptions;
import alluxio.master.file.options.DescendantType;
import alluxio.master.file.options.FreeOptions;
import alluxio.master.file.options.GetStatusOptions;
import alluxio.master.file.options.ListStatusOptions;
import alluxio.master.file.options.LoadMetadataOptions;
import alluxio.master.file.options.MountOptions;
import alluxio.master.file.options.RenameOptions;
import alluxio.master.file.options.SetAttributeOptions;
import alluxio.master.file.options.WorkerHeartbeatOptions;
import alluxio.master.journal.JournalSystem;
import alluxio.master.journal.JournalSystem.Mode;
import alluxio.master.journal.JournalTestUtils;
import alluxio.master.metrics.MetricsMaster;
import alluxio.master.metrics.MetricsMasterFactory;
import alluxio.metrics.Metric;
import alluxio.security.GroupMappingServiceTestUtils;
import alluxio.thrift.Command;
import alluxio.thrift.CommandType;
import alluxio.thrift.FileSystemCommand;
import alluxio.thrift.UfsInfo;
import alluxio.util.IdUtils;
import alluxio.util.ThreadFactoryUtils;
import alluxio.util.executor.ExecutorServiceFactories;
import alluxio.util.io.FileUtils;
import alluxio.wire.FileBlockInfo;
import alluxio.wire.FileInfo;
import alluxio.wire.LoadMetadataType;
import alluxio.wire.TtlAction;
import alluxio.wire.WorkerNetAddress;

import com.google.common.collect.ImmutableList;
import com.google.common.collect.ImmutableMap;
import com.google.common.collect.Lists;
import org.junit.After;
import org.junit.Assert;
import org.junit.Before;
import org.junit.ClassRule;
import org.junit.Rule;
import org.junit.Test;
import org.junit.rules.ExpectedException;
import org.junit.rules.TemporaryFolder;
import org.slf4j.Logger;
import org.slf4j.LoggerFactory;

import java.io.Closeable;
import java.io.File;
import java.io.IOException;
import java.nio.file.Files;
import java.nio.file.Paths;
import java.util.ArrayList;
import java.util.Arrays;
import java.util.Collections;
import java.util.HashMap;
import java.util.HashSet;
import java.util.List;
import java.util.Set;
import java.util.concurrent.ExecutorService;
import java.util.concurrent.Executors;
import java.util.concurrent.locks.ReentrantLock;

/**
 * Unit tests for {@link FileSystemMaster}.
 */
public final class FileSystemMasterTest {
  private static final Logger LOG = LoggerFactory.getLogger(FileSystemMasterTest.class);

  private static final AlluxioURI NESTED_URI = new AlluxioURI("/nested/test");
  private static final AlluxioURI NESTED_FILE_URI = new AlluxioURI("/nested/test/file");
  private static final AlluxioURI NESTED_DIR_URI = new AlluxioURI("/nested/test/dir");
  private static final AlluxioURI ROOT_URI = new AlluxioURI("/");
  private static final AlluxioURI ROOT_FILE_URI = new AlluxioURI("/file");
  private static final AlluxioURI TEST_URI = new AlluxioURI("/test");
  private static final String TEST_USER = "test";
  private static final GetStatusOptions GET_STATUS_OPTIONS = GetStatusOptions.defaults();

  // Constants for tests on persisted directories.
  private static final String DIR_PREFIX = "dir";
  private static final String DIR_TOP_LEVEL = "top";
  private static final String FILE_PREFIX = "file";
  private static final String MOUNT_PARENT_URI = "/mnt";
  private static final String MOUNT_URI = "/mnt/local";
  private static final int DIR_WIDTH = 2;

  private CreateFileOptions mNestedFileOptions;
  private MasterRegistry mRegistry;
  private JournalSystem mJournalSystem;
  private BlockMaster mBlockMaster;
  private ExecutorService mExecutorService;
  private FileSystemMaster mFileSystemMaster;
  private SafeModeManager mSafeModeManager;
  private MetricsMaster mMetricsMaster;
  private List<Metric> mMetrics;
  private long mWorkerId1;
  private long mWorkerId2;

  private String mJournalFolder;
  private String mUnderFS;

  @Rule
  public TemporaryFolder mTestFolder = new TemporaryFolder();

  @Rule
  public ExpectedException mThrown = ExpectedException.none();

  @Rule
  public AuthenticatedUserRule mAuthenticatedUser = new AuthenticatedUserRule(TEST_USER);

  @Rule
  public LoginUserRule mLoginUser = new LoginUserRule(TEST_USER);

  @Rule
  public ConfigurationRule mConfigurationRule = new ConfigurationRule(new HashMap() {
    {
      put(PropertyKey.SECURITY_AUTHORIZATION_PERMISSION_UMASK, "000");
      put(PropertyKey.MASTER_JOURNAL_TAILER_SLEEP_TIME_MS, "20");
      put(PropertyKey.MASTER_JOURNAL_TAILER_SHUTDOWN_QUIET_WAIT_TIME_MS, "0");
      put(PropertyKey.MASTER_MOUNT_TABLE_ROOT_UFS, AlluxioTestDirectory
          .createTemporaryDirectory("FileSystemMasterTest").getAbsolutePath());
    }
  });

  @ClassRule
  public static ManuallyScheduleHeartbeat sManuallySchedule = new ManuallyScheduleHeartbeat(
      HeartbeatContext.MASTER_TTL_CHECK, HeartbeatContext.MASTER_LOST_FILES_DETECTION);

  // Set ttl interval to 0 so that there is no delay in detecting expired files.
  @ClassRule
  public static TtlIntervalRule sTtlIntervalRule = new TtlIntervalRule(0);

  /**
   * Sets up the dependencies before a test runs.
   */
  @Before
  public void before() throws Exception {
    GroupMappingServiceTestUtils.resetCache();
    // This makes sure that the mount point of the UFS corresponding to the Alluxio root ("/")
    // doesn't exist by default (helps loadRootTest).
    mUnderFS = Configuration.get(PropertyKey.MASTER_MOUNT_TABLE_ROOT_UFS);
    mNestedFileOptions =
        CreateFileOptions.defaults().setBlockSizeBytes(Constants.KB).setRecursive(true);
    mJournalFolder = mTestFolder.newFolder().getAbsolutePath();
    startServices();
  }

  /**
   * Resets global state after each test run.
   */
  @After
  public void after() throws Exception {
    stopServices();
  }

  @Test
  public void createPathWithWhiteSpaces() throws Exception {
    String[] paths = new String[]{
        "/ ",
        "/  ",
        "/ path",
        "/path ",
        "/pa th",
        "/ pa th ",
        "/pa/ th",
        "/pa / th",
        "/ pa / th ",
    };
    for (String path : paths) {
      AlluxioURI uri = new AlluxioURI(path);
      long id = mFileSystemMaster.createFile(uri,
          CreateFileOptions.defaults().setRecursive(true));
      Assert.assertEquals(id, mFileSystemMaster.getFileId(uri));
      mFileSystemMaster.delete(uri, DeleteOptions.defaults());
      id = mFileSystemMaster.createDirectory(uri,
          CreateDirectoryOptions.defaults().setRecursive(true));
      Assert.assertEquals(id, mFileSystemMaster.getFileId(uri));
    }
  }

  @Test
  public void createFileMustCacheThenCacheThrough() throws Exception {
    File file = mTestFolder.newFile();
    AlluxioURI path = new AlluxioURI("/test");
    mFileSystemMaster.createFile(path, CreateFileOptions.defaults().setPersisted(false));

    mThrown.expect(FileAlreadyExistsException.class);
    mFileSystemMaster.createFile(path, CreateFileOptions.defaults().setPersisted(true));
  }

  /**
   * Tests the {@link FileSystemMaster#delete(AlluxioURI, DeleteOptions)} method.
   */
  @Test
  public void deleteFile() throws Exception {
    // cannot delete root
    try {
      mFileSystemMaster.delete(ROOT_URI, DeleteOptions.defaults().setRecursive(true));
      Assert.fail("Should not have been able to delete the root");
    } catch (InvalidPathException e) {
      assertEquals(ExceptionMessage.DELETE_ROOT_DIRECTORY.getMessage(), e.getMessage());
    }

    // delete the file
    long blockId = createFileWithSingleBlock(NESTED_FILE_URI);
    mFileSystemMaster.delete(NESTED_FILE_URI, DeleteOptions.defaults().setRecursive(false));

    try {
      mBlockMaster.getBlockInfo(blockId);
      Assert.fail("Expected blockInfo to fail");
    } catch (BlockInfoException e) {
      // expected
    }

    // Update the heartbeat of removedBlockId received from worker 1.
    Command heartbeat1 = mBlockMaster.workerHeartbeat(mWorkerId1,
        ImmutableMap.of("MEM", (long) Constants.KB), ImmutableList.of(blockId),
        ImmutableMap.<String, List<Long>>of(), mMetrics);
    // Verify the muted Free command on worker1.
    assertEquals(new Command(CommandType.Nothing, ImmutableList.<Long>of()), heartbeat1);
    assertFalse(mBlockMaster.getLostBlocks().contains(blockId));

    // verify the file is deleted
    assertEquals(IdUtils.INVALID_FILE_ID, mFileSystemMaster.getFileId(NESTED_FILE_URI));

    AlluxioURI ufsMount = new AlluxioURI(mTestFolder.newFolder().getAbsolutePath());
    mFileSystemMaster.createDirectory(new AlluxioURI("/mnt/"), CreateDirectoryOptions.defaults());
    // Create ufs file.
    Files.createDirectory(Paths.get(ufsMount.join("dir1").getPath()));
    Files.createFile(Paths.get(ufsMount.join("dir1").join("file1").getPath()));
    mFileSystemMaster.mount(new AlluxioURI("/mnt/local"), ufsMount, MountOptions.defaults());

    AlluxioURI uri = new AlluxioURI("/mnt/local/dir1");
    mFileSystemMaster.listStatus(uri,
        ListStatusOptions.defaults().setLoadMetadataType(LoadMetadataType.Always));
    mFileSystemMaster.delete(new AlluxioURI("/mnt/local/dir1/file1"),
        DeleteOptions.defaults().setAlluxioOnly(true));

    // ufs file still exists
    assertTrue(Files.exists(Paths.get(ufsMount.join("dir1").join("file1").getPath())));
    // verify the file is deleted
    mThrown.expect(FileDoesNotExistException.class);
    mFileSystemMaster.getFileInfo(new AlluxioURI("/mnt/local/dir1/file1"),
        GetStatusOptions.defaults().setLoadMetadataType(LoadMetadataType.Never));
  }

  /**
   * Tests the {@link FileSystemMaster#delete(AlluxioURI, DeleteOptions)} method with a
   * non-empty directory.
   */
  @Test
  public void deleteNonemptyDirectory() throws Exception {
    createFileWithSingleBlock(NESTED_FILE_URI);
    String dirName = mFileSystemMaster.getFileInfo(NESTED_URI, GET_STATUS_OPTIONS).getName();
    try {
      mFileSystemMaster.delete(NESTED_URI, DeleteOptions.defaults().setRecursive(false));
      Assert.fail("Deleting a non-empty directory without setting recursive should fail");
    } catch (DirectoryNotEmptyException e) {
      String expectedMessage =
          ExceptionMessage.DELETE_NONEMPTY_DIRECTORY_NONRECURSIVE.getMessage(dirName);
      assertEquals(expectedMessage, e.getMessage());
    }

    // Now delete with recursive set to true.
    mFileSystemMaster.delete(NESTED_URI, DeleteOptions.defaults().setRecursive(true));
  }

  /**
   * Tests the {@link FileSystemMaster#delete(AlluxioURI, DeleteOptions)} method for
   * a directory.
   */
  @Test
  public void deleteDir() throws Exception {
    createFileWithSingleBlock(NESTED_FILE_URI);
    // delete the dir
    mFileSystemMaster.delete(NESTED_URI, DeleteOptions.defaults().setRecursive(true));

    // verify the dir is deleted
    assertEquals(-1, mFileSystemMaster.getFileId(NESTED_URI));

    AlluxioURI ufsMount = new AlluxioURI(mTestFolder.newFolder().getAbsolutePath());
    mFileSystemMaster.createDirectory(new AlluxioURI("/mnt/"), CreateDirectoryOptions.defaults());
    // Create ufs file.
    Files.createDirectory(Paths.get(ufsMount.join("dir1").getPath()));
    mFileSystemMaster.mount(new AlluxioURI("/mnt/local"), ufsMount, MountOptions.defaults());
    // load the dir1 to alluxio
    mFileSystemMaster.listStatus(new AlluxioURI("/mnt/local"),
        ListStatusOptions.defaults().setLoadMetadataType(LoadMetadataType.Always));
    mFileSystemMaster.delete(new AlluxioURI("/mnt/local/dir1"),
        DeleteOptions.defaults().setRecursive(true).setAlluxioOnly(true));
    // ufs directory still exists
    assertTrue(Files.exists(Paths.get(ufsMount.join("dir1").getPath())));
    // verify the directory is deleted
    Files.delete(Paths.get(ufsMount.join("dir1").getPath()));
    assertEquals(IdUtils.INVALID_FILE_ID,
        mFileSystemMaster.getFileId(new AlluxioURI("/mnt/local/dir1")));
  }

  /**
   * Tests the {@link FileSystemMaster#delete(AlluxioURI, DeleteOptions)} method for
   * a directory with persistent entries with a sync check.
   */
  @Test
  public void deleteSyncedPersistedDirectoryWithCheck() throws Exception {
    deleteSyncedPersistedDirectory(1, false);
  }

  /**
   * Tests the {@link FileSystemMaster#delete(AlluxioURI, DeleteOptions)} method for
   * a directory with persistent entries without a sync check.
   */
  @Test
  public void deleteSyncedPersistedDirectoryWithoutCheck() throws Exception {
    deleteSyncedPersistedDirectory(1, true);
  }

  /**
   * Tests the {@link FileSystemMaster#delete(AlluxioURI, DeleteOptions)} method for
   * a multi-level directory with persistent entries with a sync check.
   */
  @Test
  public void deleteSyncedPersistedMultilevelDirectoryWithCheck() throws Exception {
    deleteSyncedPersistedDirectory(3, false);
  }

  /**
   * Tests the {@link FileSystemMaster#delete(AlluxioURI, DeleteOptions)} method for
   * a multi-level directory with persistent entries without a sync check.
   */
  @Test
  public void deleteSyncedPersistedMultilevelDirectoryWithoutCheck() throws Exception {
    deleteSyncedPersistedDirectory(3, true);
  }

  // Helper method for deleteSynctedPersisted* tests.
  private void deleteSyncedPersistedDirectory(int levels, boolean unchecked) throws Exception {
    AlluxioURI ufsMount = createPersistedDirectories(levels);
    mountPersistedDirectories(ufsMount);
    loadPersistedDirectories(levels);
    // delete top-level directory
    mFileSystemMaster.delete(new AlluxioURI(MOUNT_URI).join(DIR_TOP_LEVEL),
        DeleteOptions.defaults().setRecursive(true).setAlluxioOnly(false).setUnchecked(unchecked));
    checkPersistedDirectoriesDeleted(levels, ufsMount, Collections.EMPTY_LIST);
  }

  /**
   * Tests the {@link FileSystemMaster#delete(AlluxioURI, DeleteOptions)} method for
   * a directory with un-synced persistent entries with a sync check.
   */
  @Test
  public void deleteUnsyncedPersistedDirectoryWithCheck() throws Exception {
    AlluxioURI ufsMount = createPersistedDirectories(1);
    mountPersistedDirectories(ufsMount);
    loadPersistedDirectories(1);
    // Add a file to the UFS.
    Files.createFile(
        Paths.get(ufsMount.join(DIR_TOP_LEVEL).join(FILE_PREFIX + (DIR_WIDTH)).getPath()));
    mThrown.expect(IOException.class);
    // delete top-level directory
    mFileSystemMaster.delete(new AlluxioURI(MOUNT_URI).join(DIR_TOP_LEVEL),
        DeleteOptions.defaults().setRecursive(true).setAlluxioOnly(false).setUnchecked(false));
    // Check all that could be deleted.
    List<AlluxioURI> except = new ArrayList<>();
    except.add(new AlluxioURI(MOUNT_URI).join(DIR_TOP_LEVEL));
    checkPersistedDirectoriesDeleted(1, ufsMount, except);
  }

  /**
   * Tests the {@link FileSystemMaster#delete(AlluxioURI, DeleteOptions)} method for
   * a directory with un-synced persistent entries without a sync check.
   */
  @Test
  public void deleteUnsyncedPersistedDirectoryWithoutCheck() throws Exception {
    AlluxioURI ufsMount = createPersistedDirectories(1);
    mountPersistedDirectories(ufsMount);
    loadPersistedDirectories(1);
    // Add a file to the UFS.
    Files.createFile(
        Paths.get(ufsMount.join(DIR_TOP_LEVEL).join(FILE_PREFIX + (DIR_WIDTH)).getPath()));
    // delete top-level directory
    mFileSystemMaster.delete(new AlluxioURI(MOUNT_URI).join(DIR_TOP_LEVEL),
        DeleteOptions.defaults().setRecursive(true).setAlluxioOnly(false).setUnchecked(true));
    checkPersistedDirectoriesDeleted(1, ufsMount, Collections.EMPTY_LIST);
  }

  /**
   * Tests the {@link FileSystemMaster#delete(AlluxioURI, DeleteOptions)} method for
   * a multi-level directory with un-synced persistent entries with a sync check.
   */
  @Test
  public void deleteUnsyncedPersistedMultilevelDirectoryWithCheck() throws Exception {
    AlluxioURI ufsMount = createPersistedDirectories(3);
    mountPersistedDirectories(ufsMount);
    loadPersistedDirectories(3);
    // Add a file to the UFS down the tree.
    Files.createFile(Paths.get(ufsMount.join(DIR_TOP_LEVEL).join(DIR_PREFIX + 0)
        .join(FILE_PREFIX + (DIR_WIDTH)).getPath()));
    mThrown.expect(IOException.class);
    // delete top-level directory
    mFileSystemMaster.delete(new AlluxioURI(MOUNT_URI).join(DIR_TOP_LEVEL),
        DeleteOptions.defaults().setRecursive(true).setAlluxioOnly(false).setUnchecked(false));
    // Check all that could be deleted.
    List<AlluxioURI> except = new ArrayList<>();
    except.add(new AlluxioURI(MOUNT_URI).join(DIR_TOP_LEVEL));
    except.add(new AlluxioURI(MOUNT_URI).join(DIR_TOP_LEVEL).join(DIR_PREFIX + 0));
    checkPersistedDirectoriesDeleted(3, ufsMount, except);
  }

  /**
   * Tests the {@link FileSystemMaster#delete(AlluxioURI, DeleteOptions)} method for
   * a multi-level directory with un-synced persistent entries without a sync check.
   */
  @Test
  public void deleteUnsyncedPersistedMultilevelDirectoryWithoutCheck() throws Exception {
    AlluxioURI ufsMount = createPersistedDirectories(3);
    mountPersistedDirectories(ufsMount);
    loadPersistedDirectories(3);
    // Add a file to the UFS down the tree.
    Files.createFile(Paths.get(ufsMount.join(DIR_TOP_LEVEL).join(DIR_PREFIX + 0)
        .join(FILE_PREFIX + (DIR_WIDTH)).getPath()));
    // delete top-level directory
    mFileSystemMaster.delete(new AlluxioURI(MOUNT_URI).join(DIR_TOP_LEVEL),
        DeleteOptions.defaults().setRecursive(true).setAlluxioOnly(false).setUnchecked(true));
    checkPersistedDirectoriesDeleted(3, ufsMount, Collections.EMPTY_LIST);
  }

  // Helper method to check if expected entries were deleted.
  private void checkPersistedDirectoriesDeleted(int levels, AlluxioURI ufsMount,
      List<AlluxioURI> except) throws Exception {
    checkPersistedDirectoryDeletedLevel(levels, new AlluxioURI(MOUNT_URI).join(DIR_TOP_LEVEL),
        ufsMount.join(DIR_TOP_LEVEL), except);
  }

  private void checkPersistedDirectoryDeletedLevel(int levels, AlluxioURI alluxioURI,
      AlluxioURI ufsURI, List<AlluxioURI> except) throws Exception {
    if (levels <= 0) {
      return;
    }
    if (except.contains(alluxioURI)) {
      assertTrue(Files.exists(Paths.get(ufsURI.getPath())));
      assertNotEquals(IdUtils.INVALID_FILE_ID, mFileSystemMaster.getFileId(alluxioURI));
    } else {
      assertFalse(Files.exists(Paths.get(ufsURI.getPath())));
      assertEquals(IdUtils.INVALID_FILE_ID, mFileSystemMaster.getFileId(alluxioURI));
    }
    for (int i = 0; i < DIR_WIDTH; ++i) {
      // Files can always be deleted.
      assertFalse(Files.exists(Paths.get(ufsURI.join(FILE_PREFIX + i).getPath())));
      assertEquals(IdUtils.INVALID_FILE_ID,
          mFileSystemMaster.getFileId(alluxioURI.join(FILE_PREFIX + i)));

      checkPersistedDirectoryDeletedLevel(levels - 1, alluxioURI.join(DIR_PREFIX + i),
          ufsURI.join(DIR_PREFIX + i), except);
    }
  }

  // Helper method to construct a directory tree in the UFS.
  private AlluxioURI createPersistedDirectories(int levels) throws Exception {
    AlluxioURI ufsMount = new AlluxioURI(mTestFolder.newFolder().getAbsolutePath());
    // Create top-level directory in UFS.
    Files.createDirectory(Paths.get(ufsMount.join(DIR_TOP_LEVEL).getPath()));
    createPersistedDirectoryLevel(levels, ufsMount.join(DIR_TOP_LEVEL));
    return ufsMount;
  }

  private void createPersistedDirectoryLevel(int levels, AlluxioURI ufsTop) throws Exception {
    if (levels <= 0) {
      return;
    }
    // Create files and nested directories in UFS.
    for (int i = 0; i < DIR_WIDTH; ++i) {
      Files.createFile(Paths.get(ufsTop.join(FILE_PREFIX + i).getPath()));
      Files.createDirectories(Paths.get(ufsTop.join(DIR_PREFIX + i).getPath()));
      createPersistedDirectoryLevel(levels - 1, ufsTop.join(DIR_PREFIX + i));
    }
  }

  // Helper method to load a tree from the UFS.
  private void loadPersistedDirectories(int levels) throws Exception {
    // load persisted ufs entries to alluxio
    mFileSystemMaster.listStatus(new AlluxioURI(MOUNT_URI),
        ListStatusOptions.defaults().setLoadMetadataType(LoadMetadataType.Always));
    loadPersistedDirectoryLevel(levels, new AlluxioURI(MOUNT_URI).join(DIR_TOP_LEVEL));
  }

  private void loadPersistedDirectoryLevel(int levels, AlluxioURI alluxioTop) throws Exception {
    if (levels <= 0) {
      return;
    }

    mFileSystemMaster.listStatus(alluxioTop,
        ListStatusOptions.defaults().setLoadMetadataType(LoadMetadataType.Always));

    for (int i = 0; i < DIR_WIDTH; ++i) {
      loadPersistedDirectoryLevel(levels - 1, alluxioTop.join(DIR_PREFIX + i));
    }
  }

  // Helper method to mount UFS tree.
  private void mountPersistedDirectories(AlluxioURI ufsMount) throws Exception {
    mFileSystemMaster.createDirectory(new AlluxioURI(MOUNT_PARENT_URI),
        CreateDirectoryOptions.defaults());
    mFileSystemMaster.mount(new AlluxioURI(MOUNT_URI), ufsMount, MountOptions.defaults());
  }

  /**
   * Tests the {@link FileSystemMaster#getNewBlockIdForFile(AlluxioURI)} method.
   */
  @Test
  public void getNewBlockIdForFile() throws Exception {
    mFileSystemMaster.createFile(NESTED_FILE_URI, mNestedFileOptions);
    long blockId = mFileSystemMaster.getNewBlockIdForFile(NESTED_FILE_URI);
    FileInfo fileInfo = mFileSystemMaster.getFileInfo(NESTED_FILE_URI, GET_STATUS_OPTIONS);
    assertEquals(Lists.newArrayList(blockId), fileInfo.getBlockIds());
  }

  @Test
  public void getPath() throws Exception {
    AlluxioURI rootUri = new AlluxioURI("/");
    long rootId = mFileSystemMaster.getFileId(rootUri);
    assertEquals(rootUri, mFileSystemMaster.getPath(rootId));

    // get non-existent id
    try {
      mFileSystemMaster.getPath(rootId + 1234);
      Assert.fail("getPath() for a non-existent id should fail.");
    } catch (FileDoesNotExistException e) {
      // Expected case.
    }
  }

  /**
   * Tests the {@link FileSystemMaster#getPersistenceState(long)} method.
   */
  @Test
  public void getPersistenceState() throws Exception {
    AlluxioURI rootUri = new AlluxioURI("/");
    long rootId = mFileSystemMaster.getFileId(rootUri);
    assertEquals(PersistenceState.PERSISTED, mFileSystemMaster.getPersistenceState(rootId));

    // get non-existent id
    try {
      mFileSystemMaster.getPersistenceState(rootId + 1234);
      Assert.fail("getPath() for a non-existent id should fail.");
    } catch (FileDoesNotExistException e) {
      // Expected case.
    }
  }

  /**
   * Tests the {@link FileSystemMaster#getFileId(AlluxioURI)} method.
   */
  @Test
  public void getFileId() throws Exception {
    createFileWithSingleBlock(NESTED_FILE_URI);

    // These URIs exist.
    assertNotEquals(IdUtils.INVALID_FILE_ID, mFileSystemMaster.getFileId(ROOT_URI));
    assertEquals(ROOT_URI, mFileSystemMaster.getPath(mFileSystemMaster.getFileId(ROOT_URI)));

    assertNotEquals(IdUtils.INVALID_FILE_ID, mFileSystemMaster.getFileId(NESTED_URI));
    assertEquals(NESTED_URI,
        mFileSystemMaster.getPath(mFileSystemMaster.getFileId(NESTED_URI)));

    assertNotEquals(IdUtils.INVALID_FILE_ID, mFileSystemMaster.getFileId(NESTED_FILE_URI));
    assertEquals(NESTED_FILE_URI,
        mFileSystemMaster.getPath(mFileSystemMaster.getFileId(NESTED_FILE_URI)));

    // These URIs do not exist.
    assertEquals(IdUtils.INVALID_FILE_ID, mFileSystemMaster.getFileId(ROOT_FILE_URI));
    assertEquals(IdUtils.INVALID_FILE_ID, mFileSystemMaster.getFileId(TEST_URI));
    assertEquals(IdUtils.INVALID_FILE_ID,
        mFileSystemMaster.getFileId(NESTED_FILE_URI.join("DNE")));
  }

  /**
   * Tests the {@link FileSystemMaster#getFileInfo(AlluxioURI, GetStatusOptions)} method.
   */
  @Test
  public void getFileInfo() throws Exception {
    createFileWithSingleBlock(NESTED_FILE_URI);
    long fileId;
    FileInfo info;

    fileId = mFileSystemMaster.getFileId(ROOT_URI);
    info = mFileSystemMaster.getFileInfo(fileId);
    assertEquals(ROOT_URI.getPath(), info.getPath());
    assertEquals(ROOT_URI.getPath(),
        mFileSystemMaster.getFileInfo(ROOT_URI, GET_STATUS_OPTIONS).getPath());

    fileId = mFileSystemMaster.getFileId(NESTED_URI);
    info = mFileSystemMaster.getFileInfo(fileId);
    assertEquals(NESTED_URI.getPath(), info.getPath());
    assertEquals(NESTED_URI.getPath(),
        mFileSystemMaster.getFileInfo(NESTED_URI, GET_STATUS_OPTIONS).getPath());

    fileId = mFileSystemMaster.getFileId(NESTED_FILE_URI);
    info = mFileSystemMaster.getFileInfo(fileId);
    assertEquals(NESTED_FILE_URI.getPath(), info.getPath());
    assertEquals(NESTED_FILE_URI.getPath(),
        mFileSystemMaster.getFileInfo(NESTED_FILE_URI, GET_STATUS_OPTIONS).getPath());

    // Test non-existent id.
    try {
      mFileSystemMaster.getFileInfo(fileId + 1234);
      Assert.fail("getFileInfo() for a non-existent id should fail.");
    } catch (FileDoesNotExistException e) {
      // Expected case.
    }

    // Test non-existent URIs.
    try {
      mFileSystemMaster.getFileInfo(ROOT_FILE_URI, GET_STATUS_OPTIONS);
      Assert.fail("getFileInfo() for a non-existent URI should fail.");
    } catch (FileDoesNotExistException e) {
      // Expected case.
    }
    try {
      mFileSystemMaster.getFileInfo(TEST_URI, GET_STATUS_OPTIONS);
      Assert.fail("getFileInfo() for a non-existent URI should fail.");
    } catch (FileDoesNotExistException e) {
      // Expected case.
    }
    try {
      mFileSystemMaster.getFileInfo(NESTED_URI.join("DNE"), GET_STATUS_OPTIONS);
      Assert.fail("getFileInfo() for a non-existent URI should fail.");
    } catch (FileDoesNotExistException e) {
      // Expected case.
    }
  }

  @Test
  public void getFileInfoWithLoadMetadata() throws Exception {
    AlluxioURI ufsMount = new AlluxioURI(mTestFolder.newFolder().getAbsolutePath());
    mFileSystemMaster.createDirectory(new AlluxioURI("/mnt/"), CreateDirectoryOptions.defaults());

    // Create ufs file.
    Files.createFile(Paths.get(ufsMount.join("file").getPath()));
    mFileSystemMaster.mount(new AlluxioURI("/mnt/local"), ufsMount, MountOptions.defaults());

    // 3 directories exist.
    assertEquals(3, mFileSystemMaster.getNumberOfPaths());

    // getFileInfo should load metadata automatically.
    AlluxioURI uri = new AlluxioURI("/mnt/local/file");
    assertEquals(uri.getPath(),
        mFileSystemMaster.getFileInfo(uri, GET_STATUS_OPTIONS).getPath());

    // getFileInfo should have loaded another file, so now 4 paths exist.
    assertEquals(4, mFileSystemMaster.getNumberOfPaths());
  }

  @Test
  public void getFileIdWithLoadMetadata() throws Exception {
    AlluxioURI ufsMount = new AlluxioURI(mTestFolder.newFolder().getAbsolutePath());
    mFileSystemMaster.createDirectory(new AlluxioURI("/mnt/"), CreateDirectoryOptions.defaults());

    // Create ufs file.
    Files.createFile(Paths.get(ufsMount.join("file").getPath()));
    mFileSystemMaster.mount(new AlluxioURI("/mnt/local"), ufsMount, MountOptions.defaults());

    // 3 directories exist.
    assertEquals(3, mFileSystemMaster.getNumberOfPaths());

    // getFileId should load metadata automatically.
    AlluxioURI uri = new AlluxioURI("/mnt/local/file");
    assertNotEquals(IdUtils.INVALID_FILE_ID, mFileSystemMaster.getFileId(uri));

    // getFileId should have loaded another file, so now 4 paths exist.
    assertEquals(4, mFileSystemMaster.getNumberOfPaths());
  }

  @Test
  public void listStatusWithLoadMetadataNever() throws Exception {
    AlluxioURI ufsMount = new AlluxioURI(mTestFolder.newFolder().getAbsolutePath());
    mFileSystemMaster.createDirectory(new AlluxioURI("/mnt/"), CreateDirectoryOptions.defaults());

    // Create ufs file.
    Files.createDirectory(Paths.get(ufsMount.join("dir1").getPath()));
    Files.createFile(Paths.get(ufsMount.join("dir1").join("file1").getPath()));
    Files.createFile(Paths.get(ufsMount.join("dir1").join("file2").getPath()));
    mFileSystemMaster.mount(new AlluxioURI("/mnt/local"), ufsMount, MountOptions.defaults());

    // 3 directories exist.
    assertEquals(3, mFileSystemMaster.getNumberOfPaths());

    // getFileId should load metadata automatically.
    AlluxioURI uri = new AlluxioURI("/mnt/local/dir1");
    try {
      mFileSystemMaster.listStatus(uri,
          ListStatusOptions.defaults().setLoadMetadataType(LoadMetadataType.Never));
      Assert.fail("Exception expected");
    } catch (FileDoesNotExistException e) {
      // Expected case.
    }

    assertEquals(3, mFileSystemMaster.getNumberOfPaths());
  }

  @Test
  public void listStatusWithLoadMetadataOnce() throws Exception {
    AlluxioURI ufsMount = new AlluxioURI(mTestFolder.newFolder().getAbsolutePath());
    mFileSystemMaster.createDirectory(new AlluxioURI("/mnt/"), CreateDirectoryOptions.defaults());

    // Create ufs file.
    Files.createDirectory(Paths.get(ufsMount.join("dir1").getPath()));
    Files.createFile(Paths.get(ufsMount.join("dir1").join("file1").getPath()));
    Files.createFile(Paths.get(ufsMount.join("dir1").join("file2").getPath()));
    mFileSystemMaster.mount(new AlluxioURI("/mnt/local"), ufsMount, MountOptions.defaults());

    // 3 directories exist.
    assertEquals(3, mFileSystemMaster.getNumberOfPaths());

    // getFileId should load metadata automatically.
    AlluxioURI uri = new AlluxioURI("/mnt/local/dir1");
    List<FileInfo> fileInfoList = mFileSystemMaster.listStatus(uri, ListStatusOptions.defaults());
    Set<String> paths = new HashSet<>();
    for (FileInfo fileInfo : fileInfoList) {
      paths.add(fileInfo.getPath());
    }
    assertEquals(2, paths.size());
    assertTrue(paths.contains("/mnt/local/dir1/file1"));
    assertTrue(paths.contains("/mnt/local/dir1/file2"));
    // listStatus should have loaded another 3 files (dir1, dir1/file1, dir1/file2), so now 6
    // paths exist.
    assertEquals(6, mFileSystemMaster.getNumberOfPaths());
  }

  @Test
  public void listStatusWithLoadMetadataAlways() throws Exception {
    AlluxioURI ufsMount = new AlluxioURI(mTestFolder.newFolder().getAbsolutePath());
    mFileSystemMaster.createDirectory(new AlluxioURI("/mnt/"), CreateDirectoryOptions.defaults());

    // Create ufs file.
    Files.createDirectory(Paths.get(ufsMount.join("dir1").getPath()));
    mFileSystemMaster.mount(new AlluxioURI("/mnt/local"), ufsMount, MountOptions.defaults());

    // 3 directories exist.
    assertEquals(3, mFileSystemMaster.getNumberOfPaths());

    // getFileId should load metadata automatically.
    AlluxioURI uri = new AlluxioURI("/mnt/local/dir1");
    List<FileInfo> fileInfoList = mFileSystemMaster.listStatus(uri, ListStatusOptions.defaults());
    assertEquals(0, fileInfoList.size());
    // listStatus should have loaded another files (dir1), so now 4 paths exist.
    assertEquals(4, mFileSystemMaster.getNumberOfPaths());

    // Add two files.
    Files.createFile(Paths.get(ufsMount.join("dir1").join("file1").getPath()));
    Files.createFile(Paths.get(ufsMount.join("dir1").join("file2").getPath()));

    fileInfoList = mFileSystemMaster.listStatus(uri, ListStatusOptions.defaults());
    assertEquals(0, fileInfoList.size());
    // No file is loaded since dir1 has been loaded once.
    assertEquals(4, mFileSystemMaster.getNumberOfPaths());

    fileInfoList = mFileSystemMaster.listStatus(uri,
        ListStatusOptions.defaults().setLoadMetadataType(LoadMetadataType.Always));
    Set<String> paths = new HashSet<>();
    for (FileInfo fileInfo : fileInfoList) {
      paths.add(fileInfo.getPath());
    }
    assertEquals(2, paths.size());
    assertTrue(paths.contains("/mnt/local/dir1/file1"));
    assertTrue(paths.contains("/mnt/local/dir1/file2"));
    // listStatus should have loaded another 2 files (dir1/file1, dir1/file2), so now 6
    // paths exist.
    assertEquals(6, mFileSystemMaster.getNumberOfPaths());
  }

  /**
   * Tests listing status on a non-persisted directory.
   */
  @Test
  public void listStatusWithLoadMetadataNonPersistedDir() throws Exception {
    AlluxioURI ufsMount = new AlluxioURI(mTestFolder.newFolder().getAbsolutePath());
    mFileSystemMaster.createDirectory(new AlluxioURI("/mnt/"), CreateDirectoryOptions.defaults());

    // Create ufs file.
    mFileSystemMaster.mount(new AlluxioURI("/mnt/local"), ufsMount, MountOptions.defaults());

    // 3 directories exist.
    assertEquals(3, mFileSystemMaster.getNumberOfPaths());

    // Create a drectory in alluxio which is not persisted.
    AlluxioURI folder = new AlluxioURI("/mnt/local/folder");
    mFileSystemMaster.createDirectory(folder, CreateDirectoryOptions.defaults());

    assertFalse(
        mFileSystemMaster.getFileInfo(new AlluxioURI("/mnt/local/folder"), GET_STATUS_OPTIONS)
            .isPersisted());

    // Create files in ufs.
    Files.createDirectory(Paths.get(ufsMount.join("folder").getPath()));
    Files.createFile(Paths.get(ufsMount.join("folder").join("file1").getPath()));
    Files.createFile(Paths.get(ufsMount.join("folder").join("file2").getPath()));

    // getStatus won't mark folder as persisted.
    assertFalse(
        mFileSystemMaster.getFileInfo(new AlluxioURI("/mnt/local/folder"), GET_STATUS_OPTIONS)
            .isPersisted());

    List<FileInfo> fileInfoList =
        mFileSystemMaster.listStatus(folder, ListStatusOptions.defaults());
    assertEquals(2, fileInfoList.size());
    // listStatus should have loaded files (folder, folder/file1, folder/file2), so now 6 paths
    // exist.
    assertEquals(6, mFileSystemMaster.getNumberOfPaths());

    Set<String> paths = new HashSet<>();
    for (FileInfo f : fileInfoList) {
      paths.add(f.getPath());
    }
    assertEquals(2, paths.size());
    assertTrue(paths.contains("/mnt/local/folder/file1"));
    assertTrue(paths.contains("/mnt/local/folder/file2"));

    assertTrue(
        mFileSystemMaster.getFileInfo(new AlluxioURI("/mnt/local/folder"), GET_STATUS_OPTIONS)
            .isPersisted());
  }

  @Test
  public void listStatus() throws Exception {
    final int files = 10;
    List<FileInfo> infos;
    List<String> filenames;

    // Test files in root directory.
    for (int i = 0; i < files; i++) {
      createFileWithSingleBlock(ROOT_URI.join("file" + String.format("%05d", i)));
    }
    infos = mFileSystemMaster.listStatus(ROOT_URI,
        ListStatusOptions.defaults().setLoadMetadataType(LoadMetadataType.Never));
    assertEquals(files, infos.size());
    // Copy out filenames to use List contains.
    filenames = new ArrayList<>();
    for (FileInfo info : infos) {
      filenames.add(info.getPath());
    }
    // Compare all filenames.
    for (int i = 0; i < files; i++) {
      assertTrue(
          filenames.contains(ROOT_URI.join("file" + String.format("%05d", i)).toString()));
    }

    // Test single file.
    createFileWithSingleBlock(ROOT_FILE_URI);
    infos = mFileSystemMaster.listStatus(ROOT_FILE_URI,
        ListStatusOptions.defaults().setLoadMetadataType(LoadMetadataType.Never));
    assertEquals(1, infos.size());
    assertEquals(ROOT_FILE_URI.getPath(), infos.get(0).getPath());

    // Test files in nested directory.
    for (int i = 0; i < files; i++) {
      createFileWithSingleBlock(NESTED_URI.join("file" + String.format("%05d", i)));
    }
    infos = mFileSystemMaster.listStatus(NESTED_URI,
        ListStatusOptions.defaults().setLoadMetadataType(LoadMetadataType.Never));
    assertEquals(files, infos.size());
    // Copy out filenames to use List contains.
    filenames = new ArrayList<>();
    for (FileInfo info : infos) {
      filenames.add(info.getPath());
    }
    // Compare all filenames.
    for (int i = 0; i < files; i++) {
      assertTrue(
          filenames.contains(NESTED_URI.join("file" + String.format("%05d", i)).toString()));
    }

    // Test non-existent URIs.
    try {
      mFileSystemMaster.listStatus(NESTED_URI.join("DNE"),
          ListStatusOptions.defaults().setLoadMetadataType(LoadMetadataType.Never));
      Assert.fail("listStatus() for a non-existent URI should fail.");
    } catch (FileDoesNotExistException e) {
      // Expected case.
    }
  }

  @Test
  public void listStatusRecursive() throws Exception {
    final int files = 10;
    List<FileInfo> infos;
    List<String> filenames;

    // Test files in root directory.
    for (int i = 0; i < files; i++) {
      createFileWithSingleBlock(ROOT_URI.join("file" + String.format("%05d", i)));
    }
    // Test files in nested directory.
    for (int i = 0; i < files; i++) {
      createFileWithSingleBlock(NESTED_URI.join("file" + String.format("%05d", i)));
    }

    // Test recursive listStatus
    infos = mFileSystemMaster.listStatus(ROOT_URI, ListStatusOptions.defaults()
        .setLoadMetadataType(LoadMetadataType.Never).setRecursive(true));
    // 10 files in each directory, 2 levels of directories
    assertEquals(files + files + 2, infos.size());

    filenames = new ArrayList<>();
    for (FileInfo info : infos) {
      filenames.add(info.getPath());
    }
    for (int i = 0; i < files; i++) {
      assertTrue(
          filenames.contains(ROOT_URI.join("file" + String.format("%05d", i)).toString()));
    }
    for (int i = 0; i < files; i++) {
      assertTrue(
          filenames.contains(NESTED_URI.join("file" + String.format("%05d", i)).toString()));
    }
  }

  @Test
  public void listStatusRecursivePermissions() throws Exception {
    final int files = 10;
    List<FileInfo> infos;
    List<String> filenames;

    // Test files in root directory.
    for (int i = 0; i < files; i++) {
      createFileWithSingleBlock(ROOT_URI.join("file" + String.format("%05d", i)));
    }
    // Test files in nested directory.
    for (int i = 0; i < files; i++) {
      createFileWithSingleBlock(NESTED_URI.join("file" + String.format("%05d", i)));
    }

    // Test with permissions
    mFileSystemMaster.setAttribute(NESTED_URI,
        SetAttributeOptions.defaults().setMode((short) 0400).setRecursive(true));
    try (Closeable r = new AuthenticatedUserRule("test_user1").toResource()) {
      // Test recursive listStatus
      infos = mFileSystemMaster.listStatus(ROOT_URI, ListStatusOptions.defaults()
          .setLoadMetadataType(LoadMetadataType.Always).setRecursive(true));

      // 10 files in each directory, 1 level of directories
      assertEquals(files + 1, infos.size());
    }
  }

  @Test
  public void listStatusRecursiveLoadMetadata() throws Exception {
    final int files = 10;
    List<FileInfo> infos;
    List<String> filenames;

    // Test files in root directory.
    for (int i = 0; i < files; i++) {
      createFileWithSingleBlock(ROOT_URI.join("file" + String.format("%05d", i)));
    }

    FileUtils.createFile(Paths.get(mUnderFS).resolve("ufsfile1").toString());
    // Test interaction between recursive and loadMetadata
    infos = mFileSystemMaster.listStatus(ROOT_URI, ListStatusOptions.defaults()
        .setLoadMetadataType(LoadMetadataType.Once).setRecursive(false));

    assertEquals(files + 1  , infos.size());

    FileUtils.createFile(Paths.get(mUnderFS).resolve("ufsfile2").toString());
    infos = mFileSystemMaster.listStatus(ROOT_URI, ListStatusOptions.defaults()
        .setLoadMetadataType(LoadMetadataType.Once).setRecursive(false));
    assertEquals(files + 1  , infos.size());
    long newFileId = 1;

    infos = mFileSystemMaster.listStatus(ROOT_URI, ListStatusOptions.defaults()
        .setLoadMetadataType(LoadMetadataType.Always).setRecursive(false));
    assertEquals(files + 2 , infos.size());

    // Test files in nested directory.
    for (int i = 0; i < files; i++) {
      createFileWithSingleBlock(NESTED_URI.join("file" + String.format("%05d", i)));
    }

    FileUtils.createFile(Paths.get(mUnderFS).resolve("nested/test/ufsnestedfile1").toString());
    infos = mFileSystemMaster.listStatus(ROOT_URI, ListStatusOptions.defaults()
        .setLoadMetadataType(LoadMetadataType.Once).setRecursive(true));
    // 2 sets of files, 2 files inserted at root, 2 directories nested and test,
    // 1 file ufsnestedfile1
    assertEquals(files + files +  2 + 2 + 1 , infos.size());

    FileUtils.createFile(Paths.get(mUnderFS).resolve("nested/test/ufsnestedfile2").toString());
    infos = mFileSystemMaster.listStatus(ROOT_URI, ListStatusOptions.defaults()
        .setLoadMetadataType(LoadMetadataType.Once).setRecursive(true));
    assertEquals(files + files +  2 + 2 + 1 , infos.size());

    infos = mFileSystemMaster.listStatus(ROOT_URI, ListStatusOptions.defaults()
        .setLoadMetadataType(LoadMetadataType.Always).setRecursive(true));
    assertEquals(files + files +  2 + 2 + 2 , infos.size());

  }

  @Test
  public void getFileBlockInfoList() throws Exception {
    createFileWithSingleBlock(ROOT_FILE_URI);
    createFileWithSingleBlock(NESTED_FILE_URI);

    List<FileBlockInfo> blockInfo;

    blockInfo = mFileSystemMaster.getFileBlockInfoList(ROOT_FILE_URI);
    assertEquals(1, blockInfo.size());

    blockInfo = mFileSystemMaster.getFileBlockInfoList(NESTED_FILE_URI);
    assertEquals(1, blockInfo.size());

    // Test directory URI.
    try {
      mFileSystemMaster.getFileBlockInfoList(NESTED_URI);
      Assert.fail("getFileBlockInfoList() for a directory URI should fail.");
    } catch (FileDoesNotExistException e) {
      // Expected case.
    }

    // Test non-existent URI.
    try {
      mFileSystemMaster.getFileBlockInfoList(TEST_URI);
      Assert.fail("getFileBlockInfoList() for a non-existent URI should fail.");
    } catch (FileDoesNotExistException e) {
      // Expected case.
    }
  }

  @Test
  public void mountUnmount() throws Exception {
    AlluxioURI ufsMount = new AlluxioURI(mTestFolder.newFolder().getAbsolutePath());
    mFileSystemMaster.createDirectory(new AlluxioURI("/mnt/"), CreateDirectoryOptions.defaults());

    // Alluxio mount point should not exist before mounting.
    try {
      mFileSystemMaster.getFileInfo(new AlluxioURI("/mnt/local"), GET_STATUS_OPTIONS);
      Assert.fail("getFileInfo() for a non-existent URI (before mounting) should fail.");
    } catch (FileDoesNotExistException e) {
      // Expected case.
    }

    mFileSystemMaster.mount(new AlluxioURI("/mnt/local"), ufsMount, MountOptions.defaults());
    // Alluxio mount point should exist after mounting.
    assertNotNull(
        mFileSystemMaster.getFileInfo(new AlluxioURI("/mnt/local"), GET_STATUS_OPTIONS));

    mFileSystemMaster.unmount(new AlluxioURI("/mnt/local"));

    // Alluxio mount point should not exist after unmounting.
    try {
      mFileSystemMaster.getFileInfo(new AlluxioURI("/mnt/local"), GET_STATUS_OPTIONS);
      Assert.fail("getFileInfo() for a non-existent URI (before mounting) should fail.");
    } catch (FileDoesNotExistException e) {
      // Expected case.
    }
  }

  @Test
  public void loadMetadata() throws Exception {
    AlluxioURI ufsMount = new AlluxioURI(mTestFolder.newFolder().getAbsolutePath());
    mFileSystemMaster.createDirectory(new AlluxioURI("/mnt/"), CreateDirectoryOptions.defaults());

    // Create ufs file.
    Files.createFile(Paths.get(ufsMount.join("file").getPath()));

    // Created nested file.
    Files.createDirectory(Paths.get(ufsMount.join("nested").getPath()));
    Files.createFile(Paths.get(ufsMount.join("nested").join("file").getPath()));

    mFileSystemMaster.mount(new AlluxioURI("/mnt/local"), ufsMount, MountOptions.defaults());

    // Test simple file.
    AlluxioURI uri = new AlluxioURI("/mnt/local/file");
    mFileSystemMaster.loadMetadata(uri, LoadMetadataOptions.defaults().setCreateAncestors(false));
    assertNotNull(mFileSystemMaster.getFileInfo(uri, GET_STATUS_OPTIONS));

    // Test nested file.
    uri = new AlluxioURI("/mnt/local/nested/file");
    try {
      mFileSystemMaster.loadMetadata(uri, LoadMetadataOptions.defaults().setCreateAncestors(false));
      Assert.fail("loadMetadata() without recursive, for a nested file should fail.");
    } catch (FileDoesNotExistException e) {
      // Expected case.
    }

    // Test the nested file with recursive flag.
    mFileSystemMaster.loadMetadata(uri, LoadMetadataOptions.defaults().setCreateAncestors(true));
    assertNotNull(mFileSystemMaster.getFileInfo(uri, GET_STATUS_OPTIONS));
  }

  /**
   * Tests that an exception is in the
   * {@link FileSystemMaster#createFile(AlluxioURI, CreateFileOptions)} with a TTL set in the
   * {@link CreateFileOptions} after the TTL check was done once.
   */
  @Test
  public void ttlFileDelete() throws Exception {
    CreateFileOptions options =
        CreateFileOptions.defaults().setBlockSizeBytes(Constants.KB).setRecursive(true).setTtl(0);
    long fileId = mFileSystemMaster.createFile(NESTED_FILE_URI, options);
    FileInfo fileInfo = mFileSystemMaster.getFileInfo(fileId);
    assertEquals(fileInfo.getFileId(), fileId);
    HeartbeatScheduler.execute(HeartbeatContext.MASTER_TTL_CHECK);
    mThrown.expect(FileDoesNotExistException.class);
    mFileSystemMaster.getFileInfo(fileId);
  }

  /**
   * Tests that TTL delete of a file is not forgotten across restarts.
   */
  @Test
  public void ttlFileDeleteReplay() throws Exception {
    CreateFileOptions options =
        CreateFileOptions.defaults().setBlockSizeBytes(Constants.KB).setRecursive(true).setTtl(0);
    long fileId = mFileSystemMaster.createFile(NESTED_FILE_URI, options);

    // Simulate restart.
    stopServices();
    startServices();

    FileInfo fileInfo = mFileSystemMaster.getFileInfo(fileId);
    assertEquals(fileInfo.getFileId(), fileId);
    HeartbeatScheduler.execute(HeartbeatContext.MASTER_TTL_CHECK);
    mThrown.expect(FileDoesNotExistException.class);
    mFileSystemMaster.getFileInfo(fileId);
  }

  /**
   * Tests that an exception is in the
   * {@link FileSystemMaster#createDirectory(AlluxioURI, CreateDirectoryOptions)} with a TTL
   * set in the {@link CreateDirectoryOptions} after the TTL check was done once.
   */
  @Test
  public void ttlDirectoryDelete() throws Exception {
    CreateDirectoryOptions directoryOptions =
        CreateDirectoryOptions.defaults().setRecursive(true).setTtl(0);
    long dirId = mFileSystemMaster.createDirectory(NESTED_DIR_URI, directoryOptions);
    FileInfo fileInfo = mFileSystemMaster.getFileInfo(dirId);
    assertEquals(fileInfo.getFileId(), dirId);
    HeartbeatScheduler.execute(HeartbeatContext.MASTER_TTL_CHECK);
    mThrown.expect(FileDoesNotExistException.class);
    mFileSystemMaster.getFileInfo(dirId);
  }

  /**
   * Tests that TTL delete of a directory is not forgotten across restarts.
   */
  @Test
  public void ttlDirectoryDeleteReplay() throws Exception {
    CreateDirectoryOptions directoryOptions =
        CreateDirectoryOptions.defaults().setRecursive(true).setTtl(0);
    long dirId = mFileSystemMaster.createDirectory(NESTED_DIR_URI, directoryOptions);

    // Simulate restart.
    stopServices();
    startServices();

    FileInfo fileInfo = mFileSystemMaster.getFileInfo(dirId);
    assertEquals(fileInfo.getFileId(), dirId);
    HeartbeatScheduler.execute(HeartbeatContext.MASTER_TTL_CHECK);
    mThrown.expect(FileDoesNotExistException.class);
    mFileSystemMaster.getFileInfo(dirId);
  }

  /**
   * Tests that file information is still present after it has been freed after the TTL has been set
   * to 0.
   */
  @Test
  public void ttlFileFree() throws Exception {
    long blockId = createFileWithSingleBlock(NESTED_FILE_URI);
    assertEquals(1, mBlockMaster.getBlockInfo(blockId).getLocations().size());
    // Set ttl & operation.
    SetAttributeOptions options = SetAttributeOptions.defaults();
    options.setTtl(0);
    options.setTtlAction(TtlAction.FREE);
    mFileSystemMaster.setAttribute(NESTED_FILE_URI, options);
    Command heartbeat = mBlockMaster.workerHeartbeat(mWorkerId1,
        ImmutableMap.of("MEM", (long) Constants.KB), ImmutableList.of(blockId),
        ImmutableMap.<String, List<Long>>of(), mMetrics);
    // Verify the muted Free command on worker1.
    assertEquals(new Command(CommandType.Nothing, ImmutableList.<Long>of()), heartbeat);
    assertEquals(0, mBlockMaster.getBlockInfo(blockId).getLocations().size());
  }

  /**
   * Tests that TTL free of a file is not forgotten across restarts.
   */
  @Test
  public void ttlFileFreeReplay() throws Exception {
    long blockId = createFileWithSingleBlock(NESTED_FILE_URI);
    assertEquals(1, mBlockMaster.getBlockInfo(blockId).getLocations().size());
    // Set ttl & operation.
    SetAttributeOptions options = SetAttributeOptions.defaults();
    options.setTtl(0);
    options.setTtlAction(TtlAction.FREE);
    mFileSystemMaster.setAttribute(NESTED_FILE_URI, options);

    // Simulate restart.
    stopServices();
    startServices();

    Command heartbeat = mBlockMaster.workerHeartbeat(mWorkerId1,
        ImmutableMap.of("MEM", (long) Constants.KB), ImmutableList.of(blockId),
        ImmutableMap.<String, List<Long>>of(), mMetrics);
    // Verify the muted Free command on worker1.
    assertEquals(new Command(CommandType.Nothing, ImmutableList.<Long>of()), heartbeat);
    assertEquals(0, mBlockMaster.getBlockInfo(blockId).getLocations().size());
  }

  /**
   * Tests that file information is still present after it has been freed after the parent
   * directory's TTL has been set to 0.
   */
  @Test
  public void ttlDirectoryFree() throws Exception {
    CreateDirectoryOptions createDirectoryOptions =
        CreateDirectoryOptions.defaults().setRecursive(true);
    mFileSystemMaster.createDirectory(NESTED_URI, createDirectoryOptions);
    long blockId = createFileWithSingleBlock(NESTED_FILE_URI);
    assertEquals(1, mBlockMaster.getBlockInfo(blockId).getLocations().size());
    // Set ttl & operation.
    SetAttributeOptions options = SetAttributeOptions.defaults();
    options.setTtl(0);
    options.setTtlAction(TtlAction.FREE);
    mFileSystemMaster.setAttribute(NESTED_URI, options);
    Command heartbeat = mBlockMaster.workerHeartbeat(mWorkerId1,
        ImmutableMap.of("MEM", (long) Constants.KB), ImmutableList.of(blockId),
        ImmutableMap.<String, List<Long>>of(), mMetrics);
    // Verify the muted Free command on worker1.
    assertEquals(new Command(CommandType.Nothing, ImmutableList.<Long>of()), heartbeat);
    assertEquals(0, mBlockMaster.getBlockInfo(blockId).getLocations().size());
  }

  /**
   * Tests that TTL free of a directory is not forgotten across restarts.
   */
  @Test
  public void ttlDirectoryFreeReplay() throws Exception {
    CreateDirectoryOptions createDirectoryOptions =
        CreateDirectoryOptions.defaults().setRecursive(true);
    mFileSystemMaster.createDirectory(NESTED_URI, createDirectoryOptions);
    long blockId = createFileWithSingleBlock(NESTED_FILE_URI);
    assertEquals(1, mBlockMaster.getBlockInfo(blockId).getLocations().size());
    // Set ttl & operation.
    SetAttributeOptions options = SetAttributeOptions.defaults();
    options.setTtl(0);
    options.setTtlAction(TtlAction.FREE);
    mFileSystemMaster.setAttribute(NESTED_URI, options);

    // Simulate restart.
    stopServices();
    startServices();

    Command heartbeat = mBlockMaster.workerHeartbeat(mWorkerId1,
        ImmutableMap.of("MEM", (long) Constants.KB), ImmutableList.of(blockId),
        ImmutableMap.<String, List<Long>>of(), mMetrics);
    // Verify the muted Free command on worker1.
    assertEquals(new Command(CommandType.Nothing, ImmutableList.<Long>of()), heartbeat);
    assertEquals(0, mBlockMaster.getBlockInfo(blockId).getLocations().size());
  }

  /**
   * Tests that an exception is thrown when trying to get information about a file after it has been
   * deleted because of a TTL of 0.
   */
  @Test
  public void setTtlForFileWithNoTtl() throws Exception {
    CreateFileOptions options =
        CreateFileOptions.defaults().setBlockSizeBytes(Constants.KB).setRecursive(true);
    long fileId = mFileSystemMaster.createFile(NESTED_FILE_URI, options);
    HeartbeatScheduler.execute(HeartbeatContext.MASTER_TTL_CHECK);
    // Since no TTL is set, the file should not be deleted.
    assertEquals(fileId,
        mFileSystemMaster.getFileInfo(NESTED_FILE_URI, GET_STATUS_OPTIONS).getFileId());

    mFileSystemMaster.setAttribute(NESTED_FILE_URI, SetAttributeOptions.defaults().setTtl(0));
    HeartbeatScheduler.execute(HeartbeatContext.MASTER_TTL_CHECK);
    // TTL is set to 0, the file should have been deleted during last TTL check.
    mThrown.expect(FileDoesNotExistException.class);
    mFileSystemMaster.getFileInfo(fileId);
  }

  /**
   * Tests that an exception is thrown when trying to get information about a Directory after
   * it has been deleted because of a TTL of 0.
   */
  @Test
  public void setTtlForDirectoryWithNoTtl() throws Exception {
    CreateDirectoryOptions createDirectoryOptions =
        CreateDirectoryOptions.defaults().setRecursive(true);
    mFileSystemMaster.createDirectory(NESTED_URI, createDirectoryOptions);
    mFileSystemMaster.createDirectory(NESTED_DIR_URI, createDirectoryOptions);
    CreateFileOptions createFileOptions =
        CreateFileOptions.defaults().setBlockSizeBytes(Constants.KB).setRecursive(true);
    long fileId = mFileSystemMaster.createFile(NESTED_FILE_URI, createFileOptions);
    HeartbeatScheduler.execute(HeartbeatContext.MASTER_TTL_CHECK);
    // Since no TTL is set, the file should not be deleted.
    assertEquals(fileId,
        mFileSystemMaster.getFileInfo(NESTED_FILE_URI, GET_STATUS_OPTIONS).getFileId());
    // Set ttl.
    mFileSystemMaster.setAttribute(NESTED_URI, SetAttributeOptions.defaults().setTtl(0));
    HeartbeatScheduler.execute(HeartbeatContext.MASTER_TTL_CHECK);
    // TTL is set to 0, the file and directory should have been deleted during last TTL check.
    mThrown.expect(FileDoesNotExistException.class);
    mFileSystemMaster.getFileInfo(NESTED_URI, GET_STATUS_OPTIONS);
    mFileSystemMaster.getFileInfo(NESTED_DIR_URI, GET_STATUS_OPTIONS);
    mFileSystemMaster.getFileInfo(NESTED_FILE_URI, GET_STATUS_OPTIONS);
  }

  /**
   * Tests that an exception is thrown when trying to get information about a file after it has been
   * deleted after the TTL has been set to 0.
   */
  @Test
  public void setSmallerTtlForFileWithTtl() throws Exception {
    CreateFileOptions options = CreateFileOptions.defaults().setBlockSizeBytes(Constants.KB)
        .setRecursive(true).setTtl(Constants.HOUR_MS);
    long fileId = mFileSystemMaster.createFile(NESTED_FILE_URI, options);
    HeartbeatScheduler.execute(HeartbeatContext.MASTER_TTL_CHECK);
    // Since TTL is 1 hour, the file won't be deleted during last TTL check.
    assertEquals(fileId,
        mFileSystemMaster.getFileInfo(NESTED_FILE_URI, GET_STATUS_OPTIONS).getFileId());

    mFileSystemMaster.setAttribute(NESTED_FILE_URI, SetAttributeOptions.defaults().setTtl(0));
    HeartbeatScheduler.execute(HeartbeatContext.MASTER_TTL_CHECK);
    // TTL is reset to 0, the file should have been deleted during last TTL check.
    mThrown.expect(FileDoesNotExistException.class);
    mFileSystemMaster.getFileInfo(fileId);
  }

  /**
   * Tests that an exception is thrown when trying to get information about a Directory after
   * it has been deleted after the TTL has been set to 0.
   */
  @Test
  public void setSmallerTtlForDirectoryWithTtl() throws Exception {
    CreateDirectoryOptions createDirectoryOptions =
        CreateDirectoryOptions.defaults().setRecursive(true).setTtl(Constants.HOUR_MS);
    mFileSystemMaster.createDirectory(NESTED_URI, createDirectoryOptions);
    HeartbeatScheduler.execute(HeartbeatContext.MASTER_TTL_CHECK);
    assertTrue(
        mFileSystemMaster.getFileInfo(NESTED_URI, GET_STATUS_OPTIONS).getName() != null);
    mFileSystemMaster.setAttribute(NESTED_URI, SetAttributeOptions.defaults().setTtl(0));
    HeartbeatScheduler.execute(HeartbeatContext.MASTER_TTL_CHECK);
    // TTL is reset to 0, the file should have been deleted during last TTL check.
    mThrown.expect(FileDoesNotExistException.class);
    mFileSystemMaster.getFileInfo(NESTED_URI, GET_STATUS_OPTIONS);
  }

  /**
   * Tests that a file has not been deleted after the TTL has been reset to a valid value.
   */
  @Test
  public void setLargerTtlForFileWithTtl() throws Exception {
    CreateFileOptions options =
        CreateFileOptions.defaults().setBlockSizeBytes(Constants.KB).setRecursive(true).setTtl(0);
    long fileId = mFileSystemMaster.createFile(NESTED_FILE_URI, options);
    assertEquals(fileId,
        mFileSystemMaster.getFileInfo(NESTED_FILE_URI, GET_STATUS_OPTIONS).getFileId());

    mFileSystemMaster.setAttribute(NESTED_FILE_URI,
        SetAttributeOptions.defaults().setTtl(Constants.HOUR_MS));
    HeartbeatScheduler.execute(HeartbeatContext.MASTER_TTL_CHECK);
    // TTL is reset to 1 hour, the file should not be deleted during last TTL check.
    assertEquals(fileId, mFileSystemMaster.getFileInfo(fileId).getFileId());
  }

  /**
   * Tests that a directory has not been deleted after the TTL has been reset to a valid value.
   */
  @Test
  public void setLargerTtlForDirectoryWithTtl() throws Exception {
    CreateDirectoryOptions createDirectoryOptions =
        CreateDirectoryOptions.defaults().setRecursive(true).setTtl(0);
    mFileSystemMaster.createDirectory(NESTED_URI, createDirectoryOptions);
    mFileSystemMaster.setAttribute(NESTED_URI,
        SetAttributeOptions.defaults().setTtl(Constants.HOUR_MS));
    HeartbeatScheduler.execute(HeartbeatContext.MASTER_TTL_CHECK);
    // TTL is reset to 1 hour, the directory should not be deleted during last TTL check.
    assertEquals(NESTED_URI.getName(),
        mFileSystemMaster.getFileInfo(NESTED_URI, GET_STATUS_OPTIONS).getName());
  }

  /**
   * Tests that the original TTL is removed after setting it to {@link Constants#NO_TTL} for a file.
   */
  @Test
  public void setNoTtlForFileWithTtl() throws Exception {
    CreateFileOptions options =
        CreateFileOptions.defaults().setBlockSizeBytes(Constants.KB).setRecursive(true).setTtl(0);
    long fileId = mFileSystemMaster.createFile(NESTED_FILE_URI, options);
    // After setting TTL to NO_TTL, the original TTL will be removed, and the file will not be
    // deleted during next TTL check.
    mFileSystemMaster.setAttribute(NESTED_FILE_URI,
        SetAttributeOptions.defaults().setTtl(Constants.NO_TTL));
    HeartbeatScheduler.execute(HeartbeatContext.MASTER_TTL_CHECK);
    assertEquals(fileId, mFileSystemMaster.getFileInfo(fileId).getFileId());
  }

  /**
   * Tests that the original TTL is removed after setting it to {@link Constants#NO_TTL} for
   * a directory.
   */
  @Test
  public void setNoTtlForDirectoryWithTtl() throws Exception {
    CreateDirectoryOptions createDirectoryOptions =
        CreateDirectoryOptions.defaults().setRecursive(true).setTtl(0);
    mFileSystemMaster.createDirectory(NESTED_URI, createDirectoryOptions);
    // After setting TTL to NO_TTL, the original TTL will be removed, and the file will not be
    // deleted during next TTL check.
    mFileSystemMaster.setAttribute(NESTED_URI,
        SetAttributeOptions.defaults().setTtl(Constants.NO_TTL));
    HeartbeatScheduler.execute(HeartbeatContext.MASTER_TTL_CHECK);
    assertEquals(NESTED_URI.getName(),
        mFileSystemMaster.getFileInfo(NESTED_URI, GET_STATUS_OPTIONS).getName());
  }

  /**
   * Tests the {@link FileSystemMaster#setAttribute(AlluxioURI, SetAttributeOptions)} method and
   * that an exception is thrown when trying to set a TTL for a directory.
   */
  @Test
  public void setAttribute() throws Exception {
    mFileSystemMaster.createFile(NESTED_FILE_URI, mNestedFileOptions);
    FileInfo fileInfo = mFileSystemMaster.getFileInfo(NESTED_FILE_URI, GET_STATUS_OPTIONS);
    assertFalse(fileInfo.isPinned());
    assertEquals(Constants.NO_TTL, fileInfo.getTtl());

    // No State.
    mFileSystemMaster.setAttribute(NESTED_FILE_URI, SetAttributeOptions.defaults());
    fileInfo = mFileSystemMaster.getFileInfo(NESTED_FILE_URI, GET_STATUS_OPTIONS);
    assertFalse(fileInfo.isPinned());
    assertEquals(Constants.NO_TTL, fileInfo.getTtl());

    // Just set pinned flag.
    mFileSystemMaster.setAttribute(NESTED_FILE_URI, SetAttributeOptions.defaults().setPinned(true));
    fileInfo = mFileSystemMaster.getFileInfo(NESTED_FILE_URI, GET_STATUS_OPTIONS);
    assertTrue(fileInfo.isPinned());
    assertEquals(Constants.NO_TTL, fileInfo.getTtl());

    // Both pinned flag and ttl value.
    mFileSystemMaster.setAttribute(NESTED_FILE_URI,
        SetAttributeOptions.defaults().setPinned(false).setTtl(1));
    fileInfo = mFileSystemMaster.getFileInfo(NESTED_FILE_URI, GET_STATUS_OPTIONS);
    assertFalse(fileInfo.isPinned());
    assertEquals(1, fileInfo.getTtl());

    mFileSystemMaster.setAttribute(NESTED_URI, SetAttributeOptions.defaults().setTtl(1));
  }

  /**
   * Tests the permission bits are 0777 for directories and 0666 for files with UMASK 000.
   */
  @Test
  public void permission() throws Exception {
    mFileSystemMaster.createFile(NESTED_FILE_URI, mNestedFileOptions);
    assertEquals(0777,
        mFileSystemMaster.getFileInfo(NESTED_URI, GET_STATUS_OPTIONS).getMode());
    assertEquals(0666,
        mFileSystemMaster.getFileInfo(NESTED_FILE_URI, GET_STATUS_OPTIONS).getMode());
  }

  /**
   * Tests that a file is fully written to memory.
   */
  @Test
  public void isFullyInMemory() throws Exception {
    // add nested file
    mFileSystemMaster.createFile(NESTED_FILE_URI, mNestedFileOptions);
    // add in-memory block
    long blockId = mFileSystemMaster.getNewBlockIdForFile(NESTED_FILE_URI);
    mBlockMaster.commitBlock(mWorkerId1, Constants.KB, "MEM", blockId, Constants.KB);
    // add SSD block
    blockId = mFileSystemMaster.getNewBlockIdForFile(NESTED_FILE_URI);
    mBlockMaster.commitBlock(mWorkerId1, Constants.KB, "SSD", blockId, Constants.KB);
    mFileSystemMaster.completeFile(NESTED_FILE_URI, CompleteFileOptions.defaults());

    // Create 2 files in memory.
    createFileWithSingleBlock(ROOT_FILE_URI);
    AlluxioURI nestedMemUri = NESTED_URI.join("mem_file");
    createFileWithSingleBlock(nestedMemUri);
    assertEquals(2, mFileSystemMaster.getInMemoryFiles().size());
    assertTrue(mFileSystemMaster.getInMemoryFiles().contains(ROOT_FILE_URI));
    assertTrue(mFileSystemMaster.getInMemoryFiles().contains(nestedMemUri));
  }

  /**
   * Tests the {@link FileSystemMaster#rename(AlluxioURI, AlluxioURI, RenameOptions)} method.
   */
  @Test
  public void rename() throws Exception {
    mFileSystemMaster.createFile(NESTED_FILE_URI, mNestedFileOptions);

    // try to rename a file to root
    try {
      mFileSystemMaster.rename(NESTED_FILE_URI, ROOT_URI, RenameOptions.defaults());
      Assert.fail("Renaming to root should fail.");
    } catch (InvalidPathException e) {
      assertEquals(ExceptionMessage.RENAME_CANNOT_BE_TO_ROOT.getMessage(), e.getMessage());
    }

    // move root to another path
    try {
      mFileSystemMaster.rename(ROOT_URI, TEST_URI, RenameOptions.defaults());
      Assert.fail("Should not be able to rename root");
    } catch (InvalidPathException e) {
      assertEquals(ExceptionMessage.ROOT_CANNOT_BE_RENAMED.getMessage(), e.getMessage());
    }

    // move to existing path
    try {
      mFileSystemMaster.rename(NESTED_FILE_URI, NESTED_URI, RenameOptions.defaults());
      Assert.fail("Should not be able to overwrite existing file.");
    } catch (FileAlreadyExistsException e) {
      assertEquals(ExceptionMessage.FILE_ALREADY_EXISTS.getMessage(NESTED_URI.getPath()),
          e.getMessage());
    }

    // move a nested file to a root file
    mFileSystemMaster.rename(NESTED_FILE_URI, TEST_URI, RenameOptions.defaults());
    assertEquals(mFileSystemMaster.getFileInfo(TEST_URI, GET_STATUS_OPTIONS).getPath(),
        TEST_URI.getPath());

    // move a file where the dst is lexicographically earlier than the source
    AlluxioURI newDst = new AlluxioURI("/abc_test");
    mFileSystemMaster.rename(TEST_URI, newDst, RenameOptions.defaults());
    assertEquals(mFileSystemMaster.getFileInfo(newDst, GET_STATUS_OPTIONS).getPath(),
        newDst.getPath());
  }

  /**
   * Tests that an exception is thrown when trying to create a file in a non-existing directory
   * without setting the {@code recursive} flag.
   */
  @Test
  public void renameUnderNonexistingDir() throws Exception {
    mThrown.expect(FileDoesNotExistException.class);
    mThrown.expectMessage(ExceptionMessage.PATH_DOES_NOT_EXIST.getMessage("/nested/test"));

    CreateFileOptions options = CreateFileOptions.defaults().setBlockSizeBytes(Constants.KB);
    mFileSystemMaster.createFile(TEST_URI, options);

    // nested dir
    mFileSystemMaster.rename(TEST_URI, NESTED_FILE_URI, RenameOptions.defaults());
  }

  @Test
  public void renameToNonExistentParent() throws Exception {
    CreateFileOptions options =
        CreateFileOptions.defaults().setBlockSizeBytes(Constants.KB).setRecursive(true);
    mFileSystemMaster.createFile(NESTED_URI, options);

    try {
      mFileSystemMaster.rename(NESTED_URI, new AlluxioURI("/testDNE/b"), RenameOptions.defaults());
      Assert.fail("Rename to a non-existent parent path should not succeed.");
    } catch (FileDoesNotExistException e) {
      // Expected case.
    }
  }

  /**
   * Tests that an exception is thrown when trying to rename a file to a prefix of the original
   * file.
   */
  @Test
  public void renameToSubpath() throws Exception {
    mThrown.expect(InvalidPathException.class);
    mThrown.expectMessage("Traversal failed. Component 2(test) is a file");

    mFileSystemMaster.createFile(NESTED_URI, mNestedFileOptions);
    mFileSystemMaster.rename(NESTED_URI, NESTED_FILE_URI, RenameOptions.defaults());
  }

  /**
   * Tests {@link FileSystemMaster#free} on persisted file.
   */
  @Test
  public void free() throws Exception {
    mNestedFileOptions.setPersisted(true);
    long blockId = createFileWithSingleBlock(NESTED_FILE_URI);
    assertEquals(1, mBlockMaster.getBlockInfo(blockId).getLocations().size());

    // free the file
    mFileSystemMaster.free(NESTED_FILE_URI,
        FreeOptions.defaults().setForced(false).setRecursive(false));
    // Update the heartbeat of removedBlockId received from worker 1.
    Command heartbeat2 = mBlockMaster.workerHeartbeat(mWorkerId1,
        ImmutableMap.of("MEM", (long) Constants.KB), ImmutableList.of(blockId),
        ImmutableMap.<String, List<Long>>of(), mMetrics);
    // Verify the muted Free command on worker1.
    assertEquals(new Command(CommandType.Nothing, ImmutableList.<Long>of()), heartbeat2);
    assertEquals(0, mBlockMaster.getBlockInfo(blockId).getLocations().size());
  }

  /**
   * Tests {@link FileSystemMaster#free} on non-persisted file.
   */
  @Test
  public void freeNonPersistedFile() throws Exception {
    createFileWithSingleBlock(NESTED_FILE_URI);
    mThrown.expect(UnexpectedAlluxioException.class);
    mThrown.expectMessage(ExceptionMessage.CANNOT_FREE_NON_PERSISTED_FILE
        .getMessage(NESTED_FILE_URI.getPath()));
    // cannot free a non-persisted file
    mFileSystemMaster.free(NESTED_FILE_URI, FreeOptions.defaults());
  }

  /**
   * Tests {@link FileSystemMaster#free} on pinned file when forced flag is false.
   */
  @Test
  public void freePinnedFileWithoutForce() throws Exception {
    mNestedFileOptions.setPersisted(true);
    createFileWithSingleBlock(NESTED_FILE_URI);
    mFileSystemMaster.setAttribute(NESTED_FILE_URI, SetAttributeOptions.defaults().setPinned(true));
    mThrown.expect(UnexpectedAlluxioException.class);
    mThrown.expectMessage(ExceptionMessage.CANNOT_FREE_PINNED_FILE
        .getMessage(NESTED_FILE_URI.getPath()));
    // cannot free a pinned file without "forced"
    mFileSystemMaster.free(NESTED_FILE_URI, FreeOptions.defaults().setForced(false));
  }

  /**
   * Tests {@link FileSystemMaster#free} on pinned file when forced flag is true.
   */
  @Test
  public void freePinnedFileWithForce() throws Exception {
    mNestedFileOptions.setPersisted(true);
    long blockId = createFileWithSingleBlock(NESTED_FILE_URI);
    mFileSystemMaster.setAttribute(NESTED_FILE_URI, SetAttributeOptions.defaults().setPinned(true));

    assertEquals(1, mBlockMaster.getBlockInfo(blockId).getLocations().size());

    // free the file
    mFileSystemMaster.free(NESTED_FILE_URI, FreeOptions.defaults().setForced(true));
    // Update the heartbeat of removedBlockId received from worker 1.
    Command heartbeat = mBlockMaster.workerHeartbeat(mWorkerId1,
        ImmutableMap.of("MEM", (long) Constants.KB), ImmutableList.of(blockId),
        ImmutableMap.<String, List<Long>>of(), mMetrics);
    // Verify the muted Free command on worker1.
    assertEquals(new Command(CommandType.Nothing, ImmutableList.<Long>of()), heartbeat);
    assertEquals(0, mBlockMaster.getBlockInfo(blockId).getLocations().size());
  }

  /**
   * Tests the {@link FileSystemMaster#free} method with a directory but recursive to false.
   */
  @Test
  public void freeDirNonRecursive() throws Exception {
    mNestedFileOptions.setPersisted(true);
    createFileWithSingleBlock(NESTED_FILE_URI);
    mThrown.expect(UnexpectedAlluxioException.class);
    mThrown.expectMessage(ExceptionMessage.CANNOT_FREE_NON_EMPTY_DIR.getMessage(NESTED_URI));
    // cannot free directory with recursive argument to false
    mFileSystemMaster.free(NESTED_FILE_URI.getParent(), FreeOptions.defaults().setRecursive(false));
  }

  /**
   * Tests the {@link FileSystemMaster#free} method with a directory.
   */
  @Test
  public void freeDir() throws Exception {
    mNestedFileOptions.setPersisted(true);
    long blockId = createFileWithSingleBlock(NESTED_FILE_URI);
    assertEquals(1, mBlockMaster.getBlockInfo(blockId).getLocations().size());

    // free the dir
    mFileSystemMaster.free(NESTED_FILE_URI.getParent(),
        FreeOptions.defaults().setForced(true).setRecursive(true));
    // Update the heartbeat of removedBlockId received from worker 1.
    Command heartbeat3 = mBlockMaster.workerHeartbeat(mWorkerId1,
        ImmutableMap.of("MEM", (long) Constants.KB), ImmutableList.of(blockId),
        ImmutableMap.<String, List<Long>>of(), mMetrics);
    // Verify the muted Free command on worker1.
    assertEquals(new Command(CommandType.Nothing, ImmutableList.<Long>of()), heartbeat3);
    assertEquals(0, mBlockMaster.getBlockInfo(blockId).getLocations().size());
  }

  /**
   * Tests the {@link FileSystemMaster#free} method with a directory with a file non-persisted.
   */
  @Test
  public void freeDirWithNonPersistedFile() throws Exception {
    createFileWithSingleBlock(NESTED_FILE_URI);
    mThrown.expect(UnexpectedAlluxioException.class);
    mThrown.expectMessage(ExceptionMessage.CANNOT_FREE_NON_PERSISTED_FILE
        .getMessage(NESTED_FILE_URI.getPath()));
    // cannot free the parent dir of a non-persisted file
    mFileSystemMaster.free(NESTED_FILE_URI.getParent(),
        FreeOptions.defaults().setForced(false).setRecursive(true));
  }

  /**
   * Tests the {@link FileSystemMaster#free} method with a directory with a file pinned when
   * forced flag is false.
   */
  @Test
  public void freeDirWithPinnedFileAndNotForced() throws Exception {
    mNestedFileOptions.setPersisted(true);
    createFileWithSingleBlock(NESTED_FILE_URI);
    mFileSystemMaster.setAttribute(NESTED_FILE_URI, SetAttributeOptions.defaults().setPinned(true));
    mThrown.expect(UnexpectedAlluxioException.class);
    mThrown.expectMessage(ExceptionMessage.CANNOT_FREE_PINNED_FILE
        .getMessage(NESTED_FILE_URI.getPath()));
    // cannot free the parent dir of a pinned file without "forced"
    mFileSystemMaster.free(NESTED_FILE_URI.getParent(),
        FreeOptions.defaults().setForced(false).setRecursive(true));
  }

  /**
   * Tests the {@link FileSystemMaster#free} method with a directory with a file pinned when
   * forced flag is true.
   */
  @Test
  public void freeDirWithPinnedFileAndForced() throws Exception {
    mNestedFileOptions.setPersisted(true);
    long blockId = createFileWithSingleBlock(NESTED_FILE_URI);
    mFileSystemMaster.setAttribute(NESTED_FILE_URI, SetAttributeOptions.defaults().setPinned(true));
    // free the parent dir of a pinned file with "forced"
    mFileSystemMaster.free(NESTED_FILE_URI.getParent(),
        FreeOptions.defaults().setForced(true).setRecursive(true));
    // Update the heartbeat of removedBlockId received from worker 1.
    Command heartbeat = mBlockMaster.workerHeartbeat(mWorkerId1,
        ImmutableMap.of("MEM", (long) Constants.KB), ImmutableList.of(blockId),
        ImmutableMap.<String, List<Long>>of(), mMetrics);
    // Verify the muted Free command on worker1.
    assertEquals(new Command(CommandType.Nothing, ImmutableList.<Long>of()), heartbeat);
    assertEquals(0, mBlockMaster.getBlockInfo(blockId).getLocations().size());
  }

  /**
   * Tests the {@link FileSystemMaster#mount(AlluxioURI, AlluxioURI, MountOptions)} method.
   */
  @Test
  public void mount() throws Exception {
    AlluxioURI alluxioURI = new AlluxioURI("/hello");
    AlluxioURI ufsURI = createTempUfsDir("ufs/hello");
    mFileSystemMaster.mount(alluxioURI, ufsURI, MountOptions.defaults());
  }

  /**
   * Tests mounting an existing dir.
   */
  @Test
  public void mountExistingDir() throws Exception {
    AlluxioURI alluxioURI = new AlluxioURI("/hello");
    mFileSystemMaster.createDirectory(alluxioURI, CreateDirectoryOptions.defaults());
    mThrown.expect(InvalidPathException.class);
    AlluxioURI ufsURI = createTempUfsDir("ufs/hello");
    mFileSystemMaster.mount(alluxioURI, ufsURI, MountOptions.defaults());
  }

  /**
   * Tests mounting to an Alluxio path whose parent dir does not exist.
   */
  @Test
  public void mountNonExistingParentDir() throws Exception {
    AlluxioURI alluxioURI = new AlluxioURI("/non-existing/hello");
    AlluxioURI ufsURI = createTempUfsDir("ufs/hello");
    mThrown.expect(FileDoesNotExistException.class);
    mFileSystemMaster.mount(alluxioURI, ufsURI, MountOptions.defaults());
  }

  /**
   * Tests mounting a shadow Alluxio dir.
   */
  @Test
  public void mountShadowDir() throws Exception {
    AlluxioURI alluxioURI = new AlluxioURI("/hello");
    AlluxioURI ufsURI = createTempUfsDir("ufs/hello");
    mFileSystemMaster.mount(alluxioURI, ufsURI, MountOptions.defaults());
    AlluxioURI shadowAlluxioURI = new AlluxioURI("/hello/shadow");
    AlluxioURI anotherUfsURI = createTempUfsDir("ufs/hi");
    mThrown.expect(InvalidPathException.class);
    mFileSystemMaster.mount(shadowAlluxioURI, anotherUfsURI, MountOptions.defaults());
  }

  /**
   * Tests mounting a prefix UFS dir.
   */
  @Test
  public void mountPrefixUfsDir() throws Exception {
    AlluxioURI ufsURI = createTempUfsDir("ufs/hello/shadow");
    AlluxioURI alluxioURI = new AlluxioURI("/hello");
    mFileSystemMaster.mount(alluxioURI, ufsURI, MountOptions.defaults());
    AlluxioURI preUfsURI = ufsURI.getParent();
    AlluxioURI anotherAlluxioURI = new AlluxioURI("/hi");
    mThrown.expect(InvalidPathException.class);
    mFileSystemMaster.mount(anotherAlluxioURI, preUfsURI, MountOptions.defaults());
  }

  /**
   * Tests mounting a suffix UFS dir.
   */
  @Test
  public void mountSuffixUfsDir() throws Exception {
    AlluxioURI ufsURI = createTempUfsDir("ufs/hello/shadow");
    AlluxioURI preUfsURI = ufsURI.getParent();
    AlluxioURI alluxioURI = new AlluxioURI("/hello");
    mFileSystemMaster.mount(alluxioURI, preUfsURI, MountOptions.defaults());
    AlluxioURI anotherAlluxioURI = new AlluxioURI("/hi");
    mThrown.expect(InvalidPathException.class);
    mFileSystemMaster.mount(anotherAlluxioURI, ufsURI, MountOptions.defaults());
  }

  /**
   * Tests unmount operation.
   */
  @Test
  public void unmount() throws Exception {
    AlluxioURI alluxioURI = new AlluxioURI("/hello");
    AlluxioURI ufsURI = createTempUfsDir("ufs/hello");
    mFileSystemMaster.mount(alluxioURI, ufsURI, MountOptions.defaults());
    mFileSystemMaster.createDirectory(alluxioURI.join("dir"),
        CreateDirectoryOptions.defaults().setPersisted(true));
    mFileSystemMaster.unmount(alluxioURI);
    // after unmount, ufs path under previous mount point should still exist
    File file = new File(ufsURI.join("dir").toString());
    assertTrue(file.exists());
    // after unmount, alluxio path under previous mount point should not exist
    mThrown.expect(FileDoesNotExistException.class);
    mFileSystemMaster.getFileInfo(alluxioURI.join("dir"), GET_STATUS_OPTIONS);
  }

  /**
   * Tests unmount operation failed when unmounting root.
   */
  @Test
  public void unmountRootWithException() throws Exception {
    mThrown.expect(InvalidPathException.class);
    mFileSystemMaster.unmount(new AlluxioURI("/"));
  }

  /**
   * Tests unmount operation failed when unmounting non-mount point.
   */
  @Test
  public void unmountNonMountPointWithException() throws Exception {
    AlluxioURI alluxioURI = new AlluxioURI("/hello");
    AlluxioURI ufsURI = createTempUfsDir("ufs/hello");
    mFileSystemMaster.mount(alluxioURI, ufsURI, MountOptions.defaults());
    AlluxioURI dirURI = alluxioURI.join("dir");
    mFileSystemMaster.createDirectory(dirURI, CreateDirectoryOptions.defaults().setPersisted(true));
    mThrown.expect(InvalidPathException.class);
    mFileSystemMaster.unmount(dirURI);
  }

  /**
   * Tests unmount operation failed when unmounting non-existing dir.
   */
  @Test
  public void unmountNonExistingPathWithException() throws Exception {
    mThrown.expect(FileDoesNotExistException.class);
    mFileSystemMaster.unmount(new AlluxioURI("/FileNotExists"));
  }

  /**
   * Creates a temporary UFS folder. The ufsPath must be a relative path since it's a temporary dir
   * created by mTestFolder.
   *
   * @param ufsPath the UFS path of the temp dir needed to created
   * @return the AlluxioURI of the temp dir
   */
  private AlluxioURI createTempUfsDir(String ufsPath) throws IOException {
    String path = mTestFolder.newFolder(ufsPath.split("/")).getPath();
    return new AlluxioURI(path);
  }

  /**
   * Tests the {@link DefaultFileSystemMaster#stop()} method.
   */
  @Test
  public void stop() throws Exception {
    mRegistry.stop();
    assertTrue(mExecutorService.isShutdown());
    assertTrue(mExecutorService.isTerminated());
  }

  @Test
  public void workerHeartbeat() throws Exception {
    long blockId = createFileWithSingleBlock(ROOT_FILE_URI);

    long fileId = mFileSystemMaster.getFileId(ROOT_FILE_URI);
    mFileSystemMaster.scheduleAsyncPersistence(ROOT_FILE_URI);

    FileSystemCommand command = mFileSystemMaster
        .workerHeartbeat(mWorkerId1, Lists.newArrayList(fileId), WorkerHeartbeatOptions.defaults());
    assertEquals(CommandType.Persist, command.getCommandType());
    assertEquals(1,
        command.getCommandOptions().getPersistOptions().getPersistFiles().size());
    assertEquals(fileId,
        command.getCommandOptions().getPersistOptions().getPersistFiles().get(0).getFileId());
    assertEquals(blockId, (long) command.getCommandOptions().getPersistOptions()
        .getPersistFiles().get(0).getBlockIds().get(0));
  }

  /**
   * Tests that lost files can successfully be detected.
   */
  @Test
  public void lostFilesDetection() throws Exception {
    createFileWithSingleBlock(NESTED_FILE_URI);
    long fileId = mFileSystemMaster.getFileId(NESTED_FILE_URI);
    mFileSystemMaster.reportLostFile(fileId);

    FileInfo fileInfo = mFileSystemMaster.getFileInfo(fileId);
    assertEquals(PersistenceState.NOT_PERSISTED.name(), fileInfo.getPersistenceState());
    // Check with getPersistenceState.
    assertEquals(PersistenceState.NOT_PERSISTED,
        mFileSystemMaster.getPersistenceState(fileId));

    // run the detector
    HeartbeatScheduler.execute(HeartbeatContext.MASTER_LOST_FILES_DETECTION);

    fileInfo = mFileSystemMaster.getFileInfo(fileId);
    assertEquals(PersistenceState.LOST.name(), fileInfo.getPersistenceState());
    // Check with getPersistenceState.
    assertEquals(PersistenceState.LOST, mFileSystemMaster.getPersistenceState(fileId));
  }

  /**
   * Tests load metadata logic.
   */
  @Test
  public void testLoadMetadata() throws Exception {
    FileUtils.createDir(Paths.get(mUnderFS).resolve("a").toString());
    mFileSystemMaster.loadMetadata(new AlluxioURI("alluxio:/a"),
        LoadMetadataOptions.defaults().setCreateAncestors(true));
    mFileSystemMaster.loadMetadata(new AlluxioURI("alluxio:/a"),
        LoadMetadataOptions.defaults().setCreateAncestors(true));

    // TODO(peis): Avoid this hack by adding an option in getFileInfo to skip loading metadata.
    try {
      mFileSystemMaster.createDirectory(new AlluxioURI("alluxio:/a"),
          CreateDirectoryOptions.defaults());
      Assert.fail("createDirectory was expected to fail with FileAlreadyExistsException");
    } catch (FileAlreadyExistsException e) {
      assertEquals(
          ExceptionMessage.FILE_ALREADY_EXISTS.getMessage(new AlluxioURI("alluxio:/a")),
          e.getMessage());
    }

    FileUtils.createFile(Paths.get(mUnderFS).resolve("a/f1").toString());
    FileUtils.createFile(Paths.get(mUnderFS).resolve("a/f2").toString());

    mFileSystemMaster.loadMetadata(new AlluxioURI("alluxio:/a/f1"),
        LoadMetadataOptions.defaults().setCreateAncestors(true));

    // This should not throw file exists exception those a/f1 is loaded.
    mFileSystemMaster.loadMetadata(new AlluxioURI("alluxio:/a"),
        LoadMetadataOptions.defaults().setCreateAncestors(true).setLoadDescendantType(
            DescendantType.ONE));

    // TODO(peis): Avoid this hack by adding an option in getFileInfo to skip loading metadata.
    try {
      mFileSystemMaster.createFile(new AlluxioURI("alluxio:/a/f2"), CreateFileOptions.defaults());
      Assert.fail("createDirectory was expected to fail with FileAlreadyExistsException");
    } catch (FileAlreadyExistsException e) {
      assertEquals(
          ExceptionMessage.FILE_ALREADY_EXISTS.getMessage(new AlluxioURI("alluxio:/a/f2")),
          e.getMessage());
    }

    mFileSystemMaster.loadMetadata(new AlluxioURI("alluxio:/a"),
        LoadMetadataOptions.defaults().setCreateAncestors(true)
            .setLoadDescendantType(DescendantType.ONE));
  }

  /**
   * Tests load root metadata. It should not fail.
   */
  @Test
  public void loadRoot() throws Exception {
    mFileSystemMaster.loadMetadata(new AlluxioURI("alluxio:/"), LoadMetadataOptions.defaults());
  }

  @Test
  public void getUfsInfo() throws Exception {
    FileInfo alluxioRootInfo =
        mFileSystemMaster.getFileInfo(new AlluxioURI("alluxio://"), GET_STATUS_OPTIONS);
    UfsInfo ufsRootInfo = mFileSystemMaster.getUfsInfo(alluxioRootInfo.getMountId());
    assertEquals(mUnderFS, ufsRootInfo.getUri());
    assertTrue(ufsRootInfo.getProperties().getProperties().isEmpty());
  }

  @Test
  public void getUfsInfoNotExist() throws Exception {
    UfsInfo noSuchUfsInfo = mFileSystemMaster.getUfsInfo(100L);
    assertFalse(noSuchUfsInfo.isSetUri());
    assertFalse(noSuchUfsInfo.isSetProperties());
  }

  /**
   * Tests that setting the ufs fingerprint persists across restarts.
   */
  @Test
  public void setUfsFingerprintReplay() throws Exception {
    String fingerprint = "FINGERPRINT";
    createFileWithSingleBlock(NESTED_FILE_URI);

    mFileSystemMaster.setAttribute(NESTED_FILE_URI,
        SetAttributeOptions.defaults().setUfsFingerprint(fingerprint));

    // Simulate restart.
    stopServices();
    startServices();

    assertEquals(fingerprint,
        mFileSystemMaster.getFileInfo(NESTED_FILE_URI, GetStatusOptions.defaults())
            .getUfsFingerprint());
  }

  @Test
  public void propagatePersisted() throws Exception {
    AlluxioURI nestedFile = new AlluxioURI("/nested1/nested2/file");
    AlluxioURI parent1 = new AlluxioURI("/nested1/");
    AlluxioURI parent2 = new AlluxioURI("/nested1/nested2/");

    createFileWithSingleBlock(nestedFile);

    // Nothing is persisted yet.
    assertEquals(PersistenceState.NOT_PERSISTED.toString(),
        mFileSystemMaster.getFileInfo(nestedFile, GetStatusOptions.defaults())
            .getPersistenceState());
    assertEquals(PersistenceState.NOT_PERSISTED.toString(),
        mFileSystemMaster.getFileInfo(parent1, GetStatusOptions.defaults()).getPersistenceState());
    assertEquals(PersistenceState.NOT_PERSISTED.toString(),
        mFileSystemMaster.getFileInfo(parent2, GetStatusOptions.defaults()).getPersistenceState());

    // Persist the file.
    mFileSystemMaster.setAttribute(nestedFile, SetAttributeOptions.defaults().setPersisted(true));

    // Everything component should be persisted.
    assertEquals(PersistenceState.PERSISTED.toString(),
        mFileSystemMaster.getFileInfo(nestedFile, GetStatusOptions.defaults())
            .getPersistenceState());
    assertEquals(PersistenceState.PERSISTED.toString(),
        mFileSystemMaster.getFileInfo(parent1, GetStatusOptions.defaults()).getPersistenceState());
    assertEquals(PersistenceState.PERSISTED.toString(),
        mFileSystemMaster.getFileInfo(parent2, GetStatusOptions.defaults()).getPersistenceState());

    // Simulate restart.
    stopServices();
    startServices();

    // Everything component should be persisted.
    assertEquals(PersistenceState.PERSISTED.toString(),
        mFileSystemMaster.getFileInfo(nestedFile, GetStatusOptions.defaults())
            .getPersistenceState());
    assertEquals(PersistenceState.PERSISTED.toString(),
        mFileSystemMaster.getFileInfo(parent1, GetStatusOptions.defaults()).getPersistenceState());
    assertEquals(PersistenceState.PERSISTED.toString(),
        mFileSystemMaster.getFileInfo(parent2, GetStatusOptions.defaults()).getPersistenceState());
  }

  private long createFileWithSingleBlock(AlluxioURI uri) throws Exception {
    mFileSystemMaster.createFile(uri, mNestedFileOptions);
    long blockId = mFileSystemMaster.getNewBlockIdForFile(uri);
    mBlockMaster.commitBlock(mWorkerId1, Constants.KB, "MEM", blockId, Constants.KB);
    CompleteFileOptions options = CompleteFileOptions.defaults().setUfsLength(Constants.KB);
    mFileSystemMaster.completeFile(uri, options);
    return blockId;
  }

  private void startServices() throws Exception {
    mRegistry = new MasterRegistry();
    mSafeModeManager = new TestSafeModeManager();
    mJournalSystem = JournalTestUtils.createJournalSystem(mJournalFolder);
<<<<<<< HEAD
    MasterContext masterContext = new MasterContext(mJournalSystem, mSafeModeManager, new ReentrantLock());
    mBlockMaster = new BlockMasterFactory().create(mRegistry, masterContext);
=======
    mMetricsMaster = new MetricsMasterFactory().create(mRegistry, mJournalSystem, mSafeModeManager);
    mRegistry.add(MetricsMaster.class, mMetricsMaster);
    mMetrics = Lists.newArrayList();
    mBlockMaster =
        new BlockMasterFactory().create(mRegistry, mJournalSystem, mSafeModeManager);
>>>>>>> 1d4893a7
    mExecutorService = Executors
        .newFixedThreadPool(4, ThreadFactoryUtils.build("DefaultFileSystemMasterTest-%d", true));
    mFileSystemMaster = new DefaultFileSystemMaster(mBlockMaster, masterContext,
        ExecutorServiceFactories.constantExecutorServiceFactory(mExecutorService));
    mRegistry.add(FileSystemMaster.class, mFileSystemMaster);
    mJournalSystem.start();
    mJournalSystem.setMode(Mode.PRIMARY);
    mRegistry.start(true);

    // set up workers
    mWorkerId1 = mBlockMaster.getWorkerId(
        new WorkerNetAddress().setHost("localhost").setRpcPort(80).setDataPort(81).setWebPort(82));
    mBlockMaster.workerRegister(mWorkerId1, Arrays.asList("MEM", "SSD"),
        ImmutableMap.of("MEM", (long) Constants.MB, "SSD", (long) Constants.MB),
        ImmutableMap.of("MEM", (long) Constants.KB, "SSD", (long) Constants.KB),
        new HashMap<String, List<Long>>());
    mWorkerId2 = mBlockMaster.getWorkerId(
        new WorkerNetAddress().setHost("remote").setRpcPort(80).setDataPort(81).setWebPort(82));
    mBlockMaster.workerRegister(mWorkerId2, Arrays.asList("MEM", "SSD"),
        ImmutableMap.of("MEM", (long) Constants.MB, "SSD", (long) Constants.MB),
        ImmutableMap.of("MEM", (long) Constants.KB, "SSD", (long) Constants.KB),
        new HashMap<String, List<Long>>());
  }

  private void stopServices() throws Exception {
    mRegistry.stop();
    mJournalSystem.stop();
  }
}<|MERGE_RESOLUTION|>--- conflicted
+++ resolved
@@ -2110,16 +2110,11 @@
     mRegistry = new MasterRegistry();
     mSafeModeManager = new TestSafeModeManager();
     mJournalSystem = JournalTestUtils.createJournalSystem(mJournalFolder);
-<<<<<<< HEAD
     MasterContext masterContext = new MasterContext(mJournalSystem, mSafeModeManager, new ReentrantLock());
-    mBlockMaster = new BlockMasterFactory().create(mRegistry, masterContext);
-=======
-    mMetricsMaster = new MetricsMasterFactory().create(mRegistry, mJournalSystem, mSafeModeManager);
+    mMetricsMaster = new MetricsMasterFactory().create(mRegistry, masterContext);
     mRegistry.add(MetricsMaster.class, mMetricsMaster);
     mMetrics = Lists.newArrayList();
-    mBlockMaster =
-        new BlockMasterFactory().create(mRegistry, mJournalSystem, mSafeModeManager);
->>>>>>> 1d4893a7
+    mBlockMaster = new BlockMasterFactory().create(mRegistry, masterContext);
     mExecutorService = Executors
         .newFixedThreadPool(4, ThreadFactoryUtils.build("DefaultFileSystemMasterTest-%d", true));
     mFileSystemMaster = new DefaultFileSystemMaster(mBlockMaster, masterContext,
