/*
 * The Alluxio Open Foundation licenses this work under the Apache License, version 2.0
 * (the "License"). You may not use this work except in compliance with the License, which is
 * available at www.apache.org/licenses/LICENSE-2.0
 *
 * This software is distributed on an "AS IS" basis, WITHOUT WARRANTIES OR CONDITIONS OF ANY KIND,
 * either express or implied, as more fully set forth in the License.
 *
 * See the NOTICE file distributed with this work for information regarding copyright ownership.
 */

package alluxio.master.file;

import static org.junit.Assert.assertEquals;
<<<<<<< HEAD
=======
import static org.junit.Assert.assertFalse;
>>>>>>> ccb5147c
import static org.junit.Assert.assertThrows;
import static org.junit.Assert.assertTrue;

import alluxio.AlluxioURI;
import alluxio.client.WriteType;
import alluxio.conf.Configuration;
import alluxio.conf.PropertyKey;
import alluxio.exception.FileDoesNotExistException;
import alluxio.file.options.DescendantType;
import alluxio.grpc.CreateDirectoryPOptions;
import alluxio.grpc.CreateFilePOptions;
import alluxio.grpc.FileSystemMasterCommonPOptions;
import alluxio.grpc.MountPOptions;
import alluxio.grpc.WritePType;
import alluxio.master.file.contexts.CreateDirectoryContext;
import alluxio.master.file.contexts.CreateFileContext;
import alluxio.master.file.contexts.GetStatusContext;
import alluxio.master.file.contexts.MountContext;
import alluxio.master.file.meta.SyncCheck;

import org.junit.Test;
import org.mockito.Mockito;

public class FileSystemMasterSyncTest extends FileSystemMasterTestBase {
  private final CreateFileContext mCreateOptions = CreateFileContext.mergeFrom(
          CreateFilePOptions.newBuilder().setRecursive(true)
              .setWriteType(WritePType.CACHE_THROUGH))
      .setWriteType(WriteType.CACHE_THROUGH);

  InodeSyncStream.SyncStatus createSyncStream(
      AlluxioURI path, long syncInterval, DescendantType descendantType)
      throws Exception {
    FileSystemMasterCommonPOptions options = FileSystemMasterCommonPOptions.newBuilder()
        .setSyncIntervalMs(syncInterval).build();
    return mFileSystemMaster.syncMetadata(mFileSystemMaster.createRpcContext(), path, options,
        descendantType, null, null);
  }

  Long[] syncSetup(AlluxioURI mountPath) throws Exception {
    String ufsMountPath = mUfsPath.newFolder("ufs").getAbsolutePath();
    mFileSystemMaster.mount(mountPath, new AlluxioURI(ufsMountPath),
        MountContext.create(MountPOptions.newBuilder()));
    Long[] currentTime = new Long[] {1L};
    Mockito.doAnswer(invocation -> currentTime[0]).when(mClock).millis();
    return currentTime;
  }

  void checkSyncTime(AlluxioURI path, long time, DescendantType descendantType)
      throws Exception {
    checkSyncTime(path, time, descendantType, 1);
  }

  void checkSyncTime(AlluxioURI path, long time, DescendantType descendantType, long interval)
      throws Exception {
    SyncCheck check = mFileSystemMaster.getSyncPathCache()
        .shouldSyncPath(path, interval, descendantType);
    assertFalse(check.isShouldSync());
    assertEquals(time, check.skippedSync().getLastSyncTime());
  }

  void checkNeedsSync(AlluxioURI path, DescendantType descendantType) throws Exception {
    assertTrue(mFileSystemMaster.getSyncPathCache().shouldSyncPath(
        path, 1, descendantType).isShouldSync());
  }

  @Test
  public void syncDelete() throws Exception {
    AlluxioURI mountPath = new AlluxioURI("/mount");
    Long[] currentTime = syncSetup(mountPath);
    AlluxioURI dirPath = mountPath.join("dir");
    AlluxioURI f1 = dirPath.join("f1");
    createFileWithSingleBlock(f1, mCreateOptions);

    currentTime[0]++;
    InodeSyncStream.SyncStatus syncStatus = createSyncStream(dirPath, 1, DescendantType.ALL, false);
    assertEquals(InodeSyncStream.SyncStatus.OK, syncStatus);

    deleteFileOutsideOfAlluxio(f1);
    syncStatus = createSyncStream(dirPath, 1, DescendantType.ALL, false);
    assertEquals(InodeSyncStream.SyncStatus.NOT_NEEDED, syncStatus);
    mFileSystemMaster.getFileInfo(f1, GetStatusContext.defaults());

    currentTime[0]++;
    syncStatus = createSyncStream(dirPath, 1, DescendantType.ALL, false);
    assertEquals(InodeSyncStream.SyncStatus.OK, syncStatus);
    assertThrows(FileDoesNotExistException.class,
        () -> mFileSystemMaster.getFileInfo(f1, GetStatusContext.defaults()));
  }

  @Test
  public void syncDir() throws Exception {
    AlluxioURI mountPath = new AlluxioURI("/mount");
    Long[] currentTime = syncSetup(mountPath);
    AlluxioURI dirPath = mountPath.join("dir");
    AlluxioURI f1 = dirPath.join("f1");
    AlluxioURI f2 = dirPath.join("f2");
    createFileWithSingleBlock(f1, mCreateOptions);
    createFileWithSingleBlock(f2, mCreateOptions);

    // sync the directory recursively at time 1
    InodeSyncStream.SyncStatus syncStatus = createSyncStream(dirPath, 0, DescendantType.ALL);
    assertEquals(InodeSyncStream.SyncStatus.OK, syncStatus);
    checkSyncTime(f1, 1, DescendantType.NONE);
    checkSyncTime(f2, 1, DescendantType.NONE);
    checkSyncTime(dirPath, 1, DescendantType.ALL);
    // sync not needed
    syncStatus = createSyncStream(f1, 1, DescendantType.ONE);
    assertEquals(InodeSyncStream.SyncStatus.NOT_NEEDED, syncStatus);
    syncStatus = createSyncStream(f2, 1, DescendantType.ONE);
    assertEquals(InodeSyncStream.SyncStatus.NOT_NEEDED, syncStatus);
    syncStatus = createSyncStream(dirPath, 1, DescendantType.ALL);
    assertEquals(InodeSyncStream.SyncStatus.NOT_NEEDED, syncStatus);

    // ensure the children don't need to be synced at time 2 with sync interval 2
    currentTime[0] = 2L;
    syncStatus = createSyncStream(f1, 2, DescendantType.ONE);
    assertEquals(InodeSyncStream.SyncStatus.NOT_NEEDED, syncStatus);
    syncStatus = createSyncStream(f2, 2, DescendantType.ONE);
    assertEquals(InodeSyncStream.SyncStatus.NOT_NEEDED, syncStatus);
    syncStatus = createSyncStream(dirPath, 2, DescendantType.ALL);
    assertEquals(InodeSyncStream.SyncStatus.NOT_NEEDED, syncStatus);
  }

  /**
   * Check that when recursively syncing a directory, if a child directory has been synced more
   * recently than the root sync directory and does not need a sync, then the child directory
   * is not synced, and the parent's sync time is updated to the time of the child sync.
   */
  @Test
  public void syncDirChild() throws Exception {
    AlluxioURI mountPath = new AlluxioURI("/mount");
    Long[] currentTime = syncSetup(mountPath);
    AlluxioURI dirPath = mountPath.join("dir");
    AlluxioURI f1 = dirPath.join("f1");
    AlluxioURI f2 = dirPath.join("f2");
    mFileSystemMaster.createDirectory(f1, CreateDirectoryContext.mergeFrom(
        CreateDirectoryPOptions.newBuilder().setRecursive(true))
        .setWriteType(WriteType.CACHE_THROUGH));
    createFileWithSingleBlock(f2, mCreateOptions);

    // sync the directory recursively at time 1
    InodeSyncStream.SyncStatus syncStatus = createSyncStream(dirPath, 0, DescendantType.ALL);
    assertEquals(InodeSyncStream.SyncStatus.OK, syncStatus);
    checkSyncTime(f1, 1, DescendantType.NONE);
    checkSyncTime(f2, 1, DescendantType.NONE);
    checkSyncTime(dirPath, 1, DescendantType.ALL);

    // sync child f1 at time 2
    currentTime[0] = 2L;
    syncStatus = createSyncStream(f1, 1, DescendantType.ONE);
    assertEquals(InodeSyncStream.SyncStatus.OK, syncStatus);
    checkSyncTime(f1, 2, DescendantType.NONE);
    checkNeedsSync(f2, DescendantType.NONE);
    checkNeedsSync(dirPath, DescendantType.ALL);

    // now sync the parent, at time 2 with interval 1, so f1 doesn't need a sync
    currentTime[0] = 2L;
    syncStatus = createSyncStream(dirPath, 1, DescendantType.ALL);
    assertEquals(InodeSyncStream.SyncStatus.OK, syncStatus);
    assertEquals(2L, (long) mFileSystemMaster.getSyncPathCache().getSyncTimesForPath(dirPath)
        .get().getSecond());
    assertEquals(2L, (long) mFileSystemMaster.getSyncPathCache().getSyncTimesForPath(f1)
        .get().getFirst());
    checkSyncTime(f1, 2, DescendantType.NONE);
    checkSyncTime(f2, 2, DescendantType.NONE);
    checkSyncTime(dirPath, 2, DescendantType.ALL);

    // sync not needed at the same time
    syncStatus = createSyncStream(dirPath, 2, DescendantType.ALL);
    assertEquals(InodeSyncStream.SyncStatus.NOT_NEEDED, syncStatus);

    // sync child f1 at time 3
    currentTime[0] = 3L;
    syncStatus = createSyncStream(f1, 1, DescendantType.ALL);
    assertEquals(InodeSyncStream.SyncStatus.OK, syncStatus);
    checkSyncTime(f1, 3, DescendantType.NONE);
    checkNeedsSync(f2, DescendantType.NONE);
    checkNeedsSync(dirPath, DescendantType.ALL);

    // now sync the parent, at time 4 with interval 2, so f1 doesn't need a sync
    // but the parent only gets updated to time 3
    currentTime[0] = 4L;
    syncStatus = createSyncStream(dirPath, 2, DescendantType.ALL);
    assertEquals(InodeSyncStream.SyncStatus.OK, syncStatus);
    assertEquals(3, (long) mFileSystemMaster.getSyncPathCache().getSyncTimesForPath(dirPath)
        .get().getSecond());
    assertEquals(3, (long) mFileSystemMaster.getSyncPathCache().getSyncTimesForPath(f1)
        .get().getFirst());
    checkNeedsSync(f1, DescendantType.NONE);
    checkNeedsSync(f2, DescendantType.NONE);
    checkNeedsSync(dirPath, DescendantType.ALL);
    currentTime[0] = 3L;
    checkSyncTime(f1, 3, DescendantType.NONE);
    checkSyncTime(f2, 3, DescendantType.NONE);
    checkSyncTime(dirPath, 3, DescendantType.ALL);
    currentTime[0] = 4L;

    // sync parent at time 4 with interval 1 so all should sync
    syncStatus = createSyncStream(dirPath, 1, DescendantType.ALL);
    assertEquals(InodeSyncStream.SyncStatus.OK, syncStatus);
    assertEquals(4, (long) mFileSystemMaster.getSyncPathCache().getSyncTimesForPath(dirPath)
        .get().getSecond());
  }

  /**
   * This follows the same structure as {@link FileSystemMasterSyncTest#syncDirChild()}
   * except the updated child is a file instead of a directory, in this case the child
   * will be synced, because its status has already been loaded from the UFS when listing
   * the root sync directory.
   */
  @Test
  public void syncNestedFileChild() throws Exception {
    // ACL needs to be disabled, otherwise the child sync will be skipped because
    // loading the ACL would require an extra UFS operation
    Configuration.set(PropertyKey.SECURITY_AUTHORIZATION_PERMISSION_ENABLED, false);
    AlluxioURI mountPath = new AlluxioURI("/mount");
    Long[] currentTime = syncSetup(mountPath);
    AlluxioURI dirPath = mountPath.join("dir");
    AlluxioURI f1 = dirPath.join("f1");
    AlluxioURI f2 = dirPath.join("f2");
    createFileWithSingleBlock(f1, mCreateOptions);
    createFileWithSingleBlock(f2, mCreateOptions);

    // sync the directory recursively at time 1
    InodeSyncStream.SyncStatus syncStatus = createSyncStream(dirPath, 0, DescendantType.ALL);
    assertEquals(InodeSyncStream.SyncStatus.OK, syncStatus);
    checkSyncTime(f1, 1, DescendantType.NONE);
    checkSyncTime(f2, 1, DescendantType.NONE);
    checkSyncTime(dirPath, 1, DescendantType.ALL);

    // sync child f1 at time 2
    currentTime[0] = 2L;
    syncStatus = createSyncStream(f1, 1, DescendantType.ONE);
    assertEquals(InodeSyncStream.SyncStatus.OK, syncStatus);
    assertEquals(InodeSyncStream.SyncStatus.OK, syncStatus);
    checkSyncTime(f1, 2, DescendantType.NONE);
    checkNeedsSync(f2, DescendantType.NONE);
    checkNeedsSync(dirPath, DescendantType.ALL);

    // now sync the parent, at time 2 with interval 1, so f1 doesn't need a sync
    currentTime[0] = 2L;
    syncStatus = createSyncStream(dirPath, 1, DescendantType.ALL);
    assertEquals(InodeSyncStream.SyncStatus.OK, syncStatus);
    assertEquals(2, (long) mFileSystemMaster.getSyncPathCache().getSyncTimesForPath(dirPath)
        .get().getSecond());
    assertEquals(2, (long) mFileSystemMaster.getSyncPathCache().getSyncTimesForPath(f1)
        .get().getFirst());
    checkSyncTime(f1, 2, DescendantType.NONE);
    checkSyncTime(f2, 2, DescendantType.NONE);
    checkSyncTime(dirPath, 2, DescendantType.ALL);

    // sync not needed at the same time
    syncStatus = createSyncStream(dirPath, 2, DescendantType.ALL);
    assertEquals(InodeSyncStream.SyncStatus.NOT_NEEDED, syncStatus);

    // sync child f1 at time 3
    currentTime[0] = 3L;
    syncStatus = createSyncStream(f1, 1, DescendantType.ONE);
    assertEquals(InodeSyncStream.SyncStatus.OK, syncStatus);
    checkSyncTime(f1, 3, DescendantType.NONE);
    checkNeedsSync(f2, DescendantType.NONE);
    checkNeedsSync(dirPath, DescendantType.ALL);

    // now sync the parent, at time 4 with interval 2, so f1 doesn't need a sync
    // but the sync still happens at time 4 because the file is loaded from the UFS
    // when the directory is listed
    currentTime[0] = 4L;
    syncStatus = createSyncStream(dirPath, 2, DescendantType.ALL);
    assertEquals(InodeSyncStream.SyncStatus.OK, syncStatus);
    assertEquals(4, (long) mFileSystemMaster.getSyncPathCache().getSyncTimesForPath(dirPath)
        .get().getSecond());
    checkSyncTime(f1, 4, DescendantType.NONE);
    checkSyncTime(f2, 4, DescendantType.NONE);
    checkSyncTime(dirPath, 4, DescendantType.ALL);

    // sync parent at time 4 with interval 1, so sync should not be needed
    syncStatus = createSyncStream(dirPath, 1, DescendantType.ALL);
    assertEquals(InodeSyncStream.SyncStatus.NOT_NEEDED, syncStatus);
  }

  /**
   * Sync a nested file with a none descendant type.
   * The sync should still be valid when doing a sync on the
   * parent directory of a recursive type since the child is a file.
   */
  @Test
  public void syncNestedFile() throws Exception {
    AlluxioURI mountPath = new AlluxioURI("/mount");
    Long[] currentTime = syncSetup(mountPath);
    AlluxioURI dirPath = mountPath.join("dir");
    AlluxioURI f1 = dirPath.join("f1");
    createFileWithSingleBlock(f1, mCreateOptions);
    AlluxioURI dir1 = dirPath.join("dir1");
    mFileSystemMaster.createDirectory(dir1, CreateDirectoryContext.defaults());

    // sync the directory recursively at time 1
    InodeSyncStream.SyncStatus syncStatus = createSyncStream(dirPath, 0, DescendantType.ALL);
    assertEquals(InodeSyncStream.SyncStatus.OK, syncStatus);
    checkSyncTime(f1, 1, DescendantType.ALL);
    checkSyncTime(dirPath, 1, DescendantType.ALL);

    // sync not needed on any child
    syncStatus = createSyncStream(f1, 1, DescendantType.ALL);
    assertEquals(InodeSyncStream.SyncStatus.NOT_NEEDED, syncStatus);
    syncStatus = createSyncStream(dir1, 1, DescendantType.ALL);
    assertEquals(InodeSyncStream.SyncStatus.NOT_NEEDED, syncStatus);
    syncStatus = createSyncStream(dirPath, 1, DescendantType.ALL);
    assertEquals(InodeSyncStream.SyncStatus.NOT_NEEDED, syncStatus);

    // sync f1 and nested dir1 at time 2
    currentTime[0] = 2L;
    syncStatus = createSyncStream(f1, 0, DescendantType.NONE);
    assertEquals(InodeSyncStream.SyncStatus.OK, syncStatus);
    syncStatus = createSyncStream(dir1, 0, DescendantType.ALL);
    assertEquals(InodeSyncStream.SyncStatus.OK, syncStatus);

    // sync the directory at time 3, but not recursively
    currentTime[0] = 3L;
    syncStatus = createSyncStream(dirPath, 0, DescendantType.ONE);
    assertEquals(InodeSyncStream.SyncStatus.OK, syncStatus);
    // f1 should have a sync time of 3 even for a descendant type all since it is a file
    checkSyncTime(f1, 3, DescendantType.ALL);
    // nested dir1 should only have a sync time of 3 for a none descendant type
    checkSyncTime(dir1, 3, DescendantType.NONE);
    // for type all it should have a sync time of 2 from the previous sync
    checkSyncTime(dir1, 2, DescendantType.ALL, 2);

    // ensure the children don't need to be synced at time 3 with sync interval 2
    syncStatus = createSyncStream(f1, 2, DescendantType.ONE);
    assertEquals(InodeSyncStream.SyncStatus.NOT_NEEDED, syncStatus);
    syncStatus = createSyncStream(dir1, 2, DescendantType.ALL);
    assertEquals(InodeSyncStream.SyncStatus.NOT_NEEDED, syncStatus);
  }

  /**
   * Test a deletion to the UFS and then sync.
   */
  @Test
  public void syncDeletion() throws Exception {
    AlluxioURI mountPath = new AlluxioURI("/mount");
    Long[] currentTime = syncSetup(mountPath);
    AlluxioURI dirPath = mountPath.join("dir");
    AlluxioURI f1 = dirPath.join("f1");
    createFileWithSingleBlock(f1, mCreateOptions);

    // sync the directory recursively at time 1
    InodeSyncStream.SyncStatus syncStatus = createSyncStream(dirPath, 0, DescendantType.ALL);
    assertEquals(InodeSyncStream.SyncStatus.OK, syncStatus);
    checkSyncTime(f1, 1, DescendantType.ALL);
    checkSyncTime(dirPath, 1, DescendantType.ALL);

    // delete the file outside alluxio
    deleteFileOutsideOfAlluxio(f1);
    // ensure the file still exists in alluxio
    mFileSystemMaster.getFileInfo(f1, GetStatusContext.defaults());

    // a sync at time 2 with interval 1 should succeed
    currentTime[0] = 2L;
    syncStatus = createSyncStream(f1, 1, DescendantType.ALL);
    assertEquals(InodeSyncStream.SyncStatus.OK, syncStatus);
    checkSyncTime(f1, 2, DescendantType.ALL);

    // the file should not exist
    assertThrows(FileDoesNotExistException.class,
        () -> mFileSystemMaster.getFileInfo(f1, GetStatusContext.defaults()));
  }

  /**
   * Test a combination of sync and invalidations.
   */
  @Test
  public void syncInvalidation() throws Exception {
    AlluxioURI mountPath = new AlluxioURI("/mount");
    Long[] currentTime = syncSetup(mountPath);
    AlluxioURI dirPath = mountPath.join("dir");
    AlluxioURI f1 = dirPath.join("f1");
    createFileWithSingleBlock(f1, mCreateOptions);
    AlluxioURI dir1 = dirPath.join("dir1");
    mFileSystemMaster.createDirectory(dir1, CreateDirectoryContext.defaults());

    // sync the directory recursively at time 1
    InodeSyncStream.SyncStatus syncStatus = createSyncStream(dirPath, 0, DescendantType.ALL);
    assertEquals(InodeSyncStream.SyncStatus.OK, syncStatus);
    checkSyncTime(f1, 1, DescendantType.ALL);
    checkSyncTime(dirPath, 1, DescendantType.ALL);

    // sync not needed on any child
    syncStatus = createSyncStream(f1, 1, DescendantType.ALL);
    assertEquals(InodeSyncStream.SyncStatus.NOT_NEEDED, syncStatus);
    syncStatus = createSyncStream(dir1, 1, DescendantType.ALL);
    assertEquals(InodeSyncStream.SyncStatus.NOT_NEEDED, syncStatus);
    syncStatus = createSyncStream(dirPath, 1, DescendantType.ALL);
    assertEquals(InodeSyncStream.SyncStatus.NOT_NEEDED, syncStatus);

    // invalidate f1 at time 1
    mFileSystemMaster.invalidateSyncPath(f1);
    // move to time 2
    currentTime[0] = 2L;
    // dir1 should still not need a sync with interval 2
    syncStatus = createSyncStream(dir1, 2, DescendantType.ALL);
    assertEquals(InodeSyncStream.SyncStatus.NOT_NEEDED, syncStatus);
    // f1 and its parent should need a sync even with a large interval
    syncStatus = createSyncStream(f1, 100, DescendantType.ALL);
    assertEquals(InodeSyncStream.SyncStatus.OK, syncStatus);
    syncStatus = createSyncStream(dirPath, 100, DescendantType.ALL);
    assertEquals(InodeSyncStream.SyncStatus.OK, syncStatus);
    // the sync time for dirPath should be 1, since child dir1 would have
    // not been synced, so the sync time will only be updated to time 1
    assertEquals(1, (long) mFileSystemMaster.getSyncPathCache().getSyncTimesForPath(dirPath)
        .get().getSecond());

    // now none should need a sync with interval 2
    syncStatus = createSyncStream(f1, 2, DescendantType.ALL);
    assertEquals(InodeSyncStream.SyncStatus.NOT_NEEDED, syncStatus);
    syncStatus = createSyncStream(dir1, 2, DescendantType.ALL);
    assertEquals(InodeSyncStream.SyncStatus.NOT_NEEDED, syncStatus);
    syncStatus = createSyncStream(dirPath, 2, DescendantType.ALL);
    assertEquals(InodeSyncStream.SyncStatus.NOT_NEEDED, syncStatus);
  }
}<|MERGE_RESOLUTION|>--- conflicted
+++ resolved
@@ -12,10 +12,7 @@
 package alluxio.master.file;
 
 import static org.junit.Assert.assertEquals;
-<<<<<<< HEAD
-=======
 import static org.junit.Assert.assertFalse;
->>>>>>> ccb5147c
 import static org.junit.Assert.assertThrows;
 import static org.junit.Assert.assertTrue;
 
@@ -90,16 +87,16 @@
     createFileWithSingleBlock(f1, mCreateOptions);
 
     currentTime[0]++;
-    InodeSyncStream.SyncStatus syncStatus = createSyncStream(dirPath, 1, DescendantType.ALL, false);
+    InodeSyncStream.SyncStatus syncStatus = createSyncStream(dirPath, 1, DescendantType.ALL);
     assertEquals(InodeSyncStream.SyncStatus.OK, syncStatus);
 
     deleteFileOutsideOfAlluxio(f1);
-    syncStatus = createSyncStream(dirPath, 1, DescendantType.ALL, false);
+    syncStatus = createSyncStream(dirPath, 1, DescendantType.ALL);
     assertEquals(InodeSyncStream.SyncStatus.NOT_NEEDED, syncStatus);
     mFileSystemMaster.getFileInfo(f1, GetStatusContext.defaults());
 
     currentTime[0]++;
-    syncStatus = createSyncStream(dirPath, 1, DescendantType.ALL, false);
+    syncStatus = createSyncStream(dirPath, 1, DescendantType.ALL);
     assertEquals(InodeSyncStream.SyncStatus.OK, syncStatus);
     assertThrows(FileDoesNotExistException.class,
         () -> mFileSystemMaster.getFileInfo(f1, GetStatusContext.defaults()));
