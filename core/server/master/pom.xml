<!--

    The Alluxio Open Foundation licenses this work under the Apache License, version 2.0
    (the "License"). You may not use this work except in compliance with the License, which is
    available at www.apache.org/licenses/LICENSE-2.0

    This software is distributed on an "AS IS" basis, WITHOUT WARRANTIES OR CONDITIONS OF ANY KIND,
    either express or implied, as more fully set forth in the License.

    See the NOTICE file distributed with this work for information regarding copyright ownership.

-->
<project xmlns="http://maven.apache.org/POM/4.0.0" xmlns:xsi="http://www.w3.org/2001/XMLSchema-instance" xsi:schemaLocation="http://maven.apache.org/POM/4.0.0 http://maven.apache.org/xsd/maven-4.0.0.xsd">
  <modelVersion>4.0.0</modelVersion>
  <parent>
    <artifactId>alluxio-core-server</artifactId>
    <groupId>org.alluxio</groupId>
    <version>2.10.0-SNAPSHOT</version>
  </parent>
  <artifactId>alluxio-core-server-master</artifactId>
  <packaging>jar</packaging>
  <name>Alluxio Core - Server - Master</name>
  <description>Alluxio master service</description>

  <properties>
    <!-- The following paths need to be defined here as well as in the parent pom so that mvn can -->
    <!-- run properly from sub-project directories -->
    <build.path>${project.parent.parent.parent.basedir}/build</build.path>
  </properties>

  <dependencies>
    <!-- External dependencies -->
    <dependency>
<<<<<<< HEAD
      <groupId>software.amazon.awssdk</groupId>
      <artifactId>s3</artifactId>
=======
      <groupId>com.github.ben-manes.caffeine</groupId>
      <artifactId>caffeine</artifactId>
      <version>3.1.6</version>
    </dependency>
    <dependency>
      <groupId>org.cache2k</groupId>
      <artifactId>cache2k-api</artifactId>
      <version>2.6.1.Final</version>
    </dependency>
    <dependency>
      <groupId>org.cache2k</groupId>
      <artifactId>cache2k-core</artifactId>
      <version>2.6.1.Final</version>
      <scope>runtime</scope>
>>>>>>> 5d1e0562
    </dependency>
    <dependency>
      <groupId>com.google.guava</groupId>
      <artifactId>guava</artifactId>
    </dependency>
    <dependency>
      <groupId>io.dropwizard.metrics</groupId>
      <artifactId>metrics-core</artifactId>
    </dependency>
    <dependency>
      <groupId>io.swagger</groupId>
      <artifactId>swagger-annotations</artifactId>
    </dependency>
    <dependency>
      <groupId>javax.servlet</groupId>
      <artifactId>javax.servlet-api</artifactId>
    </dependency>
    <dependency>
      <groupId>org.apache.commons</groupId>
      <artifactId>commons-lang3</artifactId>
    </dependency>
    <dependency>
      <groupId>org.eclipse.jetty</groupId>
      <artifactId>jetty-servlet</artifactId>
    </dependency>
    <dependency>
      <groupId>org.glassfish.jersey.containers</groupId>
      <artifactId>jersey-container-servlet-core</artifactId>
    </dependency>
    <dependency>
      <groupId>org.glassfish.jersey.core</groupId>
      <artifactId>jersey-server</artifactId>
    </dependency>
    <dependency>
      <groupId>org.glassfish.jersey.inject</groupId>
      <artifactId>jersey-hk2</artifactId>
    </dependency>
    <dependency>
      <groupId>org.hdrhistogram</groupId>
      <artifactId>HdrHistogram</artifactId>
    </dependency>
    <dependency>
      <groupId>org.rocksdb</groupId>
      <artifactId>rocksdbjni</artifactId>
    </dependency>
    <dependency>
      <groupId>org.glassfish.jersey.media</groupId>
      <artifactId>jersey-media-json-jackson</artifactId>
      <scope>provided</scope>
    </dependency>
    <dependency>
      <groupId>it.unimi.dsi</groupId>
      <artifactId>fastutil-core</artifactId>
    </dependency>

    <!-- Internal dependencies -->
    <dependency>
      <groupId>org.alluxio</groupId>
      <artifactId>alluxio-core-common</artifactId>
      <version>${project.version}</version>
    </dependency>
    <dependency>
      <groupId>org.alluxio</groupId>
      <artifactId>alluxio-core-transport</artifactId>
      <version>${project.version}</version>
    </dependency>
    <dependency>
      <groupId>org.alluxio</groupId>
      <artifactId>alluxio-core-client-fs</artifactId>
      <version>${project.version}</version>
    </dependency>
    <dependency>
      <groupId>org.alluxio</groupId>
      <artifactId>alluxio-core-server-common</artifactId>
      <version>${project.version}</version>
    </dependency>
    <dependency>
      <groupId>org.alluxio</groupId>
      <artifactId>alluxio-job-client</artifactId>
      <version>${project.version}</version>
    </dependency>

    <!-- External test dependencies -->
    <dependency>
      <groupId>com.google.guava</groupId>
      <artifactId>guava-testlib</artifactId>
      <scope>test</scope>
    </dependency>
    <dependency>
      <groupId>org.gaul</groupId>
      <artifactId>s3proxy</artifactId>
      <scope>test</scope>
      <exclusions>
        <exclusion>
          <groupId>ch.qos.logback</groupId>
          <artifactId>logback-classic</artifactId>
        </exclusion>
      </exclusions>
    </dependency>

    <!-- Internal test dependencies -->
    <dependency>
      <groupId>org.alluxio</groupId>
      <artifactId>alluxio-core-common</artifactId>
      <version>${project.version}</version>
      <type>test-jar</type>
      <scope>test</scope>
    </dependency>
    <dependency>
      <groupId>org.alluxio</groupId>
      <artifactId>alluxio-underfs-local</artifactId>
      <version>${project.version}</version>
      <scope>test</scope>
    </dependency>
    <dependency>
      <groupId>org.apache.httpcomponents</groupId>
      <artifactId>httpclient</artifactId>
    </dependency>
      <dependency>
          <groupId>org.alluxio</groupId>
          <artifactId>alluxio-underfs-s3a</artifactId>
          <version>${project.version}</version>
          <scope>compile</scope>
      </dependency>
  </dependencies>

  <build>
    <plugins>
      <!-- Export test classes in a test-jar so that other projects can use them for testing -->
      <plugin>
        <groupId>org.apache.maven.plugins</groupId>
        <artifactId>maven-jar-plugin</artifactId>
        <executions>
          <execution>
            <goals>
              <goal>test-jar</goal>
            </goals>
          </execution>
        </executions>
      </plugin>

      <!-- REST API documentation -->
      <plugin>
        <inherited>false</inherited>
        <groupId>com.github.kongchen</groupId>
        <artifactId>swagger-maven-plugin</artifactId>
        <configuration>
          <apiSources>
            <apiSource>
              <springmvc>false</springmvc>
              <schemes>http</schemes>
              <host>[Alluxio Master Hostname]</host>
              <basePath>/api/v1</basePath>
              <info>
                <version>v1</version>
                <title>Alluxio Master REST API Documentation</title>
                <description>
                  The Alluxio Master is the central metadata service of the Alluxio System.
                </description>
              </info>
              <locations>alluxio.master.meta.AlluxioMasterRestServiceHandler</locations>
              <templatePath>${project.parent.parent.parent.basedir}/templates/strapdown.html.hbs</templatePath>
              <outputPath>${project.parent.parent.parent.basedir}/generated/master/index.html</outputPath>
              <swaggerDirectory>${project.parent.parent.parent.basedir}/generated/master/swagger-ui</swaggerDirectory>
            </apiSource>
          </apiSources>
        </configuration>
      </plugin>
    </plugins>
  </build>
</project><|MERGE_RESOLUTION|>--- conflicted
+++ resolved
@@ -31,10 +31,10 @@
   <dependencies>
     <!-- External dependencies -->
     <dependency>
-<<<<<<< HEAD
       <groupId>software.amazon.awssdk</groupId>
       <artifactId>s3</artifactId>
-=======
+    </dependency>
+    <dependency>
       <groupId>com.github.ben-manes.caffeine</groupId>
       <artifactId>caffeine</artifactId>
       <version>3.1.6</version>
@@ -49,7 +49,6 @@
       <artifactId>cache2k-core</artifactId>
       <version>2.6.1.Final</version>
       <scope>runtime</scope>
->>>>>>> 5d1e0562
     </dependency>
     <dependency>
       <groupId>com.google.guava</groupId>
