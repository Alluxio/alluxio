/*
 * The Alluxio Open Foundation licenses this work under the Apache License, version 2.0
 * (the "License"). You may not use this work except in compliance with the License, which is
 * available at www.apache.org/licenses/LICENSE-2.0
 *
 * This software is distributed on an "AS IS" basis, WITHOUT WARRANTIES OR CONDITIONS OF ANY KIND,
 * either express or implied, as more fully set forth in the License.
 *
 * See the NOTICE file distributed with this work for information regarding copyright ownership.
 */

package alluxio.proxy.s3;

import alluxio.client.file.URIStatus;

import com.fasterxml.jackson.dataformat.xml.annotation.JacksonXmlElementWrapper;
import com.fasterxml.jackson.dataformat.xml.annotation.JacksonXmlProperty;
import com.fasterxml.jackson.dataformat.xml.annotation.JacksonXmlRootElement;
import org.slf4j.Logger;
import org.slf4j.LoggerFactory;

import java.util.ArrayList;
import java.util.Collections;
import java.util.Comparator;
import java.util.List;
import java.util.Map;
import java.util.stream.Collectors;

/**
 * Get bucket result defined in https://docs.aws.amazon.com/AmazonS3/latest/API/API_ListObjects.html
 * It will be encoded into an XML string to be returned as a response for the REST call.
 */
@JacksonXmlRootElement(localName = "ListBucketResult")
public class ListBucketResult {
  private static final Logger LOG = LoggerFactory.getLogger(ListBucketResult.class);

<<<<<<< HEAD
  /* Name of the bucket. */
=======
  private static final int DEFAULT_MAX_KEYS = 1000;

  // Name of the bucket
>>>>>>> eac65f8d
  private String mName;

  /*
   * Returns the number of keys included in the response. The value is always less than or equal
   * to the mMaxKeys value.
   */
  private int mKeyCount;

<<<<<<< HEAD
  /* The maximum number of keys returned in the response body. */
=======
  // The maximum number of keys returned in the response body.
>>>>>>> eac65f8d
  private int mMaxKeys;

  private boolean mIsTruncated;

<<<<<<< HEAD
  /* Marker is included in the response if it was sent with the request. */
  private String mMarker;

  /* If only partial results are returned (mIsTruncated = true), this value is set as the nextMarker */
  private String mNextMarker;

  private String mPrefix;

  private List<Content> mContents;

=======
  // Marker is included in the response if it was sent with the request.
  private String mMarker;

  // If only partial results are returned, this value is set as the nextMarker.
  private String mNextMarker;

  // Prefix is included in the response if it was sent with the request.
  private String mPrefix;

  // List of files.
  private List<Content> mContents;

  // List of common prefixes (aka. folders)
>>>>>>> eac65f8d
  private CommonPrefixes mCommonPrefixes;

  /**
   * Creates an {@link ListBucketResult}.
   */
  public ListBucketResult() {}

  /**
   * Creates an {@link ListBucketResult}.
   *
   * @param bucketName the bucket name
   * @param children a list of {@link URIStatus}, representing the objects and common prefixes
   * @param options the list bucket options
   */
  public ListBucketResult(
      String bucketName, List<URIStatus> children, ListBucketOptions options) {
    mName = bucketName;
<<<<<<< HEAD

    mPrefix = options.getPrefix();
    mMarker = options.getMarker();
    mMaxKeys = options.getMaxKeys();
=======
    mMaxKeys = DEFAULT_MAX_KEYS;

    mPrefix = options.getPrefix();
    mMarker = options.getMarker();
>>>>>>> eac65f8d

    Collections.sort(children, new URIStatusComparator());

    final List<URIStatus> keys = children.stream()
        .filter((status) -> status.getPath().compareTo(mMarker) > 0)
        .limit(mMaxKeys)
        .collect(Collectors.toList());

    mKeyCount = keys.size();
    mIsTruncated = mKeyCount == mMaxKeys;

    if (mIsTruncated) {
      mNextMarker = keys.get(keys.size() - 1).getPath();
    }

    final Map<Boolean, List<URIStatus>> typeToStatus = keys.stream()
        .collect(Collectors.groupingBy((status) -> status.isFolder()));
    final List<URIStatus> objectsList = typeToStatus.getOrDefault(false, Collections.EMPTY_LIST);
    final List<URIStatus> prefixList = typeToStatus.getOrDefault(true, Collections.EMPTY_LIST);

    mContents = new ArrayList<>();
    for (URIStatus status : objectsList) {
      mContents.add(new Content(
          status.getPath().substring(mName.length() + 2), // remove both ends of "/" character
          S3RestUtils.toS3Date(status.getLastModificationTimeMs()),
          String.valueOf(status.getLength())
      ));
    }

    final ArrayList<String> commonPrefixes = new ArrayList<>();
<<<<<<< HEAD
    for (int i = 0; i < prefixList.size(); i++) {
      URIStatus status = prefixList.get(i);

=======
    for (URIStatus status : prefixList) {
>>>>>>> eac65f8d
      final String path = status.getPath();
      commonPrefixes.add(path.substring(mName.length() + 2)); // remove both ends of "/" character
    }

    mCommonPrefixes = new CommonPrefixes(commonPrefixes);
  }

  /**
   * @return the bucket name
   */
  @JacksonXmlProperty(localName = "Name")
  public String getName() {
    return mName;
  }

  /**
   * @return the number of keys included in the response
   */
  @JacksonXmlProperty(localName = "KeyCount")
  public int getKeyCount() {
    return mKeyCount;
  }

  /**
   * @return false if all results are returned, otherwise true
   */
  @JacksonXmlProperty(localName = "IsTruncated")
  public boolean isTruncated() {
    return mIsTruncated;
  }

  /**
   * @return the prefix
   */
  @JacksonXmlProperty(localName = "Prefix")
  public String getPrefix() {
    return mPrefix;
  }

  /**
   * @return the marker
   */
  @JacksonXmlProperty(localName = "Marker")
  public String getMarker() {
    return mMarker;
  }

  /**
   * @return the next marker
   */
  @JacksonXmlProperty(localName = "NextMarker")
  public String getNextMarker() {
    return mNextMarker;
  }

  /**
   * @return the list of contents
   */
  @JacksonXmlProperty(localName = "Contents")
  @JacksonXmlElementWrapper(useWrapping = false)
  public List<Content> getContents() {
    return mContents;
  }

  /**
   * @return the common prefixes
   */
  @JacksonXmlProperty(localName = "CommonPrefixes")
  public CommonPrefixes getCommonPrefixes() {
    return mCommonPrefixes;
  }

  /**
   * Common Prefixes list placeholder object.
   */
  public class CommonPrefixes {
    private final List<String> mCommonPrefixes;

    private CommonPrefixes(List<String> commonPrefixes) {
      mCommonPrefixes = commonPrefixes;
    }

    /**
     * @return the list of common prefixes
     */
    @JacksonXmlProperty(localName = "Prefix")
    @JacksonXmlElementWrapper(useWrapping = false)
    public List<String> getCommonPrefixes() {
      return mCommonPrefixes;
    }
  }

  /**
   * Object metadata class.
   */
  public class Content {
    /* The object's key. */
    private final String mKey;
    /* Date and time the object was last modified. */
    private final String mLastModified;
    /* Size in bytes of the object. */
    private final String mSize;

    /**
     * Constructs a new {@link Content}.
     *
     * @param key the object key
     * @param lastModified the data and time in string format the object was last modified
     * @param size size in bytes of the object
     */
    public Content(String key, String lastModified, String size) {
      mKey = key;
      mLastModified = lastModified;
      mSize = size;
    }

    /**
     * @return the object key
     */
    @JacksonXmlProperty(localName = "Key")
    public String getKey() {
      return mKey;
    }

    /**
     * @return the last modified date and time in string format
     */
    @JacksonXmlProperty(localName = "LastModified")
    public String getLastModified() {
      return mLastModified;
    }

    /**
     * @return the size in bytes of the object
     */
    @JacksonXmlProperty(localName = "Size")
    public String getSize() {
      return mSize;
    }
  }

  private class URIStatusComparator implements Comparator<URIStatus> {
    @Override
    public int compare(URIStatus o1, URIStatus o2) {
      return o1.getPath().compareTo(o2.getPath());
    }

    /**
     * Constructs a new {@link URIStatusComparator}.
     */
    public URIStatusComparator() {}
  }
}
<|MERGE_RESOLUTION|>--- conflicted
+++ resolved
@@ -34,13 +34,7 @@
 public class ListBucketResult {
   private static final Logger LOG = LoggerFactory.getLogger(ListBucketResult.class);
 
-<<<<<<< HEAD
-  /* Name of the bucket. */
-=======
-  private static final int DEFAULT_MAX_KEYS = 1000;
-
   // Name of the bucket
->>>>>>> eac65f8d
   private String mName;
 
   /*
@@ -49,27 +43,11 @@
    */
   private int mKeyCount;
 
-<<<<<<< HEAD
-  /* The maximum number of keys returned in the response body. */
-=======
   // The maximum number of keys returned in the response body.
->>>>>>> eac65f8d
   private int mMaxKeys;
 
   private boolean mIsTruncated;
 
-<<<<<<< HEAD
-  /* Marker is included in the response if it was sent with the request. */
-  private String mMarker;
-
-  /* If only partial results are returned (mIsTruncated = true), this value is set as the nextMarker */
-  private String mNextMarker;
-
-  private String mPrefix;
-
-  private List<Content> mContents;
-
-=======
   // Marker is included in the response if it was sent with the request.
   private String mMarker;
 
@@ -83,7 +61,6 @@
   private List<Content> mContents;
 
   // List of common prefixes (aka. folders)
->>>>>>> eac65f8d
   private CommonPrefixes mCommonPrefixes;
 
   /**
@@ -101,17 +78,9 @@
   public ListBucketResult(
       String bucketName, List<URIStatus> children, ListBucketOptions options) {
     mName = bucketName;
-<<<<<<< HEAD
-
     mPrefix = options.getPrefix();
     mMarker = options.getMarker();
     mMaxKeys = options.getMaxKeys();
-=======
-    mMaxKeys = DEFAULT_MAX_KEYS;
-
-    mPrefix = options.getPrefix();
-    mMarker = options.getMarker();
->>>>>>> eac65f8d
 
     Collections.sort(children, new URIStatusComparator());
 
@@ -142,13 +111,7 @@
     }
 
     final ArrayList<String> commonPrefixes = new ArrayList<>();
-<<<<<<< HEAD
-    for (int i = 0; i < prefixList.size(); i++) {
-      URIStatus status = prefixList.get(i);
-
-=======
     for (URIStatus status : prefixList) {
->>>>>>> eac65f8d
       final String path = status.getPath();
       commonPrefixes.add(path.substring(mName.length() + 2)); // remove both ends of "/" character
     }
