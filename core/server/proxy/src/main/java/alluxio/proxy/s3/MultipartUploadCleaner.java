/*
 * The Alluxio Open Foundation licenses this work under the Apache License, version 2.0
 * (the "License"). You may not use this work except in compliance with the License, which is
 * available at www.apache.org/licenses/LICENSE-2.0
 *
 * This software is distributed on an "AS IS" basis, WITHOUT WARRANTIES OR CONDITIONS OF ANY KIND,
 * either express or implied, as more fully set forth in the License.
 *
 * See the NOTICE file distributed with this work for information regarding copyright ownership.
 */

package alluxio.proxy.s3;

import alluxio.AlluxioURI;
import alluxio.client.file.FileSystem;
import alluxio.client.file.URIStatus;
import alluxio.conf.PropertyKey;
import alluxio.conf.ServerConfiguration;
import alluxio.exception.AlluxioException;
import alluxio.exception.FileDoesNotExistException;
import alluxio.grpc.DeletePOptions;

import org.slf4j.Logger;
import org.slf4j.LoggerFactory;

import javax.annotation.Nullable;
import java.io.IOException;
import java.util.Objects;
import java.util.concurrent.ConcurrentHashMap;
import java.util.concurrent.ScheduledFuture;
import java.util.concurrent.ScheduledThreadPoolExecutor;
import java.util.concurrent.TimeUnit;

/**
 * A lazy method (not scan the whole fileSystem to find tmp directory) to
 * support automatic abortion s3 multipartUpload after a timeout.
 */
public class MultipartUploadCleaner {
  private static final Logger LOG = LoggerFactory.getLogger(MultipartUploadCleaner.class);

  private final long mTimeout;
  private final int mRetry;
  private final long mRetryDelay;
  private final ScheduledThreadPoolExecutor mExecutor;
  private final ConcurrentHashMap<AbortTask, ScheduledFuture<?>> mTasks;

  private static MultipartUploadCleaner sInstance = null;
  /**
   * Creates a new instance of {@link MultipartUploadCleaner}.
   */
  private MultipartUploadCleaner() {
    mTimeout =
        ServerConfiguration.getMs(PropertyKey.PROXY_S3_MULTIPART_UPLOAD_TIMEOUT);
    mRetry =
        ServerConfiguration.getInt(PropertyKey.PROXY_S3_MULTIPART_UPLOAD_CLEANER_RETRY_COUNT);
    mRetryDelay =
        ServerConfiguration.getMs(PropertyKey.PROXY_S3_MULTIPART_UPLOAD_CLEANER_RETRY_DELAY);
    mExecutor = new ScheduledThreadPoolExecutor(
        ServerConfiguration.getInt(PropertyKey.PROXY_S3_MULTIPART_UPLOAD_CLEANER_POOL_SIZE));
    mTasks = new ConcurrentHashMap<>();
  }

  /**
   *@return instance of {@link MultipartUploadCleaner}
   */
  public static MultipartUploadCleaner getInstance() {
    if (sInstance == null) {
      synchronized (MultipartUploadCleaner.class) {
        if (sInstance == null) {
          sInstance = new MultipartUploadCleaner();
        }
      }
    }
    return sInstance;
  }

  /**
   * Shutdown cleaner.
   */
  public static void shutdown() {
    if (sInstance != null) {
      synchronized (MultipartUploadCleaner.class) {
        if (sInstance != null) {
          sInstance.mExecutor.shutdownNow();
          sInstance = null;
        }
      }
    }
  }

  /**
   * Schedule a task to clean multipart upload.
   *
   * @param fs instance of {@link FileSystem}
   * @param bucket bucket name
   * @param object object name
   * @return true if add a abort task
   */
  public static boolean apply(final FileSystem fs, final String bucket, final String object)
      throws IOException, AlluxioException {
    final MultipartUploadCleaner cleaner = getInstance();
    // Use schedule pool do everyThing.
    long delay = cleaner.tryAbortMultipartUpload(fs, bucket, object, null);
    if (delay > 0) {
<<<<<<< HEAD
      long uploadId = cleaner.getMultipartUploadId(fs, bucket, object);
      return cleaner.apply(new AbortTask(fs, bucket, object, uploadId), 0);
=======
      Long uploadId = getMultipartUploadId(bucket, object);
      if (uploadId == null) {
        LOG.warn("Can not add abort task, because of object {} in bucket {} does not exist.",
            object, bucket);
        return false;
      }
      return apply(new AbortTask(bucket, object, uploadId), 0);
>>>>>>> 34f3e030
    }
    return false;
  }

  /**
   * Schedule a task to clean multipart upload.
   *
   * @param fs instance of {@link FileSystem}
   * @param bucket bucket name
   * @param object object name
   * @param uploadId multipart upload tmp directory fileId
   * @return true if add a abort task
   */
  public static boolean apply(final FileSystem fs, final String bucket,
                              final String object, Long uploadId)
      throws IOException, AlluxioException {
    final MultipartUploadCleaner cleaner = getInstance();
    // Use schedule pool do everyThing.
    if (uploadId == null) {
<<<<<<< HEAD
      uploadId = cleaner.getMultipartUploadId(fs, bucket, object);
=======
      uploadId = getMultipartUploadId(bucket, object);
      if (uploadId == null) {
        LOG.warn("Can not add abort task, because of object {} in bucket {} does not exist.",
            object, bucket);
        return false;
      }
>>>>>>> 34f3e030
    }
    return cleaner.apply(new AbortTask(fs, bucket, object, uploadId), 0);
  }

  /**
   * Schedule a task to clean multipart upload.
   *
   * @param task abort multipart upload task
   * @param delay delay time
   * @return true if add a abort task
   */
  private boolean apply(AbortTask task, long delay) {
    final ScheduledFuture<?> f = mExecutor.schedule(task, delay, TimeUnit.MILLISECONDS);
    mTasks.put(task, f);
    return true;
  }

  /**
   * Cancel schedule task.
   *
   * @param fs instance of {@link FileSystem}
   * @param bucket bucket name
   * @param object object name
   * @param uploadId multipart upload tmp directory fileId
   */
  public static void cancelAbort(final FileSystem fs, final String bucket,
                          final String object, final Long uploadId) {
    final MultipartUploadCleaner cleaner = getInstance();
    AbortTask task = new AbortTask(fs, bucket, object, uploadId);
    if (cleaner.containsTaskRecord(task)) {
      ScheduledFuture<?> f = cleaner.removeTaskRecord(task);
      if (f != null) {
        f.cancel(false);
      }
    }
  }

  /**
   * Remove finished task.
   */
  private ScheduledFuture<?> removeTaskRecord(AbortTask task) {
    return mTasks.remove(task);
  }

  /**
   * Check task if already exist.
   */
  private boolean containsTaskRecord(AbortTask task) {
    return mTasks.containsKey(task);
  }

  /**
   * Detect if abort task can retry.
   *
   * @param task abort task
   * @return if task can retry
   */
  private boolean canRetry(AbortTask task) {
    return task.mRetryCount < mRetry;
  }

  /**
   * Get retry delay.
   *
   * @return delay time
   */
  public long getRetryDelay() {
    return mRetryDelay;
  }

  /**
   * Try to abort a multipart upload if it was timeout.
   *
   * @param fs instance of {@link FileSystem}
   * @param bucket the bucket name
   * @param object the object name
   * @param uploadId multipart upload tmp directory fileId
   * @return delay time
   */
  public long tryAbortMultipartUpload(FileSystem fs, String bucket, String object, Long uploadId)
      throws IOException, AlluxioException {
    long delay = 0;
    final String bucketPath = AlluxioURI.SEPARATOR  + bucket;
    final String multipartTemporaryDir =
        S3RestUtils.getMultipartTemporaryDirForObject(bucketPath, object);
    final String objectPath = bucketPath + AlluxioURI.SEPARATOR + object;
    AlluxioURI tmpUri = new AlluxioURI(multipartTemporaryDir);
    try {
      URIStatus status = fs.getStatus(tmpUri);
      if ((uploadId == null || uploadId == status.getFileId()) && status.isFolder()) {
        final long curTime = System.currentTimeMillis();
        long lastModificationTimeMs = status.getLastModificationTimeMs();
        delay = lastModificationTimeMs + mTimeout - curTime;
        if (delay <= 0) {
          // check object, when merge multipart upload, it may be timeout
          try {
            AlluxioURI uri = new AlluxioURI(objectPath);
            status = fs.getStatus(uri);
            lastModificationTimeMs = status.getLastModificationTimeMs();
            delay = lastModificationTimeMs + mTimeout - curTime;
            if (delay <= 0) {
              fs.delete(tmpUri, DeletePOptions.newBuilder().setRecursive(true).build());
              LOG.info("Abort multipart upload {} in bucket {} with uploadId {}.",
                  object, bucket, uploadId);
            }
          } catch (FileDoesNotExistException e) {
            fs.delete(tmpUri, DeletePOptions.newBuilder().setRecursive(true).build());
            LOG.info("Abort multipart upload {} in bucket {} with uploadId {}.",
                object, bucket, uploadId);
          }
        }
      }
    } catch (FileDoesNotExistException ignored) {
      return delay;
    }
    return delay;
  }

  /**
   * Get multipart uploadId.
   *
   * @param fs instance of {@link FileSystem}
   * @param bucket the bucket name
   * @param object the object name
   */
<<<<<<< HEAD
  private Long getMultipartUploadId(FileSystem fs, String bucket, String object)
=======
  @Nullable
  private Long getMultipartUploadId(String bucket, String object)
>>>>>>> 34f3e030
      throws IOException, AlluxioException {
    final String bucketPath = AlluxioURI.SEPARATOR  + bucket;
    String multipartTemporaryDir =
        S3RestUtils.getMultipartTemporaryDirForObject(bucketPath, object);
    try {
      URIStatus status = fs.getStatus(new AlluxioURI(multipartTemporaryDir));
      return status.getFileId();
    } catch (FileDoesNotExistException e) {
      return null;
    }
  }

  /**
   * Abort Multipart upload task.
   */
  public static class AbortTask implements Runnable {
    private FileSystem mFileSystem;
    private final String mBucket;
    private final String mObject;
    private final Long mUploadId;
    private int mRetryCount;
    private MultipartUploadCleaner mCleaner;

    /**
     * Creates a new instance of {@link AbortTask}.
     *
     * @param fs instance of {@link FileSystem}
     * @param bucket the bucket name
     * @param object the object name
     * @param uploadId multipart upload tmp directory fileId
     */
    public AbortTask(final FileSystem fs, final String bucket,
                     final String object, final Long uploadId) {
      mFileSystem = fs;
      mBucket = bucket;
      mObject = object;
      mUploadId = uploadId;
      mRetryCount = 0;
      mCleaner = getInstance();
    }

    @Override
    public void run() {
      try {
        long delay = mCleaner.tryAbortMultipartUpload(mFileSystem, mBucket, mObject, mUploadId);
        if (delay > 0) {
          mCleaner.apply(this, delay);
        } else {
          mCleaner.removeTaskRecord(this);
        }
      } catch (IOException | AlluxioException e) {
        mRetryCount++;
        LOG.error("Failed abort multipart upload {} in bucket {} with uploadId {} "
                + "after {} retries with error {}.", mObject, mBucket, mUploadId, mRetryCount, e);
        e.printStackTrace();
        if (mCleaner.canRetry(this)) {
          mCleaner.apply(this, mCleaner.getRetryDelay());
        }
      }
    }

    @Override
    public boolean equals(Object o) {
      if (this == o) {
        return true;
      }
      if (o == null || getClass() != o.getClass()) {
        return false;
      }
      AbortTask abortTask = (AbortTask) o;
      return mBucket.equals(abortTask.mBucket)
          && mObject.equals(abortTask.mObject)
          && mUploadId.equals(abortTask.mUploadId);
    }

    @Override
    public int hashCode() {
      return Objects.hash(mBucket, mObject, mUploadId);
    }

    @Override
    public String toString() {
      return "AbortTask{"
          + "mBucket='" + mBucket + '\''
          + ", mObject='" + mObject + '\''
          + ", mUploadId=" + mUploadId
          + ", mRetryCount=" + mRetryCount
          + '}';
    }
  }
}<|MERGE_RESOLUTION|>--- conflicted
+++ resolved
@@ -102,18 +102,8 @@
     // Use schedule pool do everyThing.
     long delay = cleaner.tryAbortMultipartUpload(fs, bucket, object, null);
     if (delay > 0) {
-<<<<<<< HEAD
       long uploadId = cleaner.getMultipartUploadId(fs, bucket, object);
       return cleaner.apply(new AbortTask(fs, bucket, object, uploadId), 0);
-=======
-      Long uploadId = getMultipartUploadId(bucket, object);
-      if (uploadId == null) {
-        LOG.warn("Can not add abort task, because of object {} in bucket {} does not exist.",
-            object, bucket);
-        return false;
-      }
-      return apply(new AbortTask(bucket, object, uploadId), 0);
->>>>>>> 34f3e030
     }
     return false;
   }
@@ -133,16 +123,7 @@
     final MultipartUploadCleaner cleaner = getInstance();
     // Use schedule pool do everyThing.
     if (uploadId == null) {
-<<<<<<< HEAD
       uploadId = cleaner.getMultipartUploadId(fs, bucket, object);
-=======
-      uploadId = getMultipartUploadId(bucket, object);
-      if (uploadId == null) {
-        LOG.warn("Can not add abort task, because of object {} in bucket {} does not exist.",
-            object, bucket);
-        return false;
-      }
->>>>>>> 34f3e030
     }
     return cleaner.apply(new AbortTask(fs, bucket, object, uploadId), 0);
   }
@@ -268,12 +249,8 @@
    * @param bucket the bucket name
    * @param object the object name
    */
-<<<<<<< HEAD
+  @Nullable
   private Long getMultipartUploadId(FileSystem fs, String bucket, String object)
-=======
-  @Nullable
-  private Long getMultipartUploadId(String bucket, String object)
->>>>>>> 34f3e030
       throws IOException, AlluxioException {
     final String bucketPath = AlluxioURI.SEPARATOR  + bucket;
     String multipartTemporaryDir =
