--- conflicted
+++ resolved
@@ -18,19 +18,7 @@
 import alluxio.client.file.FileOutStream;
 import alluxio.client.file.FileSystem;
 import alluxio.client.file.URIStatus;
-<<<<<<< HEAD
-import alluxio.client.file.options.CreateFileOptions;
-import alluxio.client.file.options.DeleteOptions;
-import alluxio.client.file.options.ExistsOptions;
-import alluxio.client.file.options.FreeOptions;
-import alluxio.client.file.options.GetStatusOptions;
-import alluxio.client.file.options.ListStatusOptions;
-import alluxio.client.file.options.MountOptions;
-import alluxio.client.file.options.OpenFileOptions;
-import alluxio.client.file.options.RenameOptions;
-import alluxio.client.file.options.SetAttributeOptions;
-import alluxio.client.file.options.UnmountOptions;
-=======
+import alluxio.conf.AlluxioConfiguration;
 import alluxio.conf.ServerConfiguration;
 import alluxio.grpc.CreateDirectoryPOptions;
 import alluxio.grpc.CreateFilePOptions;
@@ -44,8 +32,8 @@
 import alluxio.grpc.RenamePOptions;
 import alluxio.grpc.SetAttributePOptions;
 import alluxio.grpc.UnmountPOptions;
->>>>>>> d6398825
 import alluxio.web.ProxyWebServer;
+import alluxio.conf.AlluxioConfiguration;
 
 import com.google.common.base.Preconditions;
 import com.qmino.miredot.annotations.ReturnType;
@@ -120,31 +108,15 @@
   @ReturnType("java.lang.Void")
   @Consumes(MediaType.APPLICATION_JSON)
   public Response createDirectory(@PathParam("path") final String path,
-<<<<<<< HEAD
-      final CreateDirectoryOptions options) {
+      final CreateDirectoryPOptions options) {
     return RestUtils.call((RestUtils.RestCallable<Void>) () -> {
       if (options == null) {
-        mFileSystem.createDirectory(new AlluxioURI(path), CreateDirectoryOptions.defaults());
+        mFileSystem.createDirectory(new AlluxioURI(path), CreateDirectoryPOptions.getDefaultInstance());
       } else {
         mFileSystem.createDirectory(new AlluxioURI(path), options);
       }
       return null;
-    });
-=======
-      final CreateDirectoryPOptions options) {
-    return RestUtils.call(new RestUtils.RestCallable<Void>() {
-      @Override
-      public Void call() throws Exception {
-        if (options == null) {
-          mFileSystem
-              .createDirectory(new AlluxioURI(path), CreateDirectoryPOptions.getDefaultInstance());
-        } else {
-          mFileSystem.createDirectory(new AlluxioURI(path), options);
-        }
-        return null;
-      }
-    }, ServerConfiguration.global());
->>>>>>> d6398825
+    }, ServerConfiguration.global());
   }
 
   /**
