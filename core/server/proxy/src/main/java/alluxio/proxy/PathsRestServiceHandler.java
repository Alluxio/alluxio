--- conflicted
+++ resolved
@@ -108,26 +108,12 @@
   @Consumes(MediaType.APPLICATION_JSON)
   public Response createDirectory(@PathParam("path") final String path,
       final CreateDirectoryPOptions options) {
-<<<<<<< HEAD
-    return RestUtils.call(new RestUtils.RestCallable<Void>() {
-      @Override
-      public Void call() throws Exception {
-        if (options == null) {
-          mFileSystem
-              .createDirectory(new AlluxioURI(path),
-                  FileSystemOptions.createDirectoryDefaults(ServerConfiguration.global()));
-        } else {
-          mFileSystem.createDirectory(new AlluxioURI(path), options);
-        }
-        return null;
-=======
     return RestUtils.call((RestUtils.RestCallable<Void>) () -> {
       if (options == null) {
         mFileSystem.createDirectory(new AlluxioURI(path),
-                CreateDirectoryPOptions.getDefaultInstance());
+                FileSystemOptions.createDirectoryDefaults(ServerConfiguration.global()));
       } else {
         mFileSystem.createDirectory(new AlluxioURI(path), options);
->>>>>>> 31207e76
       }
       return null;
     }, ServerConfiguration.global());
