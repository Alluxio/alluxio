--- conflicted
+++ resolved
@@ -94,24 +94,22 @@
       Name.UPLOAD_ALREADY_EXISTS,
       "The specified multipart upload already exits",
       Response.Status.CONFLICT);
-<<<<<<< HEAD
   public static final S3ErrorCode AUTHORIZATION_HEADER_MALFORMED = new S3ErrorCode(
-          Name.AUTHORIZATION_HEADER_MALFORMED,
-          "The authorization header provided is invalid.",
-          Response.Status.BAD_REQUEST);
+      Name.AUTHORIZATION_HEADER_MALFORMED,
+      "The authorization header provided is invalid.",
+      Response.Status.BAD_REQUEST);
   public static final S3ErrorCode AUTHINFO_CREATION_ERROR = new S3ErrorCode(
-          Name.AUTHINFO_CREATION_ERROR,
-          "Error creating s3 auth info",
-          Response.Status.BAD_REQUEST);
+      Name.AUTHINFO_CREATION_ERROR,
+      "Error creating s3 auth info",
+      Response.Status.BAD_REQUEST);
   public static final S3ErrorCode ACCESS_DENIED_ERROR = new S3ErrorCode(
-          Name.ACCESS_DENIED_ERROR,
-          "User doesn't have the right to access this resource",
-          Response.Status.FORBIDDEN);
+      Name.ACCESS_DENIED_ERROR,
+      "User doesn't have the right to access this resource",
+      Response.Status.FORBIDDEN);
   public static final S3ErrorCode INVALID_IDENTIFIER = new S3ErrorCode(
-          Name.INVALID_IDENTIFIER,
-          "Invalid S3 identifier",
-          Response.Status.FORBIDDEN);
-=======
+      Name.INVALID_IDENTIFIER,
+      "Invalid S3 identifier",
+      Response.Status.FORBIDDEN);
   public static final S3ErrorCode INVALID_TAG = new S3ErrorCode(
       Name.INVALID_TAG,
       "Your request contains tag input that is not valid. "
@@ -127,7 +125,6 @@
       Name.METADATA_TOO_LARGE,
       "Your metadata headers exceed the maximum allowed metadata size.",
       Response.Status.BAD_REQUEST);
->>>>>>> 92c5400b
 
   //
   // Customized error codes.
