--- conflicted
+++ resolved
@@ -21,15 +21,13 @@
 import alluxio.client.file.FileSystem;
 import alluxio.client.file.URIStatus;
 import alluxio.exception.AlluxioException;
+import alluxio.exception.DirectoryNotEmptyException;
+import alluxio.exception.FileAlreadyExistsException;
+import alluxio.exception.FileDoesNotExistException;
 import alluxio.grpc.CreateDirectoryPOptions;
 import alluxio.grpc.CreateFilePOptions;
 import alluxio.grpc.DeletePOptions;
 import alluxio.grpc.ListStatusPOptions;
-<<<<<<< HEAD
-import alluxio.grpc.WritePType;
-=======
-import alluxio.proxy.s3.logging.Logged;
->>>>>>> 56e11d5e
 import alluxio.security.User;
 import alluxio.web.ProxyWebServer;
 
@@ -48,6 +46,7 @@
 import java.security.DigestOutputStream;
 import java.security.MessageDigest;
 import java.util.ArrayList;
+import java.util.Comparator;
 import java.util.Date;
 import java.util.List;
 import java.util.stream.Collectors;
@@ -89,7 +88,6 @@
 
   private final FileSystem mFileSystem;
   private final InstancedConfiguration mSConf;
-  private MultipartUploadCleaner mCleaner;
 
   /**
    * Constructs a new {@link S3RestServiceHandler}.
@@ -101,7 +99,6 @@
         (FileSystem) context.getAttribute(ProxyWebServer.FILE_SYSTEM_SERVLET_RESOURCE_KEY);
     mSConf = (InstancedConfiguration)
         context.getAttribute(ProxyWebServer.SERVER_CONFIGURATION_RESOURCE_KEY);
-    mCleaner = new MultipartUploadCleaner(mFileSystem);
   }
 
   /**
@@ -423,7 +420,7 @@
 
       String objectPath = bucketPath + AlluxioURI.SEPARATOR + object;
 
-      CreateDirectoryPOptions options = CreateDirectoryPOptions.newBuilder()
+      CreateDirectoryPOptions dirOptions = CreateDirectoryPOptions.newBuilder()
           .setRecursive(true)
           .setAllowExists(true)
           .build();
@@ -431,7 +428,7 @@
       if (objectPath.endsWith(AlluxioURI.SEPARATOR)) {
         // Need to create a folder
         try {
-          fs.createDirectory(new AlluxioURI(objectPath), options);
+          fs.createDirectory(new AlluxioURI(objectPath), dirOptions);
         } catch (FileAlreadyExistsException e) {
           // ok if directory already exists the user wanted to create it anyway
           LOG.warn("attempting to create dir which already exists");
@@ -450,14 +447,9 @@
       }
       AlluxioURI objectURI = new AlluxioURI(objectPath);
 
-<<<<<<< HEAD
-      CreateFilePOptions dirOptions =
-          CreateFilePOptions.newBuilder().setRecursive(true).setWriteType(getS3WriteType()).build();
-=======
-      CreateFilePOptions options =
+      CreateFilePOptions filePOptions =
           CreateFilePOptions.newBuilder().setRecursive(true)
               .setWriteType(S3RestUtils.getS3WriteType()).build();
->>>>>>> 56e11d5e
       // not copying from an existing file
       if (copySource == null) {
         try {
@@ -479,7 +471,7 @@
           if (fs.exists(objectURI)) {
             fs.delete(objectURI, DeletePOptions.newBuilder().setUnchecked(true).build());
           }
-          FileOutStream os = fs.createFile(objectURI, dirOptions);
+          FileOutStream os = fs.createFile(objectURI, filePOptions);
           try (DigestOutputStream digestOutputStream = new DigestOutputStream(os, md5)) {
             long read = ByteStreams.copy(ByteStreams.limit(readStream, toRead), digestOutputStream);
             if (read < toRead) {
@@ -577,11 +569,7 @@
           .setRecursive(true).setWriteType(S3RestUtils.getS3WriteType()).build();
       try {
         if (fs.exists(multipartTemporaryDir)) {
-<<<<<<< HEAD
-          if (mCleaner.apply(bucket, object)) {
-=======
           if (MultipartUploadCleaner.apply(fs, bucket, object)) {
->>>>>>> 56e11d5e
             throw new S3Exception(multipartTemporaryDir.getPath(),
                 S3ErrorCode.UPLOAD_ALREADY_EXISTS);
           }
@@ -589,11 +577,7 @@
         fs.createDirectory(multipartTemporaryDir, options);
         // Use the file ID of multipartTemporaryDir as the upload ID.
         long uploadId = fs.getStatus(multipartTemporaryDir).getFileId();
-<<<<<<< HEAD
-        mCleaner.apply(bucket, object, uploadId);
-=======
         MultipartUploadCleaner.apply(fs, bucket, object, uploadId);
->>>>>>> 56e11d5e
         return new InitiateMultipartUploadResult(bucket, object, Long.toString(uploadId));
       } catch (Exception e) {
         throw S3RestUtils.toObjectS3Exception(e, objectPath);
@@ -635,11 +619,7 @@
 
         fs.delete(multipartTemporaryDir,
             DeletePOptions.newBuilder().setRecursive(true).build());
-<<<<<<< HEAD
-        mCleaner.cancelAbort(bucket, object, uploadId);
-=======
         MultipartUploadCleaner.cancelAbort(fs, bucket, object, uploadId);
->>>>>>> 56e11d5e
         String entityTag = Hex.encodeHexString(md5.digest());
         return new CompleteMultipartUploadResult(objectPath, bucket, object, entityTag);
       } catch (Exception e) {
