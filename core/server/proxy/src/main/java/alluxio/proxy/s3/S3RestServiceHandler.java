--- conflicted
+++ resolved
@@ -868,10 +868,7 @@
     Preconditions.checkArgument(uploads != null || uploadId != null,
         "parameter 'uploads' or 'uploadId' should exist");
     if (uploads != null) {
-<<<<<<< HEAD
       return initiateMultipartUpload(authorization, bucket, object);
-=======
-      return initiateMultipartUpload(fileSystem, bucket, object);
     } else if (taggingHeader != null) {
       return S3RestUtils.call(bucket, () -> {
         throw new S3Exception(object, new S3ErrorCode(
@@ -880,7 +877,6 @@
             S3ErrorCode.INTERNAL_ERROR.getStatus()
         ));
       });
->>>>>>> 90d3cfcb
     } else {
       return completeMultipartUpload(authorization, bucket, object, uploadId);
     }
@@ -1046,10 +1042,7 @@
     if (uploadId != null) {
       return listParts(authorization, bucket, object, uploadId);
     } else if (tagging != null) {
-<<<<<<< HEAD
       return getObjectTags(authorization, bucket, object);
-=======
-      return getObjectTags(fs, bucket, object);
     } if (acl != null) {
       return S3RestUtils.call(bucket, () -> {
         throw new S3Exception(object, new S3ErrorCode(
@@ -1058,7 +1051,6 @@
             S3ErrorCode.INTERNAL_ERROR.getStatus()
         ));
       });
->>>>>>> 90d3cfcb
     } else {
       return getObject(authorization, bucket, object, range);
     }
