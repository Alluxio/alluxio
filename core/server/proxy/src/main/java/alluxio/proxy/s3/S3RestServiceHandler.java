/*
 * The Alluxio Open Foundation licenses this work under the Apache License, version 2.0
 * (the "License"). You may not use this work except in compliance with the License, which is
 * available at www.apache.org/licenses/LICENSE-2.0
 *
 * This software is distributed on an "AS IS" basis, WITHOUT WARRANTIES OR CONDITIONS OF ANY KIND,
 * either express or implied, as more fully set forth in the License.
 *
 * See the NOTICE file distributed with this work for information regarding copyright ownership.
 */

package alluxio.proxy.s3;

import alluxio.AlluxioURI;
import alluxio.Constants;
<<<<<<< HEAD
import alluxio.conf.PropertyKey;
=======
import alluxio.client.WriteType;
>>>>>>> ea4d7668
import alluxio.client.file.FileInStream;
import alluxio.client.file.FileOutStream;
import alluxio.client.file.FileSystem;
import alluxio.client.file.URIStatus;
import alluxio.conf.InstancedConfiguration;
import alluxio.conf.PropertyKey;
import alluxio.conf.ServerConfiguration;
import alluxio.exception.AlluxioException;
import alluxio.exception.DirectoryNotEmptyException;
import alluxio.exception.FileAlreadyExistsException;
import alluxio.exception.FileDoesNotExistException;
import alluxio.grpc.CreateDirectoryPOptions;
import alluxio.grpc.CreateFilePOptions;
import alluxio.grpc.DeletePOptions;
import alluxio.grpc.ListStatusPOptions;
import alluxio.security.User;
import alluxio.web.ProxyWebServer;

import com.fasterxml.jackson.dataformat.xml.XmlMapper;
import com.google.common.annotations.VisibleForTesting;
import com.google.common.base.Preconditions;
import com.google.common.io.BaseEncoding;
import com.google.common.io.ByteStreams;
import org.apache.commons.codec.binary.Hex;
import org.apache.commons.io.IOUtils;
import org.slf4j.Logger;
import org.slf4j.LoggerFactory;

import java.io.IOException;
import java.io.InputStream;
import java.security.DigestOutputStream;
import java.security.MessageDigest;
import java.util.ArrayList;
import java.util.Comparator;
import java.util.Date;
import java.util.List;
import java.util.stream.Collectors;
import javax.annotation.concurrent.NotThreadSafe;
import javax.security.auth.Subject;
import javax.servlet.ServletContext;
import javax.ws.rs.Consumes;
import javax.ws.rs.DELETE;
import javax.ws.rs.GET;
import javax.ws.rs.HEAD;
import javax.ws.rs.HeaderParam;
import javax.ws.rs.POST;
import javax.ws.rs.PUT;
import javax.ws.rs.Path;
import javax.ws.rs.PathParam;
import javax.ws.rs.Produces;
import javax.ws.rs.QueryParam;
import javax.ws.rs.core.Context;
import javax.ws.rs.core.MediaType;
import javax.ws.rs.core.Response;

/**
 * This class is a REST handler for Amazon S3 API.
 */
@NotThreadSafe
@Path(S3RestServiceHandler.SERVICE_PREFIX)
@Produces(MediaType.APPLICATION_XML)
@Consumes({ MediaType.TEXT_XML, MediaType.APPLICATION_XML, MediaType.APPLICATION_OCTET_STREAM })
public final class S3RestServiceHandler {
  private static final Logger LOG = LoggerFactory.getLogger(S3RestServiceHandler.class);

  public static final String SERVICE_PREFIX = "s3";

  /* Bucket is the first component in the URL path. */
  public static final String BUCKET_PARAM = "{bucket}/";
  /* Object is after bucket in the URL path */
  public static final String OBJECT_PARAM = "{bucket}/{object:.+}";

  private final FileSystem mFileSystem;
  private final InstancedConfiguration mSConf;

  /**
   * Constructs a new {@link S3RestServiceHandler}.
   *
   * @param context context for the servlet
   */
  public S3RestServiceHandler(@Context ServletContext context) {
    mFileSystem =
        (FileSystem) context.getAttribute(ProxyWebServer.FILE_SYSTEM_SERVLET_RESOURCE_KEY);
    mSConf = (InstancedConfiguration)
        context.getAttribute(ProxyWebServer.SERVER_CONFIGURATION_RESOURCE_KEY);
  }

  /**
   * Gets the user from the authorization header string for AWS Signature Version 4.
   * @param authorization the authorization header string
   * @return the user
   */
  @VisibleForTesting
  public static String getUserFromAuthorization(String authorization) {
    if (authorization == null) {
      return null;
    }

    // Parse the authorization header defined at
    // https://docs.aws.amazon.com/AmazonS3/latest/API/sigv4-auth-using-authorization-header.html
    // All other authorization types are deprecated or EOL (as of writing)
    // Example Header value (spaces turned to line breaks):
    // AWS4-HMAC-SHA256
    // Credential=AKIAIOSFODNN7EXAMPLE/20130524/us-east-1/s3/aws4_request,
    // SignedHeaders=host;range;x-amz-date,
    // Signature=fe5f80f77d5fa3beca038a248ff027d0445342fe2855ddc963176630326f1024

    // We only care about the credential key, so split the header by " " and then take everything
    // after the "=" and before the first "/"
    String[] fields = authorization.split(" ");
    if (fields.length < 2) {
      return null;
    }
    String credentials = fields[1];
    String[] creds = credentials.split("=");
    if (creds.length < 2) {
      return null;
    }

    final String user = creds[1].substring(0, creds[1].indexOf("/")).trim();
    if (user.isEmpty()) {
      return null;
    }

    return user;
  }

  private FileSystem getFileSystem(String authorization) {
    final String user = getUserFromAuthorization(authorization);

    if (user == null) {
      return mFileSystem;
    }

    final Subject subject = new Subject();
    subject.getPrincipals().add(new User(user));
    return FileSystem.Factory.get(subject, mSConf);
  }

  /**
   * Lists all buckets owned by you.
   *
   * @param authorization header parameter authorization
   * @return the response object
   */
  @GET
  public Response listAllMyBuckets(@HeaderParam("Authorization") String authorization) {
    return S3RestUtils.call("", () -> {
      String user = getUserFromAuthorization(authorization);

      List<URIStatus> objects;
      try {
        objects = getFileSystem(authorization).listStatus(new AlluxioURI("/"));
      } catch (AlluxioException | IOException e) {
        throw new RuntimeException(e);
      }

      final List<URIStatus> buckets = objects.stream()
          .filter((uri) -> uri.getOwner().equals(user))
          // debatable (?) potentially breaks backcompat(?)
          .filter(URIStatus::isFolder)
          .collect(Collectors.toList());
      return new ListAllMyBucketsResult(buckets);
    });
  }

  /**
   * @summary gets a bucket and lists all the objects in it
   * @param authorization header parameter authorization
   * @param bucket the bucket name
   * @param markerParam the optional marker param
   * @param prefixParam the optional prefix param
   * @param delimiterParam the optional delimiter param
   * @param encodingTypeParam optional encoding type param
   * @param maxKeysParam the optional max keys param
   * @param listTypeParam if listObjectV2 request
   * @param continuationTokenParam the optional continuationToken param for listObjectV2
   * @param startAfterParam  the optional startAfter param for listObjectV2
   * @return the response object
   */
  @GET
  @Path(BUCKET_PARAM)
  public Response getBucket(@HeaderParam("Authorization") String authorization,
                            @PathParam("bucket") final String bucket,
                            @QueryParam("marker") final String markerParam,
                            @QueryParam("prefix") final String prefixParam,
                            @QueryParam("delimiter") final String delimiterParam,
                            @QueryParam("encoding-type") final String encodingTypeParam,
                            @QueryParam("max-keys") final int maxKeysParam,
                            @QueryParam("list-type") final int listTypeParam,
                            @QueryParam("continuation-token") final String continuationTokenParam,
                            @QueryParam("start-after") final String startAfterParam) {
    return S3RestUtils.call(bucket, () -> {
      Preconditions.checkNotNull(bucket, "required 'bucket' parameter is missing");

      String marker = markerParam == null ? "" : markerParam;
      String prefix = prefixParam == null ? "" : prefixParam;
      String encodingType = encodingTypeParam == null ? "url" : encodingTypeParam;
      int maxKeys = maxKeysParam <= 0 ? ListBucketOptions.DEFAULT_MAX_KEYS : maxKeysParam;
      String continuationToken = continuationTokenParam == null ? "" : continuationTokenParam;
      String startAfter = startAfterParam == null ? "" : startAfterParam;
      ListBucketOptions listBucketOptions = ListBucketOptions.defaults()
          .setMarker(marker)
          .setPrefix(prefix)
          .setMaxKeys(maxKeys)
          .setDelimiter(delimiterParam)
          .setEncodingType(encodingType)
          .setListType(listTypeParam)
          .setContinuationToken(continuationToken)
          .setStartAfter(startAfter);

      String path = S3RestUtils.parsePath(AlluxioURI.SEPARATOR + bucket);
      final FileSystem fs = getFileSystem(authorization);
      List<URIStatus> children;
      try {
        // only list the direct children if delimiter is not null
        if (delimiterParam != null) {
          path = parsePath(path, prefix, delimiterParam);
          children = fs.listStatus(new AlluxioURI(path));
        } else {
          ListStatusPOptions options = ListStatusPOptions.newBuilder().setRecursive(true).build();
          children = fs.listStatus(new AlluxioURI(path), options);
        }
      } catch (FileDoesNotExistException e) {
        // return the proper error code if the bucket doesn't exist. Previously a 500 error was
        // returned which does not match the S3 response behavior
        throw new S3Exception(e, bucket, S3ErrorCode.NO_SUCH_BUCKET);
      } catch (IOException | AlluxioException e) {
        throw new RuntimeException(e);
      }
      return new ListBucketResult(
          bucket,
          children,
          listBucketOptions);
    });
  }

  /**
   * Currently implements the DeleteObjects request type if the query parameter "delete" exists.
   *
   * @param bucket the bucket name
   * @param delete the delete query parameter. Existence indicates to run the DeleteObjects impl
   * @param contentLength body content length
   * @param is the input stream to read the request
   *
   * @return a {@link DeleteObjectsResult} if this was a DeleteObjects request
   */
  @POST
  @Path(BUCKET_PARAM)
  public Response postBucket(@PathParam("bucket") final String bucket,
                             @QueryParam("delete") String delete,
                             @HeaderParam("Content-Length") int contentLength,
                             final InputStream is) {
    return S3RestUtils.call(bucket, () -> {
      if (delete != null) {
        try {
          DeleteObjectsRequest request = new XmlMapper().readerFor(DeleteObjectsRequest.class)
              .readValue(is);
          List<DeleteObjectsRequest.DeleteObject> objs =
               request.getToDelete();
          List<DeleteObjectsResult.DeletedObject> success = new ArrayList<>();
          List<DeleteObjectsResult.ErrorObject> errored = new ArrayList<>();
          objs.sort(Comparator.comparingInt(x -> -1 * x.getKey().length()));
          objs.forEach(obj -> {
            try {
              AlluxioURI uri = new AlluxioURI(AlluxioURI.SEPARATOR + bucket)
                  .join(AlluxioURI.SEPARATOR + obj.getKey());
              DeletePOptions options = DeletePOptions.newBuilder().build();
              mFileSystem.delete(uri, options);
              DeleteObjectsResult.DeletedObject del = new DeleteObjectsResult.DeletedObject();
              del.setKey(obj.getKey());
              success.add(del);
            } catch (FileDoesNotExistException | DirectoryNotEmptyException e) {
              /*
              FDNE - delete on FDNE should be counted as a success, as there's nothing to do
              DNE - s3 has no concept dirs - if it _is_ a dir, nothing to delete.
               */
              DeleteObjectsResult.DeletedObject del = new DeleteObjectsResult.DeletedObject();
              del.setKey(obj.getKey());
              success.add(del);
            } catch (IOException | AlluxioException e) {
              DeleteObjectsResult.ErrorObject err = new DeleteObjectsResult.ErrorObject();
              err.setKey(obj.getKey());
              err.setMessage(e.getMessage());
              errored.add(err);
            }
          });

          DeleteObjectsResult result = new DeleteObjectsResult();
          if (!request.getQuiet()) {
            result.setDeleted(success);
          }
          result.setErrored(errored);
          return result;
        } catch (IOException e) {
          LOG.debug("Failed to parse DeleteObjects request:", e);
          return Response.Status.BAD_REQUEST;
        }
      } else {
        return Response.Status.OK;
      }
    });
  }

  /**
   * @summary creates a bucket
   * @param authorization header parameter authorization
   * @param bucket the bucket name
   * @return the response object
   */
  @PUT
  @Path(BUCKET_PARAM)
  public Response createBucket(@HeaderParam("Authorization") String authorization,
                               @PathParam("bucket") final String bucket) {
    return S3RestUtils.call(bucket, () -> {
      Preconditions.checkNotNull(bucket, "required 'bucket' parameter is missing");

      String bucketPath = S3RestUtils.parsePath(AlluxioURI.SEPARATOR + bucket);

      final FileSystem fs = getFileSystem(authorization);
      // Create the bucket.
      CreateDirectoryPOptions options =
          CreateDirectoryPOptions.newBuilder().setWriteType(S3RestUtils.getS3WriteType()).build();
      try {
        fs.createDirectory(new AlluxioURI(bucketPath), options);
      } catch (Exception e) {
        throw S3RestUtils.toBucketS3Exception(e, bucketPath);
      }
      return Response.Status.OK;
    });
  }

  /**
   * @summary deletes a bucket
   * @param authorization header parameter authorization
   * @param bucket the bucket name
   * @return the response object
   */
  @DELETE
  @Path(BUCKET_PARAM)
  public Response deleteBucket(@HeaderParam("Authorization") String authorization,
                               @PathParam("bucket") final String bucket) {
    return S3RestUtils.call(bucket, () -> {
      Preconditions.checkNotNull(bucket, "required 'bucket' parameter is missing");
      String bucketPath = S3RestUtils.parsePath(AlluxioURI.SEPARATOR + bucket);

      final FileSystem fs = getFileSystem(authorization);
      S3RestUtils.checkPathIsAlluxioDirectory(fs, bucketPath);

      // Delete the bucket.
      DeletePOptions options = DeletePOptions.newBuilder().setAlluxioOnly(ServerConfiguration
          .get(PropertyKey.PROXY_S3_DELETE_TYPE).equals(Constants.S3_DELETE_IN_ALLUXIO_ONLY))
          .build();
      try {
        fs.delete(new AlluxioURI(bucketPath), options);
      } catch (Exception e) {
        throw S3RestUtils.toBucketS3Exception(e, bucketPath);
      }
      return Response.Status.NO_CONTENT;
    });
  }

  /**
   * @summary uploads an object or part of an object in multipart upload
   * @param authorization header parameter authorization
   * @param contentMD5 the optional Base64 encoded 128-bit MD5 digest of the object
   * @param copySource the source path to copy the new file from
   * @param decodedLength the length of the content when in aws-chunked encoding
   * @param contentLength the total length of the request body
   * @param bucket the bucket name
   * @param object the object name
   * @param partNumber the identification of the part of the object in multipart upload,
   *                   otherwise null
   * @param uploadId the upload ID of the multipart upload, otherwise null
   * @param is the request body
   * @return the response object
   */
  @PUT
  @Path(OBJECT_PARAM)
  @Consumes(MediaType.WILDCARD)
  public Response createObjectOrUploadPart(@HeaderParam("Authorization") String authorization,
                                           @HeaderParam("Content-MD5") final String contentMD5,
                                           @HeaderParam("x-amz-copy-source") String copySource,
                                           @HeaderParam("x-amz-decoded-content-length") String
                                               decodedLength,
                                           @HeaderParam("Content-Length") String contentLength,
                                           @PathParam("bucket") final String bucket,
                                           @PathParam("object") final String object,
                                           @QueryParam("partNumber") final Integer partNumber,
                                           @QueryParam("uploadId") final Long uploadId,
                                           final InputStream is) {
    return S3RestUtils.call(bucket, () -> {
      Preconditions.checkNotNull(bucket, "required 'bucket' parameter is missing");
      Preconditions.checkNotNull(object, "required 'object' parameter is missing");
      Preconditions.checkArgument((partNumber == null && uploadId == null)
          || (partNumber != null && uploadId != null),
          "'partNumber' and 'uploadId' parameter should appear together or be "
          + "missing together.");

      String bucketPath = S3RestUtils.parsePath(AlluxioURI.SEPARATOR + bucket);

      final FileSystem fs = getFileSystem(authorization);
      S3RestUtils.checkPathIsAlluxioDirectory(fs, bucketPath);

      String objectPath = bucketPath + AlluxioURI.SEPARATOR + object;

      CreateDirectoryPOptions dirOptions = CreateDirectoryPOptions.newBuilder()
          .setRecursive(true)
          .setAllowExists(true)
          .build();

      if (objectPath.endsWith(AlluxioURI.SEPARATOR)) {
        // Need to create a folder
        try {
          fs.createDirectory(new AlluxioURI(objectPath), dirOptions);
        } catch (FileAlreadyExistsException e) {
          // ok if directory already exists the user wanted to create it anyway
          LOG.warn("attempting to create dir which already exists");
        } catch (IOException | AlluxioException e) {
          throw S3RestUtils.toObjectS3Exception(e, objectPath);
        }
        return Response.ok().build();
      }

      if (partNumber != null) {
        // This object is part of a multipart upload, should be uploaded into the temporary
        // directory first.
        String tmpDir = S3RestUtils.getMultipartTemporaryDirForObject(bucketPath, object);
        S3RestUtils.checkUploadId(fs, new AlluxioURI(tmpDir), uploadId);
        objectPath = tmpDir + AlluxioURI.SEPARATOR + partNumber;
      }
      AlluxioURI objectURI = new AlluxioURI(objectPath);

      CreateFilePOptions filePOptions =
          CreateFilePOptions.newBuilder().setRecursive(true)
              .setWriteType(S3RestUtils.getS3WriteType()).build();
      // not copying from an existing file
      if (copySource == null) {
        try {
          MessageDigest md5 = MessageDigest.getInstance("MD5");

          // The request body can be in the aws-chunked encoding format, or not encoded at all
          // determine if it's encoded, and then which parts of the stream to read depending on
          // the encoding type.
          boolean isChunkedEncoding = decodedLength != null;
          int toRead;
          InputStream readStream = is;
          if (isChunkedEncoding) {
            toRead = Integer.parseInt(decodedLength);
            readStream = new ChunkedEncodingInputStream(is);
          } else {
            toRead = Integer.parseInt(contentLength);
          }
          // overwrite existing object
          if (fs.exists(objectURI)) {
            fs.delete(objectURI, DeletePOptions.newBuilder().setUnchecked(true).build());
          }
          FileOutStream os = fs.createFile(objectURI, filePOptions);
          try (DigestOutputStream digestOutputStream = new DigestOutputStream(os, md5)) {
            long read = ByteStreams.copy(ByteStreams.limit(readStream, toRead), digestOutputStream);
            if (read < toRead) {
              throw new IOException(String.format(
                  "Failed to read all required bytes from the stream. Read %d/%d",
                  read, toRead));
            }
          }

          byte[] digest = md5.digest();
          String base64Digest = BaseEncoding.base64().encode(digest);
          if (contentMD5 != null && !contentMD5.equals(base64Digest)) {
            // The object may be corrupted, delete the written object and return an error.
            try {
              fs.delete(objectURI, DeletePOptions.newBuilder().setRecursive(true).build());
            } catch (Exception e2) {
              // intend to continue and return BAD_DIGEST S3Exception.
            }
            throw new S3Exception(objectURI.getPath(), S3ErrorCode.BAD_DIGEST);
          }

          String entityTag = Hex.encodeHexString(digest);
          return Response.ok().tag(entityTag).build();
        } catch (Exception e) {
          throw S3RestUtils.toObjectS3Exception(e, objectPath);
        }
      } else {
        try (FileInStream in = fs.openFile(
            new AlluxioURI(!copySource.startsWith(AlluxioURI.SEPARATOR)
                ? AlluxioURI.SEPARATOR + copySource : copySource));
            FileOutStream out = fs.createFile(objectURI)) {
          MessageDigest md5 = MessageDigest.getInstance("MD5");
          try (DigestOutputStream digestOut = new DigestOutputStream(out, md5)) {
            IOUtils.copyLarge(in, digestOut, new byte[8 * Constants.MB]);
            byte[] digest = md5.digest();
            String entityTag = Hex.encodeHexString(digest);
            return new CopyObjectResult(entityTag, System.currentTimeMillis());
          } catch (IOException e) {
            try {
              out.cancel();
            } catch (Throwable t2) {
              e.addSuppressed(t2);
            }
            throw e;
          }
        } catch (Exception e) {
          throw S3RestUtils.toObjectS3Exception(e, objectPath);
        }
      }
    });
  }

  /**
   * @summary initiates or completes a multipart upload based on query parameters
   * @param authorization header parameter authorization
   * @param bucket the bucket name
   * @param object the object name
   * @param uploads the query parameter specifying that this request is to initiate a multipart
   *                upload instead of uploading an object through HTTP multipart forms
   * @param uploadId the ID of the multipart upload to be completed
   * @return the response object
   */
  @POST
  @Path(OBJECT_PARAM)
  // TODO(cc): investigate on how to specify multiple return types, and how to decouple the REST
  // endpoints where the only difference is the query parameter.
  @Consumes({MediaType.APPLICATION_OCTET_STREAM, MediaType.APPLICATION_XML})
  public Response initiateOrCompleteMultipartUpload(
      @HeaderParam("Authorization") String authorization,
      @PathParam("bucket") final String bucket,
      @PathParam("object") final String object,
      @QueryParam("uploads") final String uploads,
      @QueryParam("uploadId") final Long uploadId) {
    Preconditions.checkArgument(uploads != null || uploadId != null,
        "parameter 'uploads' or 'uploadId' should exist");
    final FileSystem fileSystem = getFileSystem(authorization);
    if (uploads != null) {
      return initiateMultipartUpload(fileSystem, bucket, object);
    } else {
      return completeMultipartUpload(fileSystem, bucket, object, uploadId);
    }
  }

  private Response initiateMultipartUpload(final FileSystem fs,
                                           final String bucket,
                                           final String object) {
    return S3RestUtils.call(bucket, () -> {
      String bucketPath = S3RestUtils.parsePath(AlluxioURI.SEPARATOR + bucket);
      S3RestUtils.checkPathIsAlluxioDirectory(fs, bucketPath);
      String objectPath = bucketPath + AlluxioURI.SEPARATOR + object;
      AlluxioURI multipartTemporaryDir =
          new AlluxioURI(S3RestUtils.getMultipartTemporaryDirForObject(bucketPath, object));

      CreateDirectoryPOptions options = CreateDirectoryPOptions.newBuilder()
          .setRecursive(true).setWriteType(S3RestUtils.getS3WriteType()).build();
      try {
        if (fs.exists(multipartTemporaryDir)) {
          if (MultipartUploadCleaner.apply(fs, bucket, object)) {
            throw new S3Exception(multipartTemporaryDir.getPath(),
                S3ErrorCode.UPLOAD_ALREADY_EXISTS);
          }
        }
        fs.createDirectory(multipartTemporaryDir, options);
        // Use the file ID of multipartTemporaryDir as the upload ID.
        long uploadId = fs.getStatus(multipartTemporaryDir).getFileId();
        MultipartUploadCleaner.apply(fs, bucket, object, uploadId);
        return new InitiateMultipartUploadResult(bucket, object, Long.toString(uploadId));
      } catch (Exception e) {
        throw S3RestUtils.toObjectS3Exception(e, objectPath);
      }
    });
  }

  // TODO(cc): support the options in the XML request body defined in
  // http://docs.aws.amazon.com/AmazonS3/latest/API/mpUploadComplete.html, currently, the parts
  // under the temporary multipart upload directory are combined into the final object.
  private Response completeMultipartUpload(final FileSystem fs,
                                           final String bucket,
                                           final String object,
                                           final long uploadId) {
    return S3RestUtils.call(bucket, () -> {
      String bucketPath = S3RestUtils.parsePath(AlluxioURI.SEPARATOR + bucket);
      S3RestUtils.checkPathIsAlluxioDirectory(fs, bucketPath);
      String objectPath = bucketPath + AlluxioURI.SEPARATOR + object;
      AlluxioURI multipartTemporaryDir =
          new AlluxioURI(S3RestUtils.getMultipartTemporaryDirForObject(bucketPath, object));
      S3RestUtils.checkUploadId(fs, multipartTemporaryDir, uploadId);

      try {
        List<URIStatus> parts = fs.listStatus(multipartTemporaryDir);
        parts.sort(new S3RestUtils.URIStatusNameComparator());

        CreateFilePOptions options = CreateFilePOptions.newBuilder().setRecursive(true)
            .setWriteType(S3RestUtils.getS3WriteType()).build();
        FileOutStream os = fs.createFile(new AlluxioURI(objectPath), options);
        MessageDigest md5 = MessageDigest.getInstance("MD5");

        try (DigestOutputStream digestOutputStream = new DigestOutputStream(os, md5)) {
          for (URIStatus part : parts) {
            try (FileInStream is = fs.openFile(new AlluxioURI(part.getPath()))) {
              ByteStreams.copy(is, digestOutputStream);
            }
          }
        }

        fs.delete(multipartTemporaryDir,
            DeletePOptions.newBuilder().setRecursive(true).build());
        MultipartUploadCleaner.cancelAbort(fs, bucket, object, uploadId);
        String entityTag = Hex.encodeHexString(md5.digest());
        return new CompleteMultipartUploadResult(objectPath, bucket, object, entityTag);
      } catch (Exception e) {
        throw S3RestUtils.toObjectS3Exception(e, objectPath);
      }
    });
  }

  /**
   * @summary retrieves an object's metadata
   * @param authorization header parameter authorization
   * @param bucket the bucket name
   * @param object the object name
   * @return the response object
   */
  @HEAD
  @Path(OBJECT_PARAM)
  public Response getObjectMetadata(@HeaderParam("Authorization") String authorization,
                                    @PathParam("bucket") final String bucket,
                                    @PathParam("object") final String object) {
    return S3RestUtils.call(bucket, () -> {
      Preconditions.checkNotNull(bucket, "required 'bucket' parameter is missing");
      Preconditions.checkNotNull(object, "required 'object' parameter is missing");

      String bucketPath = S3RestUtils.parsePath(AlluxioURI.SEPARATOR + bucket);

      final FileSystem fs = getFileSystem(authorization);
      S3RestUtils.checkPathIsAlluxioDirectory(fs, bucketPath);
      String objectPath = bucketPath + AlluxioURI.SEPARATOR + object;
      AlluxioURI objectURI = new AlluxioURI(objectPath);

      try {
        URIStatus status = fs.getStatus(objectURI);
        if (status.isFolder() && !object.endsWith(AlluxioURI.SEPARATOR)) {
          throw new FileDoesNotExistException(status.getPath() + " is a directory");
        }
        // TODO(cc): Consider how to respond with the object's ETag.
        return Response.ok()
            .lastModified(new Date(status.getLastModificationTimeMs()))
            .header(S3Constants.S3_ETAG_HEADER, "\"" + status.getLastModificationTimeMs() + "\"")
            .header(S3Constants.S3_CONTENT_LENGTH_HEADER,
                status.isFolder() ? 0 : status.getLength())
            .build();
      } catch (FileDoesNotExistException e) {
        // must be null entity (content length 0) for S3A Filesystem
        return Response.status(404).entity(null).header("Content-Length", "0").build();
      } catch (Exception e) {
        throw S3RestUtils.toObjectS3Exception(e, objectPath);
      }
    });
  }

  /**
   * @summary downloads an object or list parts of the object in multipart upload
   * @param authorization header parameter authorization
   * @param bucket the bucket name
   * @param object the object name
   * @param uploadId the ID of the multipart upload, if not null, listing parts of the object
   * @param range the http range header
   * @return the response object
   */
  @GET
  @Path(OBJECT_PARAM)
  @Produces({MediaType.APPLICATION_XML, MediaType.APPLICATION_OCTET_STREAM})
  public Response getObjectOrListParts(@HeaderParam("Authorization") String authorization,
                                       @HeaderParam("Range") final String range,
                                       @PathParam("bucket") final String bucket,
                                       @PathParam("object") final String object,
                                       @QueryParam("uploadId") final Long uploadId) {
    Preconditions.checkNotNull(bucket, "required 'bucket' parameter is missing");
    Preconditions.checkNotNull(object, "required 'object' parameter is missing");

    final FileSystem fs = getFileSystem(authorization);

    if (uploadId != null) {
      return listParts(fs, bucket, object, uploadId);
    } else {
      return getObject(fs, bucket, object, range);
    }
  }

  // TODO(cc): support paging during listing parts, currently, all parts are returned at once.
  private Response listParts(final FileSystem fs,
                             final String bucket,
                             final String object,
                             final long uploadId) {
    return S3RestUtils.call(bucket, () -> {
      String bucketPath = S3RestUtils.parsePath(AlluxioURI.SEPARATOR + bucket);
      S3RestUtils.checkPathIsAlluxioDirectory(fs, bucketPath);

      AlluxioURI tmpDir = new AlluxioURI(
          S3RestUtils.getMultipartTemporaryDirForObject(bucketPath, object));
      S3RestUtils.checkUploadId(fs, tmpDir, uploadId);

      try {
        List<URIStatus> statuses = fs.listStatus(tmpDir);
        statuses.sort(new S3RestUtils.URIStatusNameComparator());

        List<ListPartsResult.Part> parts = new ArrayList<>();
        for (URIStatus status : statuses) {
          parts.add(ListPartsResult.Part.fromURIStatus(status));
        }

        ListPartsResult result = new ListPartsResult();
        result.setBucket(bucketPath);
        result.setKey(object);
        result.setUploadId(Long.toString(uploadId));
        result.setParts(parts);
        return result;
      } catch (Exception e) {
        throw S3RestUtils.toObjectS3Exception(e, tmpDir.getPath());
      }
    });
  }

  private Response getObject(final FileSystem fs,
                             final String bucket,
                             final String object,
                             final String range) {
    return S3RestUtils.call(bucket, () -> {

      String bucketPath = S3RestUtils.parsePath(AlluxioURI.SEPARATOR + bucket);
      S3RestUtils.checkPathIsAlluxioDirectory(fs, bucketPath);
      String objectPath = bucketPath + AlluxioURI.SEPARATOR + object;
      AlluxioURI objectURI = new AlluxioURI(objectPath);

      try {
        URIStatus status = fs.getStatus(objectURI);
        FileInStream is = fs.openFile(objectURI);
        S3RangeSpec s3Range = S3RangeSpec.Factory.create(range);
        RangeFileInStream ris = RangeFileInStream.Factory.create(is, status.getLength(), s3Range);
        // TODO(cc): Consider how to respond with the object's ETag.
        return Response.ok(ris)
            .lastModified(new Date(status.getLastModificationTimeMs()))
            .header(S3Constants.S3_ETAG_HEADER, "\"" + status.getLastModificationTimeMs() + "\"")
            .header(S3Constants.S3_CONTENT_LENGTH_HEADER, s3Range.getLength(status.getLength()))
            .build();
      } catch (Exception e) {
        throw S3RestUtils.toObjectS3Exception(e, objectPath);
      }
    });
  }

  /**
   * @summary deletes a object
   * @param authorization header parameter authorization
   * @param bucket the bucket name
   * @param object the object name
   * @param uploadId the upload ID which identifies the incomplete multipart upload to be aborted
   * @return the response object
   */
  @DELETE
  @Path(OBJECT_PARAM)
  public Response deleteObjectOrAbortMultipartUpload(
      @HeaderParam("Authorization") String authorization,
      @PathParam("bucket") final String bucket,
      @PathParam("object") final String object,
      @QueryParam("uploadId") final Long uploadId) {
    return S3RestUtils.call(bucket, () -> {
      Preconditions.checkNotNull(bucket, "required 'bucket' parameter is missing");
      Preconditions.checkNotNull(object, "required 'object' parameter is missing");

      final FileSystem fs = getFileSystem(authorization);

      if (uploadId != null) {
        abortMultipartUpload(fs, bucket, object, uploadId);
      } else {
        deleteObject(fs, bucket, object);
      }

      // Note: the normal response for S3 delete key is 204 NO_CONTENT, not 200 OK
      return Response.Status.NO_CONTENT;
    });
  }

  // TODO(cc): Support automatic abortion after a timeout.
  private void abortMultipartUpload(FileSystem fs, String bucket, String object, long uploadId)
      throws S3Exception {
    String bucketPath = S3RestUtils.parsePath(AlluxioURI.SEPARATOR + bucket);
    S3RestUtils.checkPathIsAlluxioDirectory(fs, bucketPath);
    String objectPath = bucketPath + AlluxioURI.SEPARATOR + object;
    AlluxioURI multipartTemporaryDir =
        new AlluxioURI(S3RestUtils.getMultipartTemporaryDirForObject(bucketPath, object));
    S3RestUtils.checkUploadId(fs, multipartTemporaryDir, uploadId);

    try {
      fs.delete(multipartTemporaryDir,
          DeletePOptions.newBuilder().setRecursive(true).build());
    } catch (Exception e) {
      throw S3RestUtils.toObjectS3Exception(e, objectPath);
    }
  }

  private void deleteObject(FileSystem fs, String bucket, String object) throws S3Exception {
    String bucketPath = S3RestUtils.parsePath(AlluxioURI.SEPARATOR + bucket);
    // Delete the object.
    String objectPath = bucketPath + AlluxioURI.SEPARATOR + object;
    DeletePOptions options = DeletePOptions.newBuilder().setAlluxioOnly(ServerConfiguration
        .get(PropertyKey.PROXY_S3_DELETE_TYPE).equals(Constants.S3_DELETE_IN_ALLUXIO_ONLY))
        .build();
    try {
      fs.delete(new AlluxioURI(objectPath), options);
    } catch (FileDoesNotExistException | DirectoryNotEmptyException e) {
      // intentionally do nothing, this is ok. It should result in a 204 error
      // This is the same response behavior as AWS's S3.
    } catch (Exception e) {
<<<<<<< HEAD
      throw S3RestUtils.toObjectS3Exception(e, objectPath);
=======
      throw toObjectS3Exception(e, objectPath);
    }
  }

  private S3Exception toBucketS3Exception(Exception exception, String resource) {
    try {
      throw exception;
    } catch (S3Exception e) {
      return e;
    } catch (DirectoryNotEmptyException e) {
      return new S3Exception(e, resource, S3ErrorCode.BUCKET_NOT_EMPTY);
    } catch (FileAlreadyExistsException e) {
      return new S3Exception(e, resource, S3ErrorCode.BUCKET_ALREADY_EXISTS);
    } catch (FileDoesNotExistException e) {
      return new S3Exception(e, resource, S3ErrorCode.NO_SUCH_BUCKET);
    } catch (InvalidPathException e) {
      return new S3Exception(e, resource, S3ErrorCode.INVALID_BUCKET_NAME);
    } catch (Exception e) {
      return new S3Exception(e, resource, S3ErrorCode.INTERNAL_ERROR);
    }
  }

  private S3Exception toObjectS3Exception(Exception exception, String resource) {
    try {
      throw exception;
    } catch (S3Exception e) {
      return e;
    } catch (DirectoryNotEmptyException e) {
      return new S3Exception(e, resource, S3ErrorCode.PRECONDITION_FAILED);
    } catch (FileDoesNotExistException e) {
      return new S3Exception(e, resource, S3ErrorCode.NO_SUCH_KEY);
    } catch (Exception e) {
      return new S3Exception(e, resource, S3ErrorCode.INTERNAL_ERROR);
    }
  }

  private String parsePath(String bucketPath) throws S3Exception {
    String normalizedBucket = bucketPath.replace(BUCKET_SEPARATOR, AlluxioURI.SEPARATOR);
    return normalizedBucket;
  }

  private String parsePath(String bucketPath, String prefix, String delimiter) throws S3Exception {
    // Alluxio only support use / as delimiter
    if (!delimiter.equals(AlluxioURI.SEPARATOR)) {
      throw new S3Exception("Alluxio S3 API only support / as delimiter.",
          S3ErrorCode.PRECONDITION_FAILED);
    }
    char delim = AlluxioURI.SEPARATOR.charAt(0);
    String normalizedBucket = bucketPath.replace(BUCKET_SEPARATOR, AlluxioURI.SEPARATOR);
    String normalizedPrefix = normalizeS3Prefix(prefix, delim);

    if (!normalizedPrefix.isEmpty() && !normalizedPrefix.startsWith(AlluxioURI.SEPARATOR)) {
      normalizedPrefix = AlluxioURI.SEPARATOR + normalizedPrefix;
    }
    return normalizedBucket + normalizedPrefix;
  }

  /**
   * Normalize the prefix from S3 request.
   **/
  private String normalizeS3Prefix(String prefix, char delimiter) {
    if (prefix != null) {
      int pos = prefix.lastIndexOf(delimiter);
      if (pos >= 0) {
        return prefix.substring(0, pos + 1);
      }
    }
    return "";
  }

  private void checkPathIsAlluxioDirectory(FileSystem fs, String bucketPath) throws S3Exception {
    try {
      URIStatus status = fs.getStatus(new AlluxioURI(bucketPath));
      if (!status.isFolder()) {
        throw new InvalidPathException("Bucket name is not a valid Alluxio directory.");
      }
    } catch (Exception e) {
      throw toBucketS3Exception(e, bucketPath);
    }
  }

  private void checkUploadId(FileSystem fs, AlluxioURI multipartTemporaryDir, long uploadId)
      throws S3Exception {
    try {
      if (!fs.exists(multipartTemporaryDir)) {
        throw new S3Exception(multipartTemporaryDir.getPath(), S3ErrorCode.NO_SUCH_UPLOAD);
      }
      long tmpDirId = fs.getStatus(multipartTemporaryDir).getFileId();
      if (uploadId != tmpDirId) {
        throw new S3Exception(multipartTemporaryDir.getPath(), S3ErrorCode.NO_SUCH_UPLOAD);
      }
    } catch (Exception e) {
      throw toObjectS3Exception(e, multipartTemporaryDir.getPath());
    }
  }

  private WritePType getS3WriteType() {
    return ServerConfiguration.getEnum(PropertyKey.PROXY_S3_WRITE_TYPE, WriteType.class).toProto();
  }

  private class URIStatusNameComparator implements Comparator<URIStatus> {
    @Override
    public int compare(URIStatus o1, URIStatus o2) {
      long part1 = Long.parseLong(o1.getName());
      long part2 = Long.parseLong(o2.getName());
      return Long.compare(part1, part2);
>>>>>>> ea4d7668
    }
  }
}<|MERGE_RESOLUTION|>--- conflicted
+++ resolved
@@ -13,17 +13,12 @@
 
 import alluxio.AlluxioURI;
 import alluxio.Constants;
-<<<<<<< HEAD
 import alluxio.conf.PropertyKey;
-=======
-import alluxio.client.WriteType;
->>>>>>> ea4d7668
 import alluxio.client.file.FileInStream;
 import alluxio.client.file.FileOutStream;
 import alluxio.client.file.FileSystem;
 import alluxio.client.file.URIStatus;
 import alluxio.conf.InstancedConfiguration;
-import alluxio.conf.PropertyKey;
 import alluxio.conf.ServerConfiguration;
 import alluxio.exception.AlluxioException;
 import alluxio.exception.DirectoryNotEmptyException;
@@ -830,48 +825,8 @@
       // intentionally do nothing, this is ok. It should result in a 204 error
       // This is the same response behavior as AWS's S3.
     } catch (Exception e) {
-<<<<<<< HEAD
       throw S3RestUtils.toObjectS3Exception(e, objectPath);
-=======
-      throw toObjectS3Exception(e, objectPath);
-    }
-  }
-
-  private S3Exception toBucketS3Exception(Exception exception, String resource) {
-    try {
-      throw exception;
-    } catch (S3Exception e) {
-      return e;
-    } catch (DirectoryNotEmptyException e) {
-      return new S3Exception(e, resource, S3ErrorCode.BUCKET_NOT_EMPTY);
-    } catch (FileAlreadyExistsException e) {
-      return new S3Exception(e, resource, S3ErrorCode.BUCKET_ALREADY_EXISTS);
-    } catch (FileDoesNotExistException e) {
-      return new S3Exception(e, resource, S3ErrorCode.NO_SUCH_BUCKET);
-    } catch (InvalidPathException e) {
-      return new S3Exception(e, resource, S3ErrorCode.INVALID_BUCKET_NAME);
-    } catch (Exception e) {
-      return new S3Exception(e, resource, S3ErrorCode.INTERNAL_ERROR);
-    }
-  }
-
-  private S3Exception toObjectS3Exception(Exception exception, String resource) {
-    try {
-      throw exception;
-    } catch (S3Exception e) {
-      return e;
-    } catch (DirectoryNotEmptyException e) {
-      return new S3Exception(e, resource, S3ErrorCode.PRECONDITION_FAILED);
-    } catch (FileDoesNotExistException e) {
-      return new S3Exception(e, resource, S3ErrorCode.NO_SUCH_KEY);
-    } catch (Exception e) {
-      return new S3Exception(e, resource, S3ErrorCode.INTERNAL_ERROR);
-    }
-  }
-
-  private String parsePath(String bucketPath) throws S3Exception {
-    String normalizedBucket = bucketPath.replace(BUCKET_SEPARATOR, AlluxioURI.SEPARATOR);
-    return normalizedBucket;
+    }
   }
 
   private String parsePath(String bucketPath, String prefix, String delimiter) throws S3Exception {
@@ -881,7 +836,8 @@
           S3ErrorCode.PRECONDITION_FAILED);
     }
     char delim = AlluxioURI.SEPARATOR.charAt(0);
-    String normalizedBucket = bucketPath.replace(BUCKET_SEPARATOR, AlluxioURI.SEPARATOR);
+    String normalizedBucket =
+        bucketPath.replace(S3RestUtils.BUCKET_SEPARATOR, AlluxioURI.SEPARATOR);
     String normalizedPrefix = normalizeS3Prefix(prefix, delim);
 
     if (!normalizedPrefix.isEmpty() && !normalizedPrefix.startsWith(AlluxioURI.SEPARATOR)) {
@@ -902,44 +858,4 @@
     }
     return "";
   }
-
-  private void checkPathIsAlluxioDirectory(FileSystem fs, String bucketPath) throws S3Exception {
-    try {
-      URIStatus status = fs.getStatus(new AlluxioURI(bucketPath));
-      if (!status.isFolder()) {
-        throw new InvalidPathException("Bucket name is not a valid Alluxio directory.");
-      }
-    } catch (Exception e) {
-      throw toBucketS3Exception(e, bucketPath);
-    }
-  }
-
-  private void checkUploadId(FileSystem fs, AlluxioURI multipartTemporaryDir, long uploadId)
-      throws S3Exception {
-    try {
-      if (!fs.exists(multipartTemporaryDir)) {
-        throw new S3Exception(multipartTemporaryDir.getPath(), S3ErrorCode.NO_SUCH_UPLOAD);
-      }
-      long tmpDirId = fs.getStatus(multipartTemporaryDir).getFileId();
-      if (uploadId != tmpDirId) {
-        throw new S3Exception(multipartTemporaryDir.getPath(), S3ErrorCode.NO_SUCH_UPLOAD);
-      }
-    } catch (Exception e) {
-      throw toObjectS3Exception(e, multipartTemporaryDir.getPath());
-    }
-  }
-
-  private WritePType getS3WriteType() {
-    return ServerConfiguration.getEnum(PropertyKey.PROXY_S3_WRITE_TYPE, WriteType.class).toProto();
-  }
-
-  private class URIStatusNameComparator implements Comparator<URIStatus> {
-    @Override
-    public int compare(URIStatus o1, URIStatus o2) {
-      long part1 = Long.parseLong(o1.getName());
-      long part2 = Long.parseLong(o2.getName());
-      return Long.compare(part1, part2);
->>>>>>> ea4d7668
-    }
-  }
 }