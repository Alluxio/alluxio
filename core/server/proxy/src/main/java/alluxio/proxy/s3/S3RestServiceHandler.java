--- conflicted
+++ resolved
@@ -574,14 +574,10 @@
       AlluxioURI multipartTemporaryDir =
           new AlluxioURI(S3RestUtils.getMultipartTemporaryDirForObject(bucketPath, object));
 
-<<<<<<< HEAD
       // remove exist object
       deleteExistObject(fs, new AlluxioURI(objectPath));
       // remove exist multipartTemporaryDir
       deleteExistObject(fs, multipartTemporaryDir, true);
-
-=======
->>>>>>> 635cebb7
       CreateDirectoryPOptions options = CreateDirectoryPOptions.newBuilder()
           .setRecursive(true).setWriteType(getS3WriteType()).build();
       try {
