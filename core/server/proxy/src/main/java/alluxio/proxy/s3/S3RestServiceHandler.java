--- conflicted
+++ resolved
@@ -28,15 +28,12 @@
 import alluxio.grpc.CreateFilePOptions;
 import alluxio.grpc.DeletePOptions;
 import alluxio.grpc.ListStatusPOptions;
-<<<<<<< HEAD
 import alluxio.proxy.s3.auth.AwsAuthInfo;
 import alluxio.proxy.s3.auth.Authenticator;
 import alluxio.proxy.s3.signature.AwsSignatureProcessor;
-=======
 import alluxio.grpc.SetAttributePOptions;
 import alluxio.grpc.XAttrPropagationStrategy;
 import alluxio.proto.journal.File;
->>>>>>> 92c5400b
 import alluxio.security.User;
 import alluxio.web.ProxyWebServer;
 import alluxio.wire.FileInfo;
@@ -102,15 +99,13 @@
 
   private final FileSystem mFileSystem;
   private final InstancedConfiguration mSConf;
-<<<<<<< HEAD
   private AwsSignatureProcessor mSignatureProcessor;
   private Authenticator mAuthenticator;
 
   @Context
   private ContainerRequestContext mRequestContext;
-=======
+
   private final int mMaxHeaderMetadataSize; // 0 means disabled
->>>>>>> 92c5400b
 
   /**
    * Constructs a new {@link S3RestServiceHandler}.
@@ -755,13 +750,9 @@
                                            final String bucket,
                                            final String object) {
     return S3RestUtils.call(bucket, () -> {
-<<<<<<< HEAD
       FileSystem fs = getFileSystem(authorization);
-      String bucketPath = S3RestUtils.parsePath(AlluxioURI.SEPARATOR + bucket);
-=======
       String bucketPath = S3RestUtils.parsePath(String.format("%s%s",
           AlluxioURI.SEPARATOR, bucket));
->>>>>>> 92c5400b
       S3RestUtils.checkPathIsAlluxioDirectory(fs, bucketPath);
       String objectPath = String.format("%s%s%s", bucketPath, AlluxioURI.SEPARATOR, object);
       AlluxioURI multipartTemporaryDir =
@@ -799,13 +790,9 @@
                                            final String object,
                                            final long uploadId) {
     return S3RestUtils.call(bucket, () -> {
-<<<<<<< HEAD
       FileSystem fs = getFileSystem(authorization);
-      String bucketPath = S3RestUtils.parsePath(AlluxioURI.SEPARATOR + bucket);
-=======
       String bucketPath = S3RestUtils.parsePath(String.format("%s%s",
           AlluxioURI.SEPARATOR, bucket));
->>>>>>> 92c5400b
       S3RestUtils.checkPathIsAlluxioDirectory(fs, bucketPath);
       String objectPath = String.format("%s%s%s", bucketPath, AlluxioURI.SEPARATOR, object);
       AlluxioURI multipartTemporaryDir =
@@ -920,13 +907,9 @@
         "Only one of 'uploadId' or 'tagging' can be set");
 
     if (uploadId != null) {
-<<<<<<< HEAD
       return listParts(authorization, bucket, object, uploadId);
-=======
-      return listParts(fs, bucket, object, uploadId);
     } else if (tagging != null) {
-      return getObjectTags(fs, bucket, object);
->>>>>>> 92c5400b
+      return getObjectTags(authorization, bucket, object);
     } else {
       return getObject(authorization, bucket, object, range);
     }
@@ -938,13 +921,9 @@
                              final String object,
                              final long uploadId) {
     return S3RestUtils.call(bucket, () -> {
-<<<<<<< HEAD
       FileSystem fs = getFileSystem(authorization);
-      String bucketPath = S3RestUtils.parsePath(AlluxioURI.SEPARATOR + bucket);
-=======
       String bucketPath = S3RestUtils.parsePath(String.format("%s%s",
           AlluxioURI.SEPARATOR, bucket));
->>>>>>> 92c5400b
       S3RestUtils.checkPathIsAlluxioDirectory(fs, bucketPath);
 
       AlluxioURI tmpDir = new AlluxioURI(
@@ -977,13 +956,9 @@
                              final String object,
                              final String range) {
     return S3RestUtils.call(bucket, () -> {
-<<<<<<< HEAD
       FileSystem fs = getFileSystem(authorization);
-      String bucketPath = S3RestUtils.parsePath(AlluxioURI.SEPARATOR + bucket);
-=======
       String bucketPath = S3RestUtils.parsePath(String.format("%s%s",
           AlluxioURI.SEPARATOR, bucket));
->>>>>>> 92c5400b
       S3RestUtils.checkPathIsAlluxioDirectory(fs, bucketPath);
       String objectPath = String.format("%s%s%s", bucketPath, AlluxioURI.SEPARATOR, object);
       AlluxioURI objectURI = new AlluxioURI(objectPath);
@@ -1027,8 +1002,10 @@
   }
 
   // Helper for GetObjectTagging
-  private Response getObjectTags(final FileSystem fs, final String bucket, final String object) {
+  private Response getObjectTags(final String authorization, final String bucket,
+                                 final String object) {
     return S3RestUtils.call(bucket, () -> {
+      FileSystem fs = getFileSystem(authorization);
       String bucketPath = S3RestUtils.parsePath(String.format("%s%s",
           AlluxioURI.SEPARATOR, bucket));
       S3RestUtils.checkPathIsAlluxioDirectory(fs, bucketPath);
