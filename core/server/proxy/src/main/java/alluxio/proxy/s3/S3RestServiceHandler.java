--- conflicted
+++ resolved
@@ -446,17 +446,13 @@
       }
       AlluxioURI objectURI = new AlluxioURI(objectPath);
 
-<<<<<<< HEAD
+      // remove exist object
+      deleteExistObject(fs, objectURI);
+
       CreateFilePOptions filePOptions =
           CreateFilePOptions.newBuilder().setRecursive(true)
               .setWriteType(S3RestUtils.getS3WriteType()).build();
-=======
-      // remove exist object
-      deleteExistObject(fs, objectURI);
-
-      CreateFilePOptions dirOptions =
-          CreateFilePOptions.newBuilder().setRecursive(true).setWriteType(getS3WriteType()).build();
->>>>>>> 3edc4454
+
       // not copying from an existing file
       if (copySource == null) {
         try {
@@ -474,15 +470,7 @@
           } else {
             toRead = Integer.parseInt(contentLength);
           }
-<<<<<<< HEAD
-          // overwrite existing object
-          if (fs.exists(objectURI)) {
-            fs.delete(objectURI, DeletePOptions.newBuilder().setUnchecked(true).build());
-          }
           FileOutStream os = fs.createFile(objectURI, filePOptions);
-=======
-          FileOutStream os = fs.createFile(objectURI, dirOptions);
->>>>>>> 3edc4454
           try (DigestOutputStream digestOutputStream = new DigestOutputStream(os, md5)) {
             long read = ByteStreams.copy(ByteStreams.limit(readStream, toRead), digestOutputStream);
             if (read < toRead) {
@@ -845,8 +833,6 @@
     }
   }
 
-<<<<<<< HEAD
-=======
   /**
    * Delete an existing key.
    *
@@ -877,48 +863,10 @@
         LOG.info("Remove exist object: {} for overwrite.", objectURI.getPath());
       }
     } catch (IOException | AlluxioException e) {
-      throw toObjectS3Exception(e, objectURI.getPath());
-    }
-  }
-
-  private S3Exception toBucketS3Exception(Exception exception, String resource) {
-    try {
-      throw exception;
-    } catch (S3Exception e) {
-      return e;
-    } catch (DirectoryNotEmptyException e) {
-      return new S3Exception(e, resource, S3ErrorCode.BUCKET_NOT_EMPTY);
-    } catch (FileAlreadyExistsException e) {
-      return new S3Exception(e, resource, S3ErrorCode.BUCKET_ALREADY_EXISTS);
-    } catch (FileDoesNotExistException e) {
-      return new S3Exception(e, resource, S3ErrorCode.NO_SUCH_BUCKET);
-    } catch (InvalidPathException e) {
-      return new S3Exception(e, resource, S3ErrorCode.INVALID_BUCKET_NAME);
-    } catch (Exception e) {
-      return new S3Exception(e, resource, S3ErrorCode.INTERNAL_ERROR);
-    }
-  }
-
-  private S3Exception toObjectS3Exception(Exception exception, String resource) {
-    try {
-      throw exception;
-    } catch (S3Exception e) {
-      return e;
-    } catch (DirectoryNotEmptyException e) {
-      return new S3Exception(e, resource, S3ErrorCode.PRECONDITION_FAILED);
-    } catch (FileDoesNotExistException e) {
-      return new S3Exception(e, resource, S3ErrorCode.NO_SUCH_KEY);
-    } catch (Exception e) {
-      return new S3Exception(e, resource, S3ErrorCode.INTERNAL_ERROR);
-    }
-  }
-
-  private String parsePath(String bucketPath) throws S3Exception {
-    String normalizedBucket = bucketPath.replace(BUCKET_SEPARATOR, AlluxioURI.SEPARATOR);
-    return normalizedBucket;
-  }
-
->>>>>>> 3edc4454
+      throw S3RestUtils.toObjectS3Exception(e, objectURI.getPath());
+    }
+  }
+
   private String parsePath(String bucketPath, String prefix, String delimiter) throws S3Exception {
     // Alluxio only support use / as delimiter
     if (!delimiter.equals(AlluxioURI.SEPARATOR)) {
