--- conflicted
+++ resolved
@@ -15,11 +15,7 @@
   <parent>
     <artifactId>alluxio-core-server</artifactId>
     <groupId>org.alluxio</groupId>
-<<<<<<< HEAD
-    <version>2.3.1-SNAPSHOT</version>
-=======
     <version>2.5.0-SNAPSHOT</version>
->>>>>>> e05128b5
   </parent>
   <artifactId>alluxio-core-server-proxy</artifactId>
   <packaging>jar</packaging>
