/*
 * The Alluxio Open Foundation licenses this work under the Apache License, version 2.0
 * (the "License"). You may not use this work except in compliance with the License, which is
 * available at www.apache.org/licenses/LICENSE-2.0
 *
 * This software is distributed on an "AS IS" basis, WITHOUT WARRANTIES OR CONDITIONS OF ANY KIND,
 * either express or implied, as more fully set forth in the License.
 *
 * See the NOTICE file distributed with this work for information regarding copyright ownership.
 */

package alluxio.master.file;

import alluxio.AlluxioURI;
import alluxio.Configuration;
import alluxio.Constants;
import alluxio.PropertyKey;
import alluxio.clock.SystemClock;
import alluxio.collections.Pair;
import alluxio.collections.PrefixList;
import alluxio.exception.AccessControlException;
import alluxio.exception.AlluxioException;
import alluxio.exception.BlockInfoException;
import alluxio.exception.DirectoryNotEmptyException;
import alluxio.exception.ExceptionMessage;
import alluxio.exception.FileAlreadyCompletedException;
import alluxio.exception.FileAlreadyExistsException;
import alluxio.exception.FileDoesNotExistException;
import alluxio.exception.InvalidFileSizeException;
import alluxio.exception.InvalidPathException;
import alluxio.exception.PreconditionMessage;
import alluxio.exception.UnexpectedAlluxioException;
import alluxio.heartbeat.HeartbeatContext;
import alluxio.heartbeat.HeartbeatExecutor;
import alluxio.heartbeat.HeartbeatThread;
import alluxio.master.AbstractMaster;
import alluxio.master.ProtobufUtils;
import alluxio.master.block.BlockId;
import alluxio.master.block.BlockMaster;
import alluxio.master.file.async.AsyncPersistHandler;
import alluxio.master.file.meta.FileSystemMasterView;
import alluxio.master.file.meta.Inode;
import alluxio.master.file.meta.InodeDirectory;
import alluxio.master.file.meta.InodeDirectoryIdGenerator;
import alluxio.master.file.meta.InodeFile;
import alluxio.master.file.meta.InodeLockList;
import alluxio.master.file.meta.InodePathPair;
import alluxio.master.file.meta.InodeTree;
import alluxio.master.file.meta.LockedInodePath;
import alluxio.master.file.meta.MountTable;
import alluxio.master.file.meta.PersistenceState;
import alluxio.master.file.meta.TempInodePathForChild;
import alluxio.master.file.meta.TempInodePathForDescendant;
import alluxio.master.file.meta.TtlBucket;
import alluxio.master.file.meta.TtlBucketList;
import alluxio.master.file.meta.options.MountInfo;
import alluxio.master.file.options.CheckConsistencyOptions;
import alluxio.master.file.options.CompleteFileOptions;
import alluxio.master.file.options.CreateDirectoryOptions;
import alluxio.master.file.options.CreateFileOptions;
<<<<<<< HEAD
=======
import alluxio.master.file.options.CreatePathOptions;
import alluxio.master.file.options.DeleteFileOptions;
>>>>>>> 4d9b3da1
import alluxio.master.file.options.FreeOptions;
import alluxio.master.file.options.ListStatusOptions;
import alluxio.master.file.options.LoadMetadataOptions;
import alluxio.master.file.options.MountOptions;
import alluxio.master.file.options.RenameOptions;
import alluxio.master.file.options.SetAttributeOptions;
import alluxio.master.journal.JournalFactory;
import alluxio.master.journal.JournalOutputStream;
import alluxio.metrics.MetricsSystem;
import alluxio.proto.journal.File.AddMountPointEntry;
import alluxio.proto.journal.File.AsyncPersistRequestEntry;
import alluxio.proto.journal.File.CompleteFileEntry;
import alluxio.proto.journal.File.DeleteFileEntry;
import alluxio.proto.journal.File.DeleteMountPointEntry;
import alluxio.proto.journal.File.InodeDirectoryEntry;
import alluxio.proto.journal.File.InodeFileEntry;
import alluxio.proto.journal.File.InodeLastModificationTimeEntry;
import alluxio.proto.journal.File.PersistDirectoryEntry;
import alluxio.proto.journal.File.ReinitializeFileEntry;
import alluxio.proto.journal.File.RenameEntry;
import alluxio.proto.journal.File.SetAttributeEntry;
import alluxio.proto.journal.File.StringPairEntry;
import alluxio.proto.journal.Journal.JournalEntry;
import alluxio.security.authorization.Mode;
import alluxio.thrift.CommandType;
import alluxio.thrift.FileSystemCommand;
import alluxio.thrift.FileSystemCommandOptions;
import alluxio.thrift.FileSystemMasterClientService;
import alluxio.thrift.FileSystemMasterWorkerService;
import alluxio.thrift.PersistCommandOptions;
import alluxio.thrift.PersistFile;
import alluxio.underfs.UnderFileStatus;
import alluxio.underfs.UnderFileSystem;
import alluxio.underfs.options.DeleteOptions;
import alluxio.underfs.options.FileLocationOptions;
import alluxio.underfs.options.MkdirsOptions;
import alluxio.util.IdUtils;
import alluxio.util.SecurityUtils;
import alluxio.util.UnderFileSystemUtils;
import alluxio.util.executor.ExecutorServiceFactories;
import alluxio.util.executor.ExecutorServiceFactory;
import alluxio.util.io.PathUtils;
import alluxio.wire.BlockInfo;
import alluxio.wire.BlockLocation;
import alluxio.wire.FileBlockInfo;
import alluxio.wire.FileInfo;
import alluxio.wire.LoadMetadataType;
import alluxio.wire.TtlAction;
import alluxio.wire.WorkerInfo;

import com.codahale.metrics.Counter;
import com.codahale.metrics.Gauge;
import com.google.common.base.Preconditions;
import com.google.common.base.Throwables;
import edu.umd.cs.findbugs.annotations.SuppressFBWarnings;
import org.apache.commons.lang.exception.ExceptionUtils;
import org.apache.thrift.TProcessor;
import org.slf4j.Logger;
import org.slf4j.LoggerFactory;

import java.io.IOException;
import java.util.ArrayList;
import java.util.Collections;
import java.util.HashMap;
import java.util.HashSet;
import java.util.List;
import java.util.Map;
import java.util.Set;
import java.util.Stack;
import java.util.concurrent.BlockingQueue;
import java.util.concurrent.Callable;
import java.util.concurrent.ExecutorService;
import java.util.concurrent.Future;
import java.util.concurrent.LinkedBlockingQueue;

import javax.annotation.concurrent.NotThreadSafe;

/**
 * The master that handles all file system metadata management.
 */
@NotThreadSafe // TODO(jiri): make thread-safe (c.f. ALLUXIO-1664)
public final class FileSystemMaster extends AbstractMaster {
  private static final Logger LOG = LoggerFactory.getLogger(Constants.LOGGER_TYPE);

  /**
   * Locking in the FileSystemMaster
   *
   * Individual paths are locked in the inode tree. In order to read or write any inode, the path
   * must be locked. A path is locked via one of the lock methods in {@link InodeTree}, such as
   * {@link InodeTree#lockInodePath(AlluxioURI, InodeTree.LockMode)} or
   * {@link InodeTree#lockFullInodePath(AlluxioURI, InodeTree.LockMode)}. These lock methods return
   * an {@link LockedInodePath}, which represents a locked path of inodes. These locked paths
   * ({@link LockedInodePath}) must be unlocked. In order to ensure a locked
   * {@link LockedInodePath} is always unlocked, the following paradigm is recommended:
   *
   * <p><blockquote><pre>
   *    try (LockedInodePath inodePath = mInodeTree.lockInodePath(path, InodeTree.LockMode.READ)) {
   *      ...
   *    }
   * </pre></blockquote>
   *
   * When locking a path in the inode tree, it is possible that other concurrent operations have
   * modified the inode tree while a thread is waiting to acquire a lock on the inode. Lock
   * acquisitions throw {@link InvalidPathException} to indicate that the inode structure is no
   * longer consistent with what the caller original expected, for example if the inode
   * previously obtained at /pathA has been renamed to /pathB during the wait for the inode lock.
   * Methods which specifically act on a path will propagate this exception to the caller, while
   * methods which iterate over child nodes can safely ignore the exception and treat the inode
   * as no longer a child.
   *
   * Journaling in the FileSystemMaster
   *
   * Any changes to file system metadata that need to survive system restarts and / or failures
   * should be journaled. The intent to journal and the actual writing of the journal is decoupled
   * so that operations are not holding metadata locks waiting on the journal IO. In particular,
   * file system operations are expected to create a {@link JournalContext} resource, use it
   * throughout the lifetime of an operation to collect journal events through
   * {@link #appendJournalEntry(JournalEntry, JournalContext)}, and then close the resource, which
   * will persist the journal events. In order to ensure the journal events are always persisted,
   * the following paradigm is recommended:
   *
   * <p><blockquote><pre>
   *    try (JournalContext journalContext = createJournalContext()) {
   *      ...
   *    }
   * </pre></blockquote>
   *
   * NOTE: Because resources are released in the opposite order they are acquired, the
   * {@link JournalContext} resources should be always created before any {@link LockedInodePath}
   * resources to avoid holding an inode path lock while waiting for journal IO.
   *
   * Method Conventions in the FileSystemMaster
   *
   * All of the flow of the FileSystemMaster follow a convention. There are essentially 4 main
   * types of methods:
   *   (A) public api methods
   *   (B) private (or package private) methods that journal
   *   (C) private (or package private) internal methods
   *   (D) private FromEntry methods used to replay entries from the journal
   *
   * (A) public api methods:
   * These methods are public and are accessed by the RPC and REST APIs. These methods lock all
   * the required paths, and also perform all permission checking.
   * (A) cannot call (A)
   * (A) can call (B)
   * (A) can call (C)
   * (A) cannot call (D)
   *
   * (B) private (or package private) methods that journal:
   * These methods perform the work from the public apis, and also asynchronously write to the
   * journal (for write operations). The names of these methods are suffixed with "AndJournal".
   * (B) cannot call (A)
   * (B) can call (B)
   * (B) can call (C)
   * (B) cannot call (D)
   *
   * (C) private (or package private) internal methods:
   * These methods perform the rest of the work, and do not do any journaling. The names of these
   * methods are suffixed by "Internal".
   * (C) cannot call (A)
   * (C) cannot call (B)
   * (C) can call (C)
   * (C) cannot call (D)
   *
   * (D) private FromEntry methods used to replay entries from the journal:
   * These methods are used to replay entries from reading the journal. This is done on start, as
   * well as for standby masters.
   * (D) cannot call (A)
   * (D) cannot call (B)
   * (D) can call (C)
   * (D) cannot call (D)
   */

  /** Handle to the block master. */
  private final BlockMaster mBlockMaster;

  /** This manages the file system inode structure. This must be journaled. */
  private final InodeTree mInodeTree;

  /** This manages the file system mount points. */
  private final MountTable mMountTable;

  /** This maintains inodes with ttl set, for the for the ttl checker service to use. */
  private final TtlBucketList mTtlBuckets = new TtlBucketList();

  /** This generates unique directory ids. This must be journaled. */
  private final InodeDirectoryIdGenerator mDirectoryIdGenerator;

  /** This checks user permissions on different operations. */
  private final PermissionChecker mPermissionChecker;

  /** List of paths to always keep in memory. */
  private final PrefixList mWhitelist;

  /** The handler for async persistence. */
  private final AsyncPersistHandler mAsyncPersistHandler;

  /**
   * The service that checks for inode files with ttl set. We store it here so that it can be
   * accessed from tests.
   */
  @SuppressFBWarnings("URF_UNREAD_FIELD")
  private Future<?> mTtlCheckerService;

  /**
   * The service that detects lost files. We store it here so that it can be accessed from tests.
   */
  @SuppressFBWarnings("URF_UNREAD_FIELD")
  private Future<?> mLostFilesDetectionService;

  private Future<List<AlluxioURI>> mStartupConsistencyCheck;

  /**
   * Creates a new instance of {@link FileSystemMaster}.
   *
   * @param blockMaster the {@link BlockMaster} to use
   * @param journalFactory the factory for the journal to use for tracking master operations
   */
  public FileSystemMaster(BlockMaster blockMaster, JournalFactory journalFactory) {
    this(blockMaster, journalFactory, ExecutorServiceFactories
        .fixedThreadPoolExecutorServiceFactory(Constants.FILE_SYSTEM_MASTER_NAME, 3));
  }

  /**
   * Creates a new instance of {@link FileSystemMaster}.
   *
   * @param blockMaster the {@link BlockMaster} to use
   * @param journalFactory the factory for the journal to use for tracking master operations
   * @param executorServiceFactory a factory for creating the executor service to use for running
   *        maintenance threads
   */
  public FileSystemMaster(BlockMaster blockMaster, JournalFactory journalFactory,
      ExecutorServiceFactory executorServiceFactory) {
    super(journalFactory.get(Constants.FILE_SYSTEM_MASTER_NAME), new SystemClock(),
        executorServiceFactory);
    mBlockMaster = blockMaster;

    mDirectoryIdGenerator = new InodeDirectoryIdGenerator(mBlockMaster);
    mMountTable = new MountTable();
    mInodeTree = new InodeTree(mBlockMaster, mDirectoryIdGenerator, mMountTable);

    // TODO(gene): Handle default config value for whitelist.
    mWhitelist = new PrefixList(Configuration.getList(PropertyKey.MASTER_WHITELIST, ","));

    mAsyncPersistHandler = AsyncPersistHandler.Factory.create(new FileSystemMasterView(this));
    mPermissionChecker = new PermissionChecker(mInodeTree);

    Metrics.registerGauges(this);
  }

  @Override
  public Map<String, TProcessor> getServices() {
    Map<String, TProcessor> services = new HashMap<>();
    services.put(Constants.FILE_SYSTEM_MASTER_CLIENT_SERVICE_NAME,
        new FileSystemMasterClientService.Processor<>(
            new FileSystemMasterClientServiceHandler(this)));
    services.put(Constants.FILE_SYSTEM_MASTER_WORKER_SERVICE_NAME,
        new FileSystemMasterWorkerService.Processor<>(
            new FileSystemMasterWorkerServiceHandler(this)));
    return services;
  }

  @Override
  public String getName() {
    return Constants.FILE_SYSTEM_MASTER_NAME;
  }

  @Override
  public void processJournalEntry(JournalEntry entry) throws IOException {
    if (entry.hasInodeFile()) {
      mInodeTree.addInodeFileFromJournal(entry.getInodeFile());
      // Add the file to TTL buckets, the insert automatically rejects files w/ Constants.NO_TTL
      InodeFileEntry inodeFileEntry = entry.getInodeFile();
      if (inodeFileEntry.hasTtl()) {
        mTtlBuckets.insert(InodeFile.fromJournalEntry(inodeFileEntry));
      }
    } else if (entry.hasInodeDirectory()) {
      try {
        // Add the directory to TTL buckets, the insert automatically rejects directory
        // w/ Constants.NO_TTL
        InodeDirectoryEntry inodeDirectoryEntry = entry.getInodeDirectory();
        if (inodeDirectoryEntry.hasTtl()) {
          mTtlBuckets.insert(InodeDirectory.fromJournalEntry(inodeDirectoryEntry));
        }
        mInodeTree.addInodeDirectoryFromJournal(entry.getInodeDirectory());
      } catch (AccessControlException e) {
        throw new RuntimeException(e);
      }
    } else if (entry.hasInodeLastModificationTime()) {
      InodeLastModificationTimeEntry modTimeEntry = entry.getInodeLastModificationTime();
      try (LockedInodePath inodePath = mInodeTree
          .lockFullInodePath(modTimeEntry.getId(), InodeTree.LockMode.WRITE)) {
        inodePath.getInode()
            .setLastModificationTimeMs(modTimeEntry.getLastModificationTimeMs(), true);
      } catch (FileDoesNotExistException e) {
        throw new RuntimeException(e);
      }
    } else if (entry.hasPersistDirectory()) {
      PersistDirectoryEntry typedEntry = entry.getPersistDirectory();
      try (LockedInodePath inodePath = mInodeTree
          .lockFullInodePath(typedEntry.getId(), InodeTree.LockMode.WRITE)) {
        inodePath.getInode().setPersistenceState(PersistenceState.PERSISTED);
      } catch (FileDoesNotExistException e) {
        throw new RuntimeException(e);
      }
    } else if (entry.hasCompleteFile()) {
      try {
        completeFileFromEntry(entry.getCompleteFile());
      } catch (InvalidPathException | InvalidFileSizeException | FileAlreadyCompletedException e) {
        throw new RuntimeException(e);
      }
    } else if (entry.hasSetAttribute()) {
      try {
        setAttributeFromEntry(entry.getSetAttribute());
      } catch (AccessControlException | FileDoesNotExistException | InvalidPathException e) {
        throw new RuntimeException(e);
      }
    } else if (entry.hasDeleteFile()) {
      deleteFromEntry(entry.getDeleteFile());
    } else if (entry.hasRename()) {
      renameFromEntry(entry.getRename());
    } else if (entry.hasInodeDirectoryIdGenerator()) {
      mDirectoryIdGenerator.initFromJournalEntry(entry.getInodeDirectoryIdGenerator());
    } else if (entry.hasReinitializeFile()) {
      resetBlockFileFromEntry(entry.getReinitializeFile());
    } else if (entry.hasAddMountPoint()) {
      try {
        mountFromEntry(entry.getAddMountPoint());
      } catch (FileAlreadyExistsException | InvalidPathException e) {
        throw new RuntimeException(e);
      }
    } else if (entry.hasDeleteMountPoint()) {
      try {
        unmountFromEntry(entry.getDeleteMountPoint());
      } catch (InvalidPathException e) {
        throw new RuntimeException(e);
      }
    } else if (entry.hasAsyncPersistRequest()) {
      try {
        long fileId = (entry.getAsyncPersistRequest()).getFileId();
        try (LockedInodePath inodePath = mInodeTree
            .lockFullInodePath(fileId, InodeTree.LockMode.WRITE)) {
          scheduleAsyncPersistenceInternal(inodePath);
        }
        // NOTE: persistence is asynchronous so there is no guarantee the path will still exist
        mAsyncPersistHandler.scheduleAsyncPersistence(getPath(fileId));
      } catch (AlluxioException e) {
        // It's possible that rescheduling the async persist calls fails, because the blocks may no
        // longer be in the memory
        LOG.error(e.getMessage());
      }
    } else {
      throw new IOException(ExceptionMessage.UNEXPECTED_JOURNAL_ENTRY.getMessage(entry));
    }
  }

  @Override
  public void streamToJournalCheckpoint(JournalOutputStream outputStream) throws IOException {
    mInodeTree.streamToJournalCheckpoint(outputStream);
    outputStream.writeEntry(mDirectoryIdGenerator.toJournalEntry());
    // The mount table should be written to the checkpoint after the inodes are written, so that
    // when replaying the checkpoint, the inodes exist before mount entries. Replaying a mount
    // entry traverses the inode tree.
    mMountTable.streamToJournalCheckpoint(outputStream);
  }

  @Override
  public void start(boolean isLeader) throws IOException {
    if (isLeader) {
      // Only initialize root when isLeader because when initializing root, BlockMaster needs to
      // write journal entry, if it is not leader, BlockMaster won't have a writable journal.
      // If it is standby, it should be able to load the inode tree from leader's checkpoint.
      mInodeTree.initializeRoot(SecurityUtils.getOwnerFromLoginModule(),
          SecurityUtils.getGroupFromLoginModule(), Mode.createFullAccess().applyDirectoryUMask());
      String defaultUFS = Configuration.get(PropertyKey.UNDERFS_ADDRESS);
      try {
        mMountTable.add(new AlluxioURI(MountTable.ROOT), new AlluxioURI(defaultUFS),
            MountOptions.defaults().setShared(
                UnderFileSystemUtils.isObjectStorage(defaultUFS) && Configuration
                    .getBoolean(PropertyKey.UNDERFS_OBJECT_STORE_MOUNT_SHARED_PUBLICLY)));
      } catch (FileAlreadyExistsException | InvalidPathException e) {
        throw new IOException("Failed to mount the default UFS " + defaultUFS);
      }
    }
    // Call super.start after mInodeTree is initialized because mInodeTree is needed to write
    // a journal entry during super.start. Call super.start before calling
    // getExecutorService() because the super.start initializes the executor service.
    super.start(isLeader);
    if (isLeader) {
      mTtlCheckerService = getExecutorService().submit(
          new HeartbeatThread(HeartbeatContext.MASTER_TTL_CHECK, new MasterInodeTtlCheckExecutor(),
              Configuration.getInt(PropertyKey.MASTER_TTL_CHECKER_INTERVAL_MS)));
      mLostFilesDetectionService = getExecutorService().submit(
          new HeartbeatThread(HeartbeatContext.MASTER_LOST_FILES_DETECTION,
              new LostFilesDetectionHeartbeatExecutor(),
              Configuration.getInt(PropertyKey.MASTER_HEARTBEAT_INTERVAL_MS)));
      if (Configuration.getBoolean(PropertyKey.MASTER_STARTUP_CONSISTENCY_CHECK_ENABLED)) {
        mStartupConsistencyCheck = getExecutorService().submit(new Callable<List<AlluxioURI>>() {
          @Override
          public List<AlluxioURI> call() throws Exception {
            return startupCheckConsistency(ExecutorServiceFactories
                .fixedThreadPoolExecutorServiceFactory("startup-consistency-check", 32).create());
          }
        });
      }
    }
  }

  /**
   * Checks the consistency of the root in a multi-threaded and incremental fashion. This method
   * will only READ lock the directories and files actively being checked and release them after the
   * check on the file / directory is complete.
   *
   * @return a list of paths in Alluxio which are not consistent with the under storage
   * @throws InterruptedException if the thread is interrupted during execution
   * @throws IOException if an error occurs interacting with the under storage
   */
  private List<AlluxioURI> startupCheckConsistency(final ExecutorService service)
      throws InterruptedException, IOException {
    /** A marker {@link StartupConsistencyChecker}s add to the queue to signal completion */
    final long completionMarker = -1;
    /** A shared queue of directories which have yet to be checked */
    final BlockingQueue<Long> dirsToCheck = new LinkedBlockingQueue<>();

    /**
     * A {@link Callable} which checks the consistency of a directory.
     */
    final class StartupConsistencyChecker implements Callable<List<AlluxioURI>> {
      /** The path to check, guaranteed to be a directory in Alluxio. */
      private final Long mFileId;

      /**
       * Creates a new callable which checks the consistency of a directory.
       * @param fileId the path to check
       */
      private StartupConsistencyChecker(Long fileId) {
        mFileId = fileId;
      }

      /**
       * Checks the consistency of the directory and all immediate children which are files. All
       * immediate children which are directories are added to the shared queue of directories to
       * check. The parent directory is READ locked during the entire call while the children are
       * READ locked only during the consistency check of the children files.
       *
       * @return a list of inconsistent uris
       * @throws IOException if an error occurs interacting with the under storage
       */
      @Override
      public List<AlluxioURI> call() throws IOException {
        List<AlluxioURI> inconsistentUris = new ArrayList<>();
        try (LockedInodePath dir = mInodeTree.lockFullInodePath(mFileId, InodeTree.LockMode.READ)) {
          Inode parentInode = dir.getInode();
          AlluxioURI parentUri = dir.getUri();
          if (!checkConsistencyInternal(parentInode, parentUri)) {
            inconsistentUris.add(parentUri);
          }
          for (Inode childInode : ((InodeDirectory) parentInode).getChildren()) {
            try {
              childInode.lockReadAndCheckParent(parentInode);
            } catch (InvalidPathException e) {
              // This should be safe, continue.
              LOG.debug("Error during startup check consistency, ignoring and continuing.", e);
              continue;
            }
            try {
              AlluxioURI childUri = parentUri.join(childInode.getName());
              if (childInode.isDirectory()) {
                dirsToCheck.add(childInode.getId());
              } else {
                if (!checkConsistencyInternal(childInode, childUri)) {
                  inconsistentUris.add(childUri);
                }
              }
            } finally {
              childInode.unlockRead();
            }
          }
        } catch (FileDoesNotExistException e) {
          // This should be safe, continue.
          LOG.debug("A file scheduled for consistency check was deleted before the check.");
        } catch (InvalidPathException e) {
          // This should not happen.
          LOG.error("An invalid path was discovered during the consistency check, skipping.", e);
        }
        dirsToCheck.add(completionMarker);
        return inconsistentUris;
      }
    }

    // Add the root to the directories to check.
    dirsToCheck.add(mInodeTree.getRoot().getId());
    List<Future<List<AlluxioURI>>> results = new ArrayList<>();
    // Tracks how many checkers have been started.
    long started = 0;
    // Tracks how many checkers have completed.
    long completed = 0;
    do {
      Long fileId = dirsToCheck.take();
      if (fileId == completionMarker) { // A thread signaled completion.
        completed++;
      } else { // A new directory needs to be checked.
        StartupConsistencyChecker checker = new StartupConsistencyChecker(fileId);
        results.add(service.submit(checker));
        started++;
      }
    } while (started != completed);

    // Return the total set of inconsistent paths discovered.
    List<AlluxioURI> inconsistentUris = new ArrayList<>();
    for (Future<List<AlluxioURI>> result : results) {
      try {
        inconsistentUris.addAll(result.get());
      } catch (Exception e) {
        // This shouldn't happen, all futures should be complete.
        Throwables.propagate(e);
      }
    }
    service.shutdown();
    return inconsistentUris;
  }

  /**
   * Class to represent the status and result of the startup consistency check.
   */
  public static final class StartupConsistencyCheck {
    /**
     * Status of the check.
     */
    public enum Status {
      COMPLETE,
      DISABLED,
      FAILED,
      RUNNING
    }

    /**
     * @param inconsistentUris the uris which are inconsistent with the underlying storage
     * @return a result set to the complete status
     */
    public static StartupConsistencyCheck complete(List<AlluxioURI> inconsistentUris) {
      return new StartupConsistencyCheck(Status.COMPLETE, inconsistentUris);
    }

    /**
     * @return a result set to the disabled status
     */
    public static StartupConsistencyCheck disabled() {
      return new StartupConsistencyCheck(Status.DISABLED, null);
    }

    /**
     * @return a result set to the failed status
     */
    public static StartupConsistencyCheck failed() {
      return new StartupConsistencyCheck(Status.FAILED, null);
    }

    /**
     * @return a result set to the running status
     */
    public static StartupConsistencyCheck running() {
      return new StartupConsistencyCheck(Status.RUNNING, null);
    }

    private Status mStatus;
    private List<AlluxioURI> mInconsistentUris;

    /**
     * Create a new startup consistency check result.
     *
     * @param status the state of the check
     * @param inconsistentUris the uris which are inconsistent with the underlying storage
     */
    private StartupConsistencyCheck(Status status, List<AlluxioURI> inconsistentUris) {
      mStatus = status;
      mInconsistentUris = inconsistentUris;
    }

    /**
     * @return the status of the check
     */
    public Status getStatus() {
      return mStatus;
    }

    /**
     * @return the uris which are inconsistent with the underlying storage
     */
    public List<AlluxioURI> getInconsistentUris() {
      return mInconsistentUris;
    }
  }

  /**
   * @return the status of the startup consistency check and inconsistent paths if it is complete
   */
  public StartupConsistencyCheck getStartupConsistencyCheck() {
    if (!Configuration.getBoolean(PropertyKey.MASTER_STARTUP_CONSISTENCY_CHECK_ENABLED)) {
      return StartupConsistencyCheck.disabled();
    }
    if (!mStartupConsistencyCheck.isDone()) {
      return StartupConsistencyCheck.running();
    }
    try {
      List<AlluxioURI> inconsistentUris = mStartupConsistencyCheck.get();
      return StartupConsistencyCheck.complete(inconsistentUris);
    } catch (Exception e) {
      LOG.warn("Failed to complete start up consistency check.", e);
      return StartupConsistencyCheck.failed();
    }
  }

  /**
   * Returns the file id for a given path. If the given path does not exist in Alluxio, the method
   * attempts to load it from UFS.
   * <p>
   * This operation requires users to have {@link Mode.Bits#READ} permission of the path.
   *
   * @param path the path to get the file id for
   * @return the file id for a given path, or -1 if there is no file at that path
   * @throws AccessControlException if permission checking fails
   */
  public long getFileId(AlluxioURI path) throws AccessControlException {
    try (JournalContext journalContext = createJournalContext();
        LockedInodePath inodePath = mInodeTree.lockInodePath(path, InodeTree.LockMode.WRITE)) {
      // This is WRITE locked, since loading metadata is possible.
      mPermissionChecker.checkPermission(Mode.Bits.READ, inodePath);
      loadMetadataIfNotExistAndJournal(inodePath,
          LoadMetadataOptions.defaults().setCreateAncestors(true), journalContext);
      mInodeTree.ensureFullInodePath(inodePath, InodeTree.LockMode.READ);
      return inodePath.getInode().getId();
    } catch (InvalidPathException | FileDoesNotExistException e) {
      return IdUtils.INVALID_FILE_ID;
    }
  }

  /**
   * Returns the {@link FileInfo} for a given file id. This method is not user-facing but supposed
   * to be called by other internal servers (e.g., block workers, lineage master, web UI).
   *
   * @param fileId the file id to get the {@link FileInfo} for
   * @return the {@link FileInfo} for the given file
   * @throws FileDoesNotExistException if the file does not exist
   * @throws AccessControlException if permission denied
   */
  // TODO(binfan): Add permission checking for internal APIs
  public FileInfo getFileInfo(long fileId)
      throws FileDoesNotExistException, AccessControlException {
    Metrics.GET_FILE_INFO_OPS.inc();
    try (
        LockedInodePath inodePath = mInodeTree.lockFullInodePath(fileId, InodeTree.LockMode.READ)) {
      return getFileInfoInternal(inodePath);
    }
  }

  /**
   * Returns the {@link FileInfo} for a given path.
   * <p>
   * This operation requires users to have {@link Mode.Bits#READ} permission on the path.
   *
   * @param path the path to get the {@link FileInfo} for
   * @return the {@link FileInfo} for the given file id
   * @throws FileDoesNotExistException if the file does not exist
   * @throws InvalidPathException if the file path is not valid
   * @throws AccessControlException if permission checking fails
   */
  // TODO(peis): Add an option not to load metadata.
  public FileInfo getFileInfo(AlluxioURI path)
      throws FileDoesNotExistException, InvalidPathException, AccessControlException {
    Metrics.GET_FILE_INFO_OPS.inc();

    // Get a READ lock first to see if we need to load metadata, note that this assumes load
    // metadata for direct children is disabled by default.
    try (LockedInodePath inodePath = mInodeTree.lockInodePath(path, InodeTree.LockMode.READ)) {
      mPermissionChecker.checkPermission(Mode.Bits.READ, inodePath);
      if (inodePath.fullPathExists()) {
        // The file already exists, so metadata does not need to be loaded.
        return getFileInfoInternal(inodePath);
      }
    }

    try (JournalContext journalContext = createJournalContext();
        LockedInodePath inodePath = mInodeTree.lockInodePath(path, InodeTree.LockMode.WRITE)) {
      // This is WRITE locked, since loading metadata is possible.
      mPermissionChecker.checkPermission(Mode.Bits.READ, inodePath);
      loadMetadataIfNotExistAndJournal(inodePath,
          LoadMetadataOptions.defaults().setCreateAncestors(true), journalContext);
      mInodeTree.ensureFullInodePath(inodePath, InodeTree.LockMode.READ);
      return getFileInfoInternal(inodePath);
    }
  }

  /**
   * @param inodePath the {@link LockedInodePath} to get the {@link FileInfo} for
   * @return the {@link FileInfo} for the given inode
   * @throws FileDoesNotExistException if the file does not exist
   * @throws AccessControlException if permission denied
   */
  private FileInfo getFileInfoInternal(LockedInodePath inodePath)
      throws FileDoesNotExistException, AccessControlException {
    Inode<?> inode = inodePath.getInode();
    AlluxioURI uri = inodePath.getUri();
    FileInfo fileInfo = inode.generateClientFileInfo(uri.toString());
    fileInfo.setInMemoryPercentage(getInMemoryPercentage(inode));
    if (inode instanceof InodeFile) {
      try {
        fileInfo.setFileBlockInfos(getFileBlockInfoListInternal(inodePath));
      } catch (InvalidPathException e) {
        throw new FileDoesNotExistException(e.getMessage(), e);
      }
    }
    MountTable.Resolution resolution;
    try {
      resolution = mMountTable.resolve(uri);
    } catch (InvalidPathException e) {
      throw new FileDoesNotExistException(e.getMessage(), e);
    }
    AlluxioURI resolvedUri = resolution.getUri();
    // Only set the UFS path if the path is nested under a mount point.
    if (!uri.equals(resolvedUri)) {
      fileInfo.setUfsPath(resolvedUri.toString());
    }
    Metrics.FILE_INFOS_GOT.inc();
    return fileInfo;
  }

  /**
   * Returns the persistence state for a file id. This method is used by the lineage master.
   *
   * @param fileId the file id
   * @return the {@link PersistenceState} for the given file id
   * @throws FileDoesNotExistException if the file does not exist
   */
  // TODO(binfan): Add permission checking for internal APIs
  public PersistenceState getPersistenceState(long fileId) throws FileDoesNotExistException {
    try (
        LockedInodePath inodePath = mInodeTree.lockFullInodePath(fileId, InodeTree.LockMode.READ)) {
      return inodePath.getInode().getPersistenceState();
    }
  }

  /**
   * Returns a list of {@link FileInfo} for a given path. If the given path is a file, the list only
   * contains a single object. If it is a directory, the resulting list contains all direct children
   * of the directory.
   * <p>
   * This operation requires users to have
   * {@link Mode.Bits#READ} permission on the path, and also
   * {@link Mode.Bits#EXECUTE} permission on the path if it is a directory.
   *
   * @param path the path to get the {@link FileInfo} list for
   * @param listStatusOptions the {@link alluxio.master.file.options.ListStatusOptions}
   * @return the list of {@link FileInfo}s
   * @throws AccessControlException if permission checking fails
   * @throws FileDoesNotExistException if the file does not exist
   * @throws InvalidPathException if the path is invalid
   */
  public List<FileInfo> listStatus(AlluxioURI path, ListStatusOptions listStatusOptions)
      throws AccessControlException, FileDoesNotExistException, InvalidPathException {
    Metrics.GET_FILE_INFO_OPS.inc();
    try (JournalContext journalContext = createJournalContext();
        LockedInodePath inodePath = mInodeTree.lockInodePath(path, InodeTree.LockMode.WRITE)) {
      // This is WRITE locked, since loading metadata is possible.
      mPermissionChecker.checkPermission(Mode.Bits.READ, inodePath);

      LoadMetadataOptions loadMetadataOptions =
          LoadMetadataOptions.defaults().setCreateAncestors(true).setLoadDirectChildren(
              listStatusOptions.getLoadMetadataType() != LoadMetadataType.Never);
      Inode<?> inode;
      if (inodePath.fullPathExists()) {
        inode = inodePath.getInode();
        if (inode.isDirectory()
            && listStatusOptions.getLoadMetadataType() != LoadMetadataType.Always
            && ((InodeDirectory) inode).isDirectChildrenLoaded()) {
          loadMetadataOptions.setLoadDirectChildren(false);
        }
      }

      loadMetadataIfNotExistAndJournal(inodePath, loadMetadataOptions, journalContext);
      mInodeTree.ensureFullInodePath(inodePath, InodeTree.LockMode.READ);
      inode = inodePath.getInode();

      List<FileInfo> ret = new ArrayList<>();
      if (inode.isDirectory()) {
        TempInodePathForDescendant tempInodePath = new TempInodePathForDescendant(inodePath);
        mPermissionChecker.checkPermission(Mode.Bits.EXECUTE, inodePath);
        for (Inode<?> child : ((InodeDirectory) inode).getChildren()) {
          child.lockReadAndCheckParent(inode);
          try {
            // the path to child for getPath should already be locked.
            tempInodePath.setDescendant(child, mInodeTree.getPath(child));
            ret.add(getFileInfoInternal(tempInodePath));
          } finally {
            child.unlockRead();
          }
        }
      } else {
        ret.add(getFileInfoInternal(inodePath));
      }
      Metrics.FILE_INFOS_GOT.inc();
      return ret;
    }
  }

  /**
   * @return a read-only view of the file system master
   */
  public FileSystemMasterView getFileSystemMasterView() {
    return new FileSystemMasterView(this);
  }

  /**
   * Checks the consistency of the files and directories in the subtree under the path.
   *
   * @param path the root of the subtree to check
   * @param options the options to use for the checkConsistency method
   * @return a list of paths in Alluxio which are not consistent with the under storage
   * @throws AccessControlException if the permission checking fails
   * @throws FileDoesNotExistException if the path does not exist
   * @throws InvalidPathException if the path is invalid
   * @throws IOException if an error occurs interacting with the under storage
   */
  public List<AlluxioURI> checkConsistency(AlluxioURI path, CheckConsistencyOptions options)
      throws AccessControlException, FileDoesNotExistException, InvalidPathException, IOException {
    List<AlluxioURI> inconsistentUris = new ArrayList<>();
    try (LockedInodePath parent = mInodeTree.lockInodePath(path, InodeTree.LockMode.READ)) {
      mPermissionChecker.checkPermission(Mode.Bits.READ, parent);
      try (InodeLockList children = mInodeTree.lockDescendants(parent, InodeTree.LockMode.READ)) {
        if (!checkConsistencyInternal(parent.getInode(), parent.getUri())) {
          inconsistentUris.add(parent.getUri());
        }
        for (Inode child : children.getInodes()) {
          AlluxioURI currentPath = mInodeTree.getPath(child);
          if (!checkConsistencyInternal(child, currentPath)) {
            inconsistentUris.add(currentPath);
          }
        }
      }
    }
    return inconsistentUris;
  }

  /**
   * Checks if a path is consistent between Alluxio and the underlying storage.
   * <p>
   * A path without a backing under storage is always consistent.
   * <p>
   * A not persisted path is considered consistent if:
   * 1. It does not shadow an object in the underlying storage.
   * <p>
   * A persisted path is considered consistent if:
   * 1. An equivalent object exists for its under storage path.
   * 2. The metadata of the Alluxio and under storage object are equal.
   *
   * @param inode the inode to check
   * @param path the current path associated with the inode
   * @return true if the path is consistent, false otherwise
   * @throws FileDoesNotExistException if the path cannot be found in the Alluxio inode tree
   * @throws InvalidPathException if the path is not well formed
   */
  private boolean checkConsistencyInternal(Inode inode, AlluxioURI path)
      throws FileDoesNotExistException, InvalidPathException, IOException {
    MountTable.Resolution resolution = mMountTable.resolve(path);
    UnderFileSystem ufs = resolution.getUfs();
    String ufsPath = resolution.getUri().getPath();
    if (ufs == null) {
      return true;
    }
    if (!inode.isPersisted()) {
      return !ufs.exists(ufsPath);
    }
    // TODO(calvin): Evaluate which other metadata fields should be validated.
    if (inode.isDirectory()) {
      return ufs.isDirectory(ufsPath);
    } else {
      InodeFile file = (InodeFile) inode;
      return ufs.isFile(ufsPath) && ufs.getFileSize(ufsPath) == file.getLength();
    }
  }

  /**
   * Completes a file. After a file is completed, it cannot be written to.
   * <p>
   * This operation requires users to have {@link Mode.Bits#WRITE} permission on the path.
   *
   * @param path the file path to complete
   * @param options the method options
   * @throws BlockInfoException if a block information exception is encountered
   * @throws FileDoesNotExistException if the file does not exist
   * @throws InvalidPathException if an invalid path is encountered
   * @throws InvalidFileSizeException if an invalid file size is encountered
   * @throws FileAlreadyCompletedException if the file is already completed
   * @throws AccessControlException if permission checking fails
   */
  public void completeFile(AlluxioURI path, CompleteFileOptions options)
      throws BlockInfoException, FileDoesNotExistException, InvalidPathException,
      InvalidFileSizeException, FileAlreadyCompletedException, AccessControlException {
    Metrics.COMPLETE_FILE_OPS.inc();
    try (JournalContext journalContext = createJournalContext();
        LockedInodePath inodePath = mInodeTree.lockFullInodePath(path, InodeTree.LockMode.WRITE)) {
      mPermissionChecker.checkPermission(Mode.Bits.WRITE, inodePath);
      // Even readonly mount points should be able to complete a file, for UFS reads in CACHE mode.
      completeFileAndJournal(inodePath, options, journalContext);
    }
  }

  /**
   * Completes a file. After a file is completed, it cannot be written to.
   * <p>
   * Writes to the journal.
   *
   * @param inodePath the {@link LockedInodePath} to complete
   * @param options the method options
   * @param journalContext the journal context
   * @throws InvalidPathException if an invalid path is encountered
   * @throws FileDoesNotExistException if the file does not exist
   * @throws BlockInfoException if a block information exception is encountered
   * @throws FileAlreadyCompletedException if the file is already completed
   * @throws InvalidFileSizeException if an invalid file size is encountered
   */
  private void completeFileAndJournal(LockedInodePath inodePath, CompleteFileOptions options,
      JournalContext journalContext)
      throws InvalidPathException, FileDoesNotExistException, BlockInfoException,
      FileAlreadyCompletedException, InvalidFileSizeException {
    Inode<?> inode = inodePath.getInode();
    if (!inode.isFile()) {
      throw new FileDoesNotExistException(
          ExceptionMessage.PATH_MUST_BE_FILE.getMessage(inodePath.getUri()));
    }

    InodeFile fileInode = (InodeFile) inode;
    List<Long> blockIdList = fileInode.getBlockIds();
    List<BlockInfo> blockInfoList = mBlockMaster.getBlockInfoList(blockIdList);
    if (!fileInode.isPersisted() && blockInfoList.size() != blockIdList.size()) {
      throw new BlockInfoException("Cannot complete a file without all the blocks committed");
    }

    // Iterate over all file blocks committed to Alluxio, computing the length and verify that all
    // the blocks (except the last one) is the same size as the file block size.
    long inMemoryLength = 0;
    long fileBlockSize = fileInode.getBlockSizeBytes();
    for (int i = 0; i < blockInfoList.size(); i++) {
      BlockInfo blockInfo = blockInfoList.get(i);
      inMemoryLength += blockInfo.getLength();
      if (i < blockInfoList.size() - 1 && blockInfo.getLength() != fileBlockSize) {
        throw new BlockInfoException(
            "Block index " + i + " has a block size smaller than the file block size (" + fileInode
                .getBlockSizeBytes() + ")");
      }
    }

    // If the file is persisted, its length is determined by UFS. Otherwise, its length is
    // determined by its memory footprint.
    long length = fileInode.isPersisted() ? options.getUfsLength() : inMemoryLength;

    completeFileInternal(fileInode.getBlockIds(), inodePath, length, options.getOperationTimeMs());
    CompleteFileEntry completeFileEntry =
        CompleteFileEntry.newBuilder().addAllBlockIds(fileInode.getBlockIds()).setId(inode.getId())
            .setLength(length).setOpTimeMs(options.getOperationTimeMs()).build();
    appendJournalEntry(JournalEntry.newBuilder().setCompleteFile(completeFileEntry).build(),
        journalContext);
  }

  /**
   * @param blockIds the block ids to use
   * @param inodePath the {@link LockedInodePath} to complete
   * @param length the length to use
   * @param opTimeMs the operation time (in milliseconds)
   * @throws FileDoesNotExistException if the file does not exist
   * @throws InvalidPathException if an invalid path is encountered
   * @throws InvalidFileSizeException if an invalid file size is encountered
   * @throws FileAlreadyCompletedException if the file has already been completed
   */
  private void completeFileInternal(List<Long> blockIds, LockedInodePath inodePath, long length,
      long opTimeMs)
      throws FileDoesNotExistException, InvalidPathException, InvalidFileSizeException,
      FileAlreadyCompletedException {
    InodeFile inode = inodePath.getInodeFile();
    inode.setBlockIds(blockIds);
    inode.setLastModificationTimeMs(opTimeMs);
    inode.complete(length);

    if (inode.isPersisted()) {
      // Commit all the file blocks (without locations) so the metadata for the block exists.
      long currLength = length;
      for (long blockId : inode.getBlockIds()) {
        long blockSize = Math.min(currLength, inode.getBlockSizeBytes());
        mBlockMaster.commitBlockInUFS(blockId, blockSize);
        currLength -= blockSize;
      }
    }
    Metrics.FILES_COMPLETED.inc();
  }

  /**
   * @param entry the entry to use
   * @throws InvalidPathException if an invalid path is encountered
   * @throws InvalidFileSizeException if an invalid file size is encountered
   * @throws FileAlreadyCompletedException if the file has already been completed
   */
  private void completeFileFromEntry(CompleteFileEntry entry)
      throws InvalidPathException, InvalidFileSizeException, FileAlreadyCompletedException {
    try (LockedInodePath inodePath = mInodeTree
        .lockFullInodePath(entry.getId(), InodeTree.LockMode.WRITE)) {
      completeFileInternal(entry.getBlockIdsList(), inodePath, entry.getLength(),
          entry.getOpTimeMs());
    } catch (FileDoesNotExistException e) {
      throw new RuntimeException(e);
    }
  }

  /**
   * Creates a file (not a directory) for a given path.
   * <p>
   * This operation requires {@link Mode.Bits#WRITE} permission on the parent of this path.
   *
   * @param path the file to create
   * @param options method options
   * @return the id of the created file
   * @throws InvalidPathException if an invalid path is encountered
   * @throws FileAlreadyExistsException if the file already exists
   * @throws BlockInfoException if an invalid block information is encountered
   * @throws IOException if the creation fails
   * @throws AccessControlException if permission checking fails
   * @throws FileDoesNotExistException if the parent of the path does not exist and the recursive
   * option is false
   */
  public long createFile(AlluxioURI path, CreateFileOptions options)
      throws AccessControlException, InvalidPathException, FileAlreadyExistsException,
      BlockInfoException, IOException, FileDoesNotExistException {
    Metrics.CREATE_FILES_OPS.inc();
    try (JournalContext journalContext = createJournalContext();
        LockedInodePath inodePath = mInodeTree.lockInodePath(path, InodeTree.LockMode.WRITE)) {
      mPermissionChecker.checkParentPermission(Mode.Bits.WRITE, inodePath);
      mMountTable.checkUnderWritableMountPoint(path);
      createFileAndJournal(inodePath, options, journalContext);
      return inodePath.getInode().getId();
    }
  }

  /**
   * Creates a file (not a directory) for a given path.
   * <p>
   * Writes to the journal.
   *
   * @param inodePath the file to create
   * @param options method options
   * @param journalContext the journal context
   * @throws FileAlreadyExistsException if the file already exists
   * @throws BlockInfoException if an invalid block information in encountered
   * @throws FileDoesNotExistException if the parent of the path does not exist and the recursive
   *         option is false
   * @throws InvalidPathException if an invalid path is encountered
   * @throws IOException if the creation fails
   */
  private void createFileAndJournal(LockedInodePath inodePath, CreateFileOptions options,
      JournalContext journalContext)
      throws FileAlreadyExistsException, BlockInfoException, FileDoesNotExistException,
      InvalidPathException, IOException {
    InodeTree.CreatePathResult createResult = createFileInternal(inodePath, options);
    journalCreatePathResult(createResult, journalContext);
  }

  /**
   * @param inodePath the path to be created
   * @param options method options
   * @return {@link InodeTree.CreatePathResult} with the path creation result
   * @throws InvalidPathException if an invalid path is encountered
   * @throws FileAlreadyExistsException if the file already exists
   * @throws BlockInfoException if invalid block information is encountered
   * @throws IOException if an I/O error occurs
   * @throws FileDoesNotExistException if the parent of the path does not exist and the recursive
   *         option is false
   */
  InodeTree.CreatePathResult createFileInternal(LockedInodePath inodePath,
      CreateFileOptions options)
      throws InvalidPathException, FileAlreadyExistsException, BlockInfoException, IOException,
      FileDoesNotExistException {
    InodeTree.CreatePathResult createResult = mInodeTree.createPath(inodePath, options);
    // If the create succeeded, the list of created inodes will not be empty.
    List<Inode<?>> created = createResult.getCreated();
    InodeFile inode = (InodeFile) created.get(created.size() - 1);
    if (mWhitelist.inList(inodePath.getUri().toString())) {
      inode.setCacheable(true);
    }

    mTtlBuckets.insert(inode);

    Metrics.FILES_CREATED.inc();
    Metrics.DIRECTORIES_CREATED.inc();
    return createResult;
  }

  /**
   * Reinitializes the blocks of an existing open file.
   *
   * @param path the path to the file
   * @param blockSizeBytes the new block size
   * @param ttl the ttl
   * @param ttlAction action to take after Ttl expiry
   * @return the file id
   * @throws InvalidPathException if the path is invalid
   * @throws FileDoesNotExistException if the path does not exist
   */
  // Used by lineage master
  public long reinitializeFile(AlluxioURI path, long blockSizeBytes, long ttl, TtlAction ttlAction)
      throws InvalidPathException, FileDoesNotExistException {
    try (JournalContext journalContext = createJournalContext();
        LockedInodePath inodePath = mInodeTree.lockFullInodePath(path, InodeTree.LockMode.WRITE)) {
      long id = mInodeTree.reinitializeFile(inodePath, blockSizeBytes, ttl, ttlAction);
      ReinitializeFileEntry reinitializeFile =
          ReinitializeFileEntry.newBuilder().setPath(path.getPath())
              .setBlockSizeBytes(blockSizeBytes).setTtl(ttl)
              .setTtlAction(ProtobufUtils.toProtobuf(ttlAction)).build();
      appendJournalEntry(
          JournalEntry.newBuilder().setReinitializeFile(reinitializeFile).build(), journalContext);
      return id;
    }
  }

  /**
   * @param entry the entry to use
   */
  private void resetBlockFileFromEntry(ReinitializeFileEntry entry) {
    try (LockedInodePath inodePath = mInodeTree
        .lockFullInodePath(new AlluxioURI(entry.getPath()), InodeTree.LockMode.WRITE)) {
      mInodeTree.reinitializeFile(inodePath, entry.getBlockSizeBytes(), entry.getTtl(),
          ProtobufUtils.fromProtobuf(entry.getTtlAction()));
    } catch (InvalidPathException | FileDoesNotExistException e) {
      throw new RuntimeException(e);
    }
  }

  /**
   * Gets a new block id for the next block of a given file to write to.
   * <p>
   * This operation requires users to have {@link Mode.Bits#WRITE} permission on the path as
   * this API is called when creating a new block for a file.
   *
   * @param path the path of the file to get the next block id for
   * @return the next block id for the given file
   * @throws FileDoesNotExistException if the file does not exist
   * @throws InvalidPathException if the given path is not valid
   * @throws AccessControlException if permission checking fails
   */
  public long getNewBlockIdForFile(AlluxioURI path)
      throws FileDoesNotExistException, InvalidPathException, AccessControlException {
    Metrics.GET_NEW_BLOCK_OPS.inc();
    try (LockedInodePath inodePath = mInodeTree.lockFullInodePath(path, InodeTree.LockMode.WRITE)) {
      mPermissionChecker.checkPermission(Mode.Bits.WRITE, inodePath);
      Metrics.NEW_BLOCKS_GOT.inc();
      return inodePath.getInodeFile().getNewBlockId();
    }
  }

  /**
   * @return a copy of the current mount table
   */
  public Map<String, MountInfo> getMountTable() {
    return mMountTable.getMountTable();
  }

  /**
   * @return the number of files and directories
   */
  public int getNumberOfPaths() {
    return mInodeTree.getSize();
  }

  /**
   * @return the number of pinned files and directories
   */
  public int getNumberOfPinnedFiles() {
    return mInodeTree.getPinnedSize();
  }

  /**
   * Deletes a given path.
   * <p>
   * This operation requires user to have {@link Mode.Bits#WRITE}
   * permission on the parent of the path.
   *
   * @param path the path to delete
   * @param options method options
   * @throws DirectoryNotEmptyException if recursive is false and the file is a nonempty directory
   * @throws FileDoesNotExistException if the file does not exist
   * @throws IOException if an I/O error occurs
   * @throws AccessControlException if permission checking fails
   * @throws InvalidPathException if the path is invalid
   */
  public void delete(AlluxioURI path, DeleteFileOptions options)
      throws IOException, FileDoesNotExistException, DirectoryNotEmptyException,
      InvalidPathException, AccessControlException {
    Metrics.DELETE_PATHS_OPS.inc();
    // Delete should lock the parent to remove the child inode.
    try (JournalContext journalContext = createJournalContext();
        LockedInodePath inodePath = mInodeTree
            .lockFullInodePath(path, InodeTree.LockMode.WRITE_PARENT)) {
      mPermissionChecker.checkParentPermission(Mode.Bits.WRITE, inodePath);
      mMountTable.checkUnderWritableMountPoint(path);
<<<<<<< HEAD
      deleteAndJournal(inodePath, recursive, journalContext);
=======
      flushCounter = deleteAndJournal(inodePath, options);
    } finally {
      // finally runs after resources are closed (unlocked).
      waitForJournalFlush(flushCounter);
>>>>>>> 4d9b3da1
    }
  }

  /**
   * Deletes a given path.
   * <p>
   * Writes to the journal.
   *
   * @param inodePath the path to delete
<<<<<<< HEAD
   * @param recursive if true, will delete all its children
   * @param journalContext the journal context
=======
   * @param deleteFileOptions if true, will delete all its children
   * @return the flush counter for journaling
>>>>>>> 4d9b3da1
   * @throws InvalidPathException if the path is invalid
   * @throws FileDoesNotExistException if the file does not exist
   * @throws IOException if an I/O error occurs
   * @throws DirectoryNotEmptyException if recursive is false and the file is a nonempty directory
   */
<<<<<<< HEAD
  private void deleteAndJournal(LockedInodePath inodePath, boolean recursive,
      JournalContext journalContext)
=======
  private long deleteAndJournal(LockedInodePath inodePath, DeleteFileOptions deleteFileOptions)
>>>>>>> 4d9b3da1
      throws InvalidPathException, FileDoesNotExistException, IOException,
      DirectoryNotEmptyException {
    Inode<?> inode = inodePath.getInode();
    long fileId = inode.getId();
    long opTimeMs = System.currentTimeMillis();
<<<<<<< HEAD
    deleteInternal(inodePath, recursive, false, opTimeMs);
    DeleteFileEntry deleteFile =
        DeleteFileEntry.newBuilder().setId(fileId).setRecursive(recursive).setOpTimeMs(opTimeMs)
            .build();
    appendJournalEntry(JournalEntry.newBuilder().setDeleteFile(deleteFile).build(), journalContext);
=======
    deleteInternal(inodePath, deleteFileOptions, false, opTimeMs);
    DeleteFileEntry deleteFile = DeleteFileEntry.newBuilder()
        .setId(fileId)
        .setRecursive(deleteFileOptions.isRecursive())
        .setAlluxioOnly(deleteFileOptions.isAlluxioOnly())
        .setOpTimeMs(opTimeMs)
        .build();
    return appendJournalEntry(JournalEntry.newBuilder().setDeleteFile(deleteFile).build());
>>>>>>> 4d9b3da1
  }

  /**
   * @param entry the entry to use
   */
  private void deleteFromEntry(DeleteFileEntry entry) {
    Metrics.DELETE_PATHS_OPS.inc();
    // Delete should lock the parent to remove the child inode.
    try (LockedInodePath inodePath = mInodeTree
        .lockFullInodePath(entry.getId(), InodeTree.LockMode.WRITE_PARENT)) {
      DeleteFileOptions deleteFileOptions = DeleteFileOptions.defaults();
      deleteFileOptions.setRecursive(entry.getRecursive());
      deleteFileOptions.setAlluxioOnly(entry.getAlluxioOnly());
      deleteInternal(inodePath, deleteFileOptions, true, entry.getOpTimeMs());
    } catch (Exception e) {
      throw new RuntimeException(e);
    }
  }

  /**
   * Convenience method for avoiding {@link DirectoryNotEmptyException} when calling
   * {@link #deleteInternal(LockedInodePath, DeleteFileOptions, boolean, long)}.
   *
   * @param inodePath the {@link LockedInodePath} to delete
   * @param replayed whether the operation is a result of replaying the journal
   * @param opTimeMs the time of the operation
   * @throws FileDoesNotExistException if a non-existent file is encountered
   * @throws InvalidPathException if the fileId is for the root directory
   * @throws IOException if an I/O error is encountered
   */
  private void deleteRecursiveInternal(LockedInodePath inodePath, boolean replayed, long opTimeMs)
      throws FileDoesNotExistException, IOException, InvalidPathException {
    try {
      DeleteFileOptions deleteFileOptions = DeleteFileOptions.defaults();
      deleteFileOptions.setRecursive(true);
      deleteInternal(inodePath, deleteFileOptions, replayed, opTimeMs);
    } catch (DirectoryNotEmptyException e) {
      throw new IllegalStateException(
          "deleteInternal should never throw DirectoryNotEmptyException when recursive is true", e);
    }
  }

  /**
   * Implements file deletion.
   *
   * @param inodePath the file {@link LockedInodePath}
   * @param deleteFileOptions method optitions
   * @param replayed whether the operation is a result of replaying the journal
   * @param opTimeMs the time of the operation
   * @throws FileDoesNotExistException if a non-existent file is encountered
   * @throws IOException if an I/O error is encountered
   * @throws InvalidPathException if the specified path is the root
   * @throws DirectoryNotEmptyException if recursive is false and the file is a nonempty directory
   */
  private void deleteInternal(LockedInodePath inodePath, DeleteFileOptions deleteFileOptions,
      boolean replayed, long opTimeMs) throws FileDoesNotExistException, IOException,
      DirectoryNotEmptyException, InvalidPathException {
    // TODO(jiri): A crash after any UFS object is deleted and before the delete operation is
    // journaled will result in an inconsistency between Alluxio and UFS.
    if (!inodePath.fullPathExists()) {
      return;
    }
    Inode<?> inode = inodePath.getInode();
    if (inode == null) {
      return;
    }
    boolean recursive = deleteFileOptions.isRecursive();
    boolean alluxioOnly = deleteFileOptions.isAlluxioOnly();
    if (inode.isDirectory() && !recursive && ((InodeDirectory) inode).getNumberOfChildren() > 0) {
      // inode is nonempty, and we don't want to delete a nonempty directory unless recursive is
      // true
      throw new DirectoryNotEmptyException(ExceptionMessage.DELETE_NONEMPTY_DIRECTORY_NONRECURSIVE,
          inode.getName());
    }
    if (mInodeTree.isRootId(inode.getId())) {
      // The root cannot be deleted.
      throw new InvalidPathException(ExceptionMessage.DELETE_ROOT_DIRECTORY.getMessage());
    }

    List<Inode<?>> delInodes = new ArrayList<>();
    delInodes.add(inode);

    try (InodeLockList lockList = mInodeTree.lockDescendants(inodePath, InodeTree.LockMode.WRITE)) {
      delInodes.addAll(lockList.getInodes());

      TempInodePathForDescendant tempInodePath = new TempInodePathForDescendant(inodePath);
      // We go through each inode, removing it from its parent set and from mDelInodes. If it's a
      // file, we deal with the checkpoints and blocks as well.
      for (int i = delInodes.size() - 1; i >= 0; i--) {
        Inode<?> delInode = delInodes.get(i);
        // the path to delInode for getPath should already be locked.
        AlluxioURI alluxioUriToDel = mInodeTree.getPath(delInode);
        tempInodePath.setDescendant(delInode, alluxioUriToDel);

        // TODO(jiri): What should the Alluxio behavior be when a UFS delete operation fails?
        // Currently, it will result in an inconsistency between Alluxio and UFS.
        if (!replayed && delInode.isPersisted()) {
          try {
            // If this is a mount point, we have deleted all the children and can unmount it
            // TODO(calvin): Add tests (ALLUXIO-1831)
            if (mMountTable.isMountPoint(alluxioUriToDel)) {
              unmountInternal(alluxioUriToDel);
            } else {
              // Delete the file in the under file system.
              MountTable.Resolution resolution = mMountTable.resolve(alluxioUriToDel);
              String ufsUri = resolution.getUri().toString();
              UnderFileSystem ufs = resolution.getUfs();
              boolean failedToDelete = false;
              if (!alluxioOnly) {
                if (delInode.isFile()) {
                  if (!ufs.deleteFile(ufsUri)) {
                    failedToDelete = ufs.isFile(ufsUri);
                    if (!failedToDelete) {
                      LOG.warn("The file to delete does not exist in ufs: {}", ufsUri);
                    }
                  }
                } else {
                  if (!ufs.deleteDirectory(ufsUri, DeleteOptions.defaults().setRecursive(true))) {
                    failedToDelete = ufs.isDirectory(ufsUri);
                    if (!failedToDelete) {
                      LOG.warn("The directory to delete does not exist in ufs: {}", ufsUri);
                    }
                  }
                }
                if (failedToDelete) {
                  LOG.error("Failed to delete {} from the under filesystem", ufsUri);
                  throw new IOException(ExceptionMessage.DELETE_FAILED_UFS.getMessage(ufsUri));
                }
              }
            }
          } catch (InvalidPathException e) {
            LOG.warn(e.getMessage());
          }
        }

        if (delInode.isFile()) {
          // Remove corresponding blocks from workers and delete metadata in master.
          mBlockMaster.removeBlocks(((InodeFile) delInode).getBlockIds(), true /* delete */);
        }

        mInodeTree.deleteInode(tempInodePath, opTimeMs);
      }
    }

    Metrics.PATHS_DELETED.inc(delInodes.size());
  }

  /**
   * Gets the {@link FileBlockInfo} for all blocks of a file. If path is a directory, an exception
   * is thrown.
   * <p>
   * This operation requires the client user to have {@link Mode.Bits#READ} permission on the
   * the path.
   *
   * @param path the path to get the info for
   * @return a list of {@link FileBlockInfo} for all the blocks of the given path
   * @throws FileDoesNotExistException if the file does not exist or path is a directory
   * @throws InvalidPathException if the path of the given file is invalid
   * @throws AccessControlException if permission checking fails
   */
  public List<FileBlockInfo> getFileBlockInfoList(AlluxioURI path)
      throws FileDoesNotExistException, InvalidPathException, AccessControlException {
    Metrics.GET_FILE_BLOCK_INFO_OPS.inc();
    try (LockedInodePath inodePath = mInodeTree.lockFullInodePath(path, InodeTree.LockMode.READ)) {
      mPermissionChecker.checkPermission(Mode.Bits.READ, inodePath);
      List<FileBlockInfo> ret = getFileBlockInfoListInternal(inodePath);
      Metrics.FILE_BLOCK_INFOS_GOT.inc();
      return ret;
    }
  }

  /**
   * @param inodePath the {@link LockedInodePath} to get the info for
   * @return a list of {@link FileBlockInfo} for all the blocks of the given inode
   * @throws InvalidPathException if the path of the given file is invalid
   */
  private List<FileBlockInfo> getFileBlockInfoListInternal(LockedInodePath inodePath)
      throws InvalidPathException, FileDoesNotExistException {
    InodeFile file = inodePath.getInodeFile();
    List<BlockInfo> blockInfoList = mBlockMaster.getBlockInfoList(file.getBlockIds());

    List<FileBlockInfo> ret = new ArrayList<>();
    for (BlockInfo blockInfo : blockInfoList) {
      ret.add(generateFileBlockInfo(inodePath, blockInfo));
    }
    return ret;
  }

  /**
   * Generates a {@link FileBlockInfo} object from internal metadata. This adds file information to
   * the block, such as the file offset, and additional UFS locations for the block.
   *
   * @param inodePath the file the block is a part of
   * @param blockInfo the {@link BlockInfo} to generate the {@link FileBlockInfo} from
   * @return a new {@link FileBlockInfo} for the block
   * @throws InvalidPathException if the mount table is not able to resolve the file
   */
  private FileBlockInfo generateFileBlockInfo(LockedInodePath inodePath, BlockInfo blockInfo)
      throws InvalidPathException, FileDoesNotExistException {
    InodeFile file = inodePath.getInodeFile();
    FileBlockInfo fileBlockInfo = new FileBlockInfo();
    fileBlockInfo.setBlockInfo(blockInfo);
    fileBlockInfo.setUfsLocations(new ArrayList<String>());

    // The sequence number part of the block id is the block index.
    long offset = file.getBlockSizeBytes() * BlockId.getSequenceNumber(blockInfo.getBlockId());
    fileBlockInfo.setOffset(offset);

    if (fileBlockInfo.getBlockInfo().getLocations().isEmpty() && file.isPersisted()) {
      // No alluxio locations, but there is a checkpoint in the under storage system. Add the
      // locations from the under storage system.
      MountTable.Resolution resolution = mMountTable.resolve(inodePath.getUri());
      String ufsUri = resolution.getUri().toString();
      UnderFileSystem ufs = resolution.getUfs();
      List<String> locs;
      try {
        locs = ufs.getFileLocations(ufsUri,
            FileLocationOptions.defaults().setOffset(fileBlockInfo.getOffset()));
      } catch (IOException e) {
        return fileBlockInfo;
      }
      if (locs != null) {
        for (String loc : locs) {
          fileBlockInfo.getUfsLocations().add(loc);
        }
      }
    }
    return fileBlockInfo;
  }

  /**
   * Returns whether the inodeFile is fully in memory or not. The file is fully in memory only if
   * all the blocks of the file are in memory, in other words, the in memory percentage is 100.
   *
   * @return true if the file is fully in memory, false otherwise
   */
  private boolean isFullyInMemory(InodeFile inode) {
    return getInMemoryPercentage(inode) == 100;
  }

  /**
   * @return absolute paths of all in memory files
   */
  public List<AlluxioURI> getInMemoryFiles() {
    List<AlluxioURI> files = new ArrayList<>();
    Inode root = mInodeTree.getRoot();
    // Root has no parent, lock directly.
    root.lockRead();
    try {
      getInMemoryFilesInternal(mInodeTree.getRoot(), new AlluxioURI(AlluxioURI.SEPARATOR), files);
    } finally {
      root.unlockRead();
    }
    return files;
  }

  /**
   * Adds in memory files to the array list passed in. This method assumes the inode passed in is
   * already read locked.
   *
   * @param inode the root of the subtree to search
   * @param uri the uri of the parent of the inode
   * @param files the list to accumulate the results in
   */
  private void getInMemoryFilesInternal(Inode<?> inode, AlluxioURI uri, List<AlluxioURI> files) {
    AlluxioURI newUri = uri.join(inode.getName());
    if (inode.isFile()) {
      if (isFullyInMemory((InodeFile) inode)) {
        files.add(newUri);
      }
    } else {
      // This inode is a directory.
      Set<Inode<?>> children = ((InodeDirectory) inode).getChildren();
      for (Inode<?> child : children) {
        try {
          child.lockReadAndCheckParent(inode);
        } catch (InvalidPathException e) {
          // Inode is no longer part of this directory.
          continue;
        }
        try {
          getInMemoryFilesInternal(child, newUri, files);
        } finally {
          child.unlockRead();
        }
      }
    }
  }

  /**
   * Gets the in-memory percentage of an Inode. For a file that has all blocks in memory, it returns
   * 100; for a file that has no block in memory, it returns 0. Returns 0 for a directory.
   *
   * @param inode the inode
   * @return the in memory percentage
   */
  private int getInMemoryPercentage(Inode<?> inode) {
    if (!inode.isFile()) {
      return 0;
    }
    InodeFile inodeFile = (InodeFile) inode;

    long length = inodeFile.getLength();
    if (length == 0) {
      return 100;
    }

    long inMemoryLength = 0;
    for (BlockInfo info : mBlockMaster.getBlockInfoList(inodeFile.getBlockIds())) {
      if (isInTopStorageTier(info)) {
        inMemoryLength += info.getLength();
      }
    }
    return (int) (inMemoryLength * 100 / length);
  }

  /**
   * @return true if the given block is in the top storage level in some worker, false otherwise
   */
  private boolean isInTopStorageTier(BlockInfo blockInfo) {
    for (BlockLocation location : blockInfo.getLocations()) {
      if (mBlockMaster.getGlobalStorageTierAssoc().getOrdinal(location.getTierAlias()) == 0) {
        return true;
      }
    }
    return false;
  }

  /**
   * Creates a directory for a given path.
   * <p>
   * This operation requires the client user to have
   * {@link Mode.Bits#WRITE} permission on the parent of the path.
   *
   * @param path the path of the directory
   * @param options method options
   * @return the id of the created directory
   * @throws InvalidPathException when the path is invalid, please see documentation on {@link
   *         InodeTree#createPath(LockedInodePath, CreatePathOptions)}  for more details
   * @throws FileAlreadyExistsException when there is already a file at path
   * @throws IOException if a non-Alluxio related exception occurs
   * @throws AccessControlException if permission checking fails
   * @throws FileDoesNotExistException if the parent of the path does not exist and the recursive
   *         option is false
   */
  public long createDirectory(AlluxioURI path, CreateDirectoryOptions options)
      throws InvalidPathException, FileAlreadyExistsException, IOException, AccessControlException,
      FileDoesNotExistException {
    LOG.debug("createDirectory {} ", path);
    Metrics.CREATE_DIRECTORIES_OPS.inc();

    try (JournalContext journalContext = createJournalContext();
        LockedInodePath inodePath = mInodeTree.lockInodePath(path, InodeTree.LockMode.WRITE)) {
      mPermissionChecker.checkParentPermission(Mode.Bits.WRITE, inodePath);
      mMountTable.checkUnderWritableMountPoint(path);
      createDirectoryAndJournal(inodePath, options, journalContext);
      return inodePath.getInode().getId();
    }
  }

  /**
   * Creates a directory for a given path.
   * <p>
   * Writes to the journal.
   *
   * @param inodePath the {@link LockedInodePath} of the directory
   * @param options method options
   * @param journalContext the journal context
   * @throws FileAlreadyExistsException when there is already a file at path
   * @throws FileDoesNotExistException if the parent of the path does not exist and the recursive
   *         option is false
   * @throws InvalidPathException when the path is invalid, please see documentation on {@link
   *         InodeTree#createPath(LockedInodePath, CreatePathOptions)} for more details
   * @throws AccessControlException if permission checking fails
   * @throws IOException if a non-Alluxio related exception occurs
   */
  private void createDirectoryAndJournal(LockedInodePath inodePath, CreateDirectoryOptions options,
      JournalContext journalContext)
      throws FileAlreadyExistsException, FileDoesNotExistException, InvalidPathException,
      AccessControlException, IOException {
    InodeTree.CreatePathResult createResult = createDirectoryInternal(inodePath, options);
    journalCreatePathResult(createResult, journalContext);
    Metrics.DIRECTORIES_CREATED.inc();
  }

  /**
   * Implementation of directory creation for a given path.
   *
   * @param inodePath the path of the directory
   * @param options method options
   * @return an {@link alluxio.master.file.meta.InodeTree.CreatePathResult} representing the
   *         modified inodes and created inodes during path creation
   * @throws InvalidPathException when the path is invalid, please see documentation on {@link
   *         InodeTree#createPath(LockedInodePath, CreatePathOptions)} for more details
   * @throws FileAlreadyExistsException when there is already a file at path
   * @throws IOException if a non-Alluxio related exception occurs
   * @throws AccessControlException if permission checking fails
   */
  private InodeTree.CreatePathResult createDirectoryInternal(LockedInodePath inodePath,
      CreateDirectoryOptions options)
      throws InvalidPathException, FileAlreadyExistsException, IOException, AccessControlException,
      FileDoesNotExistException {
    try {
      InodeTree.CreatePathResult createResult = mInodeTree.createPath(inodePath, options);
      InodeDirectory inodeDirectory = (InodeDirectory) inodePath.getInode();
      // If inodeDirectory's ttl not equals Constants.NO_TTL, it should insert into mTtlBuckets
      if (createResult.getCreated().size() > 0) {
        mTtlBuckets.insert(inodeDirectory);
      }

      return createResult;
    } catch (BlockInfoException e) {
      // Since we are creating a directory, the block size is ignored, no such exception should
      // happen.
      Throwables.propagate(e);
    }
    return null;
  }

  /**
   * Journals the {@link InodeTree.CreatePathResult}. This does not flush the journal.
   * Synchronization is required outside of this method.
   *
   * @param createResult the {@link InodeTree.CreatePathResult} to journal
   * @param journalContext the journalContext
   */
  private void journalCreatePathResult(InodeTree.CreatePathResult createResult,
      JournalContext journalContext) {
    for (Inode<?> inode : createResult.getModified()) {
      InodeLastModificationTimeEntry inodeLastModificationTime =
          InodeLastModificationTimeEntry.newBuilder().setId(inode.getId())
              .setLastModificationTimeMs(inode.getLastModificationTimeMs()).build();
      appendJournalEntry(
          JournalEntry.newBuilder().setInodeLastModificationTime(inodeLastModificationTime).build(),
          journalContext);
    }
    boolean createdDir = false;
    for (Inode<?> inode : createResult.getCreated()) {
      appendJournalEntry(inode.toJournalEntry(), journalContext);
      if (inode.isDirectory()) {
        createdDir = true;
      }
    }
    if (createdDir) {
      // At least one directory was created, so journal the state of the directory id generator.
      appendJournalEntry(mDirectoryIdGenerator.toJournalEntry(), journalContext);
    }
    for (Inode<?> inode : createResult.getPersisted()) {
      PersistDirectoryEntry persistDirectory =
          PersistDirectoryEntry.newBuilder().setId(inode.getId()).build();
      appendJournalEntry(JournalEntry.newBuilder().setPersistDirectory(persistDirectory).build(),
          journalContext);
    }
  }

  /**
   * Renames a file to a destination.
   * <p>
   * This operation requires users to have
   * {@link Mode.Bits#WRITE} permission on the parent of the src path, and
   * {@link Mode.Bits#WRITE} permission on the parent of the dst path.
   *
   * @param srcPath the source path to rename
   * @param dstPath the destination path to rename the file to
   * @param options method options
   * @throws FileDoesNotExistException if a non-existent file is encountered
   * @throws InvalidPathException if an invalid path is encountered
   * @throws IOException if an I/O error occurs
   * @throws AccessControlException if permission checking fails
   * @throws FileAlreadyExistsException if the file already exists
   */
  public void rename(AlluxioURI srcPath, AlluxioURI dstPath, RenameOptions options)
      throws FileAlreadyExistsException, FileDoesNotExistException, InvalidPathException,
      IOException, AccessControlException {
    Metrics.RENAME_PATH_OPS.inc();
    // Require a WRITE lock on the source but only a READ lock on the destination. Since the
    // destination should not exist, we will only obtain a READ lock on the destination parent. The
    // modify operations on the parent inodes are thread safe so WRITE locks are not required.
    try (JournalContext journalContext = createJournalContext();
        InodePathPair inodePathPair = mInodeTree
            .lockInodePathPair(srcPath, InodeTree.LockMode.WRITE, dstPath,
                InodeTree.LockMode.READ)) {
      LockedInodePath srcInodePath = inodePathPair.getFirst();
      LockedInodePath dstInodePath = inodePathPair.getSecond();
      mPermissionChecker.checkParentPermission(Mode.Bits.WRITE, srcInodePath);
      mPermissionChecker.checkParentPermission(Mode.Bits.WRITE, dstInodePath);
      mMountTable.checkUnderWritableMountPoint(srcPath);
      mMountTable.checkUnderWritableMountPoint(dstPath);
      renameAndJournal(srcInodePath, dstInodePath, options, journalContext);
      LOG.debug("Renamed {} to {}", srcPath, dstPath);
    }
  }

  /**
   * Renames a file to a destination.
   * <p>
   * Writes to the journal.
   *
   * @param srcInodePath the source path to rename
   * @param dstInodePath the destination path to rename the file to
   * @param options method options
   * @param journalContext the journalContext
   * @throws InvalidPathException if an invalid path is encountered
   * @throws FileDoesNotExistException if a non-existent file is encountered
   * @throws FileAlreadyExistsException if the file already exists
   * @throws IOException if an I/O error occurs
   */
  private void renameAndJournal(LockedInodePath srcInodePath, LockedInodePath dstInodePath,
      RenameOptions options, JournalContext journalContext)
      throws InvalidPathException, FileDoesNotExistException, FileAlreadyExistsException,
      IOException {
    if (!srcInodePath.fullPathExists()) {
      throw new FileDoesNotExistException(
          ExceptionMessage.PATH_DOES_NOT_EXIST.getMessage(srcInodePath.getUri()));
    }

    Inode<?> srcInode = srcInodePath.getInode();
    // Renaming path to itself is a no-op.
    if (srcInodePath.getUri().equals(dstInodePath.getUri())) {
      return;
    }
    // Renaming the root is not allowed.
    if (srcInodePath.getUri().isRoot()) {
      throw new InvalidPathException(ExceptionMessage.ROOT_CANNOT_BE_RENAMED.getMessage());
    }
    if (dstInodePath.getUri().isRoot()) {
      throw new InvalidPathException(ExceptionMessage.RENAME_CANNOT_BE_TO_ROOT.getMessage());
    }
    // Renaming across mount points is not allowed.
    String srcMount = mMountTable.getMountPoint(srcInodePath.getUri());
    String dstMount = mMountTable.getMountPoint(dstInodePath.getUri());
    if ((srcMount == null && dstMount != null) || (srcMount != null && dstMount == null) || (
        srcMount != null && dstMount != null && !srcMount.equals(dstMount))) {
      throw new InvalidPathException(ExceptionMessage.RENAME_CANNOT_BE_ACROSS_MOUNTS
          .getMessage(srcInodePath.getUri(), dstInodePath.getUri()));
    }
    // Renaming onto a mount point is not allowed.
    if (mMountTable.isMountPoint(dstInodePath.getUri())) {
      throw new InvalidPathException(
          ExceptionMessage.RENAME_CANNOT_BE_ONTO_MOUNT_POINT.getMessage(dstInodePath.getUri()));
    }
    // Renaming a path to one of its subpaths is not allowed. Check for that, by making sure
    // srcComponents isn't a prefix of dstComponents.
    if (PathUtils.hasPrefix(dstInodePath.getUri().getPath(), srcInodePath.getUri().getPath())) {
      throw new InvalidPathException(ExceptionMessage.RENAME_CANNOT_BE_TO_SUBDIRECTORY
          .getMessage(srcInodePath.getUri(), dstInodePath.getUri()));
    }

    // Get the inodes of the src and dst parents.
    Inode<?> srcParentInode = srcInodePath.getParentInodeDirectory();
    if (!srcParentInode.isDirectory()) {
      throw new InvalidPathException(
          ExceptionMessage.PATH_MUST_HAVE_VALID_PARENT.getMessage(srcInodePath.getUri()));
    }
    Inode<?> dstParentInode = dstInodePath.getParentInodeDirectory();
    if (!dstParentInode.isDirectory()) {
      throw new InvalidPathException(
          ExceptionMessage.PATH_MUST_HAVE_VALID_PARENT.getMessage(dstInodePath.getUri()));
    }

    // Make sure destination path does not exist
    if (dstInodePath.fullPathExists()) {
      throw new FileAlreadyExistsException(
          ExceptionMessage.FILE_ALREADY_EXISTS.getMessage(dstInodePath.getUri()));
    }

    // Now we remove srcInode from its parent and insert it into dstPath's parent
    renameInternal(srcInodePath, dstInodePath, false, options);
    List<Inode<?>> persistedInodes = propagatePersistedInternal(srcInodePath, false);
    journalPersistedInodes(persistedInodes, journalContext);

    RenameEntry rename =
        RenameEntry.newBuilder().setId(srcInode.getId()).setDstPath(dstInodePath.getUri().getPath())
            .setOpTimeMs(options.getOperationTimeMs()).build();
    appendJournalEntry(JournalEntry.newBuilder().setRename(rename).build(), journalContext);
  }

  /**
   * Implements renaming.
   *
   * @param srcInodePath the path of the rename source
   * @param dstInodePath the path to the rename destination
   * @param replayed whether the operation is a result of replaying the journal
   * @param options method options
   * @throws FileDoesNotExistException if a non-existent file is encountered
   * @throws InvalidPathException if an invalid path is encountered
   * @throws IOException if an I/O error is encountered
   */
  private void renameInternal(LockedInodePath srcInodePath, LockedInodePath dstInodePath,
      boolean replayed, RenameOptions options)
      throws FileDoesNotExistException, InvalidPathException, IOException {

    // Rename logic:
    // 1. Change the source inode name to the destination name.
    // 2. Insert the source inode into the destination parent.
    // 3. Do UFS operations if necessary.
    // 4. Remove the source inode (reverting the name) from the source parent.
    // 5. Set the last modification times for both source and destination parent inodes.

    Inode<?> srcInode = srcInodePath.getInode();
    AlluxioURI srcPath = srcInodePath.getUri();
    AlluxioURI dstPath = dstInodePath.getUri();
    InodeDirectory srcParentInode = srcInodePath.getParentInodeDirectory();
    InodeDirectory dstParentInode = dstInodePath.getParentInodeDirectory();
    String srcName = srcPath.getName();
    String dstName = dstPath.getName();

    LOG.debug("Renaming {} to {}", srcPath, dstPath);

    // 1. Change the source inode name to the destination name.
    srcInode.setName(dstName);
    srcInode.setParentId(dstParentInode.getId());

    // 2. Insert the source inode into the destination parent.
    if (!dstParentInode.addChild(srcInode)) {
      // On failure, revert changes and throw exception.
      srcInode.setName(srcName);
      srcInode.setParentId(srcParentInode.getId());
      throw new InvalidPathException("Destination path: " + dstPath + " already exists.");
    }

    // 3. Do UFS operations if necessary.
    // If the source file is persisted, rename it in the UFS.
    try {
      if (!replayed && srcInode.isPersisted()) {
        MountTable.Resolution resolution = mMountTable.resolve(srcPath);

        String ufsSrcPath = resolution.getUri().toString();
        UnderFileSystem ufs = resolution.getUfs();
        String ufsDstUri = mMountTable.resolve(dstPath).getUri().toString();
        // Create ancestor directories from top to the bottom. We cannot use recursive create
        // parents here because the permission for the ancestors can be different.
        List<Inode<?>> dstInodeList = dstInodePath.getInodeList();
        Stack<Pair<String, MkdirsOptions>> ufsDirsToMakeWithOptions = new Stack<>();
        AlluxioURI curUfsDirPath = new AlluxioURI(ufsDstUri).getParent();
        // The dst inode does not exist yet, so the last inode in the list is the existing parent.
        for (int i = dstInodeList.size() - 1; i >= 0; i--) {
          if (ufs.isDirectory(curUfsDirPath.toString())) {
            break;
          }
          Inode<?> curInode = dstInodeList.get(i);
          MkdirsOptions mkdirsOptions =
              MkdirsOptions.defaults().setCreateParent(false).setOwner(curInode.getOwner())
                  .setGroup(curInode.getGroup()).setMode(new Mode(curInode.getMode()));
          ufsDirsToMakeWithOptions.push(new Pair<>(curUfsDirPath.toString(), mkdirsOptions));
          curUfsDirPath = curUfsDirPath.getParent();
        }
        while (!ufsDirsToMakeWithOptions.empty()) {
          Pair<String, MkdirsOptions> ufsDirAndPerm = ufsDirsToMakeWithOptions.pop();
          if (!ufs.mkdirs(ufsDirAndPerm.getFirst(), ufsDirAndPerm.getSecond())) {
            throw new IOException(
                ExceptionMessage.FAILED_UFS_CREATE.getMessage(ufsDirAndPerm.getFirst()));
          }
        }
        boolean success;
        if (srcInode.isFile()) {
          success = ufs.renameFile(ufsSrcPath, ufsDstUri);
        } else {
          success = ufs.renameDirectory(ufsSrcPath, ufsDstUri);
        }
        if (!success) {
          throw new IOException(
              ExceptionMessage.FAILED_UFS_RENAME.getMessage(ufsSrcPath, ufsDstUri));
        }
      }
    } catch (Exception e) {
      // On failure, revert changes and throw exception.
      if (!dstParentInode.removeChild(dstName)) {
        LOG.error("Failed to revert rename changes. Alluxio metadata may be inconsistent.");
      }
      srcInode.setName(srcName);
      srcInode.setParentId(srcParentInode.getId());
      throw e;
    }

    // TODO(jiri): A crash between now and the time the rename operation is journaled will result in
    // an inconsistency between Alluxio and UFS.

    // 4. Remove the source inode (reverting the name) from the source parent. The name must be
    // reverted or removeChild will not be able to find the appropriate child entry since it is
    // keyed on the original name.
    srcInode.setName(srcName);
    if (!srcParentInode.removeChild(srcInode)) {
      // This should never happen.
      LOG.error("Failed to rename {} to {} in Alluxio. Alluxio and under storage may be "
          + "inconsistent.", srcPath, dstPath);
      srcInode.setName(dstName);
      if (!dstParentInode.removeChild(dstName)) {
        LOG.error("Failed to revert changes when renaming {} to {}. Alluxio metadata may be "
            + "inconsistent.", srcPath, dstPath);
      }
      srcInode.setName(srcName);
      srcInode.setParentId(srcParentInode.getId());
      throw new IOException("Failed to remove source path " + srcPath + " from parent");
    }
    srcInode.setName(dstName);

    // 5. Set the last modification times for both source and destination parent inodes.
    // Note this step relies on setLastModificationTimeMs being thread safe to guarantee the
    // correct behavior when multiple files are being renamed within a directory.
    dstParentInode.setLastModificationTimeMs(options.getOperationTimeMs());
    srcParentInode.setLastModificationTimeMs(options.getOperationTimeMs());
    Metrics.PATHS_RENAMED.inc();
  }

  /**
   * @param entry the entry to use
   */
  private void renameFromEntry(RenameEntry entry) {
    Metrics.RENAME_PATH_OPS.inc();
    // Determine the srcPath and dstPath
    AlluxioURI srcPath;
    try (LockedInodePath inodePath = mInodeTree
        .lockFullInodePath(entry.getId(), InodeTree.LockMode.READ)) {
      srcPath = inodePath.getUri();
    } catch (Exception e) {
      throw new RuntimeException(e);
    }
    AlluxioURI dstPath = new AlluxioURI(entry.getDstPath());

    // Both src and dst paths should lock WRITE_PARENT, to modify the parent inodes for both paths.
    try (InodePathPair inodePathPair = mInodeTree
        .lockInodePathPair(srcPath, InodeTree.LockMode.WRITE_PARENT, dstPath,
            InodeTree.LockMode.WRITE_PARENT)) {
      LockedInodePath srcInodePath = inodePathPair.getFirst();
      LockedInodePath dstInodePath = inodePathPair.getSecond();
      RenameOptions options = RenameOptions.defaults().setOperationTimeMs(entry.getOpTimeMs());
      renameInternal(srcInodePath, dstInodePath, true, options);
    } catch (Exception e) {
      throw new RuntimeException(e);
    }
  }

  /**
   * Propagates the persisted status to all parents of the given inode in the same mount partition.
   *
   * @param inodePath the inode to start the propagation at
   * @param replayed whether the invocation is a result of replaying the journal
   * @return list of inodes which were marked as persisted
   * @throws FileDoesNotExistException if a non-existent file is encountered
   */
  private List<Inode<?>> propagatePersistedInternal(LockedInodePath inodePath, boolean replayed)
      throws FileDoesNotExistException {
    Inode<?> inode = inodePath.getInode();
    if (!inode.isPersisted()) {
      return Collections.emptyList();
    }

    List<Inode<?>> inodes = inodePath.getInodeList();
    // Traverse the inodes from target inode to the root.
    Collections.reverse(inodes);
    // Skip the first, to not examine the target inode itself.
    inodes = inodes.subList(1, inodes.size());

    List<Inode<?>> persistedInodes = new ArrayList<>();
    for (Inode<?> handle : inodes) {
      // the path is already locked.
      AlluxioURI path = mInodeTree.getPath(handle);
      if (mMountTable.isMountPoint(path)) {
        // Stop propagating the persisted status at mount points.
        break;
      }
      if (handle.isPersisted()) {
        // Stop if a persisted directory is encountered.
        break;
      }
      handle.setPersistenceState(PersistenceState.PERSISTED);
      if (!replayed) {
        persistedInodes.add(inode);
      }
    }
    return persistedInodes;
  }

  /**
   * Journals the list of persisted inodes returned from
   * {@link #propagatePersistedInternal(LockedInodePath, boolean)}. This does not flush the journal.
   *
   * @param persistedInodes the list of persisted inodes to journal
   * @param journalContext the journal context
   */
  private void journalPersistedInodes(List<Inode<?>> persistedInodes,
      JournalContext journalContext) {
    for (Inode<?> inode : persistedInodes) {
      PersistDirectoryEntry persistDirectory =
          PersistDirectoryEntry.newBuilder().setId(inode.getId()).build();
      appendJournalEntry(JournalEntry.newBuilder().setPersistDirectory(persistDirectory).build(),
          journalContext);
    }
  }

  // TODO(binfan): throw a better exception rather than UnexpectedAlluxioException. Currently
  // UnexpectedAlluxioException is thrown because we want to keep backwards compatibility with
  // clients of earlier versions prior to 1.5. If a new exception is added, it will be converted
  // into RuntimeException on the client.

  /**
   * Frees or evicts all of the blocks of the file from alluxio storage. If the given file is a
   * directory, and the 'recursive' flag is enabled, all descendant files will also be freed.
   * <p>
   * This operation requires users to have {@link Mode.Bits#READ} permission on the path.
   *
   * @param path the path to free
   * @param options options to free
   * @throws FileDoesNotExistException if the file does not exist
   * @throws AccessControlException if permission checking fails
   * @throws InvalidPathException if the given path is invalid
   * @throws UnexpectedAlluxioException if the file or directory can not be freed
   */
  public void free(AlluxioURI path, FreeOptions options)
      throws FileDoesNotExistException, InvalidPathException, AccessControlException,
      UnexpectedAlluxioException {
    Metrics.FREE_FILE_OPS.inc();
    try (JournalContext journalContext = createJournalContext();
        LockedInodePath inodePath = mInodeTree.lockFullInodePath(path, InodeTree.LockMode.WRITE)) {
      mPermissionChecker.checkPermission(Mode.Bits.READ, inodePath);
      freeAndJournal(inodePath, options, journalContext);
    }
  }

  /**
   * Implements free operation.
   * <p>
   * This may write to the journal as free operation may change the pinned state of inodes.
   *
   * @param inodePath inode of the path to free
   * @param options options to free
   * @param journalContext the journal context
   * @throws FileDoesNotExistException if the file does not exist
   * @throws AccessControlException if permission checking fails
   * @throws InvalidPathException if the given path is invalid
   * @throws UnexpectedAlluxioException if the file or directory can not be freed
   */
  private void freeAndJournal(LockedInodePath inodePath, FreeOptions options,
      JournalContext journalContext)
      throws FileDoesNotExistException, UnexpectedAlluxioException, AccessControlException,
      InvalidPathException {
    Inode<?> inode = inodePath.getInode();
    if (inode.isDirectory() && !options.isRecursive()
        && ((InodeDirectory) inode).getNumberOfChildren() > 0) {
      // inode is nonempty, and we don't free a nonempty directory unless recursive is true
      throw new UnexpectedAlluxioException(
          ExceptionMessage.CANNOT_FREE_NON_EMPTY_DIR.getMessage(mInodeTree.getPath(inode)));
    }
    long opTimeMs = System.currentTimeMillis();
    List<Inode<?>> freeInodes = new ArrayList<>();
    freeInodes.add(inode);

    try (InodeLockList lockList = mInodeTree.lockDescendants(inodePath, InodeTree.LockMode.WRITE)) {
      freeInodes.addAll(lockList.getInodes());
      TempInodePathForDescendant tempInodePath = new TempInodePathForDescendant(inodePath);
      // We go through each inode.
      for (int i = freeInodes.size() - 1; i >= 0; i--) {
        Inode<?> freeInode = freeInodes.get(i);

        if (freeInode.isFile()) {
          if (freeInode.getPersistenceState() != PersistenceState.PERSISTED) {
            throw new UnexpectedAlluxioException(ExceptionMessage.CANNOT_FREE_NON_PERSISTED_FILE
                .getMessage(mInodeTree.getPath(freeInode)));
          }
          if (freeInode.isPinned()) {
            if (!options.isForced()) {
              throw new UnexpectedAlluxioException(ExceptionMessage.CANNOT_FREE_PINNED_FILE
                  .getMessage(mInodeTree.getPath(freeInode)));
            }
            // the path to inode for getPath should already be locked.
            tempInodePath.setDescendant(freeInode, mInodeTree.getPath(freeInode));
            SetAttributeOptions setAttributeOptions =
                SetAttributeOptions.defaults().setRecursive(false).setPinned(false);
            setAttributeInternal(tempInodePath, false, opTimeMs, setAttributeOptions);
            journalSetAttribute(tempInodePath, opTimeMs, setAttributeOptions, journalContext);
          }
          // Remove corresponding blocks from workers.
          mBlockMaster.removeBlocks(((InodeFile) freeInode).getBlockIds(), false /* delete */);
        }
      }
    }
    Metrics.FILES_FREED.inc(freeInodes.size());
  }

  /**
   * Gets the path of a file with the given id.
   *
   * @param fileId the id of the file to look up
   * @return the path of the file
   * @throws FileDoesNotExistException raise if the file does not exist
   */
  // Currently used by Lineage Master
  // TODO(binfan): Add permission checking for internal APIs
  public AlluxioURI getPath(long fileId) throws FileDoesNotExistException {
    try (
        LockedInodePath inodePath = mInodeTree.lockFullInodePath(fileId, InodeTree.LockMode.READ)) {
      // the path is already locked.
      return mInodeTree.getPath(inodePath.getInode());
    }
  }

  /**
   * @return the set of inode ids which are pinned
   */
  public Set<Long> getPinIdList() {
    return mInodeTree.getPinIdSet();
  }

  /**
   * @return the ufs address for this master
   */
  public String getUfsAddress() {
    return Configuration.get(PropertyKey.UNDERFS_ADDRESS);
  }

  /**
   * @return the white list
   */
  public List<String> getWhiteList() {
    return mWhitelist.getList();
  }

  /**
   * @return all the files lost on the workers
   */
  public List<Long> getLostFiles() {
    Set<Long> lostFiles = new HashSet<>();
    for (long blockId : mBlockMaster.getLostBlocks()) {
      // the file id is the container id of the block id
      long containerId = BlockId.getContainerId(blockId);
      long fileId = IdUtils.createFileId(containerId);
      lostFiles.add(fileId);
    }
    return new ArrayList<>(lostFiles);
  }

  /**
   * Reports a file as lost.
   *
   * @param fileId the id of the file
   * @throws FileDoesNotExistException if the file does not exist
   */
  // Currently used by Lineage Master
  // TODO(binfan): Add permission checking for internal APIs
  public void reportLostFile(long fileId) throws FileDoesNotExistException {
    try (
        LockedInodePath inodePath = mInodeTree.lockFullInodePath(fileId, InodeTree.LockMode.READ)) {
      Inode<?> inode = inodePath.getInode();
      if (inode.isDirectory()) {
        LOG.warn("Reported file is a directory {}", inode);
        return;
      }

      List<Long> blockIds = new ArrayList<>();
      try {
        for (FileBlockInfo fileBlockInfo : getFileBlockInfoListInternal(inodePath)) {
          blockIds.add(fileBlockInfo.getBlockInfo().getBlockId());
        }
      } catch (InvalidPathException e) {
        LOG.info("Failed to get file info {}", fileId, e);
      }
      mBlockMaster.reportLostBlocks(blockIds);
      LOG.info("Reported file loss of blocks {}. Alluxio will recompute it: {}", blockIds, fileId);
    }
  }

  /**
   * Loads metadata for the object identified by the given path from UFS into Alluxio.
   * <p>
   * This operation requires users to have {@link Mode.Bits#WRITE} permission on the path
   * and its parent path if path is a file, or {@link Mode.Bits#WRITE} permission on the
   * parent path if path is a directory.
   *
   * @param path the path for which metadata should be loaded
   * @param options the load metadata options
   * @return the file id of the loaded path
   * @throws BlockInfoException if an invalid block size is encountered
   * @throws FileDoesNotExistException if there is no UFS path
   * @throws InvalidPathException if invalid path is encountered
   * @throws InvalidFileSizeException if invalid file size is encountered
   * @throws FileAlreadyCompletedException if the file is already completed
   * @throws IOException if an I/O error occurs
   * @throws AccessControlException if permission checking fails
   */
  public long loadMetadata(AlluxioURI path, LoadMetadataOptions options)
      throws BlockInfoException, FileDoesNotExistException, InvalidPathException,
      InvalidFileSizeException, FileAlreadyCompletedException, IOException, AccessControlException {
    try (JournalContext journalContext = createJournalContext();
        LockedInodePath inodePath = mInodeTree.lockInodePath(path, InodeTree.LockMode.WRITE)) {
      mPermissionChecker.checkParentPermission(Mode.Bits.WRITE, inodePath);
      loadMetadataAndJournal(inodePath, options, journalContext);
      return inodePath.getInode().getId();
    }
  }

  /**
   * Loads metadata for the object identified by the given path from UFS into Alluxio.
   * <p>
   * Writes to the journal.
   *
   * @param inodePath the path for which metadata should be loaded
   * @param options the load metadata options
   * @param journalContext the journal context
   * @throws InvalidPathException if invalid path is encountered
   * @throws FileDoesNotExistException if there is no UFS path
   * @throws BlockInfoException if an invalid block size is encountered
   * @throws FileAlreadyCompletedException if the file is already completed
   * @throws InvalidFileSizeException if invalid file size is encountered
   * @throws AccessControlException if permission checking fails
   * @throws IOException if an I/O error occurs
   */
  private void loadMetadataAndJournal(LockedInodePath inodePath, LoadMetadataOptions options,
      JournalContext journalContext)
      throws InvalidPathException, FileDoesNotExistException, BlockInfoException,
      FileAlreadyCompletedException, InvalidFileSizeException, AccessControlException, IOException {
    AlluxioURI path = inodePath.getUri();
    MountTable.Resolution resolution = mMountTable.resolve(path);
    AlluxioURI ufsUri = resolution.getUri();
    UnderFileSystem ufs = resolution.getUfs();
    try {
      if (options.getUnderFileStatus() == null && !ufs.exists(ufsUri.toString())) {
        // uri does not exist in ufs
        InodeDirectory inode = (InodeDirectory) inodePath.getInode();
        inode.setDirectChildrenLoaded(true);
      }
      boolean isFile;
      if (options.getUnderFileStatus() != null) {
        isFile = options.getUnderFileStatus().isFile();
      } else {
        isFile = ufs.isFile(ufsUri.toString());
      }
      if (isFile) {
        loadFileMetadataAndJournal(inodePath, resolution, options, journalContext);
      } else {
        loadDirectoryMetadataAndJournal(inodePath, options, journalContext);
        InodeDirectory inode = (InodeDirectory) inodePath.getInode();

        if (options.isLoadDirectChildren()) {
          UnderFileStatus[] files = ufs.listStatus(ufsUri.toString());
          for (UnderFileStatus file : files) {
            if (PathUtils.isTemporaryFileName(file.getName())
                || inode.getChild(file.getName()) != null) {
              continue;
            }
            TempInodePathForChild tempInodePath =
                new TempInodePathForChild(inodePath, file.getName());
            LoadMetadataOptions loadMetadataOptions =
                LoadMetadataOptions.defaults().setLoadDirectChildren(false)
                    .setCreateAncestors(false).setUnderFileStatus(file);
            loadMetadataAndJournal(tempInodePath, loadMetadataOptions, journalContext);
          }
          inode.setDirectChildrenLoaded(true);
        }
      }
    } catch (IOException e) {
      LOG.error(ExceptionUtils.getStackTrace(e));
      throw e;
    }
  }

  /**
   * Loads metadata for the file identified by the given path from UFS into Alluxio.
   *
   * @param inodePath the path for which metadata should be loaded
   * @param resolution the UFS resolution of path
   * @param options the load metadata options
   * @param journalContext the journal context
   * @throws BlockInfoException if an invalid block size is encountered
   * @throws FileDoesNotExistException if there is no UFS path
   * @throws InvalidPathException if invalid path is encountered
   * @throws AccessControlException if permission checking fails or permission setting fails
   * @throws FileAlreadyCompletedException if the file is already completed
   * @throws InvalidFileSizeException if invalid file size is encountered
   * @throws IOException if an I/O error occurs
   */
  private void loadFileMetadataAndJournal(LockedInodePath inodePath,
      MountTable.Resolution resolution, LoadMetadataOptions options, JournalContext journalContext)
      throws BlockInfoException, FileDoesNotExistException, InvalidPathException,
      AccessControlException, FileAlreadyCompletedException, InvalidFileSizeException, IOException {
    if (inodePath.fullPathExists()) {
      return;
    }
    AlluxioURI ufsUri = resolution.getUri();
    UnderFileSystem ufs = resolution.getUfs();

    long ufsBlockSizeByte = ufs.getBlockSizeByte(ufsUri.toString());
    long ufsLength = ufs.getFileSize(ufsUri.toString());
    // Metadata loaded from UFS has no TTL set.
    CreateFileOptions createFileOptions =
        CreateFileOptions.defaults().setBlockSizeBytes(ufsBlockSizeByte)
            .setRecursive(options.isCreateAncestors()).setMetadataLoad(true).setPersisted(true);
    String ufsOwner = ufs.getOwner(ufsUri.toString());
    String ufsGroup = ufs.getGroup(ufsUri.toString());
    short ufsMode = ufs.getMode(ufsUri.toString());
    Mode mode = new Mode(ufsMode);
    if (resolution.getShared()) {
      mode.setOtherBits(mode.getOtherBits().or(mode.getOwnerBits()));
    }
    // This file is loaded from UFS. By setting default mode to false, umask will not be
    // applied to loaded mode.
    createFileOptions =
        createFileOptions.setOwner(ufsOwner).setGroup(ufsGroup).setMode(mode).setDefaultMode(false);

    try {
      createFileAndJournal(inodePath, createFileOptions, journalContext);
      CompleteFileOptions completeOptions = CompleteFileOptions.defaults().setUfsLength(ufsLength);
      completeFileAndJournal(inodePath, completeOptions, journalContext);
    } catch (FileAlreadyExistsException e) {
      LOG.error("FileAlreadyExistsException seen unexpectedly.", e);
      throw new RuntimeException(e);
    }
  }

  /**
   * Loads metadata for the directory identified by the given path from UFS into Alluxio. This does
   * not actually require looking at the UFS path.
   * It is a no-op if the directory exists and is persisted.
   *
   * @param inodePath the path for which metadata should be loaded
   * @param options the load metadata options
   * @param journalContext the journal context
   * @throws InvalidPathException if invalid path is encountered
   * @throws IOException if an I/O error occurs
   * @throws AccessControlException if permission checking fails
   * @throws FileDoesNotExistException if the path does not exist
   */

  private void loadDirectoryMetadataAndJournal(LockedInodePath inodePath,
      LoadMetadataOptions options, JournalContext journalContext)
      throws FileDoesNotExistException, InvalidPathException, AccessControlException, IOException {
    if (inodePath.fullPathExists()) {
      if (inodePath.getInode().isPersisted()) {
        return;
      }
    }
    CreateDirectoryOptions createDirectoryOptions = CreateDirectoryOptions.defaults()
        .setMountPoint(mMountTable.isMountPoint(inodePath.getUri())).setPersisted(true)
        .setRecursive(options.isCreateAncestors()).setMetadataLoad(true).setAllowExists(true);
    MountTable.Resolution resolution = mMountTable.resolve(inodePath.getUri());
    AlluxioURI ufsUri = resolution.getUri();
    UnderFileSystem ufs = resolution.getUfs();
    String ufsOwner = ufs.getOwner(ufsUri.toString());
    String ufsGroup = ufs.getGroup(ufsUri.toString());
    short ufsMode = ufs.getMode(ufsUri.toString());
    Mode mode = new Mode(ufsMode);
    if (resolution.getShared()) {
      mode.setOtherBits(mode.getOtherBits().or(mode.getOwnerBits()));
    }
    // This directory is loaded from UFS. By setting default mode to false, umask will not be
    // applied to loaded mode.
    createDirectoryOptions =
        createDirectoryOptions.setOwner(ufsOwner).setGroup(ufsGroup).setMode(mode)
            .setDefaultMode(false);

    try {
      createDirectoryAndJournal(inodePath, createDirectoryOptions, journalContext);
    } catch (FileAlreadyExistsException e) {
      // This should not happen.
      throw new RuntimeException(e);
    }
  }

  /**
   * Loads metadata for the path if it is (non-existing || load direct children is set).
   *
   * @param inodePath the {@link LockedInodePath} to load the metadata for
   * @param options the load metadata options
   * @param journalContext the journal context
   */
  private void loadMetadataIfNotExistAndJournal(LockedInodePath inodePath,
      LoadMetadataOptions options, JournalContext journalContext) {
    boolean inodeExists = inodePath.fullPathExists();
    boolean loadDirectChildren = false;
    if (inodeExists) {
      try {
        Inode<?> inode = inodePath.getInode();
        loadDirectChildren = inode.isDirectory() && options.isLoadDirectChildren();
      } catch (FileDoesNotExistException e) {
        // This should never happen.
        throw new RuntimeException(e);
      }
    }
    if (!inodeExists || loadDirectChildren) {
      try {
        loadMetadataAndJournal(inodePath, options, journalContext);
      } catch (Exception e) {
        // NOTE, this may be expected when client tries to get info (e.g. exists()) for a file
        // existing neither in Alluxio nor UFS.
        LOG.debug("Failed to load metadata for path from UFS: {}", inodePath.getUri());
      }
    }
  }

  /**
   * Mounts a UFS path onto an Alluxio path.
   * <p>
   * This operation requires users to have {@link Mode.Bits#WRITE} permission on the parent
   * of the Alluxio path.
   *
   * @param alluxioPath the Alluxio path to mount to
   * @param ufsPath the UFS path to mount
   * @param options the mount options
   * @throws FileAlreadyExistsException if the path to be mounted to already exists
   * @throws FileDoesNotExistException if the parent of the path to be mounted to does not exist
   * @throws InvalidPathException if an invalid path is encountered
   * @throws IOException if an I/O error occurs
   * @throws AccessControlException if the permission check fails
   */
  public void mount(AlluxioURI alluxioPath, AlluxioURI ufsPath, MountOptions options)
      throws FileAlreadyExistsException, FileDoesNotExistException, InvalidPathException,
      IOException, AccessControlException {
    Metrics.MOUNT_OPS.inc();
    try (JournalContext journalContext = createJournalContext();
        LockedInodePath inodePath = mInodeTree
            .lockInodePath(alluxioPath, InodeTree.LockMode.WRITE)) {
      mPermissionChecker.checkParentPermission(Mode.Bits.WRITE, inodePath);
      mMountTable.checkUnderWritableMountPoint(alluxioPath);
      mountAndJournal(inodePath, ufsPath, options, journalContext);
      Metrics.PATHS_MOUNTED.inc();
    }
  }

  /**
   * Mounts a UFS path onto an Alluxio path.
   * <p>
   * Writes to the journal.
   *
   * @param inodePath the Alluxio path to mount to
   * @param ufsPath the UFS path to mount
   * @param options the mount options
   * @param journalContext the journal context
   * @throws InvalidPathException if an invalid path is encountered
   * @throws FileAlreadyExistsException if the path to be mounted to already exists
   * @throws FileDoesNotExistException if the parent of the path to be mounted to does not exist
   * @throws IOException if an I/O error occurs
   * @throws AccessControlException if the permission check fails
   */
  private void mountAndJournal(LockedInodePath inodePath, AlluxioURI ufsPath, MountOptions options,
      JournalContext journalContext)
      throws InvalidPathException, FileAlreadyExistsException, FileDoesNotExistException,
      IOException, AccessControlException {
    // Check that the Alluxio Path does not exist
    if (inodePath.fullPathExists()) {
      // TODO(calvin): Add a test to validate this (ALLUXIO-1831)
      throw new InvalidPathException(
          ExceptionMessage.MOUNT_POINT_ALREADY_EXISTS.getMessage(inodePath.getUri()));
    }

    mountInternal(inodePath, ufsPath, false /* not replayed */, options);
    boolean loadMetadataSucceeded = false;
    try {
      // This will create the directory at alluxioPath
      loadDirectoryMetadataAndJournal(inodePath,
          LoadMetadataOptions.defaults().setCreateAncestors(false), journalContext);
      loadMetadataSucceeded = true;
    } finally {
      if (!loadMetadataSucceeded) {
        unmountInternal(inodePath.getUri());
      }
    }

    // For proto, build a list of String pairs representing the properties map.
    Map<String, String> properties = options.getProperties();
    List<StringPairEntry> protoProperties = new ArrayList<>(properties.size());
    for (Map.Entry<String, String> entry : properties.entrySet()) {
      protoProperties.add(
          StringPairEntry.newBuilder().setKey(entry.getKey()).setValue(entry.getValue()).build());
    }

    AddMountPointEntry addMountPoint =
        AddMountPointEntry.newBuilder().setAlluxioPath(inodePath.getUri().toString())
            .setUfsPath(ufsPath.toString()).setReadOnly(options.isReadOnly())
            .addAllProperties(protoProperties).setShared(options.isShared()).build();
    appendJournalEntry(JournalEntry.newBuilder().setAddMountPoint(addMountPoint).build(),
        journalContext);
  }

  /**
   * @param entry the entry to use
   * @throws FileAlreadyExistsException if the mount point already exists
   * @throws InvalidPathException if an invalid path is encountered
   * @throws IOException if an I/O exception occurs
   */
  private void mountFromEntry(AddMountPointEntry entry)
      throws FileAlreadyExistsException, InvalidPathException, IOException {
    AlluxioURI alluxioURI = new AlluxioURI(entry.getAlluxioPath());
    AlluxioURI ufsURI = new AlluxioURI(entry.getUfsPath());
    try (LockedInodePath inodePath = mInodeTree
        .lockInodePath(alluxioURI, InodeTree.LockMode.WRITE)) {
      mountInternal(inodePath, ufsURI, true /* replayed */, new MountOptions(entry));
    }
  }

  /**
   * Updates the mount table with the specified mount point. The mount options may be updated during
   * this method.
   *
   * @param inodePath the Alluxio mount point
   * @param ufsPath the UFS endpoint to mount
   * @param replayed whether the operation is a result of replaying the journal
   * @param options the mount options (may be updated)
   * @throws FileAlreadyExistsException if the mount point already exists
   * @throws InvalidPathException if an invalid path is encountered
   * @throws IOException if an I/O exception occurs
   */
  private void mountInternal(LockedInodePath inodePath, AlluxioURI ufsPath, boolean replayed,
      MountOptions options) throws FileAlreadyExistsException, InvalidPathException, IOException {
    AlluxioURI alluxioPath = inodePath.getUri();

    if (!replayed) {
      // Check that the ufsPath exists and is a directory
      UnderFileSystem ufs = UnderFileSystem.Factory.get(ufsPath.toString());
      ufs.setProperties(options.getProperties());
      if (!ufs.isDirectory(ufsPath.toString())) {
        throw new IOException(
            ExceptionMessage.UFS_PATH_DOES_NOT_EXIST.getMessage(ufsPath.getPath()));
      }
      // Check that the alluxioPath we're creating doesn't shadow a path in the default UFS
      String defaultUfsPath = Configuration.get(PropertyKey.UNDERFS_ADDRESS);
      UnderFileSystem defaultUfs = UnderFileSystem.Factory.get(defaultUfsPath);
      String shadowPath = PathUtils.concatPath(defaultUfsPath, alluxioPath.getPath());
      if (defaultUfs.exists(shadowPath)) {
        throw new IOException(
            ExceptionMessage.MOUNT_PATH_SHADOWS_DEFAULT_UFS.getMessage(alluxioPath));
      }

      // Configure the ufs properties, and update the mount options with the configured properties.
      ufs.configureProperties();
      options.setProperties(ufs.getProperties());
    }

    // Add the mount point. This will only succeed if we are not mounting a prefix of an existing
    // mount and no existing mount is a prefix of this mount.
    mMountTable.add(alluxioPath, ufsPath, options);
  }

  /**
   * Unmounts a UFS path previously mounted onto an Alluxio path.
   * <p>
   * This operation requires users to have {@link Mode.Bits#WRITE} permission on the parent
   * of the Alluxio path.
   *
   * @param alluxioPath the Alluxio path to unmount, must be a mount point
   * @throws FileDoesNotExistException if the path to be mounted does not exist
   * @throws InvalidPathException if an invalid path is encountered
   * @throws IOException if an I/O error occurs
   * @throws AccessControlException if the permission check fails
   */
  public void unmount(AlluxioURI alluxioPath)
      throws FileDoesNotExistException, InvalidPathException, IOException, AccessControlException {
    Metrics.UNMOUNT_OPS.inc();
    // Unmount should lock the parent to remove the child inode.
    try (JournalContext journalContext = createJournalContext();
        LockedInodePath inodePath = mInodeTree
            .lockFullInodePath(alluxioPath, InodeTree.LockMode.WRITE_PARENT)) {
      mPermissionChecker.checkParentPermission(Mode.Bits.WRITE, inodePath);
      unmountAndJournal(inodePath, journalContext);
      Metrics.PATHS_UNMOUNTED.inc();
    }
  }

  /**
   * Unmounts a UFS path previously mounted onto an Alluxio path.
   * <p>
   * Writes to the journal.
   *
   * @param inodePath the Alluxio path to unmount, must be a mount point
   * @param journalContext the journal context
   * @throws InvalidPathException if an invalid path is encountered
   * @throws FileDoesNotExistException if the path to be mounted does not exist
   * @throws IOException if an I/O error occurs
   */
  private void unmountAndJournal(LockedInodePath inodePath, JournalContext journalContext)
      throws InvalidPathException, FileDoesNotExistException, IOException {
    if (unmountInternal(inodePath.getUri())) {
      Inode<?> inode = inodePath.getInode();
      // Use the internal delete API, setting {@code replayed} to true to prevent the delete
      // operations from being persisted in the UFS.
      long fileId = inode.getId();
      long opTimeMs = System.currentTimeMillis();
      deleteRecursiveInternal(inodePath, true /* replayed */, opTimeMs);
      DeleteFileEntry deleteFile =
          DeleteFileEntry.newBuilder().setId(fileId).setRecursive(true).setOpTimeMs(opTimeMs)
              .build();
      appendJournalEntry(JournalEntry.newBuilder().setDeleteFile(deleteFile).build(),
          journalContext);
      DeleteMountPointEntry deleteMountPoint =
          DeleteMountPointEntry.newBuilder().setAlluxioPath(inodePath.getUri().toString()).build();
      appendJournalEntry(JournalEntry.newBuilder().setDeleteMountPoint(deleteMountPoint).build(),
          journalContext);
    }
  }

  /**
   * @param entry the entry to use
   * @throws InvalidPathException if an invalid path is encountered
   */
  private void unmountFromEntry(DeleteMountPointEntry entry) throws InvalidPathException {
    AlluxioURI alluxioURI = new AlluxioURI(entry.getAlluxioPath());
    if (!unmountInternal(alluxioURI)) {
      LOG.error("Failed to unmount {}", alluxioURI);
    }
  }

  /**
   * @param uri the Alluxio mount point to remove from the mount table
   * @return true if successful, false otherwise
   * @throws InvalidPathException if an invalid path is encountered
   */
  private boolean unmountInternal(AlluxioURI uri) throws InvalidPathException {
    return mMountTable.delete(uri);
  }

  /**
   * Resets a file. It first free the whole file, and then reinitializes it.
   *
   * @param fileId the id of the file
   * @throws FileDoesNotExistException if the file does not exist
   * @throws AccessControlException if permission checking fails
   * @throws InvalidPathException if the path is invalid for the id of the file
   * @throws UnexpectedAlluxioException if the file or directory can not be freed
   */
  // Currently used by Lineage Master
  // TODO(binfan): Add permission checking for internal APIs
  public void resetFile(long fileId)
      throws UnexpectedAlluxioException, FileDoesNotExistException, InvalidPathException,
      AccessControlException {
    // TODO(yupeng) check the file is not persisted
    try (JournalContext journalContext = createJournalContext();
        LockedInodePath inodePath = mInodeTree
            .lockFullInodePath(fileId, InodeTree.LockMode.WRITE)) {
      // free the file first
      InodeFile inodeFile = inodePath.getInodeFile();
      freeAndJournal(inodePath, FreeOptions.defaults().setForced(true), journalContext);
      inodeFile.reset();
    }
  }

  /**
   * Sets the file attribute.
   * <p>
   * This operation requires users to have {@link Mode.Bits#WRITE} permission on the path. In
   * addition, the client user must be a super user when setting the owner, and must be a super user
   * or the owner when setting the group or permission.
   *
   * @param path the path to set attribute for
   * @param options attributes to be set, see {@link SetAttributeOptions}
   * @throws FileDoesNotExistException if the file does not exist
   * @throws AccessControlException if permission checking fails
   * @throws InvalidPathException if the given path is invalid
   */
  public void setAttribute(AlluxioURI path, SetAttributeOptions options)
      throws FileDoesNotExistException, AccessControlException, InvalidPathException {
    Metrics.SET_ATTRIBUTE_OPS.inc();
    // for chown
    boolean rootRequired = options.getOwner() != null;
    // for chgrp, chmod
    boolean ownerRequired =
        (options.getGroup() != null) || (options.getMode() != Constants.INVALID_MODE);
    try (JournalContext journalContext = createJournalContext();
        LockedInodePath inodePath = mInodeTree.lockFullInodePath(path, InodeTree.LockMode.WRITE)) {
      mPermissionChecker.checkSetAttributePermission(inodePath, rootRequired, ownerRequired);
      setAttributeAndJournal(inodePath, rootRequired, ownerRequired, options, journalContext);
    }
  }

  /**
   * Sets the file attribute.
   * <p>
   * Writes to the journal.
   *
   * @param inodePath the {@link LockedInodePath} to set attribute for
   * @param rootRequired indicates whether it requires to be the superuser
   * @param ownerRequired indicates whether it requires to be the owner of this path
   * @param options attributes to be set, see {@link SetAttributeOptions}
   * @param journalContext the journal context
   * @throws InvalidPathException if the given path is invalid
   * @throws FileDoesNotExistException if the file does not exist
   * @throws AccessControlException if permission checking fails
   */
  private void setAttributeAndJournal(LockedInodePath inodePath, boolean rootRequired,
      boolean ownerRequired, SetAttributeOptions options, JournalContext journalContext)
      throws InvalidPathException, FileDoesNotExistException, AccessControlException {
    Inode<?> targetInode = inodePath.getInode();
    long opTimeMs = System.currentTimeMillis();
    if (options.isRecursive() && targetInode.isDirectory()) {
      try (InodeLockList lockList = mInodeTree
          .lockDescendants(inodePath, InodeTree.LockMode.WRITE)) {
        List<Inode<?>> inodeChildren = lockList.getInodes();
        for (Inode<?> inode : inodeChildren) {
          // the path to inode for getPath should already be locked.
          try (LockedInodePath childPath = mInodeTree
              .lockFullInodePath(mInodeTree.getPath(inode), InodeTree.LockMode.READ)) {
            // TODO(gpang): a better way to check permissions
            mPermissionChecker.checkSetAttributePermission(childPath, rootRequired, ownerRequired);
          }
        }
        TempInodePathForDescendant tempInodePath = new TempInodePathForDescendant(inodePath);
        for (Inode<?> inode : inodeChildren) {
          // the path to inode for getPath should already be locked.
          tempInodePath.setDescendant(inode, mInodeTree.getPath(inode));
          List<Inode<?>> persistedInodes =
              setAttributeInternal(tempInodePath, false, opTimeMs, options);
          journalPersistedInodes(persistedInodes, journalContext);
          journalSetAttribute(tempInodePath, opTimeMs, options, journalContext);
        }
      }
    }
    List<Inode<?>> persistedInodes = setAttributeInternal(inodePath, false, opTimeMs, options);
    journalPersistedInodes(persistedInodes, journalContext);
    journalSetAttribute(inodePath, opTimeMs, options, journalContext);
  }

  /**
   * @param inodePath the file path to use
   * @param opTimeMs the operation time (in milliseconds)
   * @param options the method options
   * @param journalContext the journal context
   * @throws FileDoesNotExistException if path does not exist
   */
  private void journalSetAttribute(LockedInodePath inodePath, long opTimeMs,
      SetAttributeOptions options, JournalContext journalContext) throws FileDoesNotExistException {
    SetAttributeEntry.Builder builder =
        SetAttributeEntry.newBuilder().setId(inodePath.getInode().getId()).setOpTimeMs(opTimeMs);
    if (options.getPinned() != null) {
      builder.setPinned(options.getPinned());
    }
    if (options.getTtl() != null) {
      builder.setTtl(options.getTtl());
      builder.setTtlAction(ProtobufUtils.toProtobuf(options.getTtlAction()));
    }

    if (options.getPersisted() != null) {
      builder.setPersisted(options.getPersisted());
    }
    if (options.getOwner() != null) {
      builder.setOwner(options.getOwner());
    }
    if (options.getGroup() != null) {
      builder.setGroup(options.getGroup());
    }
    if (options.getMode() != Constants.INVALID_MODE) {
      builder.setPermission(options.getMode());
    }
    appendJournalEntry(JournalEntry.newBuilder().setSetAttribute(builder).build(), journalContext);
  }

  /**
   * Schedules a file for async persistence.
   *
   * @param path the path of the file for persistence
   * @throws AlluxioException if scheduling fails
   */
  public void scheduleAsyncPersistence(AlluxioURI path) throws AlluxioException {
    try (JournalContext journalContext = createJournalContext();
        LockedInodePath inodePath = mInodeTree.lockFullInodePath(path, InodeTree.LockMode.WRITE)) {
      scheduleAsyncPersistenceAndJournal(inodePath, journalContext);
    }
    // NOTE: persistence is asynchronous so there is no guarantee the path will still exist
    mAsyncPersistHandler.scheduleAsyncPersistence(path);
  }

  /**
   * Schedules a file for async persistence.
   * <p>
   * Writes to the journal.
   *
   * @param inodePath the {@link LockedInodePath} of the file for persistence
   * @param journalContext the journal context
   * @throws AlluxioException if scheduling fails
   */
  private void scheduleAsyncPersistenceAndJournal(LockedInodePath inodePath,
      JournalContext journalContext) throws AlluxioException {
    long fileId = inodePath.getInode().getId();
    scheduleAsyncPersistenceInternal(inodePath);
    // write to journal
    AsyncPersistRequestEntry asyncPersistRequestEntry =
        AsyncPersistRequestEntry.newBuilder().setFileId(fileId).build();
    appendJournalEntry(
        JournalEntry.newBuilder().setAsyncPersistRequest(asyncPersistRequestEntry).build(),
        journalContext);
  }

  /**
   * @param inodePath the {@link LockedInodePath} of the file to persist
   * @throws AlluxioException if scheduling fails
   */
  private void scheduleAsyncPersistenceInternal(LockedInodePath inodePath) throws AlluxioException {
    inodePath.getInode().setPersistenceState(PersistenceState.TO_BE_PERSISTED);
  }

  /**
   * Instructs a worker to persist the files.
   * <p>
   * Needs {@link Mode.Bits#WRITE} permission on the list of files.
   *
   * @param workerId the id of the worker that heartbeats
   * @param persistedFiles the files that persisted on the worker
   * @return the command for persisting the blocks of a file
   * @throws FileDoesNotExistException if the file does not exist
   * @throws InvalidPathException if the file path corresponding to the file id is invalid
   * @throws AccessControlException if permission checking fails
   */
  public FileSystemCommand workerHeartbeat(long workerId, List<Long> persistedFiles)
      throws FileDoesNotExistException, InvalidPathException, AccessControlException {
    for (long fileId : persistedFiles) {
      try {
        // Permission checking for each file is performed inside setAttribute
        setAttribute(getPath(fileId), SetAttributeOptions.defaults().setPersisted(true));
      } catch (FileDoesNotExistException | AccessControlException | InvalidPathException e) {
        LOG.error("Failed to set file {} as persisted, because {}", fileId, e);
      }
    }

    // get the files for the given worker to persist
    List<PersistFile> filesToPersist = mAsyncPersistHandler.pollFilesToPersist(workerId);
    if (!filesToPersist.isEmpty()) {
      LOG.debug("Sent files {} to worker {} to persist", filesToPersist, workerId);
    }
    FileSystemCommandOptions options = new FileSystemCommandOptions();
    options.setPersistOptions(new PersistCommandOptions(filesToPersist));
    return new FileSystemCommand(CommandType.Persist, options);
  }

  /**
   * @param inodePath the {@link LockedInodePath} to use
   * @param replayed whether the operation is a result of replaying the journal
   * @param opTimeMs the operation time (in milliseconds)
   * @param options the method options
   * @return list of inodes which were marked as persisted
   * @throws FileDoesNotExistException if the file does not exist
   * @throws InvalidPathException if the file path corresponding to the file id is invalid
   * @throws AccessControlException if failed to set permission
   */
  private List<Inode<?>> setAttributeInternal(LockedInodePath inodePath, boolean replayed,
      long opTimeMs, SetAttributeOptions options)
      throws FileDoesNotExistException, InvalidPathException, AccessControlException {
    List<Inode<?>> persistedInodes = Collections.emptyList();
    Inode<?> inode = inodePath.getInode();
    if (options.getPinned() != null) {
      mInodeTree.setPinned(inodePath, options.getPinned(), opTimeMs);
      inode.setLastModificationTimeMs(opTimeMs);
    }
    if (options.getTtl() != null) {
      long ttl = options.getTtl();
      if (inode.getTtl() != ttl) {
        mTtlBuckets.remove(inode);
        inode.setTtl(ttl);
        mTtlBuckets.insert(inode);
        inode.setLastModificationTimeMs(opTimeMs);
        inode.setTtlAction(options.getTtlAction());
      }
    }
    if (options.getPersisted() != null) {
      Preconditions.checkArgument(inode.isFile(), PreconditionMessage.PERSIST_ONLY_FOR_FILE);
      Preconditions.checkArgument(((InodeFile) inode).isCompleted(),
          PreconditionMessage.FILE_TO_PERSIST_MUST_BE_COMPLETE);
      InodeFile file = (InodeFile) inode;
      // TODO(manugoyal) figure out valid behavior in the un-persist case
      Preconditions
          .checkArgument(options.getPersisted(), PreconditionMessage.ERR_SET_STATE_UNPERSIST);
      if (!file.isPersisted()) {
        file.setPersistenceState(PersistenceState.PERSISTED);
        persistedInodes = propagatePersistedInternal(inodePath, false);
        file.setLastModificationTimeMs(opTimeMs);
        Metrics.FILES_PERSISTED.inc();
      }
    }
    boolean ownerGroupChanged = (options.getOwner() != null) || (options.getGroup() != null);
    boolean modeChanged = (options.getMode() != Constants.INVALID_MODE);
    // If the file is persisted in UFS, also update corresponding owner/group/permission.
    if ((ownerGroupChanged || modeChanged) && !replayed && inode.isPersisted()) {
      if ((inode instanceof InodeFile) && !((InodeFile) inode).isCompleted()) {
        LOG.debug("Alluxio does not propagate chown/chgrp/chmod to UFS for incomplete files.");
      } else {
        MountTable.Resolution resolution = mMountTable.resolve(inodePath.getUri());
        String ufsUri = resolution.getUri().toString();
        if (UnderFileSystemUtils.isObjectStorage(ufsUri)) {
          LOG.warn("setOwner/setMode is not supported to object storage UFS via Alluxio. " + "UFS: "
              + ufsUri + ". This has no effect on the underlying object.");
        } else {
          UnderFileSystem ufs = resolution.getUfs();
          if (ownerGroupChanged) {
            try {
              String owner = options.getOwner() != null ? options.getOwner() : inode.getOwner();
              String group = options.getGroup() != null ? options.getGroup() : inode.getGroup();
              ufs.setOwner(ufsUri, owner, group);
            } catch (IOException e) {
              throw new AccessControlException("Could not setOwner for UFS file " + ufsUri
                  + " . Aborting the setAttribute operation in Alluxio.", e);
            }
          }
          if (modeChanged) {
            try {
              ufs.setMode(ufsUri, options.getMode());
            } catch (IOException e) {
              throw new AccessControlException("Could not setMode for UFS file " + ufsUri
                  + " . Aborting the setAttribute operation in Alluxio.", e);
            }
          }
        }
      }
    }
    // Only commit the set permission to inode after the propagation to UFS succeeded.
    if (options.getOwner() != null) {
      inode.setOwner(options.getOwner());
    }
    if (options.getGroup() != null) {
      inode.setGroup(options.getGroup());
    }
    if (modeChanged) {
      inode.setMode(options.getMode());
    }
    return persistedInodes;
  }

  /**
   * @param entry the entry to use
   * @throws FileDoesNotExistException if the file does not exist
   * @throws InvalidPathException if the file path corresponding to the file id is invalid
   * @throws AccessControlException if failed to set permission
   */
  private void setAttributeFromEntry(SetAttributeEntry entry)
      throws FileDoesNotExistException, InvalidPathException, AccessControlException {
    SetAttributeOptions options = SetAttributeOptions.defaults();
    if (entry.hasPinned()) {
      options.setPinned(entry.getPinned());
    }
    if (entry.hasTtl()) {
      options.setTtl(entry.getTtl());
      options.setTtlAction(ProtobufUtils.fromProtobuf(entry.getTtlAction()));
    }
    if (entry.hasPersisted()) {
      options.setPersisted(entry.getPersisted());
    }
    if (entry.hasOwner()) {
      options.setOwner(entry.getOwner());
    }
    if (entry.hasGroup()) {
      options.setGroup(entry.getGroup());
    }
    if (entry.hasPermission()) {
      options.setMode((short) entry.getPermission());
    }
    try (LockedInodePath inodePath = mInodeTree
        .lockFullInodePath(entry.getId(), InodeTree.LockMode.WRITE)) {
      setAttributeInternal(inodePath, true, entry.getOpTimeMs(), options);
      // Intentionally not journaling the persisted inodes from setAttributeInternal
    }
  }

  /**
   * @return a list of {@link WorkerInfo} objects representing the workers in Alluxio
   */
  public List<WorkerInfo> getWorkerInfoList() {
    return mBlockMaster.getWorkerInfoList();
  }

  /**
   * This class represents the executor for periodic inode ttl check.
   */
  private final class MasterInodeTtlCheckExecutor implements HeartbeatExecutor {

    /**
     * Constructs a new {@link MasterInodeTtlCheckExecutor}.
     */
    public MasterInodeTtlCheckExecutor() {}

    @Override
    public void heartbeat() {
      Set<TtlBucket> expiredBuckets = mTtlBuckets.getExpiredBuckets(System.currentTimeMillis());
      for (TtlBucket bucket : expiredBuckets) {
        for (Inode inode : bucket.getInodes()) {
          AlluxioURI path = null;
          try (LockedInodePath inodePath = mInodeTree
              .lockFullInodePath(inode.getId(), InodeTree.LockMode.READ)) {
            path = inodePath.getUri();
          } catch (Exception e) {
            LOG.error("Exception trying to clean up {} for ttl check: {}", inode.toString(),
                e.toString());
          }
          if (path != null) {
            try {
              TtlAction ttlAction = inode.getTtlAction();
              LOG.debug("Path {} TTL has expired, performing action {}", path.getPath(), ttlAction);
              switch (ttlAction) {
                case FREE:
                  // public free method will lock the path, and check WRITE permission required at
                  // parent of file
                  if (inode.isDirectory()) {
                    free(path, FreeOptions.defaults().setForced(true).setRecursive(true));
                  } else {
                    free(path, FreeOptions.defaults().setForced(true));
                  }
                  // Reset state
                  inode.setTtl(Constants.NO_TTL);
                  inode.setTtlAction(TtlAction.DELETE);
                  mTtlBuckets.remove(inode);
                  break;
                case DELETE:// Default if not set is DELETE
                  // public delete method will lock the path, and check WRITE permission required at
                  // parent of file
                  if (inode.isDirectory()) {
                    delete(path, DeleteFileOptions.defaults().setRecursive(true));
                  } else {
                    delete(path, DeleteFileOptions.defaults().setRecursive(false));
                  }
                  break;
                default:
                  LOG.error("Unknown ttl action {}", ttlAction);
              }
            } catch (Exception e) {
              LOG.error("Exception trying to clean up {} for ttl check: {}", inode.toString(),
                  e.toString());
            }
          }
        }
      }
      mTtlBuckets.removeBuckets(expiredBuckets);
    }

    @Override
    public void close() {
      // Nothing to clean up
    }
  }

  /**
   * Lost files periodic check.
   */
  private final class LostFilesDetectionHeartbeatExecutor implements HeartbeatExecutor {

    /**
     * Constructs a new {@link LostFilesDetectionHeartbeatExecutor}.
     */
    public LostFilesDetectionHeartbeatExecutor() {}

    @Override
    public void heartbeat() {
      for (long fileId : getLostFiles()) {
        // update the state
        try (LockedInodePath inodePath = mInodeTree
            .lockFullInodePath(fileId, InodeTree.LockMode.WRITE)) {
          Inode<?> inode = inodePath.getInode();
          if (inode.getPersistenceState() != PersistenceState.PERSISTED) {
            inode.setPersistenceState(PersistenceState.LOST);
          }
        } catch (FileDoesNotExistException e) {
          LOG.error("Exception trying to get inode from inode tree: {}", e.toString());
        }
      }
    }

    @Override
    public void close() {
      // Nothing to clean up
    }
  }

  /**
   * Class that contains metrics for FileSystemMaster.
   * This class is public because the counter names are referenced in
   * {@link alluxio.web.WebInterfaceMasterMetricsServlet}.
   */
  public static final class Metrics {
    private static final Counter DIRECTORIES_CREATED =
        MetricsSystem.masterCounter("DirectoriesCreated");
    private static final Counter FILE_BLOCK_INFOS_GOT =
        MetricsSystem.masterCounter("FileBlockInfosGot");
    private static final Counter FILE_INFOS_GOT = MetricsSystem.masterCounter("FileInfosGot");
    private static final Counter FILES_COMPLETED = MetricsSystem.masterCounter("FilesCompleted");
    private static final Counter FILES_CREATED = MetricsSystem.masterCounter("FilesCreated");
    private static final Counter FILES_FREED = MetricsSystem.masterCounter("FilesFreed");
    private static final Counter FILES_PERSISTED = MetricsSystem.masterCounter("FilesPersisted");
    private static final Counter NEW_BLOCKS_GOT = MetricsSystem.masterCounter("NewBlocksGot");
    private static final Counter PATHS_DELETED = MetricsSystem.masterCounter("PathsDeleted");
    private static final Counter PATHS_MOUNTED = MetricsSystem.masterCounter("PathsMounted");
    private static final Counter PATHS_RENAMED = MetricsSystem.masterCounter("PathsRenamed");
    private static final Counter PATHS_UNMOUNTED = MetricsSystem.masterCounter("PathsUnmounted");

    // TODO(peis): Increment the RPCs OPs at the place where we receive the RPCs.
    private static final Counter COMPLETE_FILE_OPS = MetricsSystem.masterCounter("CompleteFileOps");
    private static final Counter CREATE_DIRECTORIES_OPS =
        MetricsSystem.masterCounter("CreateDirectoryOps");
    private static final Counter CREATE_FILES_OPS = MetricsSystem.masterCounter("CreateFileOps");
    private static final Counter DELETE_PATHS_OPS = MetricsSystem.masterCounter("DeletePathOps");
    private static final Counter FREE_FILE_OPS = MetricsSystem.masterCounter("FreeFileOps");
    private static final Counter GET_FILE_BLOCK_INFO_OPS =
        MetricsSystem.masterCounter("GetFileBlockInfoOps");
    private static final Counter GET_FILE_INFO_OPS = MetricsSystem.masterCounter("GetFileInfoOps");
    private static final Counter GET_NEW_BLOCK_OPS = MetricsSystem.masterCounter("GetNewBlockOps");
    private static final Counter MOUNT_OPS = MetricsSystem.masterCounter("MountOps");
    private static final Counter RENAME_PATH_OPS = MetricsSystem.masterCounter("RenamePathOps");
    private static final Counter SET_ATTRIBUTE_OPS = MetricsSystem.masterCounter("SetAttributeOps");
    private static final Counter UNMOUNT_OPS = MetricsSystem.masterCounter("UnmountOps");

    public static final String FILES_PINNED = "FilesPinned";
    public static final String PATHS_TOTAL = "PathsTotal";
    public static final String UFS_CAPACITY_TOTAL = "UfsCapacityTotal";
    public static final String UFS_CAPACITY_USED = "UfsCapacityUsed";
    public static final String UFS_CAPACITY_FREE = "UfsCapacityFree";

    /**
     * Register some file system master related gauges.
     */
    private static void registerGauges(final FileSystemMaster master) {
      MetricsSystem.registerGaugeIfAbsent(MetricsSystem.getMasterMetricName(FILES_PINNED),
          new Gauge<Integer>() {
            @Override
            public Integer getValue() {
              return master.getNumberOfPinnedFiles();
            }
          });
      MetricsSystem.registerGaugeIfAbsent(MetricsSystem.getMasterMetricName(PATHS_TOTAL),
          new Gauge<Integer>() {
            @Override
            public Integer getValue() {
              return master.getNumberOfPaths();
            }
          });

      final String ufsDataFolder = Configuration.get(PropertyKey.UNDERFS_ADDRESS);
      final UnderFileSystem ufs = UnderFileSystem.Factory.get(ufsDataFolder);

      MetricsSystem.registerGaugeIfAbsent(MetricsSystem.getMasterMetricName(UFS_CAPACITY_TOTAL),
          new Gauge<Long>() {
            @Override
            public Long getValue() {
              long ret = 0L;
              try {
                ret = ufs.getSpace(ufsDataFolder, UnderFileSystem.SpaceType.SPACE_TOTAL);
              } catch (IOException e) {
                LOG.error(e.getMessage(), e);
              }
              return ret;
            }
          });
      MetricsSystem.registerGaugeIfAbsent(MetricsSystem.getMasterMetricName(UFS_CAPACITY_USED),
          new Gauge<Long>() {
            @Override
            public Long getValue() {
              long ret = 0L;
              try {
                ret = ufs.getSpace(ufsDataFolder, UnderFileSystem.SpaceType.SPACE_USED);
              } catch (IOException e) {
                LOG.error(e.getMessage(), e);
              }
              return ret;
            }
          });
      MetricsSystem.registerGaugeIfAbsent(MetricsSystem.getMasterMetricName(UFS_CAPACITY_FREE),
          new Gauge<Long>() {
            @Override
            public Long getValue() {
              long ret = 0L;
              try {
                ret = ufs.getSpace(ufsDataFolder, UnderFileSystem.SpaceType.SPACE_FREE);
              } catch (IOException e) {
                LOG.error(e.getMessage(), e);
              }
              return ret;
            }
          });
    }

    private Metrics() {} // prevent instantiation
  }
}<|MERGE_RESOLUTION|>--- conflicted
+++ resolved
@@ -58,11 +58,7 @@
 import alluxio.master.file.options.CompleteFileOptions;
 import alluxio.master.file.options.CreateDirectoryOptions;
 import alluxio.master.file.options.CreateFileOptions;
-<<<<<<< HEAD
-=======
-import alluxio.master.file.options.CreatePathOptions;
 import alluxio.master.file.options.DeleteFileOptions;
->>>>>>> 4d9b3da1
 import alluxio.master.file.options.FreeOptions;
 import alluxio.master.file.options.ListStatusOptions;
 import alluxio.master.file.options.LoadMetadataOptions;
@@ -1264,14 +1260,7 @@
             .lockFullInodePath(path, InodeTree.LockMode.WRITE_PARENT)) {
       mPermissionChecker.checkParentPermission(Mode.Bits.WRITE, inodePath);
       mMountTable.checkUnderWritableMountPoint(path);
-<<<<<<< HEAD
-      deleteAndJournal(inodePath, recursive, journalContext);
-=======
-      flushCounter = deleteAndJournal(inodePath, options);
-    } finally {
-      // finally runs after resources are closed (unlocked).
-      waitForJournalFlush(flushCounter);
->>>>>>> 4d9b3da1
+      deleteAndJournal(inodePath, options, journalContext);
     }
   }
 
@@ -1281,45 +1270,25 @@
    * Writes to the journal.
    *
    * @param inodePath the path to delete
-<<<<<<< HEAD
-   * @param recursive if true, will delete all its children
+   * @param deleteFileOptions the deletefile options
    * @param journalContext the journal context
-=======
-   * @param deleteFileOptions if true, will delete all its children
-   * @return the flush counter for journaling
->>>>>>> 4d9b3da1
    * @throws InvalidPathException if the path is invalid
    * @throws FileDoesNotExistException if the file does not exist
    * @throws IOException if an I/O error occurs
    * @throws DirectoryNotEmptyException if recursive is false and the file is a nonempty directory
    */
-<<<<<<< HEAD
-  private void deleteAndJournal(LockedInodePath inodePath, boolean recursive,
+  private void deleteAndJournal(LockedInodePath inodePath, DeleteFileOptions deleteFileOptions,
       JournalContext journalContext)
-=======
-  private long deleteAndJournal(LockedInodePath inodePath, DeleteFileOptions deleteFileOptions)
->>>>>>> 4d9b3da1
       throws InvalidPathException, FileDoesNotExistException, IOException,
       DirectoryNotEmptyException {
     Inode<?> inode = inodePath.getInode();
     long fileId = inode.getId();
     long opTimeMs = System.currentTimeMillis();
-<<<<<<< HEAD
-    deleteInternal(inodePath, recursive, false, opTimeMs);
+    deleteInternal(inodePath, deleteFileOptions, false, opTimeMs);
     DeleteFileEntry deleteFile =
-        DeleteFileEntry.newBuilder().setId(fileId).setRecursive(recursive).setOpTimeMs(opTimeMs)
-            .build();
+        DeleteFileEntry.newBuilder().setId(fileId).setRecursive(deleteFileOptions.isRecursive())
+            .setOpTimeMs(opTimeMs).build();
     appendJournalEntry(JournalEntry.newBuilder().setDeleteFile(deleteFile).build(), journalContext);
-=======
-    deleteInternal(inodePath, deleteFileOptions, false, opTimeMs);
-    DeleteFileEntry deleteFile = DeleteFileEntry.newBuilder()
-        .setId(fileId)
-        .setRecursive(deleteFileOptions.isRecursive())
-        .setAlluxioOnly(deleteFileOptions.isAlluxioOnly())
-        .setOpTimeMs(opTimeMs)
-        .build();
-    return appendJournalEntry(JournalEntry.newBuilder().setDeleteFile(deleteFile).build());
->>>>>>> 4d9b3da1
   }
 
   /**
