--- conflicted
+++ resolved
@@ -203,15 +203,9 @@
      * @return {@link FaultTolerantAlluxioMaster} if Alluxio configuration is set to use zookeeper,
      *         otherwise, return {@link AlluxioMaster}.
      */
-<<<<<<< HEAD
-    public static AlluxioMaster create() {
+    public static AlluxioMaster create(MasterContext masterContext) {
       if (Configuration.getBoolean(PropertyKey.ZOOKEEPER_ENABLED)) {
-        return new FaultTolerantAlluxioMaster();
-=======
-    public static AlluxioMaster create(MasterContext masterContext) {
-      if (Configuration.getBoolean(Constants.ZOOKEEPER_ENABLED)) {
         return new FaultTolerantAlluxioMaster(masterContext);
->>>>>>> 80d80ef9
       }
       return new AlluxioMaster(masterContext);
     }
@@ -219,16 +213,10 @@
     private Factory() {} // prevent instantiation.
   }
 
-<<<<<<< HEAD
-  protected AlluxioMaster() {
+  protected AlluxioMaster(MasterContext masterContext) {
+    mMasterContext = masterContext;
     mMinWorkerThreads = Configuration.getInt(PropertyKey.MASTER_WORKER_THREADS_MIN);
     mMaxWorkerThreads = Configuration.getInt(PropertyKey.MASTER_WORKER_THREADS_MAX);
-=======
-  protected AlluxioMaster(MasterContext masterContext) {
-    mMasterContext = masterContext;
-    mMinWorkerThreads = Configuration.getInt(Constants.MASTER_WORKER_THREADS_MIN);
-    mMaxWorkerThreads = Configuration.getInt(Constants.MASTER_WORKER_THREADS_MAX);
->>>>>>> 80d80ef9
 
     Preconditions.checkArgument(mMaxWorkerThreads >= mMinWorkerThreads,
         PropertyKey.MASTER_WORKER_THREADS_MAX + " can not be less than "
