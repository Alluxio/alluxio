--- conflicted
+++ resolved
@@ -278,18 +278,12 @@
   BlockStoreMeta getBlockStoreMeta();
 
   /**
-<<<<<<< HEAD
-   * @return mapping from storage tier alias to blocks
-   */
-  Map<String, List<Long>> getBlockIdsOnTiers();
-=======
    * Similar as {@link BlockStoreMeta#getBlockStoreMeta} except that this includes more information
    * about the block store (e.g. blockId list). This is an expensive operation.
    *
    * @return full store meta data
    */
   BlockStoreMeta getBlockStoreMetaFull();
->>>>>>> 53dee7bc
 
   /**
    * Checks if the storage has a given block.
