--- conflicted
+++ resolved
@@ -92,17 +92,8 @@
           String.format("%s port must be nonzero in single-master mode", service));
     }
     if (port == 0) {
-<<<<<<< HEAD
       port = PortUtils.getFreePort();
       conf.set(service.getPortKey(), port);
-=======
-      try (ServerSocket s = new ServerSocket(0)) {
-        s.setReuseAddress(true);
-        conf.set(service.getPortKey(), s.getLocalPort());
-      } catch (IOException e) {
-        throw new RuntimeException(e);
-      }
->>>>>>> 37f7a80c
     }
     return NetworkAddressUtils.getBindAddress(service, conf);
   }
