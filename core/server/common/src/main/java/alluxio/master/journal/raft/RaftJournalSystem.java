/*
 * The Alluxio Open Foundation licenses this work under the Apache License, version 2.0
 * (the "License"). You may not use this work except in compliance with the License, which is
 * available at www.apache.org/licenses/LICENSE-2.0
 *
 * This software is distributed on an "AS IS" basis, WITHOUT WARRANTIES OR CONDITIONS OF ANY KIND,
 * either express or implied, as more fully set forth in the License.
 *
 * See the NOTICE file distributed with this work for information regarding copyright ownership.
 */

package alluxio.master.journal.raft;

import alluxio.Constants;
import alluxio.conf.PropertyKey;
import alluxio.conf.ServerConfiguration;
import alluxio.exception.ExceptionMessage;
import alluxio.exception.status.CancelledException;
import alluxio.exception.status.UnavailableException;
import alluxio.grpc.AddQuorumServerRequest;
import alluxio.grpc.GrpcService;
import alluxio.grpc.JournalQueryRequest;
import alluxio.grpc.NetAddress;
import alluxio.grpc.QuorumServerInfo;
import alluxio.grpc.QuorumServerState;
import alluxio.grpc.ServiceType;
import alluxio.grpc.TransferLeaderMessage;
import alluxio.master.Master;
import alluxio.master.PrimarySelector;
import alluxio.master.journal.AbstractJournalSystem;
import alluxio.master.journal.AsyncJournalWriter;
import alluxio.master.journal.CatchupFuture;
import alluxio.master.journal.Journal;
import alluxio.metrics.sink.RatisDropwizardExports;
import alluxio.proto.journal.Journal.JournalEntry;
import alluxio.util.CommonUtils;
import alluxio.util.LogUtils;
import alluxio.util.WaitForOptions;

import com.google.common.annotations.VisibleForTesting;
import com.google.common.base.Preconditions;
import com.google.common.net.HostAndPort;
import org.apache.ratis.RaftConfigKeys;
import org.apache.ratis.client.RaftClient;
import org.apache.ratis.client.RaftClientConfigKeys;
import org.apache.ratis.conf.Parameters;
import org.apache.ratis.conf.RaftProperties;
import org.apache.ratis.grpc.GrpcConfigKeys;
import org.apache.ratis.proto.RaftProtos;
import org.apache.ratis.protocol.ClientId;
import org.apache.ratis.protocol.GroupInfoReply;
import org.apache.ratis.protocol.GroupInfoRequest;
import org.apache.ratis.protocol.Message;
import org.apache.ratis.protocol.RaftClientReply;
import org.apache.ratis.protocol.RaftClientRequest;
import org.apache.ratis.protocol.RaftGroup;
import org.apache.ratis.protocol.RaftGroupId;
import org.apache.ratis.protocol.RaftPeer;
import org.apache.ratis.protocol.RaftPeerId;
import org.apache.ratis.protocol.SetConfigurationRequest;
import org.apache.ratis.protocol.exceptions.LeaderNotReadyException;
import org.apache.ratis.retry.ExponentialBackoffRetry;
import org.apache.ratis.retry.RetryPolicy;
import org.apache.ratis.rpc.SupportedRpcType;
import org.apache.ratis.server.RaftServer;
import org.apache.ratis.server.RaftServerConfigKeys;
import org.apache.ratis.thirdparty.com.google.protobuf.UnsafeByteOperations;
import org.apache.ratis.util.LifeCycle;
import org.apache.ratis.util.NetUtils;
import org.apache.ratis.util.SizeInBytes;
import org.apache.ratis.util.TimeDuration;
import org.slf4j.Logger;
import org.slf4j.LoggerFactory;
import org.apache.commons.io.FileUtils;

import java.io.File;
import java.io.IOException;
import java.net.InetSocketAddress;
import java.nio.file.AccessDeniedException;
import java.util.ArrayList;
import java.util.Arrays;
import java.util.Collection;
import java.util.Collections;
import java.util.Comparator;
import java.util.HashMap;
import java.util.Iterator;
import java.util.LinkedList;
import java.util.List;
import java.util.Map;
import java.util.Optional;
import java.util.OptionalLong;
import java.util.Set;
import java.util.UUID;
import java.util.concurrent.CompletableFuture;
import java.util.concurrent.CompletionException;
import java.util.concurrent.ConcurrentHashMap;
import java.util.concurrent.ExecutionException;
import java.util.concurrent.ThreadLocalRandom;
import java.util.concurrent.TimeUnit;
import java.util.concurrent.TimeoutException;
import java.util.concurrent.atomic.AtomicBoolean;
import java.util.concurrent.atomic.AtomicLong;
import java.util.concurrent.atomic.AtomicReference;
import java.util.stream.Collectors;

import javax.annotation.concurrent.ThreadSafe;

/**
 * System for multiplexing many logical journals into a single raft-based journal.
 *
 * This class embeds a RaftServer which implements the raft algorithm, replicating entries across
 * a majority of servers before applying them to the state machine. To make the Ratis system work
 * as an Alluxio journal system, we implement two non-standard behaviors: (1) pre-applying
 * operations on the primary and (2) tightly controlling primary snapshotting.
 * <h1>Pre-apply</h1>
 * <p>
 * Unlike the Ratis framework, Alluxio updates state machine state *before* writing to the
 * journal. This lets us avoid journaling operations which do not result in state modification. To
 * make this work in the Ratis framework, we allow RPCs to modify state directly, then write an
 * entry to Ratis afterwards. Once the entry is journaled, Ratis will attempt to apply the
 * journal entry to each master. The entry has already been applied on the primary, so we treat all
 * journal entries applied to the primary as no-ops to avoid double-application.
 *
 * <h2>Correctness of pre-apply</h2>
 * <p>
 * There are two cases to worry about: (1) incorrectly ignoring an entry and (2) incorrectly
 * applying an entry.
 *
 * <h3> Avoid incorrectly ignoring entries</h3>
 * <p>
 * This could happen if a server thinks it is the primary, and ignores a journal entry served from
 * the real primary. To prevent this, primaries wait for a quiet period before serving requests.
 * During this time, the previous primary will go through at least two election cycles without
 * successfully sending heartbeats to the majority of the cluster. If the old primary successfully
 * sent a heartbeat to a node which elected the new primary, the old primary would realize it isn't
 * primary and step down. Therefore, the old primary will step down and no longer ignore requests by
 * the time the new primary begins sending entries.
 *
 * <h3> Avoid incorrectly applying entries</h3>
 * <p>
 * Entries can never be double-applied to a primary's state because as long as it is the primary, it
 * will ignore all entries, and once it becomes secondary, it will completely reset its state and
 * rejoin the cluster.
 *
 * <h1>Snapshot control</h1>
 * <p>
 * The way we apply journal entries to the primary makes it tricky to perform
 * primary state snapshots. Normally Ratis would decide when it wants a snapshot,
 * but with the pre-apply protocol we may be in the middle of modifying state
 * when the snapshot would happen. To manage this, we declare an AtomicBoolean field
 * which decides whether it will be allowed to take snapshots. Normally, snapshots
 * are prohibited on the primary. However, we don't want the primary's log to grow unbounded,
 * so we allow a snapshot to be taken once a day at a user-configured time. To support this,
 * all state changes must first acquire a read lock, and snapshotting requires the
 * corresponding write lock. Once we have the write lock for all state machines, we enable
 * snapshots in Copycat through our AtomicBoolean, then wait for any snapshot to complete.
 */
@ThreadSafe
public class RaftJournalSystem extends AbstractJournalSystem {
  public static final UUID RAFT_GROUP_UUID =
      UUID.fromString("02511d47-d67c-49a3-9011-abb3109a44c1");
  public static final RaftGroupId RAFT_GROUP_ID = RaftGroupId.valueOf(RAFT_GROUP_UUID);

  private static final Logger LOG = LoggerFactory.getLogger(RaftJournalSystem.class);

  private static final AtomicLong CALL_ID_COUNTER = new AtomicLong();
  // Election timeout to use in a single master cluster.
  private static final long SINGLE_MASTER_ELECTION_TIMEOUT_MS = 500;

  /// Lifecycle: constant from when the journal system is constructed.

  private final RaftJournalConfiguration mConf;
  /** Controls whether state machine can take snapshots. */
  private final AtomicBoolean mSnapshotAllowed;
  /** Controls whether or not the quorum leadership can be transferred. */
  private final AtomicBoolean mTransferLeaderAllowed;

  private final Map<String, RatisDropwizardExports> mRatisMetricsMap =
      new ConcurrentHashMap<>();

  /**
   * Listens to the Ratis server to detect gaining or losing primacy. The lifecycle for this
   * object is the same as the lifecycle of the {@link RaftJournalSystem}. When the Ratis server
   * is reset during failover, this object must be re-initialized with the new server.
   */
  private final RaftPrimarySelector mPrimarySelector;

  /// Lifecycle: constant from when the journal system is started.

  /** Contains all journals created by this journal system. */
  private final ConcurrentHashMap<String, RaftJournal> mJournals;

  /// Lifecycle: created at startup and re-created when master loses primacy and resets.

  /**
   * Interacts with Ratis, applying entries to masters, taking snapshots,
   * and installing snapshots.
   */
  private JournalStateMachine mStateMachine;
  /**
   * Ratis server.
   */
  private RaftServer mServer;

  /// Lifecycle: created when gaining primacy, destroyed when losing primacy.

  /**
   * Writer which uses a Ratis client to write journal entries. This field is only set when the
   * journal system is primary mode. When primacy is lost, the writer is closed and set to null.
   */
  private RaftJournalWriter mRaftJournalWriter;
  /**
   * Reference to the journal writer shared by all journals. When RPCs create journal contexts, they
   * will use the writer within this reference. The writer is null when the journal is in secondary
   * mode.
   */
  private final AtomicReference<AsyncJournalWriter> mAsyncJournalWriter;
  /**
   * The id for submitting a normal raft client request.
   **/
  private final ClientId mClientId = ClientId.randomId();
  /**
   * The id for submitting a raw raft client request.
   * Should be used for any raft API call that requires a callId.
   **/
  private final ClientId mRawClientId = ClientId.randomId();
  private RaftGroup mRaftGroup;
  private RaftPeerId mPeerId;
  private List<TransferLeaderMessage> mTransferMsgs;
  private Map<String, TransferLeaderMessage> mErrorMessages;

  static long nextCallId() {
    return CALL_ID_COUNTER.getAndIncrement() & Long.MAX_VALUE;
  }

  /**
   * @param conf raft journal configuration
   */
  private RaftJournalSystem(RaftJournalConfiguration conf) {
    mConf = processRaftConfiguration(conf);
    mJournals = new ConcurrentHashMap<>();
    mSnapshotAllowed = new AtomicBoolean(true);
    mTransferLeaderAllowed = new AtomicBoolean(false);
    mPrimarySelector = new RaftPrimarySelector();
    mAsyncJournalWriter = new AtomicReference<>();
<<<<<<< HEAD
    mTransferMsgs = new ArrayList<>();
    mErrorMessages = new HashMap<>();
    try {
      super.registerMetrics();
    } catch (RuntimeException e) {
      return;
    }
=======
>>>>>>> 69862eee
  }

  private void maybeMigrateOldJournal() {
    File oldJournalPath = new File(mConf.getPath(), RAFT_GROUP_UUID.toString());
    File newJournalBasePath = RaftJournalUtils.getRaftJournalDir(mConf.getPath());
    File newJournalPath = new File(newJournalBasePath, RAFT_GROUP_UUID.toString());
    if (oldJournalPath.isDirectory() && !newJournalBasePath.exists()) {
      LOG.info("Old journal detected at {} . moving journal to {}", oldJournalPath, newJournalPath);
      if (!newJournalBasePath.mkdirs()) {
        LOG.warn("Cannot create journal directory {}", newJournalBasePath);
      }
      if (!oldJournalPath.renameTo(newJournalPath)) {
        LOG.warn("Failed to move journal from {} to {}", oldJournalPath, newJournalPath);
      }
    }
  }

  /**
   * Creates and initializes a raft journal system.
   *
   * @param conf raft journal configuration
   * @return the created raft journal system
   */
  public static RaftJournalSystem create(RaftJournalConfiguration conf) {
    RaftJournalSystem system = new RaftJournalSystem(conf);
    return system;
  }

  private RaftJournalConfiguration processRaftConfiguration(RaftJournalConfiguration conf) {
    // Override election/heartbeat timeouts for single master cluster
    // if election timeout is not set explicitly.
    // This is to speed up single master cluster boot-up.
    if (conf.getClusterAddresses().size() == 1
        && !ServerConfiguration.isSetByUser(
            PropertyKey.MASTER_EMBEDDED_JOURNAL_MIN_ELECTION_TIMEOUT)
        && !ServerConfiguration.isSetByUser(
            PropertyKey.MASTER_EMBEDDED_JOURNAL_MAX_ELECTION_TIMEOUT)) {
      LOG.debug("Overriding election timeout to {}ms for single master cluster.",
          SINGLE_MASTER_ELECTION_TIMEOUT_MS);
      conf.setElectionMinTimeoutMs(SINGLE_MASTER_ELECTION_TIMEOUT_MS);
      conf.setElectionMaxTimeoutMs(2 * SINGLE_MASTER_ELECTION_TIMEOUT_MS);
    }
    // Validate the conf.
    conf.validate();
    return conf;
  }

  /**
   * @return a raft peer id for local raft server
   */
  public synchronized RaftPeerId getLocalPeerId() {
    return mPeerId;
  }

  private synchronized void initServer() throws IOException {
    LOG.debug("Creating journal with max segment size {}", mConf.getMaxLogSize());
    if (mStateMachine != null) {
      mStateMachine.close();
    }
    mStateMachine = new JournalStateMachine(mJournals, this);

    RaftProperties properties = new RaftProperties();
    Parameters parameters = new Parameters();

    // TODO(feng): implement a custom RpcType to integrate with Alluxio authentication service
    RaftConfigKeys.Rpc.setType(properties, SupportedRpcType.GRPC);

    // RPC port
    GrpcConfigKeys.Server.setPort(properties, mConf.getLocalAddress().getPort());

    // storage path
    maybeMigrateOldJournal();
    RaftServerConfigKeys.setStorageDir(properties, Collections.singletonList(
        RaftJournalUtils.getRaftJournalDir(mConf.getPath())));

    // segment size
    RaftServerConfigKeys.Log.setSegmentSizeMax(properties,
        SizeInBytes.valueOf(mConf.getMaxLogSize()));

    // the following configurations need to be changed when the single journal entry
    // is unexpectedly big.
    RaftServerConfigKeys.Log.Appender.setBufferByteLimit(properties,
        SizeInBytes.valueOf(ServerConfiguration.global()
            .getBytes(PropertyKey.MASTER_EMBEDDED_JOURNAL_ENTRY_SIZE_MAX)));
    // this property defines the maximum allowed size of the concurrent journal flush requests.
    // if the total size of the journal entries contained in the flush requests
    // are bigger than the given threshold, Ratis may error out as
    // `Log entry size 117146048 exceeds the max buffer limit of 104857600`
    RaftServerConfigKeys.Write.setByteLimit(properties,
        SizeInBytes.valueOf(ServerConfiguration.global()
            .getBytes(PropertyKey.MASTER_EMBEDDED_JOURNAL_FLUSH_SIZE_MAX)));
    // this property defines the maximum allowed size of the concurrent journal write IO tasks.
    // if the total size of the journal entries contained in the write IO tasks
    // are bigger than the given threshold, ratis may error out as
    // `SegmentedRaftLogWorker: elementNumBytes = 78215699 > byteLimit = 67108864`
    RaftServerConfigKeys.Log.setQueueByteLimit(properties, (int) ServerConfiguration
        .global().getBytes(PropertyKey.MASTER_EMBEDDED_JOURNAL_FLUSH_SIZE_MAX));

    // election timeout, heartbeat timeout is automatically 1/2 of the value
    final TimeDuration leaderElectionMinTimeout = TimeDuration.valueOf(
        mConf.getMinElectionTimeoutMs(), TimeUnit.MILLISECONDS);
    final TimeDuration leaderElectionMaxTimeout = TimeDuration.valueOf(
        mConf.getMaxElectionTimeoutMs(), TimeUnit.MILLISECONDS);
    RaftServerConfigKeys.Rpc.setTimeoutMin(properties, leaderElectionMinTimeout);
    RaftServerConfigKeys.Rpc.setTimeoutMax(properties, leaderElectionMaxTimeout);

    // request timeout
    RaftServerConfigKeys.Rpc.setRequestTimeout(properties,
        TimeDuration.valueOf(
            ServerConfiguration.global()
                .getMs(PropertyKey.MASTER_EMBEDDED_JOURNAL_TRANSPORT_REQUEST_TIMEOUT_MS),
            TimeUnit.MILLISECONDS));

    RaftServerConfigKeys.RetryCache.setExpiryTime(properties,
        TimeDuration.valueOf(
            ServerConfiguration
                .getMs(PropertyKey.MASTER_EMBEDDED_JOURNAL_RETRY_CACHE_EXPIRY_TIME),
            TimeUnit.MILLISECONDS));

    // snapshot retention
    RaftServerConfigKeys.Snapshot.setRetentionFileNum(properties, 3);

    // snapshot interval
    RaftServerConfigKeys.Snapshot.setAutoTriggerEnabled(
        properties, true);
    long snapshotAutoTriggerThreshold =
        ServerConfiguration.global().getLong(PropertyKey.MASTER_JOURNAL_CHECKPOINT_PERIOD_ENTRIES);
    RaftServerConfigKeys.Snapshot.setAutoTriggerThreshold(properties,
        snapshotAutoTriggerThreshold);

    RaftServerConfigKeys.Log.Appender.setInstallSnapshotEnabled(
        properties, false);

    /*
     * Soft disable RPC level safety.
     *
     * Without these overrides, the leader will step down upon detecting a long running GC over
     * 10sec. This is not desirable for a single master cluster. Additionally, reduced safety should
     * be provided via standard leader election in clustered mode.
     */
    RaftServerConfigKeys.Rpc.setSlownessTimeout(properties,
        TimeDuration.valueOf(Long.MAX_VALUE, TimeUnit.MILLISECONDS));
    RaftServerConfigKeys.LeaderElection.setLeaderStepDownWaitTime(properties,
        TimeDuration.valueOf(Long.MAX_VALUE, TimeUnit.MILLISECONDS));

    long messageSize = ServerConfiguration.global().getBytes(
        PropertyKey.MASTER_EMBEDDED_JOURNAL_TRANSPORT_MAX_INBOUND_MESSAGE_SIZE);
    GrpcConfigKeys.setMessageSizeMax(properties,
        SizeInBytes.valueOf(messageSize));
    RatisDropwizardExports.registerRatisMetricReporters(mRatisMetricsMap);

    // TODO(feng): clean up embedded journal configuration
    // build server
    mServer = RaftServer.newBuilder()
        .setServerId(mPeerId)
        .setGroup(mRaftGroup)
        .setStateMachine(mStateMachine)
        .setProperties(properties)
        .setParameters(parameters)
        .build();
  }

  /**
   * @return current raft group
   */
  @VisibleForTesting
  public synchronized RaftGroup getCurrentGroup() {
    try {
      Iterator<RaftGroup> groupIter = mServer.getGroups().iterator();
      Preconditions.checkState(groupIter.hasNext(), "no group info found");
      RaftGroup group = groupIter.next();
      Preconditions.checkState(group.getGroupId() == RAFT_GROUP_ID,
          String.format("Invalid group id %s, expecting %s", group.getGroupId(), RAFT_GROUP_ID));
      return group;
    } catch (IOException | IllegalStateException e) {
      LogUtils.warnWithException(LOG, "Failed to get raft group, falling back to initial group", e);
      return mRaftGroup;
    }
  }

  private RaftClient createClient() {
    RaftProperties properties = new RaftProperties();
    Parameters parameters = new Parameters();
    RaftClientConfigKeys.Rpc.setRequestTimeout(properties,
        TimeDuration.valueOf(15, TimeUnit.SECONDS));
    RetryPolicy retryPolicy = ExponentialBackoffRetry.newBuilder()
        .setBaseSleepTime(TimeDuration.valueOf(100, TimeUnit.MILLISECONDS))
        .setMaxAttempts(10)
        .setMaxSleepTime(
            TimeDuration.valueOf(mConf.getMaxElectionTimeoutMs(), TimeUnit.MILLISECONDS))
        .build();
    return RaftClient.newBuilder()
        .setRaftGroup(mRaftGroup)
        .setClientId(mClientId)
        .setLeaderId(null)
        .setProperties(properties)
        .setParameters(parameters)
        .setRetryPolicy(retryPolicy)
        .build();
  }

  @Override
  public synchronized Journal createJournal(Master master) {
    RaftJournal journal = new RaftJournal(master, mConf.getPath().toURI(), mAsyncJournalWriter);
    mJournals.put(master.getName(), journal);
    return journal;
  }

  @Override
  public synchronized void gainPrimacy() {
    mSnapshotAllowed.set(false);
    LocalFirstRaftClient client = new LocalFirstRaftClient(mServer, this::createClient,
        mRawClientId, ServerConfiguration.global());

    Runnable closeClient = () -> {
      try {
        client.close();
      } catch (IOException e) {
        LOG.warn("Failed to close raft client: {}", e.toString());
      }
    };

    try {
      catchUp(mStateMachine, client);
    } catch (TimeoutException e) {
      closeClient.run();
      throw new RuntimeException(e);
    } catch (InterruptedException e) {
      closeClient.run();
      Thread.currentThread().interrupt();
      throw new RuntimeException(e);
    }
    long nextSN = mStateMachine.upgrade() + 1;

    Preconditions.checkState(mRaftJournalWriter == null);
    mRaftJournalWriter = new RaftJournalWriter(nextSN, client);
    mAsyncJournalWriter
        .set(new AsyncJournalWriter(mRaftJournalWriter, () -> getJournalSinks(null)));
    mTransferLeaderAllowed.set(true);
  }

  @Override
  public synchronized void losePrimacy() {
    if (mServer.getLifeCycleState() != LifeCycle.State.RUNNING) {
      // Avoid duplicate shut down Ratis server
      return;
    }
    mTransferLeaderAllowed.set(false);
    try {
      // Close async writer first to flush pending entries.
      mAsyncJournalWriter.get().close();
      mRaftJournalWriter.close();
    } catch (IOException e) {
      LOG.warn("Error closing journal writer: {}", e.toString());
    } finally {
      mAsyncJournalWriter.set(null);
      mRaftJournalWriter = null;
    }
    LOG.info("Shutting down Raft server");
    try {
      mServer.close();
    } catch (IOException e) {
      throw new IllegalStateException(
          "Fatal error: failed to leave Raft cluster while stepping down", e);
    }
    LOG.info("Shut down Raft server");
    try {
      mSnapshotAllowed.set(true);
      initServer();
    } catch (IOException e) {
      throw new IllegalStateException(String.format(
          "Fatal error: failed to init Raft cluster with addresses %s while stepping down",
          mConf.getClusterAddresses()), e);
    }
    LOG.info("Bootstrapping new Raft server");
    try {
      mServer.start();
    } catch (IOException e) {
      throw new IllegalStateException(String.format(
          "Fatal error: failed to start Raft cluster with addresses %s while stepping down",
          mConf.getClusterAddresses()), e);
    }

    LOG.info("Raft server successfully restarted");
  }

  @Override
  public synchronized Map<String, Long> getCurrentSequenceNumbers() {
    Preconditions.checkState(mStateMachine != null, "State machine not initialized");
    long currentGlobalState = mStateMachine.getLastAppliedSequenceNumber();
    Map<String, Long> sequenceMap = new HashMap<>();
    for (String master : mJournals.keySet()) {
      // Return the same global sequence for each master.
      sequenceMap.put(master, currentGlobalState);
    }
    return sequenceMap;
  }

  @Override
  public synchronized void suspend(Runnable interruptCallback) throws IOException {
    mSnapshotAllowed.set(false);
    mStateMachine.suspend(interruptCallback);
  }

  @Override
  public synchronized void resume() throws IOException {
    try {
      mStateMachine.resume();
    } finally {
      mSnapshotAllowed.set(true);
    }
  }

  /**
   * @return whether the journal is suspended
   */
  public synchronized boolean isSuspended() {
    return mStateMachine.isSuspended();
  }

  @Override
  public synchronized CatchupFuture catchup(Map<String, Long> journalSequenceNumbers) {
    // Given sequences should be the same for each master for embedded journal.
    List<Long> distinctSequences =
        journalSequenceNumbers.values().stream().distinct().collect(Collectors.toList());
    Preconditions.checkState(distinctSequences.size() == 1, "incorrect journal sequences");
    return mStateMachine.catchup(distinctSequences.get(0));
  }

  static Message toRaftMessage(JournalEntry entry) {
    return Message.valueOf(UnsafeByteOperations.unsafeWrap(
        new JournalEntryCommand(entry).getSerializedJournalEntry()));
  }

  @Override
  public synchronized void checkpoint() throws IOException {
    // TODO(feng): consider removing this once we can automatically propagate
    //             snapshots from secondary master
    try (LocalFirstRaftClient client = new LocalFirstRaftClient(mServer, this::createClient,
        mRawClientId, ServerConfiguration.global())) {
      mSnapshotAllowed.set(true);
      catchUp(mStateMachine, client);
      mStateMachine.takeLocalSnapshot();
      // TODO(feng): maybe prune logs after snapshot
    } catch (TimeoutException e) {
      LOG.warn("Timeout while performing snapshot: {}", e.toString());
      throw new IOException("Timeout while performing snapshot", e);
    } catch (InterruptedException e) {
      LOG.warn("Interrupted while performing snapshot: {}", e.toString());
      Thread.currentThread().interrupt();
      throw new CancelledException("Interrupted while performing snapshot", e);
    } finally {
      mSnapshotAllowed.set(false);
    }
  }

  @Override
  public synchronized Map<ServiceType, GrpcService> getJournalServices() {
    Map<ServiceType, GrpcService> services = new HashMap<>();
    services.put(ServiceType.RAFT_JOURNAL_SERVICE, new GrpcService(
        new RaftJournalServiceHandler(mStateMachine.getSnapshotReplicationManager())));
    return services;
  }

  private static final long JOURNAL_STAT_LOG_MAX_INTERVAL_MS = 30000L;

  /**
   * Attempts to catch up. If the master loses leadership during this method, it will return early.
   *
   * The caller is responsible for detecting and responding to leadership changes.
   */
  private void catchUp(JournalStateMachine stateMachine, LocalFirstRaftClient client)
      throws TimeoutException, InterruptedException {
    long startTime = System.currentTimeMillis();
    long waitBeforeRetry = ServerConfiguration.global()
        .getMs(PropertyKey.MASTER_EMBEDDED_JOURNAL_CATCHUP_RETRY_WAIT);
    // Wait for any outstanding snapshot to complete.
    CommonUtils.waitFor("snapshotting to finish", () -> !stateMachine.isSnapshotting(),
        WaitForOptions.defaults().setTimeoutMs(10 * Constants.MINUTE_MS));
    OptionalLong endCommitIndex = OptionalLong.empty();
    try {
      // raft peer IDs are unique, so there should really only ever be one result.
      // If for some reason there is more than one..it should be fine as it only
      // affects the completion time estimate in the logs.
      synchronized (this) { // synchronized to appease findbugs; shouldn't make any difference
        RaftPeerId serverId = mServer.getId();
        Optional<RaftProtos.CommitInfoProto> commitInfo = getGroupInfo().getCommitInfos().stream()
            .filter(commit -> serverId.equals(RaftPeerId.valueOf(commit.getServer().getId())))
            .findFirst();
        if (commitInfo.isPresent()) {
          endCommitIndex = OptionalLong.of(commitInfo.get().getCommitIndex());
        } else {
          throw new IOException("Commit info was not present. Couldn't find the current server's "
              + "latest commit");
        }
      }
    } catch (IOException e) {
      LogUtils.warnWithException(LOG, "Failed to get raft log information before replay."
          + " Replay statistics will not be available", e);
    }

    RaftJournalProgressLogger progressLogger =
        new RaftJournalProgressLogger(mStateMachine, endCommitIndex);

    // Loop until we lose leadership or convince ourselves that we are caught up and we are the only
    // master serving. To convince ourselves of this, we need to accomplish three steps:
    //
    // 1. Write a unique ID to Ratis.
    // 2. Wait for the ID to by applied to the state machine. This proves that we are
    //    caught up since Ratis cannot apply commits from a previous term after applying
    //    commits from a later term.
    // 3. Wait for a quiet period to elapse without anything new being written to Ratis. This is a
    //    heuristic to account for the time it takes for a node to realize it is no longer the
    //    leader. If two nodes think they are leader at the same time, they will both write unique
    //    IDs to the journal, but only the second one has a chance of becoming leader. The first
    //    will see that an entry was written after its ID, and double check that it is still the
    //    leader before trying again.
    while (true) {
      if (mPrimarySelector.getState() != PrimarySelector.State.PRIMARY) {
        return;
      }
      long lastAppliedSN = stateMachine.getLastAppliedSequenceNumber();
      long gainPrimacySN = ThreadLocalRandom.current().nextLong(Long.MIN_VALUE, 0);
      LOG.info("Performing catchup. Last applied SN: {}. Catchup ID: {}",
          lastAppliedSN, gainPrimacySN);
      Exception ex;
      try {
        CompletableFuture<RaftClientReply> future = client.sendAsync(
            toRaftMessage(JournalEntry.newBuilder().setSequenceNumber(gainPrimacySN).build()),
            TimeDuration.valueOf(5, TimeUnit.SECONDS));
        RaftClientReply reply = future.get(5, TimeUnit.SECONDS);
        ex = reply.getException();
      } catch (TimeoutException | ExecutionException | IOException e) {
        ex = e;
      }

      if (ex != null) {
        // LeaderNotReadyException typically indicates Ratis is still replaying the journal.
        if (ex instanceof LeaderNotReadyException) {
          progressLogger.logProgress();
        } else {
          LOG.info("Exception submitting term start entry: {}", ex.toString());
        }
        // avoid excessive retries when server is not ready
        Thread.sleep(waitBeforeRetry);
        continue;
      }

      try {
        CommonUtils.waitFor("term start entry " + gainPrimacySN
            + " to be applied to state machine", () ->
            stateMachine.getLastPrimaryStartSequenceNumber() == gainPrimacySN,
            WaitForOptions.defaults()
                .setInterval(Constants.SECOND_MS)
                .setTimeoutMs(5 * Constants.SECOND_MS));
      } catch (TimeoutException e) {
        LOG.info(e.toString());
        continue;
      }

      // Wait election timeout so that this master and other masters have time to realize they
      // are not leader.
      CommonUtils.sleepMs(mConf.getMaxElectionTimeoutMs());
      if (stateMachine.getLastAppliedSequenceNumber() != lastAppliedSN
          || stateMachine.getLastPrimaryStartSequenceNumber() != gainPrimacySN) {
        // Someone has committed a journal entry since we started trying to catch up.
        // Restart the catchup process.
        continue;
      }
      LOG.info("Caught up in {}ms. Last sequence number from previous term: {}.",
          System.currentTimeMillis() - startTime, stateMachine.getLastAppliedSequenceNumber());
      return;
    }
  }

  @Override
  public synchronized void startInternal() throws InterruptedException, IOException {
    LOG.info("Initializing Raft Journal System");
    InetSocketAddress localAddress = mConf.getLocalAddress();
    mPeerId = RaftJournalUtils.getPeerId(localAddress);
    List<InetSocketAddress> addresses = mConf.getClusterAddresses();
    Set<RaftPeer> peers = addresses.stream()
        .map(addr -> RaftPeer.newBuilder()
                .setId(RaftJournalUtils.getPeerId(addr))
                .setAddress(addr)
                .build()
        )
        .collect(Collectors.toSet());
    mRaftGroup = RaftGroup.valueOf(RAFT_GROUP_ID, peers);
    initServer();
    super.registerMetrics();
    List<InetSocketAddress> clusterAddresses = mConf.getClusterAddresses();
    LOG.info("Starting Raft journal system. Cluster addresses: {}. Local address: {}",
        clusterAddresses, mConf.getLocalAddress());
    long startTime = System.currentTimeMillis();
    try {
      mServer.start();
    } catch (IOException e) {
      String errorMessage = ExceptionMessage.FAILED_RAFT_BOOTSTRAP
          .getMessage(Arrays.toString(clusterAddresses.toArray()),
              e.getCause() == null ? e : e.getCause().toString());
      throw new IOException(errorMessage, e.getCause());
    }
    LOG.info("Started Raft Journal System in {}ms", System.currentTimeMillis() - startTime);
    joinQuorum();
  }

  private void joinQuorum() {
    InetSocketAddress localAddress = mConf.getLocalAddress();
    // Send a request to join the quorum.
    // If the server is already part of the quorum, this operation is a noop.
    AddQuorumServerRequest request = AddQuorumServerRequest.newBuilder()
        .setServerAddress(NetAddress.newBuilder()
            .setHost(localAddress.getHostString())
            .setRpcPort(localAddress.getPort()))
        .build();
    RaftClient client = createClient();
    client.async().sendReadOnly(Message.valueOf(
        UnsafeByteOperations.unsafeWrap(
            JournalQueryRequest
                .newBuilder()
                .setAddQuorumServerRequest(request)
                .build().toByteArray()
        ))).whenComplete((reply, t) -> {
          if (t != null) {
            LogUtils.warnWithException(LOG, "Exception occurred while joining quorum", t);
          }
          if (reply != null && reply.getException() != null) {
            LogUtils.warnWithException(LOG,
                "Received an error while joining quorum", reply.getException());
          }
          try {
            client.close();
          } catch (IOException e) {
            LogUtils.warnWithException(LOG, "Exception occurred closing raft client", e);
          }
        });
  }

  @Override
  public synchronized void stopInternal() throws InterruptedException, IOException {
    LOG.info("Shutting down raft journal");
    if (mRaftJournalWriter != null) {
      mRaftJournalWriter.close();
    }
    try {
      mServer.close();
    } catch (IOException e) {
      throw new RuntimeException("Failed to shut down Raft server", e);
    }
    LOG.info("Journal shutdown complete");
  }

  /**
   * Used to get information of internal RAFT quorum.
   *
   * @return list of information for participating servers in RAFT quorum
   */
  public synchronized List<QuorumServerInfo> getQuorumServerInfoList() throws IOException {
    List<QuorumServerInfo> quorumMemberStateList = new LinkedList<>();
    GroupInfoReply groupInfo = getGroupInfo();
    if (groupInfo == null) {
      throw new UnavailableException("Cannot get raft group info");
    }
    if (groupInfo.getException() != null) {
      throw groupInfo.getException();
    }
    RaftProtos.RoleInfoProto roleInfo = groupInfo.getRoleInfoProto();
    if (roleInfo == null) {
      throw new UnavailableException("Cannot get server role info");
    }
    RaftProtos.LeaderInfoProto leaderInfo = roleInfo.getLeaderInfo();
    if (leaderInfo == null) {
      throw new UnavailableException("Cannot get server leader info");
    }
    for (RaftProtos.ServerRpcProto member : leaderInfo.getFollowerInfoList()) {
      HostAndPort hp = HostAndPort.fromString(member.getId().getAddress());
      NetAddress memberAddress = NetAddress.newBuilder().setHost(hp.getHost())
          .setRpcPort(hp.getPort()).build();

      quorumMemberStateList.add(QuorumServerInfo.newBuilder()
              .setIsLeader(false)
              .setPriority(member.getId().getPriority())
              .setServerAddress(memberAddress)
          .setServerState(member.getLastRpcElapsedTimeMs() > mConf.getMaxElectionTimeoutMs()
              ? QuorumServerState.UNAVAILABLE : QuorumServerState.AVAILABLE).build());
    }
    InetSocketAddress localAddress = mConf.getLocalAddress();
    NetAddress self = NetAddress.newBuilder()
        .setHost(localAddress.getHostString())
        .setRpcPort(localAddress.getPort())
        .build();
    quorumMemberStateList.add(QuorumServerInfo.newBuilder()
            .setIsLeader(true)
            .setPriority(mRaftGroup.getPeer(mPeerId).getPriority())
            .setServerAddress(self)
        .setServerState(QuorumServerState.AVAILABLE).build());
    quorumMemberStateList.sort(Comparator.comparing(info -> info.getServerAddress().toString()));
    return quorumMemberStateList;
  }

  /**
   * Sends a message to a raft server asynchronously.
   *
   * @param server the raft peer id of the target server
   * @param message the message to send
   * @return a future to be completed with the client reply
   */
  public synchronized CompletableFuture<RaftClientReply> sendMessageAsync(
      RaftPeerId server, Message message) {
    RaftClient client = createClient();
    RaftClientRequest request = RaftClientRequest.newBuilder()
            .setClientId(mRawClientId)
            .setServerId(server)
            .setGroupId(RAFT_GROUP_ID)
            .setCallId(nextCallId())
            .setMessage(message)
            .setType(RaftClientRequest.staleReadRequestType(0))
            .setSlidingWindowEntry(null)
            .build();
    return client.getClientRpc().sendRequestAsync(request)
            .whenComplete((reply, t) -> {
              try {
                client.close();
              } catch (IOException e) {
                throw new CompletionException(e);
              }
            });
  }

  private GroupInfoReply getGroupInfo() throws IOException {
    GroupInfoRequest groupInfoRequest = new GroupInfoRequest(mRawClientId, mPeerId, RAFT_GROUP_ID,
        nextCallId());
    return mServer.getGroupInfo(groupInfoRequest);
  }

  /**
   * @return {@code true} if this journal system is the leader
   */
  @VisibleForTesting
  public synchronized boolean isLeader() {
    return mServer != null
        && mServer.getLifeCycleState() == LifeCycle.State.RUNNING
        && mPrimarySelector.getState() == PrimarySelector.State.PRIMARY;
  }

  /**
   * Removes from RAFT quorum, a server with given address.
   * For server to be removed, it should be in unavailable state in quorum.
   *
   * @param serverNetAddress address of the server to remove from the quorum
   * @throws IOException
   */
  public synchronized void removeQuorumServer(NetAddress serverNetAddress) throws IOException {
    InetSocketAddress serverAddress = InetSocketAddress
        .createUnresolved(serverNetAddress.getHost(), serverNetAddress.getRpcPort());
    RaftPeerId peerId = RaftJournalUtils.getPeerId(serverAddress);
    try (RaftClient client = createClient()) {
      Collection<RaftPeer> peers = mServer.getGroups().iterator().next().getPeers();
      RaftClientReply reply = client.admin().setConfiguration(peers.stream()
          .filter(peer -> !peer.getId().equals(peerId))
          .collect(Collectors.toList()));
      if (reply.getException() != null) {
        throw reply.getException();
      }
    }
  }

  /**
   * Resets RaftPeer priorities.
   *
   * @throws IOException
   */
  public synchronized void resetPriorities() throws IOException {
    List<RaftPeer> resetPeers = new ArrayList<>();
    final int NEUTRAL_PRIORITY = 1;
    for (RaftPeer peer : mRaftGroup.getPeers()) {
      resetPeers.add(
              RaftPeer.newBuilder(peer)
              .setPriority(NEUTRAL_PRIORITY)
              .build()
      );
    }
    LOG.info("Resetting RaftPeer priorities");
    try (RaftClient client = createClient()) {
      RaftClientReply reply = client.admin().setConfiguration(resetPeers);
      processReply(reply, "failed to reset master priorities to 1");
    }
  }

  /**
   * Transfers the leadership of the quorum to another server.
   *
   * @param newLeaderNetAddress the address of the server
   * @throws IOException if error occurred while performing the operation
   * @return the guid of transfer leader command
   */
  public synchronized String transferLeadership(NetAddress newLeaderNetAddress) throws IOException {
    final boolean allowed = mTransferLeaderAllowed.getAndSet(false);
    String transferId = UUID.randomUUID().toString();
    if (!allowed) {
      IOException exception =
              new IOException("transfer is not allowed at the moment because the master is "
              + (mRaftJournalWriter == null ? "still gaining primacy" : "already transferring the "
              + "leadership"));
      mErrorMessages.put(transferId, TransferLeaderMessage.newBuilder()
              .setMsg(exception.toString()).build());
    }
    InetSocketAddress serverAddress = InetSocketAddress
            .createUnresolved(newLeaderNetAddress.getHost(), newLeaderNetAddress.getRpcPort());
    List<RaftPeer> oldPeers = new ArrayList<>(mRaftGroup.getPeers());
    // The NetUtil function is used by Ratis to convert InetSocketAddress to string
    String strAddr = NetUtils.address2String(serverAddress);
    // if you cannot find the address in the quorum, throw exception.
    if (oldPeers.stream().map(RaftPeer::getAddress).noneMatch(addr -> addr.equals(strAddr))) {
      mTransferLeaderAllowed.set(true);
      IOException exception = new IOException(String.format("<%s> is not part of the quorum <%s>.",
              strAddr, oldPeers.stream().map(RaftPeer::getAddress).collect(Collectors.toList())));
      mErrorMessages.put(transferId, TransferLeaderMessage.newBuilder()
              .setMsg(exception.toString()).build());
    }

    RaftPeerId newLeaderPeerId = RaftJournalUtils.getPeerId(serverAddress);
    /* update priorities to enable transfer */
    List<RaftPeer> peersWithNewPriorities = new ArrayList<>();
    for (RaftPeer peer : oldPeers) {
      peersWithNewPriorities.add(
              RaftPeer.newBuilder(peer)
              .setPriority(peer.getId().equals(newLeaderPeerId) ? 2 : 1)
              .build()
      );
    }
    try (RaftClient client = createClient()) {
      String stringPeers = "[" + peersWithNewPriorities.stream().map(RaftPeer::toString)
                      .collect(Collectors.joining(", ")) + "]";
      LOG.info("Applying new peer state before transferring leadership: {}", stringPeers);
      RaftClientReply reply = client.admin().setConfiguration(peersWithNewPriorities);
      processTransferLeaderReply(
              reply, transferId, "failed to set master priorities before initiating election");
      /* transfer leadership */
      LOG.info("Transferring leadership to master with address <{}> and with RaftPeerId <{}>",
              serverAddress, newLeaderPeerId);
      // fire and forget: need to immediately return as the master will shut down its RPC servers
      // once the TransferLeadershipRequest is initiated.
      final int SLEEP_TIME_MS = 3_000;
      final int TRANSFER_LEADER_WAIT_MS = 30_000;
      new Thread(() -> {
        try {
          Thread.sleep(SLEEP_TIME_MS);
          RaftClientReply reply1 = client.admin().transferLeadership(newLeaderPeerId,
                  TRANSFER_LEADER_WAIT_MS);
          processTransferLeaderReply(reply1, transferId, "election failed");
        } catch (Throwable t) {
          LOG.error("caught an error when executing transfer: {}", t.getMessage());
          // we only allow transfers again if the transfer is unsuccessful: a success means it
          // will soon lose primacy
          mTransferLeaderAllowed.set(true);
          /* checking the transfer happens in {@link QuorumElectCommand} */
        }
      }).start();
      LOG.info("Transferring leadership initiated");
    } catch (Throwable t) {
      mTransferLeaderAllowed.set(true);
      throw new IOException(t);
    }
    return transferId;
  }

  /**
   * @param reply from the ratis operation
   * @throws IOException
   */
  private void processReply(RaftClientReply reply, String msgToUser) throws IOException {
    if (!reply.isSuccess()) {
      IOException ioe = reply.getException() != null
              ? reply.getException()
              : new IOException(String.format("reply <%s> failed", reply));
      LOG.error("{}. Error: {}", msgToUser, ioe);
      throw new IOException(msgToUser);
    }
  }

  /**
   * @param reply from the ratis operation
   * @param transferID the guid of transfer leader command
   */
  private void processTransferLeaderReply(
          RaftClientReply reply, String transferID, String msgToUser) {
    if (!reply.isSuccess()) {
      IOException ioe = reply.getException() != null
              ? reply.getException()
              : new IOException(String.format("reply <%s> failed", reply));
      LOG.error("{}. Error: {}", msgToUser, ioe);
      IOException exception = new IOException(msgToUser);
      mErrorMessages.put(transferID, TransferLeaderMessage.newBuilder()
              .setMsg(exception.toString()).build());
    }
  }

  /**
   * Gets exception message throwing when transfer leader.
   * @param transferId the guid of transferLeader command
   * @return the exception
   */
  public synchronized TransferLeaderMessage getTransferLeaderMessage(String transferId) {
    if (mErrorMessages.get(transferId) != null) {
      return mErrorMessages.get(transferId);
    } else {
      return TransferLeaderMessage.newBuilder().setMsg("").build();
    }
  }

  /**
   * Adds a server to the quorum.
   *
   * @param serverNetAddress the address of the server
   * @throws IOException if error occurred while performing the operation
   */
  public synchronized void addQuorumServer(NetAddress serverNetAddress) throws IOException {
    InetSocketAddress serverAddress = InetSocketAddress
        .createUnresolved(serverNetAddress.getHost(), serverNetAddress.getRpcPort());
    RaftPeerId peerId = RaftJournalUtils.getPeerId(serverAddress);
    Collection<RaftPeer> peers = mServer.getGroups().iterator().next().getPeers();
    if (peers.stream().anyMatch((peer) -> peer.getId().equals(peerId))) {
      return;
    }
    RaftPeer newPeer = RaftPeer.newBuilder()
            .setId(peerId)
            .setAddress(serverAddress)
            .build();
    List<RaftPeer> newPeers = new ArrayList<>(peers);
    newPeers.add(newPeer);
    RaftClientReply reply = mServer.setConfiguration(
        new SetConfigurationRequest(mRawClientId, mPeerId, RAFT_GROUP_ID, nextCallId(), newPeers));
    if (reply.getException() != null) {
      throw reply.getException();
    }
  }

  @Override
  public synchronized boolean isEmpty() {
    return mRaftJournalWriter != null && mRaftJournalWriter.getNextSequenceNumberToWrite() == 0;
  }

  @Override
  public boolean isFormatted() {
    return mConf.getPath().exists();
  }

  @Override
  public void format() throws IOException {
    File journalPath = mConf.getPath();
    if (journalPath.isDirectory()) {
      if (alluxio.util.io.FileUtils.isStorageDirAccessible(journalPath.getPath())) {
        FileUtils.cleanDirectory(journalPath);
      } else {
        throw new AccessDeniedException(journalPath.getPath());
      }
    } else {
      if (journalPath.exists()) {
        FileUtils.forceDelete(journalPath);
      }
      if (!journalPath.mkdirs()) {
        throw new AccessDeniedException(journalPath.getPath());
      }
    }
  }

  /**
   * @return a primary selector backed by leadership within the Raft cluster
   */
  public PrimarySelector getPrimarySelector() {
    return mPrimarySelector;
  }

  /**
   * @return whether it is allowed to take a local snapshot
   */
  public boolean isSnapshotAllowed() {
    return mSnapshotAllowed.get();
  }

  /**
   * Notifies the journal that the leadership state has changed.
   * @param isLeader whether the local server is teh current leader
   */
  public void notifyLeadershipStateChanged(boolean isLeader) {
    mPrimarySelector.notifyStateChanged(
        isLeader ? PrimarySelector.State.PRIMARY : PrimarySelector.State.SECONDARY);
  }

  @VisibleForTesting
  synchronized RaftServer getRaftServer() {
    return mServer;
  }

  /**
   * Updates raft group with the current values from raft server.
   */
  public synchronized void updateGroup() {
    RaftGroup newGroup = getCurrentGroup();
    if (!newGroup.equals(mRaftGroup)) {
      LOG.info("Raft group updated: old {}, new {}", mRaftGroup, newGroup);
      mRaftGroup = newGroup;
    }
  }
}<|MERGE_RESOLUTION|>--- conflicted
+++ resolved
@@ -243,16 +243,6 @@
     mTransferLeaderAllowed = new AtomicBoolean(false);
     mPrimarySelector = new RaftPrimarySelector();
     mAsyncJournalWriter = new AtomicReference<>();
-<<<<<<< HEAD
-    mTransferMsgs = new ArrayList<>();
-    mErrorMessages = new HashMap<>();
-    try {
-      super.registerMetrics();
-    } catch (RuntimeException e) {
-      return;
-    }
-=======
->>>>>>> 69862eee
   }
 
   private void maybeMigrateOldJournal() {
