/*
 * The Alluxio Open Foundation licenses this work under the Apache License, version 2.0
 * (the "License"). You may not use this work except in compliance with the License, which is
 * available at www.apache.org/licenses/LICENSE-2.0
 *
 * This software is distributed on an "AS IS" basis, WITHOUT WARRANTIES OR CONDITIONS OF ANY KIND,
 * either express or implied, as more fully set forth in the License.
 *
 * See the NOTICE file distributed with this work for information regarding copyright ownership.
 */

package alluxio.master.journal.raft;

import alluxio.Constants;
import alluxio.conf.Configuration;
import alluxio.conf.PropertyKey;
import alluxio.exception.status.CancelledException;
import alluxio.exception.status.UnavailableException;
import alluxio.grpc.AddQuorumServerRequest;
import alluxio.grpc.GrpcService;
import alluxio.grpc.JournalQueryRequest;
import alluxio.grpc.NetAddress;
import alluxio.grpc.QuorumServerInfo;
import alluxio.grpc.QuorumServerState;
import alluxio.grpc.TransferLeaderMessage;
import alluxio.master.Master;
import alluxio.master.PrimarySelector;
import alluxio.master.journal.AbstractJournalSystem;
import alluxio.master.journal.AsyncJournalWriter;
import alluxio.master.journal.CatchupFuture;
import alluxio.master.journal.Journal;
import alluxio.metrics.MetricKey;
import alluxio.metrics.MetricsSystem;
import alluxio.metrics.sink.RatisDropwizardExports;
import alluxio.proto.journal.Journal.JournalEntry;
import alluxio.util.CommonUtils;
import alluxio.util.ConfigurationUtils;
import alluxio.util.LogUtils;
import alluxio.util.WaitForOptions;
import alluxio.util.network.NetworkAddressUtils;
import alluxio.util.network.NetworkAddressUtils.ServiceType;

import com.google.common.annotations.VisibleForTesting;
import com.google.common.base.MoreObjects;
import com.google.common.base.Preconditions;
import com.google.common.net.HostAndPort;
import org.apache.commons.io.FileUtils;
import org.apache.ratis.RaftConfigKeys;
import org.apache.ratis.client.RaftClient;
import org.apache.ratis.client.RaftClientConfigKeys;
import org.apache.ratis.conf.Parameters;
import org.apache.ratis.conf.RaftProperties;
import org.apache.ratis.grpc.GrpcConfigKeys;
import org.apache.ratis.proto.RaftProtos;
import org.apache.ratis.protocol.ClientId;
import org.apache.ratis.protocol.GroupInfoReply;
import org.apache.ratis.protocol.GroupInfoRequest;
import org.apache.ratis.protocol.Message;
import org.apache.ratis.protocol.RaftClientReply;
import org.apache.ratis.protocol.RaftClientRequest;
import org.apache.ratis.protocol.RaftGroup;
import org.apache.ratis.protocol.RaftGroupId;
import org.apache.ratis.protocol.RaftPeer;
import org.apache.ratis.protocol.RaftPeerId;
import org.apache.ratis.protocol.SetConfigurationRequest;
import org.apache.ratis.protocol.exceptions.LeaderNotReadyException;
import org.apache.ratis.retry.ExponentialBackoffRetry;
import org.apache.ratis.retry.RetryPolicy;
import org.apache.ratis.rpc.SupportedRpcType;
import org.apache.ratis.server.RaftServer;
import org.apache.ratis.server.RaftServerConfigKeys;
import org.apache.ratis.thirdparty.com.google.protobuf.UnsafeByteOperations;
import org.apache.ratis.util.LifeCycle;
import org.apache.ratis.util.NetUtils;
import org.apache.ratis.util.SizeInBytes;
import org.apache.ratis.util.TimeDuration;
import org.slf4j.Logger;
import org.slf4j.LoggerFactory;

import java.io.File;
import java.io.IOException;
import java.net.InetSocketAddress;
import java.net.URI;
import java.nio.file.AccessDeniedException;
import java.text.MessageFormat;
import java.util.ArrayList;
import java.util.Arrays;
import java.util.Collection;
import java.util.Collections;
import java.util.Comparator;
import java.util.HashMap;
import java.util.Iterator;
import java.util.LinkedList;
import java.util.List;
import java.util.Map;
import java.util.Objects;
import java.util.Optional;
import java.util.OptionalLong;
import java.util.Set;
import java.util.UUID;
import java.util.concurrent.CompletableFuture;
import java.util.concurrent.CompletionException;
import java.util.concurrent.ConcurrentHashMap;
import java.util.concurrent.ExecutionException;
import java.util.concurrent.ThreadLocalRandom;
import java.util.concurrent.TimeUnit;
import java.util.concurrent.TimeoutException;
import java.util.concurrent.atomic.AtomicBoolean;
import java.util.concurrent.atomic.AtomicLong;
import java.util.concurrent.atomic.AtomicReference;
import java.util.stream.Collectors;
import javax.annotation.Nullable;
import javax.annotation.concurrent.ThreadSafe;

/**
 * System for multiplexing many logical journals into a single raft-based journal.
 *
 * This class embeds a RaftServer which implements the raft algorithm, replicating entries across
 * a majority of servers before applying them to the state machine. To make the Ratis system work
 * as an Alluxio journal system, we implement two non-standard behaviors: (1) pre-applying
 * operations on the primary and (2) tightly controlling primary snapshotting.
 * <h1>Pre-apply</h1>
 * <p>
 * Unlike the Ratis framework, Alluxio updates state machine state *before* writing to the
 * journal. This lets us avoid journaling operations which do not result in state modification. To
 * make this work in the Ratis framework, we allow RPCs to modify state directly, then write an
 * entry to Ratis afterwards. Once the entry is journaled, Ratis will attempt to apply the
 * journal entry to each master. The entry has already been applied on the primary, so we treat all
 * journal entries applied to the primary as no-ops to avoid double-application.
 *
 * <h2>Correctness of pre-apply</h2>
 * <p>
 * There are two cases to worry about: (1) incorrectly ignoring an entry and (2) incorrectly
 * applying an entry.
 *
 * <h3> Avoid incorrectly ignoring entries</h3>
 * <p>
 * This could happen if a server thinks it is the primary, and ignores a journal entry served from
 * the real primary. To prevent this, primaries wait for a quiet period before serving requests.
 * During this time, the previous primary will go through at least two election cycles without
 * successfully sending heartbeats to the majority of the cluster. If the old primary successfully
 * sent a heartbeat to a node which elected the new primary, the old primary would realize it isn't
 * primary and step down. Therefore, the old primary will step down and no longer ignore requests by
 * the time the new primary begins sending entries.
 *
 * <h3> Avoid incorrectly applying entries</h3>
 * <p>
 * Entries can never be double-applied to a primary's state because as long as it is the primary, it
 * will ignore all entries, and once it becomes standby, it will completely reset its state and
 * rejoin the cluster.
 *
 * <h1>Snapshot control</h1>
 * <p>
 * The way we apply journal entries to the primary makes it tricky to perform
 * primary state snapshots. Normally Ratis would decide when it wants a snapshot,
 * but with the pre-apply protocol we may be in the middle of modifying state
 * when the snapshot would happen. To manage this, we declare an AtomicBoolean field
 * which decides whether it will be allowed to take snapshots. Normally, snapshots
 * are prohibited on the primary. However, we don't want the primary's log to grow unbounded,
 * so we allow a snapshot to be taken once a day at a user-configured time. To support this,
 * all state changes must first acquire a read lock, and snapshotting requires the
 * corresponding write lock. Once we have the write lock for all state machines, we enable
 * snapshots in Copycat through our AtomicBoolean, then wait for any snapshot to complete.
 */
@ThreadSafe
public class RaftJournalSystem extends AbstractJournalSystem {
  public static final UUID RAFT_GROUP_UUID =
      UUID.fromString("02511d47-d67c-49a3-9011-abb3109a44c1");
  public static final RaftGroupId RAFT_GROUP_ID = RaftGroupId.valueOf(RAFT_GROUP_UUID);

  private static final Logger LOG = LoggerFactory.getLogger(RaftJournalSystem.class);

  private static final AtomicLong CALL_ID_COUNTER = new AtomicLong();
  // Election timeout to use in a single master cluster.
  private static final long SINGLE_MASTER_ELECTION_TIMEOUT_MS = 500;
  private static final String WAITING_FOR_ELECTION = "WAITING_FOR_ELECTION";

  /// Lifecycle: constant from when the journal system is constructed.

  private final File mPath;
  private final InetSocketAddress mLocalAddress;
  private final List<InetSocketAddress> mClusterAddresses;
  /** Controls whether state machine can take snapshots. */
  private final AtomicBoolean mSnapshotAllowed = new AtomicBoolean(true);
  /** Controls whether the quorum leadership can be transferred. */
  private final AtomicBoolean mTransferLeaderAllowed = new AtomicBoolean(false);

  private final Map<String, RatisDropwizardExports> mRatisMetricsMap =
      new ConcurrentHashMap<>();

  /**
   * Listens to the Ratis server to detect gaining or losing primacy. The lifecycle for this
   * object is the same as the lifecycle of the {@link RaftJournalSystem}. When the Ratis server
   * is reset during failover, this object must be re-initialized with the new server.
   */
  private final RaftPrimarySelector mPrimarySelector = new RaftPrimarySelector();

  /// Lifecycle: constant from when the journal system is started.

  /** Contains all journals created by this journal system. */
  private final ConcurrentHashMap<String, RaftJournal> mJournals = new ConcurrentHashMap<>();

  /// Lifecycle: created at startup and re-created when master loses primacy and resets.

  /**
   * Interacts with Ratis, applying entries to masters, taking snapshots,
   * and installing snapshots.
   */
  private JournalStateMachine mStateMachine;
  /**
   * Ratis server.
   */
  private RaftServer mServer;

  /// Lifecycle: created when gaining primacy, destroyed when losing primacy.

  /**
   * Writer which uses a Ratis client to write journal entries. This field is only set when the
   * journal system is primary mode. When primacy is lost, the writer is closed and set to null.
   */
  private RaftJournalWriter mRaftJournalWriter;
  /**
   * Reference to the journal writer shared by all journals. When RPCs create journal contexts, they
   * will use the writer within this reference. The writer is null when the journal is in standby
   * mode.
   */
  private final AtomicReference<AsyncJournalWriter> mAsyncJournalWriter = new AtomicReference<>();
  /**
   * The id for submitting a normal raft client request.
   **/
  private final ClientId mClientId = ClientId.randomId();
  /**
   * The id for submitting a raw raft client request.
   * Should be used for any raft API call that requires a callId.
   **/
  private final ClientId mRawClientId = ClientId.randomId();
  private RaftGroup mRaftGroup;
  private RaftPeerId mPeerId;
  private final Map<String, TransferLeaderMessage> mErrorMessages = new ConcurrentHashMap<>();

  static long nextCallId() {
    return CALL_ID_COUNTER.getAndIncrement() & Long.MAX_VALUE;
  }

  /**
   * Creates a {@link RaftJournalSystem}.
   * @param path where the journal will be stored
   * @param serviceType is either MASTER_RAFT or JOB_MASTER_RAFT
   */
  public RaftJournalSystem(URI path, ServiceType serviceType) {
    this(path,
        NetworkAddressUtils.getConnectAddress(serviceType, Configuration.global()),
        ConfigurationUtils.getEmbeddedJournalAddresses(Configuration.global(), serviceType));
  }

  @VisibleForTesting
  RaftJournalSystem(URI path, InetSocketAddress localAddress,
      List<InetSocketAddress> clusterAddresses) {
    Preconditions.checkState(clusterAddresses.contains(localAddress)
        || NetworkAddressUtils.containsLocalIp(clusterAddresses, Configuration.global()),
        "The cluster addresses (%s) must contain the local master address (%s)",
        clusterAddresses, localAddress);

    mPath = new File(Objects.requireNonNull(path).getPath());
    mLocalAddress = Objects.requireNonNull(localAddress);
    mClusterAddresses = Objects.requireNonNull(clusterAddresses);
  }

  private void maybeMigrateOldJournal() {
    File oldJournalPath = new File(mPath, RAFT_GROUP_UUID.toString());
    File newJournalBasePath = RaftJournalUtils.getRaftJournalDir(mPath);
    File newJournalPath = new File(newJournalBasePath, RAFT_GROUP_UUID.toString());
    if (oldJournalPath.isDirectory() && !newJournalBasePath.exists()) {
      LOG.info("Old journal detected at {} . moving journal to {}", oldJournalPath, newJournalPath);
      if (!newJournalBasePath.mkdirs()) {
        LOG.warn("Cannot create journal directory {}", newJournalBasePath);
      }
      if (!oldJournalPath.renameTo(newJournalPath)) {
        LOG.warn("Failed to move journal from {} to {}", oldJournalPath, newJournalPath);
      }
    }
  }

  /**
   * @return a raft peer id for local raft server
   */
  public synchronized RaftPeerId getLocalPeerId() {
    return mPeerId;
  }

  private synchronized void initServer() throws IOException {
    if (mStateMachine != null) {
      mStateMachine.close();
    }
    mStateMachine = new JournalStateMachine(mJournals, this);

    RaftProperties properties = new RaftProperties();
    Parameters parameters = new Parameters();

    // TODO(feng): implement a custom RpcType to integrate with Alluxio authentication service
    RaftConfigKeys.Rpc.setType(properties, SupportedRpcType.GRPC);

    // RPC port
    GrpcConfigKeys.Server.setPort(properties, mLocalAddress.getPort());

    // storage path
    maybeMigrateOldJournal();
    RaftServerConfigKeys.setStorageDir(properties, Collections.singletonList(
        RaftJournalUtils.getRaftJournalDir(mPath)));

    // segment size
    long segmentSize = Configuration.getBytes(PropertyKey.MASTER_JOURNAL_LOG_SIZE_BYTES_MAX);
    LOG.debug("Creating journal with max segment size {}", segmentSize);
    if (segmentSize > Integer.MAX_VALUE) {
      LOG.warn("{} has value {} but must not exceed {}. Resetting to {}.",
          PropertyKey.MASTER_JOURNAL_LOG_SIZE_BYTES_MAX, segmentSize, Integer.MAX_VALUE,
          Integer.MAX_VALUE);
      segmentSize = Integer.MAX_VALUE;
    }
    RaftServerConfigKeys.Log.setSegmentSizeMax(properties, SizeInBytes.valueOf(segmentSize));

    // the following configurations need to be changed when the single journal entry
    // is unexpectedly big.
    RaftServerConfigKeys.Log.Appender.setBufferByteLimit(properties,
        SizeInBytes.valueOf(Configuration.global()
            .getBytes(PropertyKey.MASTER_EMBEDDED_JOURNAL_ENTRY_SIZE_MAX)));
    // this property defines the maximum allowed size of the concurrent journal flush requests.
    // if the total size of the journal entries contained in the flush requests
    // are bigger than the given threshold, Ratis may error out as
    // `Log entry size 117146048 exceeds the max buffer limit of 104857600`
    RaftServerConfigKeys.Write.setByteLimit(properties,
        SizeInBytes.valueOf(Configuration.global()
            .getBytes(PropertyKey.MASTER_EMBEDDED_JOURNAL_FLUSH_SIZE_MAX)));
    // this property defines the maximum allowed size of the concurrent journal write IO tasks.
    // if the total size of the journal entries contained in the write IO tasks
    // are bigger than the given threshold, ratis may error out as
    // `SegmentedRaftLogWorker: elementNumBytes = 78215699 > byteLimit = 67108864`
    RaftServerConfigKeys.Log.setQueueByteLimit(properties, (int) Configuration
        .global().getBytes(PropertyKey.MASTER_EMBEDDED_JOURNAL_FLUSH_SIZE_MAX));

    // Override election/heartbeat timeouts for single master cluster if election timeout is not
    // set explicitly. This is to speed up single master cluster boot-up.
    long min = Configuration.getMs(PropertyKey.MASTER_EMBEDDED_JOURNAL_MIN_ELECTION_TIMEOUT);
    long max = Configuration.getMs(PropertyKey.MASTER_EMBEDDED_JOURNAL_MAX_ELECTION_TIMEOUT);
    if (mClusterAddresses.size() == 1
        && !Configuration.isSetByUser(
        PropertyKey.MASTER_EMBEDDED_JOURNAL_MIN_ELECTION_TIMEOUT)
        && !Configuration.isSetByUser(
        PropertyKey.MASTER_EMBEDDED_JOURNAL_MAX_ELECTION_TIMEOUT)) {
      LOG.info("Overriding election timeout to {}ms for single master cluster.",
          SINGLE_MASTER_ELECTION_TIMEOUT_MS);
      min = SINGLE_MASTER_ELECTION_TIMEOUT_MS;
      max = 2 * min;
    }
    Preconditions.checkState(min < max,
        "Min election timeout (%sms) should be less than max election timeout (%sms)", min, max);

    // election timeout, heartbeat timeout is automatically 1/2 of the value
    RaftServerConfigKeys.Rpc.setTimeoutMin(properties,
        TimeDuration.valueOf(min, TimeUnit.MILLISECONDS));
    RaftServerConfigKeys.Rpc.setTimeoutMax(properties,
        TimeDuration.valueOf(max, TimeUnit.MILLISECONDS));

    // request timeout
    RaftServerConfigKeys.Rpc.setRequestTimeout(properties, TimeDuration.valueOf(
        Configuration.getMs(PropertyKey.MASTER_EMBEDDED_JOURNAL_TRANSPORT_REQUEST_TIMEOUT_MS),
        TimeUnit.MILLISECONDS));

    RaftServerConfigKeys.RetryCache.setExpiryTime(properties, TimeDuration.valueOf(
        Configuration.getMs(PropertyKey.MASTER_EMBEDDED_JOURNAL_RETRY_CACHE_EXPIRY_TIME),
        TimeUnit.MILLISECONDS));

    // snapshot retention
    RaftServerConfigKeys.Snapshot.setRetentionFileNum(properties, 3);

    // snapshot interval
    RaftServerConfigKeys.Snapshot.setAutoTriggerEnabled(
        properties, true);
<<<<<<< HEAD
    long snapshotAutoTriggerThreshold =
        Configuration.global().getLong(PropertyKey.MASTER_JOURNAL_CHECKPOINT_PERIOD_ENTRIES);
=======
    int snapshotAutoTriggerThreshold =
        Configuration.getInt(PropertyKey.MASTER_JOURNAL_CHECKPOINT_PERIOD_ENTRIES);
>>>>>>> fccd691c
    RaftServerConfigKeys.Snapshot.setAutoTriggerThreshold(properties,
        snapshotAutoTriggerThreshold);

    if (Configuration.getBoolean(PropertyKey.MASTER_JOURNAL_LOCAL_LOG_COMPACTION)) {
      // purges log files after taking a snapshot successfully
      RaftServerConfigKeys.Log.setPurgeUptoSnapshotIndex(properties, true);
      // leaves no gap between log file purges: all log files included in a newly installed
      // snapshot are purged right away
      RaftServerConfigKeys.Log.setPurgeGap(properties, 1);
    }

    RaftServerConfigKeys.Log.Appender.setInstallSnapshotEnabled(
        properties, false);

    // if left enabled, the System.exit() called by Ratis can deadlock with the AlluxioMaster
    // process shutdown hook. Description:
    // * The AlluxioMaster starts the RaftJournalSystem using RaftJournalSystem.startInternal().
    //   It now holds a synchronized lock on RaftJournalSystem.
    // * startInternal calls mServer.start() and fails for any reason, calling System.exit(int) -->
    //   Runtime.getRuntime().exit(int) in Ratis.
    // * Runtime.getRuntime().exit(int) calls the shutdown hooks, including the {@link ProcessUtils)
    //   --> process.stop() --> RaftJournalSystem.stopInternal(), which cannot proceed because of
    //   the synchronized lock on RaftJournalSystem.
    // This line disables the System.exit(int) call in Ratis internally in favor of an
    // Exception being thrown. This prevents the deadlock.
    org.apache.ratis.util.ExitUtils.disableSystemExit();

    /*
     * Soft disable RPC level safety.
     *
     * Without these overrides, the leader will step down upon detecting a long running GC over
     * 10sec. This is not desirable for a single master cluster. Additionally, reduced safety should
     * be provided via standard leader election in clustered mode.
     */
    RaftServerConfigKeys.Rpc.setSlownessTimeout(properties,
        TimeDuration.valueOf(Long.MAX_VALUE, TimeUnit.MILLISECONDS));
    RaftServerConfigKeys.LeaderElection.setLeaderStepDownWaitTime(properties,
        TimeDuration.valueOf(Long.MAX_VALUE, TimeUnit.MILLISECONDS));

    long messageSize = Configuration.getBytes(
        PropertyKey.MASTER_EMBEDDED_JOURNAL_TRANSPORT_MAX_INBOUND_MESSAGE_SIZE);
    GrpcConfigKeys.setMessageSizeMax(properties,
        SizeInBytes.valueOf(messageSize));
    RatisDropwizardExports.registerRatisMetricReporters(mRatisMetricsMap);

    // TODO(feng): clean up embedded journal configuration
    // build server
    mServer = RaftServer.newBuilder()
        .setServerId(mPeerId)
        .setGroup(mRaftGroup)
        .setStateMachine(mStateMachine)
        .setProperties(properties)
        .setParameters(parameters)
        .build();
    super.registerMetrics();
    MetricsSystem.registerGaugeIfAbsent(MetricKey.CLUSTER_LEADER_INDEX.getName(),
        this::getLeaderIndex);
    MetricsSystem.registerGaugeIfAbsent(MetricKey.MASTER_ROLE_ID.getName(), this::getRoleId);
    MetricsSystem.registerGaugeIfAbsent(MetricKey.CLUSTER_LEADER_ID.getName(), this::getLeaderId);
  }

  /**
   * @return current raft group
   */
  @VisibleForTesting
  public synchronized RaftGroup getCurrentGroup() {
    try {
      Iterator<RaftGroup> groupIter = mServer.getGroups().iterator();
      Preconditions.checkState(groupIter.hasNext(), "no group info found");
      RaftGroup group = groupIter.next();
      Preconditions.checkState(group.getGroupId() == RAFT_GROUP_ID,
          String.format("Invalid group id %s, expecting %s", group.getGroupId(), RAFT_GROUP_ID));
      return group;
    } catch (IOException | IllegalStateException e) {
      LogUtils.warnWithException(LOG, "Failed to get raft group, falling back to initial group", e);
      return mRaftGroup;
    }
  }

  private RaftClient createClient() {
    long timeoutMs =
        Configuration.getMs(PropertyKey.MASTER_EMBEDDED_JOURNAL_RAFT_CLIENT_REQUEST_TIMEOUT);
    long retryBaseMs =
        Configuration.getMs(PropertyKey.MASTER_EMBEDDED_JOURNAL_RAFT_CLIENT_REQUEST_INTERVAL);
    long maxSleepTimeMs =
        Configuration.getMs(PropertyKey.MASTER_EMBEDDED_JOURNAL_MAX_ELECTION_TIMEOUT);
    RaftProperties properties = new RaftProperties();
    Parameters parameters = new Parameters();
    RaftClientConfigKeys.Rpc.setRequestTimeout(properties,
        TimeDuration.valueOf(timeoutMs, TimeUnit.MILLISECONDS));
    RetryPolicy retryPolicy = ExponentialBackoffRetry.newBuilder()
        .setBaseSleepTime(TimeDuration.valueOf(retryBaseMs, TimeUnit.MILLISECONDS))
        .setMaxSleepTime(TimeDuration.valueOf(maxSleepTimeMs, TimeUnit.MILLISECONDS))
        .build();
    return RaftClient.newBuilder()
        .setRaftGroup(mRaftGroup)
        .setClientId(mClientId)
        .setLeaderId(null)
        .setProperties(properties)
        .setParameters(parameters)
        .setRetryPolicy(retryPolicy)
        .build();
  }

  @Override
  public synchronized Journal createJournal(Master master) {
    RaftJournal journal = new RaftJournal(master, mPath.toURI(), mAsyncJournalWriter);
    mJournals.put(master.getName(), journal);
    return journal;
  }

  @Override
  public synchronized void gainPrimacy() {
    LOG.info("Gaining primacy.");
    mSnapshotAllowed.set(false);
    RaftJournalAppender client = new RaftJournalAppender(mServer, this::createClient, mRawClientId);

    Runnable closeClient = () -> {
      try {
        client.close();
      } catch (IOException e) {
        LOG.warn("Failed to close raft client: {}", e.toString());
      }
    };

    try {
      catchUp(mStateMachine, client);
    } catch (TimeoutException e) {
      closeClient.run();
      throw new RuntimeException(e);
    } catch (InterruptedException e) {
      closeClient.run();
      Thread.currentThread().interrupt();
      throw new RuntimeException(e);
    }
    long nextSN = mStateMachine.upgrade() + 1;

    Preconditions.checkState(mRaftJournalWriter == null);
    mRaftJournalWriter = new RaftJournalWriter(nextSN, client);
    mAsyncJournalWriter
        .set(new AsyncJournalWriter(mRaftJournalWriter, () -> getJournalSinks(null)));
    mTransferLeaderAllowed.set(true);
    LOG.info("Gained primacy.");
  }

  @Override
  public synchronized void losePrimacy() {
    LOG.info("Losing primacy.");
    if (mServer.getLifeCycleState() != LifeCycle.State.RUNNING) {
      // Avoid duplicate shut down Ratis server
      return;
    }
    mTransferLeaderAllowed.set(false);
    try {
      // Close async writer first to flush pending entries.
      mAsyncJournalWriter.get().close();
      mRaftJournalWriter.close();
    } catch (IOException e) {
      LOG.warn("Error closing journal writer: {}", e.toString());
    } finally {
      mAsyncJournalWriter.set(null);
      mRaftJournalWriter = null;
    }
    LOG.info("Shutting down Raft server");
    try {
      mServer.close();
    } catch (IOException e) {
      throw new IllegalStateException(
          "Fatal error: failed to leave Raft cluster while stepping down", e);
    }
    LOG.info("Shut down Raft server");
    try {
      mSnapshotAllowed.set(true);
      initServer();
    } catch (IOException e) {
      throw new IllegalStateException(String.format(
          "Fatal error: failed to init Raft cluster with addresses %s while stepping down",
          mClusterAddresses), e);
    }
    LOG.info("Bootstrapping new Raft server");
    try {
      mServer.start();
    } catch (IOException e) {
      throw new IllegalStateException(String.format(
          "Fatal error: failed to start Raft cluster with addresses %s while stepping down",
          mClusterAddresses), e);
    }

    LOG.info("Raft server successfully restarted and lost primacy");
  }

  @Override
  public synchronized Map<String, Long> getCurrentSequenceNumbers() {
    Preconditions.checkState(mStateMachine != null, "State machine not initialized");
    long currentGlobalState = mStateMachine.getLastAppliedSequenceNumber();
    Map<String, Long> sequenceMap = new HashMap<>();
    for (String master : mJournals.keySet()) {
      // Return the same global sequence for each master.
      sequenceMap.put(master, currentGlobalState);
    }
    return sequenceMap;
  }

  @Override
  public synchronized void suspend(Runnable interruptCallback) throws IOException {
    mSnapshotAllowed.set(false);
    mStateMachine.suspend(interruptCallback);
  }

  @Override
  public synchronized void resume() throws IOException {
    try {
      mStateMachine.resume();
    } finally {
      mSnapshotAllowed.set(true);
    }
  }

  /**
   * @return whether the journal is suspended
   */
  public synchronized boolean isSuspended() {
    return mStateMachine.isSuspended();
  }

  @Override
  public synchronized CatchupFuture catchup(Map<String, Long> journalSequenceNumbers) {
    // Given sequences should be the same for each master for embedded journal.
    List<Long> distinctSequences =
        journalSequenceNumbers.values().stream().distinct().collect(Collectors.toList());
    Preconditions.checkState(distinctSequences.size() == 1, "incorrect journal sequences");
    return mStateMachine.catchup(distinctSequences.get(0));
  }

  @Override
  public synchronized void checkpoint() throws IOException {
    // TODO(feng): consider removing this once we can automatically propagate
    //             snapshots from standby master
    try (RaftJournalAppender client = new RaftJournalAppender(mServer, this::createClient,
        mRawClientId)) {
      mSnapshotAllowed.set(true);
      catchUp(mStateMachine, client);
      mStateMachine.takeLocalSnapshot();
      // TODO(feng): maybe prune logs after snapshot
    } catch (TimeoutException e) {
      LOG.warn("Timeout while performing snapshot: {}", e.toString());
      throw new IOException("Timeout while performing snapshot", e);
    } catch (InterruptedException e) {
      LOG.warn("Interrupted while performing snapshot: {}", e.toString());
      Thread.currentThread().interrupt();
      throw new CancelledException("Interrupted while performing snapshot", e);
    } finally {
      mSnapshotAllowed.set(false);
    }
  }

  @Override
  public synchronized Map<alluxio.grpc.ServiceType, GrpcService> getJournalServices() {
    Map<alluxio.grpc.ServiceType, GrpcService> services = new HashMap<>();
    services.put(alluxio.grpc.ServiceType.RAFT_JOURNAL_SERVICE, new GrpcService(
        new RaftJournalServiceHandler(mStateMachine.getSnapshotReplicationManager())));
    return services;
  }

  /**
   * Attempts to catch up. If the master loses leadership during this method, it will return early.
   *
   * The caller is responsible for detecting and responding to leadership changes.
   */
  private void catchUp(JournalStateMachine stateMachine, RaftJournalAppender client)
      throws TimeoutException, InterruptedException {
    long startTime = System.currentTimeMillis();
    long waitBeforeRetry =
        Configuration.getMs(PropertyKey.MASTER_EMBEDDED_JOURNAL_CATCHUP_RETRY_WAIT);
    // Wait for any outstanding snapshot to complete.
    CommonUtils.waitFor("snapshotting to finish", () -> !stateMachine.isSnapshotting(),
        WaitForOptions.defaults().setTimeoutMs(10 * Constants.MINUTE_MS));
    OptionalLong endCommitIndex = OptionalLong.empty();
    try {
      // raft peer IDs are unique, so there should really only ever be one result.
      // If for some reason there is more than one..it should be fine as it only
      // affects the completion time estimate in the logs.
      synchronized (this) { // synchronized to appease findbugs; shouldn't make any difference
        RaftPeerId serverId = mServer.getId();
        Optional<RaftProtos.CommitInfoProto> commitInfo = getGroupInfo().getCommitInfos().stream()
            .filter(commit -> serverId.equals(RaftPeerId.valueOf(commit.getServer().getId())))
            .findFirst();
        if (commitInfo.isPresent()) {
          endCommitIndex = OptionalLong.of(commitInfo.get().getCommitIndex());
        } else {
          throw new IOException("Commit info was not present. Couldn't find the current server's "
              + "latest commit");
        }
      }
    } catch (IOException e) {
      LogUtils.warnWithException(LOG, "Failed to get raft log information before replay."
          + " Replay statistics will not be available", e);
    }

    RaftJournalProgressLogger progressLogger =
        new RaftJournalProgressLogger(mStateMachine, endCommitIndex);

    // Loop until we lose leadership or convince ourselves that we are caught up and we are the only
    // master serving. To convince ourselves of this, we need to accomplish three steps:
    //
    // 1. Write a unique ID to Ratis.
    // 2. Wait for the ID to by applied to the state machine. This proves that we are
    //    caught up since Ratis cannot apply commits from a previous term after applying
    //    commits from a later term.
    // 3. Wait for a quiet period to elapse without anything new being written to Ratis. This is a
    //    heuristic to account for the time it takes for a node to realize it is no longer the
    //    leader. If two nodes think they are leader at the same time, they will both write unique
    //    IDs to the journal, but only the second one has a chance of becoming leader. The first
    //    will see that an entry was written after its ID, and double check that it is still the
    //    leader before trying again.
    while (true) {
      if (mPrimarySelector.getState() != PrimarySelector.State.PRIMARY) {
        return;
      }
      long lastAppliedSN = stateMachine.getLastAppliedSequenceNumber();
      long gainPrimacySN = ThreadLocalRandom.current().nextLong(Long.MIN_VALUE, 0);
      LOG.info("Performing catchup. Last applied SN: {}. Catchup ID: {}",
          lastAppliedSN, gainPrimacySN);
      Exception ex;
      try {
        JournalEntry entry = JournalEntry.newBuilder().setSequenceNumber(gainPrimacySN).build();
        CompletableFuture<RaftClientReply> future = client.sendAsync(
            Message.valueOf(UnsafeByteOperations.unsafeWrap(entry.toByteArray())));
        RaftClientReply reply = future.get(5, TimeUnit.SECONDS);
        ex = reply.getException();
      } catch (TimeoutException | ExecutionException | IOException e) {
        ex = e;
      }

      if (ex != null) {
        // LeaderNotReadyException typically indicates Ratis is still replaying the journal.
        if (ex instanceof LeaderNotReadyException) {
          progressLogger.logProgress();
        } else {
          LOG.info("Exception submitting term start entry: {}", ex.toString());
        }
        // avoid excessive retries when server is not ready
        Thread.sleep(waitBeforeRetry);
        continue;
      }

      // Wait election timeout so that this master and other masters have time to realize they
      // are not leader.
      try {
        long maxElectionTimeoutMs =
            Configuration.getMs(PropertyKey.MASTER_EMBEDDED_JOURNAL_MAX_ELECTION_TIMEOUT);
        CommonUtils.waitFor("check primacySN " + gainPrimacySN + " and lastAppliedSN "
            + lastAppliedSN + " to be applied to leader", () ->
            stateMachine.getLastAppliedSequenceNumber() == lastAppliedSN
                && stateMachine.getLastPrimaryStartSequenceNumber() == gainPrimacySN,
            WaitForOptions.defaults()
                .setInterval(Constants.SECOND_MS)
                .setTimeoutMs((int) maxElectionTimeoutMs));
      } catch (TimeoutException e) {
        // Someone has committed a journal entry since we started trying to catch up.
        // Restart the catchup process.
        continue;
      }
      LOG.info("Caught up in {}ms. Last sequence number from previous term: {}.",
          System.currentTimeMillis() - startTime, stateMachine.getLastAppliedSequenceNumber());
      return;
    }
  }

  @Override
  public synchronized void startInternal() throws IOException {
    LOG.info("Initializing Raft Journal System");
    mPeerId = RaftJournalUtils.getPeerId(mLocalAddress);
    Set<RaftPeer> peers = mClusterAddresses.stream()
        .map(addr -> RaftPeer.newBuilder()
                .setId(RaftJournalUtils.getPeerId(addr))
                .setAddress(addr)
                .build()
        )
        .collect(Collectors.toSet());
    mRaftGroup = RaftGroup.valueOf(RAFT_GROUP_ID, peers);
    initServer();
    super.registerMetrics();
    LOG.info("Starting Raft journal system. Cluster addresses: {}. Local address: {}",
        mClusterAddresses, mLocalAddress);
    long startTime = System.currentTimeMillis();
    try {
      mServer.start();
    } catch (IOException e) {
      String errorMessage =
          MessageFormat.format("Failed to bootstrap raft cluster with addresses {0}: {1}",
              Arrays.toString(mClusterAddresses.toArray()),
              e.getCause() == null ? e : e.getCause().toString());
      throw new IOException(errorMessage, e.getCause());
    }
    LOG.info("Started Raft Journal System in {}ms", System.currentTimeMillis() - startTime);
    joinQuorum();
  }

  private void joinQuorum() {
    // Send a request to join the quorum.
    // If the server is already part of the quorum, this operation is a noop.
    AddQuorumServerRequest request = AddQuorumServerRequest.newBuilder()
        .setServerAddress(NetAddress.newBuilder()
            .setHost(mLocalAddress.getHostString())
            .setRpcPort(mLocalAddress.getPort()))
        .build();
    RaftClient client = createClient();
    client.async().sendReadOnly(Message.valueOf(
        UnsafeByteOperations.unsafeWrap(
            JournalQueryRequest
                .newBuilder()
                .setAddQuorumServerRequest(request)
                .build().toByteArray()
        ))).whenComplete((reply, t) -> {
          if (t != null) {
            LogUtils.warnWithException(LOG, "Exception occurred while joining quorum", t);
          }
          if (reply != null && reply.getException() != null) {
            LogUtils.warnWithException(LOG,
                "Received an error while joining quorum", reply.getException());
          }
          try {
            client.close();
          } catch (IOException e) {
            LogUtils.warnWithException(LOG, "Exception occurred closing raft client", e);
          }
        });
  }

  @Override
  public synchronized void stopInternal() throws IOException {
    LOG.info("Shutting down raft journal");
    if (mRaftJournalWriter != null) {
      mRaftJournalWriter.close();
    }
    try {
      mServer.close();
    } catch (IOException e) {
      throw new RuntimeException("Failed to shut down Raft server", e);
    }
    LOG.info("Journal shutdown complete");
  }

  /**
   * Used to get information of internal RAFT quorum.
   *
   * @return list of information for participating servers in RAFT quorum
   */
  public synchronized List<QuorumServerInfo> getQuorumServerInfoList() throws IOException {
    List<QuorumServerInfo> quorumMemberStateList = new LinkedList<>();
    GroupInfoReply groupInfo = getGroupInfo();
    if (groupInfo == null) {
      throw new UnavailableException("Cannot get raft group info");
    }
    if (groupInfo.getException() != null) {
      throw groupInfo.getException();
    }
    RaftProtos.RoleInfoProto roleInfo = groupInfo.getRoleInfoProto();
    if (roleInfo == null) {
      throw new UnavailableException("Cannot get server role info");
    }
    RaftProtos.LeaderInfoProto leaderInfo = roleInfo.getLeaderInfo();
    if (leaderInfo == null) {
      throw new UnavailableException("Cannot get server leader info");
    }
    for (RaftProtos.ServerRpcProto member : leaderInfo.getFollowerInfoList()) {
      HostAndPort hp = HostAndPort.fromString(member.getId().getAddress());
      NetAddress memberAddress = NetAddress.newBuilder().setHost(hp.getHost())
          .setRpcPort(hp.getPort()).build();

      long maxElectionTimeoutMs =
          Configuration.getMs(PropertyKey.MASTER_EMBEDDED_JOURNAL_MAX_ELECTION_TIMEOUT);
      quorumMemberStateList.add(QuorumServerInfo.newBuilder()
              .setIsLeader(false)
              .setPriority(member.getId().getPriority())
              .setServerAddress(memberAddress)
          .setServerState(member.getLastRpcElapsedTimeMs() > maxElectionTimeoutMs
              ? QuorumServerState.UNAVAILABLE : QuorumServerState.AVAILABLE).build());
    }
    NetAddress self = NetAddress.newBuilder()
        .setHost(mLocalAddress.getHostString())
        .setRpcPort(mLocalAddress.getPort())
        .build();
    quorumMemberStateList.add(QuorumServerInfo.newBuilder()
            .setIsLeader(true)
            .setPriority(roleInfo.getSelf().getPriority())
            .setServerAddress(self)
        .setServerState(QuorumServerState.AVAILABLE).build());
    quorumMemberStateList.sort(Comparator.comparing(info -> info.getServerAddress().toString()));
    return quorumMemberStateList;
  }

  /**
   * Sends a message to a raft server asynchronously.
   *
   * @param server the raft peer id of the target server
   * @param message the message to send
   * @return a future to be completed with the client reply
   */
  public synchronized CompletableFuture<RaftClientReply> sendMessageAsync(
      RaftPeerId server, Message message) {
    RaftClient client = createClient();
    RaftClientRequest request = RaftClientRequest.newBuilder()
            .setClientId(mRawClientId)
            .setServerId(server)
            .setGroupId(RAFT_GROUP_ID)
            .setCallId(nextCallId())
            .setMessage(message)
            .setType(RaftClientRequest.staleReadRequestType(0))
            .setSlidingWindowEntry(null)
            .build();
    return client.getClientRpc().sendRequestAsync(request)
            .whenComplete((reply, t) -> {
              try {
                client.close();
              } catch (IOException e) {
                throw new CompletionException(e);
              }
            });
  }

  private GroupInfoReply getGroupInfo() throws IOException {
    GroupInfoRequest groupInfoRequest = new GroupInfoRequest(mRawClientId, getLocalPeerId(),
        RAFT_GROUP_ID, nextCallId());
    return getRaftServer().getGroupInfo(groupInfoRequest);
  }

  /**
   * @return {@code true} if this journal system is the leader
   */
  @VisibleForTesting
  public synchronized boolean isLeader() {
    return mServer != null
        && mServer.getLifeCycleState() == LifeCycle.State.RUNNING
        && mPrimarySelector.getState() == PrimarySelector.State.PRIMARY;
  }

  /**
   * Removes from RAFT quorum, a server with given address.
   * For server to be removed, it should be in unavailable state in quorum.
   *
   * @param serverNetAddress address of the server to remove from the quorum
   * @throws IOException raft exception
   */
  public synchronized void removeQuorumServer(NetAddress serverNetAddress) throws IOException {
    InetSocketAddress serverAddress = InetSocketAddress
        .createUnresolved(serverNetAddress.getHost(), serverNetAddress.getRpcPort());
    RaftPeerId peerId = RaftJournalUtils.getPeerId(serverAddress);
    try (RaftClient client = createClient()) {
      Collection<RaftPeer> peers = mServer.getGroups().iterator().next().getPeers();
      RaftClientReply reply = client.admin().setConfiguration(peers.stream()
          .filter(peer -> !peer.getId().equals(peerId))
          .collect(Collectors.toList()));
      if (reply.getException() != null) {
        throw reply.getException();
      }
    }
  }

  /**
   * Resets RaftPeer priorities.
   *
   * @throws IOException raft exception
   */
  public synchronized void resetPriorities() throws IOException {
    List<RaftPeer> resetPeers = new ArrayList<>();
    final int NEUTRAL_PRIORITY = 1;
    for (RaftPeer peer : mRaftGroup.getPeers()) {
      resetPeers.add(
              RaftPeer.newBuilder(peer)
              .setPriority(NEUTRAL_PRIORITY)
              .build()
      );
    }
    LOG.info("Resetting RaftPeer priorities");
    try (RaftClient client = createClient()) {
      RaftClientReply reply = client.admin().setConfiguration(resetPeers);
      processReply(reply, "failed to reset master priorities to 1");
    }
  }

  /**
   * Transfers the leadership of the quorum to another server.
   *
   * @param newLeaderNetAddress the address of the server
   * @return the guid of transfer leader command
   */
  public synchronized String transferLeadership(NetAddress newLeaderNetAddress) {
    final boolean allowed = mTransferLeaderAllowed.getAndSet(false);
    String transferId = UUID.randomUUID().toString();
    if (!allowed) {
      String msg = "transfer is not allowed at the moment because the master is "
          + (mRaftJournalWriter == null ? "still gaining primacy" : "already transferring the ")
          + "leadership";
      mErrorMessages.put(transferId, TransferLeaderMessage.newBuilder().setMsg(msg).build());
      return transferId;
    }
    try {
      InetSocketAddress serverAddress = InetSocketAddress
          .createUnresolved(newLeaderNetAddress.getHost(), newLeaderNetAddress.getRpcPort());
      List<RaftPeer> oldPeers = new ArrayList<>(mRaftGroup.getPeers());
      // The NetUtil function is used by Ratis to convert InetSocketAddress to string
      String strAddr = NetUtils.address2String(serverAddress);
      // if you cannot find the address in the quorum, throw exception.
      if (oldPeers.stream().map(RaftPeer::getAddress).noneMatch(addr -> addr.equals(strAddr))) {
        throw new IOException(String.format("<%s> is not part of the quorum <%s>.",
                strAddr, oldPeers.stream().map(RaftPeer::getAddress).collect(Collectors.toList())));
      }
      if (strAddr.equals(mRaftGroup.getPeer(mPeerId).getAddress())) {
        throw new IOException(String.format("%s is already the leader", strAddr));
      }

      RaftPeerId newLeaderPeerId = RaftJournalUtils.getPeerId(serverAddress);
      /* update priorities to enable transfer */
      List<RaftPeer> peersWithNewPriorities = new ArrayList<>();
      for (RaftPeer peer : oldPeers) {
        peersWithNewPriorities.add(
            RaftPeer.newBuilder(peer)
                .setPriority(peer.getId().equals(newLeaderPeerId) ? 2 : 1)
                .build()
        );
      }
      try (RaftClient client = createClient()) {
        String stringPeers = "[" + peersWithNewPriorities.stream().map(RaftPeer::toString)
            .collect(Collectors.joining(", ")) + "]";
        LOG.info("Applying new peer state before transferring leadership: {}", stringPeers);
        RaftClientReply reply = client.admin().setConfiguration(peersWithNewPriorities);
        processReply(reply, "failed to set master priorities before initiating election");
        /* transfer leadership */
        LOG.info("Transferring leadership to master with address <{}> and with RaftPeerId <{}>",
            serverAddress, newLeaderPeerId);
        // fire and forget: need to immediately return as the master will shut down its RPC servers
        // once the TransferLeadershipRequest is initiated.
        final int SLEEP_TIME_MS = 3_000;
        final int TRANSFER_LEADER_WAIT_MS = 30_000;
        new Thread(() -> {
          try {
            Thread.sleep(SLEEP_TIME_MS);
            RaftClientReply reply1 = client.admin().transferLeadership(newLeaderPeerId,
                TRANSFER_LEADER_WAIT_MS);
            processReply(reply1, "election failed");
          } catch (Throwable t) {
            LOG.error("caught an error when executing transfer: {}", t.getMessage());
            // we only allow transfers again if the transfer is unsuccessful: a success means it
            // will soon lose primacy
            mTransferLeaderAllowed.set(true);
            mErrorMessages.put(transferId, TransferLeaderMessage.newBuilder()
                .setMsg(t.getMessage()).build());
            /* checking the transfer happens in {@link QuorumElectCommand} */
          }
        }).start();
        LOG.info("Transferring leadership initiated");
      }
    } catch (Throwable t) {
      mTransferLeaderAllowed.set(true);
      LOG.warn(t.getMessage());
      mErrorMessages.put(transferId, TransferLeaderMessage.newBuilder()
              .setMsg(t.getMessage()).build());
    }
    return transferId;
  }

  /**
   * @param reply from the ratis operation
   * @throws IOException raft exception
   */
  private void processReply(RaftClientReply reply, String msgToUser) throws IOException {
    if (!reply.isSuccess()) {
      IOException ioe = reply.getException() != null
              ? reply.getException()
              : new IOException(String.format("reply <%s> failed", reply));
      LOG.error("{}. Error: {}", msgToUser, ioe);
      throw new IOException(msgToUser);
    }
  }

  /**
   * Gets exception message throwing when transfer leader.
   * @param transferId the guid of transferLeader command
   * @return the exception
   */
  public synchronized TransferLeaderMessage getTransferLeaderMessage(String transferId) {
    if (mErrorMessages.get(transferId) != null) {
      return mErrorMessages.get(transferId);
    } else {
      return TransferLeaderMessage.newBuilder().setMsg("").build();
    }
  }

  /**
   * Adds a server to the quorum.
   *
   * @param serverNetAddress the address of the server
   * @throws IOException if error occurred while performing the operation
   */
  public synchronized void addQuorumServer(NetAddress serverNetAddress) throws IOException {
    InetSocketAddress serverAddress = InetSocketAddress
        .createUnresolved(serverNetAddress.getHost(), serverNetAddress.getRpcPort());
    RaftPeerId peerId = RaftJournalUtils.getPeerId(serverAddress);
    Collection<RaftPeer> peers = mServer.getGroups().iterator().next().getPeers();
    if (peers.stream().anyMatch((peer) -> peer.getId().equals(peerId))) {
      return;
    }
    RaftPeer newPeer = RaftPeer.newBuilder()
            .setId(peerId)
            .setAddress(serverAddress)
            .build();
    List<RaftPeer> newPeers = new ArrayList<>(peers);
    newPeers.add(newPeer);
    RaftClientReply reply = mServer.setConfiguration(
        new SetConfigurationRequest(mRawClientId, mPeerId, RAFT_GROUP_ID, nextCallId(), newPeers));
    if (reply.getException() != null) {
      throw reply.getException();
    }
  }

  @Override
  public synchronized boolean isEmpty() {
    return mRaftJournalWriter != null && mRaftJournalWriter.getNextSequenceNumberToWrite() == 0;
  }

  @Override
  public boolean isFormatted() {
    return mPath.exists();
  }

  @Override
  public void format() throws IOException {
    if (mPath.isDirectory()) {
      if (alluxio.util.io.FileUtils.isStorageDirAccessible(mPath.getPath())) {
        FileUtils.cleanDirectory(mPath);
      } else {
        throw new AccessDeniedException(mPath.getPath());
      }
    } else {
      if (mPath.exists()) {
        FileUtils.forceDelete(mPath);
      }
      if (!mPath.mkdirs()) {
        throw new AccessDeniedException(mPath.getPath());
      }
    }
  }

  @Override
  public String toString() {
    return MoreObjects.toStringHelper(this)
        .add("JournalPath", mPath)
        .add("Address", mLocalAddress)
        .add("State", mPrimarySelector.getState())
        .add("Cluster", mClusterAddresses)
        .add("RaftGroup", mRaftGroup)
        .toString();
  }

  /**
   * @return a primary selector that reflects the Raft quorum status
   */
  public PrimarySelector getPrimarySelector() {
    return mPrimarySelector;
  }

  /**
   * @return whether it is allowed to take a local snapshot
   */
  public boolean isSnapshotAllowed() {
    return mSnapshotAllowed.get();
  }

  /**
   * Notifies the journal that the leadership state has changed.
   * @param isLeader whether the local server is teh current leader
   */
  public void notifyLeadershipStateChanged(boolean isLeader) {
    mPrimarySelector.notifyStateChanged(
        isLeader ? PrimarySelector.State.PRIMARY : PrimarySelector.State.STANDBY);
  }

  @VisibleForTesting
  synchronized RaftServer getRaftServer() {
    return mServer;
  }

  /**
   * Updates raft group with the current values from raft server.
   */
  public synchronized void updateGroup() {
    RaftGroup newGroup = getCurrentGroup();
    if (!newGroup.equals(mRaftGroup)) {
      LOG.info("Raft group updated: old {}, new {}", mRaftGroup, newGroup);
      mRaftGroup = newGroup;
    }
  }

  @Nullable
  private RaftProtos.RoleInfoProto getRaftRoleInfo() {
    GroupInfoReply groupInfo = null;
    try {
      groupInfo = getGroupInfo();
    } catch (IOException e) {
      LOG.error("Error while getting RAFT group info", e);
    }
    if (groupInfo == null || groupInfo.getException() != null) {
      return null;
    }
    return groupInfo.getRoleInfoProto();
  }

  /**
   * Get the role index. {@link RaftProtos.RaftPeerRole}.
   *
   * @return the role enum
   */
  public int getRoleId() {
    RaftProtos.RoleInfoProto roleInfo = getRaftRoleInfo();
    if (roleInfo != null) {
      return roleInfo.getRoleValue();
    } else {
      return -1;
    }
  }

  /**
   * Get the leader id. {@link RaftProtos.RaftPeerRole}.
   *
   * @return the leader id
   */
  public String getLeaderId() {
    RaftProtos.RoleInfoProto roleInfo = getRaftRoleInfo();
    if (roleInfo == null) {
      return WAITING_FOR_ELECTION;
    }
    if (roleInfo.getRole() == RaftProtos.RaftPeerRole.LEADER) {
      return getLocalPeerId().toString();
    }
    RaftProtos.FollowerInfoProto followerInfo = roleInfo.getFollowerInfo();
    if (followerInfo == null) {
      return WAITING_FOR_ELECTION;
    }
    if (followerInfo.getLeaderInfo().getId() == null
        || followerInfo.getLeaderInfo().getId().getId() == null) {
      return WAITING_FOR_ELECTION;
    }
    return followerInfo.getLeaderInfo().getId().getId().toStringUtf8();
  }

  /**
   * Gets leader index. The return integer means the leader index of embedded journal addresses
   * -1 means leader not found.
   *
   * @return the leader index
   */
  protected int getLeaderIndex() {
    // -1 means leader not found
    String leaderId = getLeaderId();
    if (WAITING_FOR_ELECTION.equals(leaderId)) {
      return -1;
    }
    String leaderAddress = leaderId.replace('_', ':');
    int index = 0;
    for (InetSocketAddress address : mClusterAddresses) {
      if (address.toString().equals(leaderAddress)) {
        return index;
      }
      index++;
    }
    return -1;
  }
}<|MERGE_RESOLUTION|>--- conflicted
+++ resolved
@@ -376,13 +376,8 @@
     // snapshot interval
     RaftServerConfigKeys.Snapshot.setAutoTriggerEnabled(
         properties, true);
-<<<<<<< HEAD
     long snapshotAutoTriggerThreshold =
-        Configuration.global().getLong(PropertyKey.MASTER_JOURNAL_CHECKPOINT_PERIOD_ENTRIES);
-=======
-    int snapshotAutoTriggerThreshold =
-        Configuration.getInt(PropertyKey.MASTER_JOURNAL_CHECKPOINT_PERIOD_ENTRIES);
->>>>>>> fccd691c
+        Configuration.getLong(PropertyKey.MASTER_JOURNAL_CHECKPOINT_PERIOD_ENTRIES);
     RaftServerConfigKeys.Snapshot.setAutoTriggerThreshold(properties,
         snapshotAutoTriggerThreshold);
 
