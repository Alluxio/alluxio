<%@ page import="java.util.*" %>
<%@ page import="tachyon.web.*" %>

<html>
<head>
<meta name="viewport" content="width=device-width, initial-scale=1.0">
<link href="css/bootstrap.min.css" rel="stylesheet" media="screen">
</head>
<title>Tachyon</title>
<body>
<script src="js/jquery-1.9.1.min.js" type="text/javascript"></script>
<script src="js/bootstrap.min.js"></script>
<div class="container-fluid">
  <jsp:include page="header.jsp" />

  <div class="container-fluid">
    <div class="row-fluid">
      <div class="span12 well">
          <h1 class="text-error">
            <%= request.getAttribute("fatalError") %>
          </h1>
          <table class="table table-hover">
          <thead>
            <th>File Path</th>
            <th>Size</th>
            <th>Block Size</th>
            <th>Pin</th>
            <th>Creation Time</th>
            <th>Modification Time</th>
          </thead>
          <tbody>
            <% if (request.getAttribute("fileInfos") != null) { %>
              <% for (UiFileInfo fileInfo : ((List<UiFileInfo>) request.getAttribute("fileInfos"))) { %>
                <tr>
                  <th><%= fileInfo.getAbsolutePath() %></th>
                  <th><%= fileInfo.getSize() %></th>
                  <th><%= fileInfo.getBlockSizeBytes() %></th>
                  <th><%= (fileInfo.getNeedPin() ? "YES" : "NO") %></th>
                  <th><%= fileInfo.getCreationTime() %></th>
                  <th><%= fileInfo.getModificationTime() %></th>
                </tr>
              <% } %>
            <% } %>
          </tbody>
        </table>

        <!-- pagination component -->
        <div class="pagination pagination-centered">
          <ul id="paginationUl">
          </ul>
        </div>

      </div>

<<<<<<< HEAD
      <!-- view setting panel -->
      <div class="accordion">
        <div class="accordion-group">
          <div class="accordion-heading">
            <a class="accordion-toggle" data-toggle="collapse" href="#viewSettings">
              <h4>View Settings</h4>
            </a>
            <div id="viewSettings" class="accordion-body collapse">
              <div class="accordion-inner">
                <table class="table">
                  <tbody>
                    <tr>
                      <th>number of items on each page:</th>
                      <th><input id="nFilePerPage" type="text" placeholder="default = 20"></th>
                    </tr>
                    <tr>
                      <th>maximum number of pages to show in pagination component:</th>
                      <th><input id="nMaxPageShown" type="text" placeholder="default = 10"></th>
                    </tr>
                  </tbody>
                </table>
                <button class="btn" id="updateView">Update</button>
              </div>
            </div>
=======
  <!-- view setting panel -->
  <div class="accordion">
    <div class="accordion-group">
      <div class="accordion-heading">
        <a class="accordion-toggle" data-toggle="collapse" href="#viewSettings">
          <h4>View Settings</h4>
        </a>
        <div id="viewSettings" class="accordion-body collapse">
          <div class="accordion-inner">
            <table class="table">
              <tbody>
                <tr>
                  <th>Number of items per page:</th>
                  <th><input id="nFilePerPage" type="text" placeholder="default = 20"></th>
                </tr>
                <tr>
                  <th>Maximum number of pages to show in pagination component:</th>
                  <th><input id="nMaxPageShown" type="text" placeholder="default = 10"></th>
                </tr>
              </tbody>
            </table>
            <button class="btn" id="updateView">Update</button>
>>>>>>> 45901678
          </div>
        </div>
      </div>

    </div>
  </div>

  <%@ include file="footer.jsp" %>
</div>

<!-- where the magic behind dynamic pagination happens -->
<jsp:include page="memory-pagination.jsp" />
</body>
</html><|MERGE_RESOLUTION|>--- conflicted
+++ resolved
@@ -52,7 +52,6 @@
 
       </div>
 
-<<<<<<< HEAD
       <!-- view setting panel -->
       <div class="accordion">
         <div class="accordion-group">
@@ -77,30 +76,6 @@
                 <button class="btn" id="updateView">Update</button>
               </div>
             </div>
-=======
-  <!-- view setting panel -->
-  <div class="accordion">
-    <div class="accordion-group">
-      <div class="accordion-heading">
-        <a class="accordion-toggle" data-toggle="collapse" href="#viewSettings">
-          <h4>View Settings</h4>
-        </a>
-        <div id="viewSettings" class="accordion-body collapse">
-          <div class="accordion-inner">
-            <table class="table">
-              <tbody>
-                <tr>
-                  <th>Number of items per page:</th>
-                  <th><input id="nFilePerPage" type="text" placeholder="default = 20"></th>
-                </tr>
-                <tr>
-                  <th>Maximum number of pages to show in pagination component:</th>
-                  <th><input id="nMaxPageShown" type="text" placeholder="default = 10"></th>
-                </tr>
-              </tbody>
-            </table>
-            <button class="btn" id="updateView">Update</button>
->>>>>>> 45901678
           </div>
         </div>
       </div>
