--- conflicted
+++ resolved
@@ -46,33 +46,7 @@
   }
 
   private UnderFileSystemHdfs(String fsDefaultName, Object conf) {
-<<<<<<< HEAD
-    try {
-      mUfsPrefix = fsDefaultName;
-      Configuration tConf = null;
-      if (conf != null) {
-        tConf = (Configuration) conf;
-      } else {
-        tConf = new Configuration();
-      }
-      tConf.set("fs.defaultFS", fsDefaultName);
-      String glusterfsPrefix = "glusterfs:///";
-      if (fsDefaultName.startsWith(glusterfsPrefix)) {
-        tConf.set("fs.glusterfs.impl", CommonConf.get().UNDERFS_GLUSTERFS_IMPL);
-        tConf.set("mapred.system.dir", CommonConf.get().UNDERFS_GLUSTERFS_MR_DIR);
-        tConf.set("fs.glusterfs.volumes", CommonConf.get().UNDERFS_GLUSTERFS_VOLUMES);
-        tConf.set("fs.glusterfs.volume.fuse." + CommonConf.get().UNDERFS_GLUSTERFS_VOLUMES,
-            CommonConf.get().UNDERFS_GLUSTERFS_MOUNTS);
-      } else {
-        tConf.set("fs.hdfs.impl", CommonConf.get().UNDERFS_HDFS_IMPL);
-
-        // To disable the instance cache for hdfs client, otherwise it causes the
-        // FileSystem closed exception. Being configurable for unit/integration
-        // test only, and not expose to the end-user currently.
-        tConf.set("fs.hdfs.impl.disable.cache",
-            MasterConf.get().getProperty("fs.hdfs.impl.disable.cache", "false"));
-      }
-=======
+
     mUfsPrefix = fsDefaultName;
     Configuration tConf;
     if (conf != null) {
@@ -96,7 +70,6 @@
       tConf.set("fs.hdfs.impl.disable.cache",
           System.getProperty("fs.hdfs.impl.disable.cache", "false"));
     }
->>>>>>> cff56cf0
 
     Utils.addS3Credentials(tConf);
 
