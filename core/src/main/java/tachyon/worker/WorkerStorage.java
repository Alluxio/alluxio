/*
 * Licensed to the University of California, Berkeley under one or more contributor license
 * agreements. See the NOTICE file distributed with this work for additional information regarding
 * copyright ownership. The ASF licenses this file to You under the Apache License, Version 2.0 (the
 * "License"); you may not use this file except in compliance with the License. You may obtain a
 * copy of the License at
 * 
 * http://www.apache.org/licenses/LICENSE-2.0
 * 
 * Unless required by applicable law or agreed to in writing, software distributed under the License
 * is distributed on an "AS IS" BASIS, WITHOUT WARRANTIES OR CONDITIONS OF ANY KIND, either express
 * or implied. See the License for the specific language governing permissions and limitations under
 * the License.
 */

package tachyon.worker;

import java.io.IOException;
import java.io.OutputStream;
import java.net.InetSocketAddress;
import java.nio.ByteBuffer;
import java.util.ArrayList;
import java.util.Collection;
import java.util.Collections;
import java.util.HashMap;
import java.util.HashSet;
import java.util.List;
import java.util.Map;
import java.util.Map.Entry;
import java.util.Set;
import java.util.concurrent.ArrayBlockingQueue;
import java.util.concurrent.BlockingQueue;
import java.util.concurrent.ExecutorService;
import java.util.concurrent.Executors;
import java.util.concurrent.TimeUnit;

import org.slf4j.Logger;
import org.slf4j.LoggerFactory;

import com.google.common.base.Throwables;
import com.google.common.collect.HashMultimap;
import com.google.common.collect.Multimap;
import com.google.common.collect.Multimaps;

import tachyon.Constants;
import tachyon.Pair;
import tachyon.StorageDirId;
import tachyon.StorageLevelAlias;
import tachyon.UnderFileSystem;
import tachyon.Users;
import tachyon.conf.TachyonConf;
import tachyon.master.MasterClient;
import tachyon.thrift.BlockInfoException;
import tachyon.thrift.ClientFileInfo;
import tachyon.thrift.Command;
import tachyon.thrift.FailedToCheckpointException;
import tachyon.thrift.FileAlreadyExistException;
import tachyon.thrift.FileDoesNotExistException;
import tachyon.thrift.NetAddress;
import tachyon.thrift.OutOfSpaceException;
import tachyon.thrift.SuspectedFileSizeException;
import tachyon.util.CommonUtils;
import tachyon.util.ThreadFactoryUtils;
import tachyon.worker.hierarchy.StorageDir;
import tachyon.worker.hierarchy.StorageTier;

/**
 * The structure to store a worker's information in worker node.
 */
public class WorkerStorage {
  /**
   * The CheckpointThread, used to checkpoint the files belong to the worker.
   */
  public class CheckpointThread implements Runnable {
    private final int mId;
    private UnderFileSystem mCheckpointUfs = null;

    public CheckpointThread(int id) {
      mId = id;
    }

    // This method assumes the mDependencyLock has been acquired.
    private int getFileIdBasedOnPriorityDependency() {
      if (mPriorityDependencies.isEmpty()) {
        return -1;
      }
      for (int depId : mPriorityDependencies) {
        int fileId = getFileIdFromOneDependency(depId);
        if (fileId != -1) {
          return fileId;
        }
      }
      return -1;
    }

    // This method assumes the mDependencyLock has been acquired.
    private int getFileIdFromOneDependency(int depId) {
      Set<Integer> fileIds = mDepIdToFiles.get(depId);
      if (fileIds != null && !fileIds.isEmpty()) {
        int fileId = fileIds.iterator().next();
        fileIds.remove(fileId);
        mUncheckpointFiles.remove(fileId);
        if (fileIds.isEmpty()) {
          mDepIdToFiles.remove(depId);
        }
        return fileId;
      }
      return -1;
    }

    // This method assumes the mDependencyLock has been acquired.
    private int getRandomUncheckpointedFile() {
      if (mUncheckpointFiles.isEmpty()) {
        return -1;
      }
      for (int depId : mDepIdToFiles.keySet()) {
        int fileId = getFileIdFromOneDependency(depId);
        if (fileId != -1) {
          return fileId;
        }
      }
      return -1;
    }

    private List<Integer> getSortedPriorityDependencyList() throws IOException {
      List<Integer> ret = mMasterClient.worker_getPriorityDependencyList();
      for (int i = 0; i < ret.size(); i ++) {
        for (int j = i + 1; j < ret.size(); j ++) {
          if (ret.get(i) < ret.get(j)) {
            int k = ret.get(i);
            ret.set(i, ret.get(j));
            ret.set(j, k);
          }
        }
      }
      return ret;
    }

    @Override
    public void run() {
      while (!Thread.currentThread().isInterrupted()) {
        try {
          int fileId = -1;
          synchronized (mDependencyLock) {
            fileId = getFileIdBasedOnPriorityDependency();

            if (fileId == -1) {
              if (mPriorityDependencies.size() == 0) {
                mPriorityDependencies = getSortedPriorityDependencyList();
                if (!mPriorityDependencies.isEmpty()) {
                  LOG.info("Get new mPriorityDependencies "
                      + CommonUtils.listToString(mPriorityDependencies));
                }
              } else {
                List<Integer> tList = getSortedPriorityDependencyList();
                boolean equal = true;
                if (mPriorityDependencies.size() != tList.size()) {
                  equal = false;
                }
                if (equal) {
                  for (int k = 0; k < tList.size(); k ++) {
                    if (tList.get(k) != mPriorityDependencies.get(k)) {
                      equal = false;
                      break;
                    }
                  }
                }

                if (!equal) {
                  mPriorityDependencies = tList;
                }
              }

              fileId = getFileIdBasedOnPriorityDependency();
            }

            if (fileId == -1) {
              fileId = getRandomUncheckpointedFile();
            }
          }

          if (fileId == -1) {
            LOG.debug("Thread {} has nothing to checkpoint. Sleep for 1 sec.", mId);
            CommonUtils.sleepMs(LOG, Constants.SECOND_MS);
            continue;
          }

          // TODO checkpoint process. In future, move from midPath to dstPath should be done by
          // master
          String midPath = CommonUtils.concat(mUfsWorkerDataFolder, fileId);
          String ufsDataFolder = mTachyonConf.get(Constants.UNDERFS_DATA_FOLDER, "/tachyon/data");
          String dstPath = CommonUtils.concat(ufsDataFolder, fileId);
          LOG.info("Thread " + mId + " is checkpointing file " + fileId + " from " + mDataFolder
              + " to " + midPath + " to " + dstPath);

          if (mCheckpointUfs == null) {
            mCheckpointUfs = UnderFileSystem.get(midPath, mTachyonConf);
          }

          final long startCopyTimeMs = System.currentTimeMillis();
          ClientFileInfo fileInfo = mMasterClient.getFileStatus(fileId, "");
          if (!fileInfo.isComplete) {
            LOG.error("File {} is not complete!", fileInfo);
            continue;
          }

          StorageDir[] storageDirs = new StorageDir[fileInfo.blockIds.size()];
          OutputStream os = null;
          long fileSizeByte = 0;
          try {
            for (int k = 0; k < fileInfo.blockIds.size(); k ++) {
              long blockId = fileInfo.blockIds.get(k);
              storageDirs[k] = lockBlock(blockId, Users.CHECKPOINT_USER_ID);
              if (storageDirs[k] == null) {
                throw new IOException("Block doesn't exist! blockId:" + blockId);
              }
            }
            os = mCheckpointUfs.create(midPath, (int) fileInfo.getBlockSizeByte());
            for (int k = 0; k < fileInfo.blockIds.size(); k ++) {
              ByteBuffer byteBuffer = storageDirs[k].getBlockData(fileInfo.blockIds.get(k), 0, -1);
              byte[] buf = new byte[16 * Constants.KB];
              int writeLen;
              while (byteBuffer.remaining() > 0) {
                if (byteBuffer.remaining() >= buf.length) {
                  writeLen = buf.length;
                } else {
                  writeLen = byteBuffer.remaining();
                }
                byteBuffer.get(buf, 0, writeLen);
                os.write(buf, 0, writeLen);
              }
              CommonUtils.cleanDirectBuffer(byteBuffer);
            }
          } finally {
            for (int k = 0; k < fileInfo.blockIds.size(); k ++) {
              if (storageDirs[k] != null) {
                storageDirs[k].unlockBlock(fileInfo.blockIds.get(k), Users.CHECKPOINT_USER_ID);
              }
            }
            if (os != null) {
              os.close();
            }
          }
          if (!mCheckpointUfs.rename(midPath, dstPath)) {
            LOG.error("Failed to rename from " + midPath + " to " + dstPath);
          }
          mMasterClient.addCheckpoint(mWorkerId, fileId, fileSizeByte, dstPath);
          int capMbSec = mTachyonConf.getInt(Constants.WORKER_PER_THREAD_CHECKPOINT_CAP_MB_SEC,
              Constants.SECOND_MS);
          long shouldTakeMs = (long) (1000.0 * fileSizeByte / Constants.MB / capMbSec);
          long currentTimeMs = System.currentTimeMillis();
          if (startCopyTimeMs + shouldTakeMs > currentTimeMs) {
            long shouldSleepMs = startCopyTimeMs + shouldTakeMs - currentTimeMs;
            LOG.info("Checkpointed last file " + fileId + " took "
                + (currentTimeMs - startCopyTimeMs) + " ms. Need to sleep " + shouldSleepMs
                + " ms.");
            CommonUtils.sleepMs(LOG, shouldSleepMs);
          }
        } catch (IOException e) {
          LOG.error(e.getMessage(), e);
        }
      }
    }
  }

  private static final Logger LOG = LoggerFactory.getLogger(Constants.LOGGER_TYPE);

  private volatile MasterClient mMasterClient;
  private final InetSocketAddress mMasterAddress;
  private NetAddress mWorkerAddress;

  private long mWorkerId;

  private final String mDataFolder;
  private final String mUserFolder;
  private String mUfsWorkerFolder;
  private String mUfsWorkerDataFolder;
  private String mUfsOrphansFolder;

  private UnderFileSystem mUfs;

  private Users mUsers;
  // Dependency related lock
  private final Object mDependencyLock = new Object();
  private final Set<Integer> mUncheckpointFiles = new HashSet<Integer>();
  // From dependencyId to files in that set.
  private final Map<Integer, Set<Integer>> mDepIdToFiles = new HashMap<Integer, Set<Integer>>();

  private List<Integer> mPriorityDependencies = new ArrayList<Integer>();

  private final ExecutorService mCheckpointExecutor;

  private final ExecutorService mExecutorService;
  private long mCapacityBytes;
  private ArrayList<StorageTier> mStorageTiers;
  private final BlockingQueue<Long> mRemovedBlockIdList = new ArrayBlockingQueue<Long>(
      Constants.WORKER_BLOCKS_QUEUE_SIZE);
  /** Mapping from temporary block Information to StorageDir in which the block is */
  private final Map<Pair<Long, Long>, StorageDir> mTempBlockLocation = Collections
      .synchronizedMap(new HashMap<Pair<Long, Long>, StorageDir>());
  /** Mapping from user id to ids of temporary blocks which are being written by the user */
  private final Multimap<Long, Long> mUserIdToTempBlockIds = Multimaps
      .synchronizedMultimap(HashMultimap.<Long, Long>create());

<<<<<<< HEAD
  private Long mLastAttenuateBlockReferenceMs;
=======
  private final TachyonConf mTachyonConf;
>>>>>>> 9188bb5a

  /**
   * Main logic behind the worker process.
   * 
   * This object is lazily initialized. Before an object of this call should be used,
   * {@link #initialize} must be called.
   * 
   * @param masterAddress The TachyonMaster's address
   * @param executorService
   * @param tachyonConf The instance of TachyonConf to be used. If null the instantiate new one.
   */
  public WorkerStorage(InetSocketAddress masterAddress, ExecutorService executorService,
      TachyonConf tachyonConf) {
    mExecutorService = executorService;
    mTachyonConf = tachyonConf;
    mMasterAddress = masterAddress;
    mMasterClient = new MasterClient(mMasterAddress, mExecutorService, mTachyonConf);

    mDataFolder = mTachyonConf.get(Constants.WORKER_DATA_FOLDER, Constants.DEFAULT_DATA_FOLDER);

    String userTmpFolder = mTachyonConf.get(Constants.WORKER_USER_TEMP_RELATIVE_FOLDER, "users");
    mUserFolder = CommonUtils.concat(mDataFolder, userTmpFolder);

<<<<<<< HEAD
    mDataFolder = WorkerConf.get().DATA_FOLDER;
    mUserFolder = CommonUtils.concat(mDataFolder, WorkerConf.USER_TEMP_RELATIVE_FOLDER);

    if (WorkerConf.get().EVICT_STRATEGY_TYPE.needReferenceFrequency()) {
      mLastAttenuateBlockReferenceMs = TimeUnit.NANOSECONDS.toMillis(System.nanoTime());
    } else {
      mLastAttenuateBlockReferenceMs = null;
    }
=======
    int checkpointThreads = mTachyonConf.getInt(Constants.WORKER_CHECKPOINT_THREADS, 1);
    mCheckpointExecutor = Executors.newFixedThreadPool(checkpointThreads,
        ThreadFactoryUtils.build("checkpoint-%d"));
>>>>>>> 9188bb5a
  }

  public void initialize(final NetAddress address) {
    mWorkerAddress = address;

    try {
      initializeStorageTier();
    } catch (IOException e) {
      throw Throwables.propagate(e);
    }

    register();

    String tachyonHome = mTachyonConf.get(Constants.TACHYON_HOME, Constants.DEFAULT_HOME);
    String ufsAddress = mTachyonConf.get(Constants.UNDERFS_ADDRESS, tachyonHome + "/underfs");
    String ufsWorkerFolder = mTachyonConf.get(Constants.UNDERFS_WORKERS_FOLDER,
        ufsAddress + "/tachyon/workers");
    mUfsWorkerFolder = CommonUtils.concat(ufsWorkerFolder, mWorkerId);
    mUfsWorkerDataFolder = mUfsWorkerFolder + "/data";
    mUfs = UnderFileSystem.get(ufsAddress, mTachyonConf);
    mUsers = new Users(mUfsWorkerFolder, mTachyonConf);

    int checkpointThreads = mTachyonConf.getInt(Constants.WORKER_CHECKPOINT_THREADS, 1);
    for (int k = 0; k < checkpointThreads; k ++) {
      mCheckpointExecutor.submit(new CheckpointThread(k));
    }

    try {
      addFoundBlocks();
    } catch (IOException e) {
      throw Throwables.propagate(e);
    } catch (BlockInfoException e) {
      throw Throwables.propagate(e);
    }

    LOG.info("Current Worker ID: {}, mWorkerAddress: {}, CapacityBytes: {}", mWorkerId,
        mWorkerAddress, mCapacityBytes);
  }

  /**
   * Update the latest block access time on the worker.
   * 
   * @param blockId The id of the block
   */
  void accessBlock(long blockId) {
    StorageDir foundDir = getStorageDirByBlockId(blockId);
    if (foundDir != null) {
      foundDir.accessBlock(blockId);
    }
  }

  /**
   * Add the checkpoint information of a file. The information is from the user <code>userId</code>.
   * 
   * This method is normally triggered from {@link tachyon.client.FileOutStream#close()} if and only
   * if {@link tachyon.client.WriteType#isThrough()} is true. The current implementation of
   * checkpointing is that through {@link tachyon.client.WriteType} operations write to
   * {@link tachyon.UnderFileSystem} on the client's write path, but under a user temp directory
   * (temp directory is defined in the worker as {@link #getUserUfsTempFolder(long)}).
   * 
   * @param userId The user id of the client who send the notification
   * @param fileId The id of the checkpointed file
   * @throws FileDoesNotExistException
   * @throws SuspectedFileSizeException
   * @throws FailedToCheckpointException
   * @throws BlockInfoException
   */
  public void addCheckpoint(long userId, int fileId) throws FileDoesNotExistException,
      SuspectedFileSizeException, FailedToCheckpointException, BlockInfoException, IOException {
    // TODO This part need to be changed.
    String srcPath = CommonUtils.concat(getUserUfsTempFolder(userId), fileId);
    String ufsDataFolder = mTachyonConf.get(Constants.UNDERFS_DATA_FOLDER, "/tachyon/data");
    String dstPath = CommonUtils.concat(ufsDataFolder, fileId);
    try {
      if (!mUfs.rename(srcPath, dstPath)) {
        throw new FailedToCheckpointException("Failed to rename " + srcPath + " to " + dstPath);
      }
    } catch (IOException e) {
      throw new FailedToCheckpointException("Failed to rename " + srcPath + " to " + dstPath);
    }
    long fileSize;
    try {
      fileSize = mUfs.getFileSize(dstPath);
    } catch (IOException e) {
      throw new FailedToCheckpointException("Failed to getFileSize " + dstPath);
    }
    mMasterClient.addCheckpoint(mWorkerId, fileId, fileSize, dstPath);
  }

  /**
   * Report blocks on the worker when initializing worker storage
   * 
   * @throws IOException
   * @throws BlockInfoException
   */
  private void addFoundBlocks() throws IOException, BlockInfoException {
    mUfsOrphansFolder = mUfsWorkerFolder + "/orphans";
    if (!mUfs.exists(mUfsOrphansFolder)) {
      mUfs.mkdirs(mUfsOrphansFolder, true);
    }
    for (StorageTier curStorageTier : mStorageTiers) {
      for (StorageDir curStorageDir : curStorageTier.getStorageDirs()) {
        for (Entry<Long, Long> blockSize : curStorageDir.getBlockSizes()) {
          try {
            mMasterClient.worker_cacheBlock(mWorkerId, getUsedBytes(),
                curStorageDir.getStorageDirId(), blockSize.getKey(), blockSize.getValue());
          } catch (FileDoesNotExistException e) {
            LOG.error("Block not exist in metadata! blockId:{}", blockSize.getKey());
            swapoutOrphanBlocks(curStorageDir, blockSize.getKey());
            freeBlock(blockSize.getKey());
          }
        }
      }
    }
  }

  /**
   * Notify the worker to checkpoint the file asynchronously.
   * 
   * @param fileId The id of the file
   * @return true if succeed, false otherwise
   * @throws IOException
   */
  public boolean asyncCheckpoint(int fileId) throws IOException {
    ClientFileInfo fileInfo = mMasterClient.getFileStatus(fileId, "");

    if (fileInfo.getDependencyId() != -1) {
      synchronized (mDependencyLock) {
        mUncheckpointFiles.add(fileId);
        if (!mDepIdToFiles.containsKey(fileInfo.getDependencyId())) {
          mDepIdToFiles.put(fileInfo.getDependencyId(), new HashSet<Integer>());
        }
        mDepIdToFiles.get(fileInfo.getDependencyId()).add(fileId);
      }
      return true;
    }

    return false;
  }

  /**
   * Notify the worker the block is cached.
   * 
   * This call is called remotely from {@link tachyon.client.TachyonFS#cacheBlock(long)} which is
   * only ever called from {@link tachyon.client.BlockOutStream#close()} (though its a public api so
   * anyone could call it). There are a few interesting preconditions for this to work.
   * 
   * 1) Client process writes to files locally under a tachyon defined temp directory. 2) Worker
   * process is on the same node as the client 3) Client is talking to the local worker directly
   * 
   * If all conditions are true, then and only then can this method ever be called; all operations
   * work on local files.
   * 
   * @param userId The user id of the client who send the notification
   * @param blockId The id of the block
   * @throws FileDoesNotExistException
   * @throws BlockInfoException
   * @throws IOException
   */
  public void cacheBlock(long userId, long blockId)
      throws FileDoesNotExistException, BlockInfoException, IOException {
    StorageDir storageDir = mTempBlockLocation.remove(new Pair<Long, Long>(userId, blockId));
    if (storageDir == null) {
      throw new FileDoesNotExistException("Block doesn't exist! blockId:" + blockId);
    }
    mUserIdToTempBlockIds.remove(userId, blockId);
    boolean result = false;
    try {
      result = storageDir.cacheBlock(userId, blockId);
    } catch (IOException e) {
      throw new FileDoesNotExistException("Failed to cache block! blockId:" + blockId);
    }
    if (result) {
      long blockSize = storageDir.getBlockSize(blockId);
      mMasterClient.worker_cacheBlock(mWorkerId, getUsedBytes(), storageDir.getStorageDirId(),
          blockId, blockSize);
    }
  }

  /**
   * Cancel the block which is being written by some user
   * 
   * @param userId The id of the user who wants to cancel the block
   * @param blockId The id of the block that is cancelled
   */
  public void cancelBlock(long userId, long blockId) {
    StorageDir storageDir = mTempBlockLocation.remove(new Pair<Long, Long>(userId, blockId));
    
    if (storageDir != null) {
      mUserIdToTempBlockIds.remove(userId, blockId);
      try {
        storageDir.cancelBlock(userId, blockId);
      } catch (IOException e) {
        LOG.error("Failed to cancel block! blockId:{}", blockId);
      }
    }
  }

  /**
   * Check worker's status. This should be executed periodically.
   * <p>
   * It finds the timeout users and cleans them up.
   */
  public void checkStatus() {
    List<Long> removedUsers = mUsers.checkStatus();

    for (long userId : removedUsers) {
      Collection<Long> tempBlockIdList = mUserIdToTempBlockIds.removeAll(userId);
      for (Long blockId : tempBlockIdList) {
        mTempBlockLocation.remove(new Pair<Long, Long>(userId, blockId));
      }
      for (StorageTier storageTier : mStorageTiers) {
        for (StorageDir storageDir : storageTier.getStorageDirs()) {
          storageDir.cleanUserResources(userId, tempBlockIdList);
        }
      }
      mUsers.removeUser(userId);
    }

    // If block reference frequency is enabled (e.g. use LFU eviction policy), periodically
    // attenuate the block reference frequency on each StorageDir.
    if (mLastAttenuateBlockReferenceMs != null) {
      long diff = TimeUnit.NANOSECONDS.toMillis(System.nanoTime())
          - mLastAttenuateBlockReferenceMs;
      if (diff > WorkerConf.get().BLOCK_REFERENCE_PERIOD_MS) {
        for (StorageTier storageTier : mStorageTiers) {
          for (StorageDir storageDir : storageTier.getStorageDirs()) {
            storageDir.attenuateBlockReferenceFrequency();
          }
        }
        mLastAttenuateBlockReferenceMs = TimeUnit.NANOSECONDS.toMillis(System.nanoTime());
      }
    }
  }

  /**
   * Remove a block from Tachyon cache space.
   * 
   * @param blockId The block to be removed.
   */
  private void freeBlock(long blockId) {
    for (StorageTier storageTier : mStorageTiers) {
      for (StorageDir storageDir : storageTier.getStorageDirs()) {
        if (storageDir.containsBlock(blockId)) {
          try {
            storageDir.deleteBlock(blockId);
          } catch (IOException e) {
            LOG.error("Failed to delete block file! blockId:{}", blockId);
          }
        }
      }
    }
    mRemovedBlockIdList.add(blockId);
  }

  /**
   * Remove blocks from Tachyon cache space.
   * 
   * This is triggered when the worker heartbeats to the master, which sends a
   * {@link tachyon.thrift.Command} with type {@link tachyon.thrift.CommandType#Free}
   * 
   * @param blockIds The id list of blocks to be removed.
   */
  public void freeBlocks(List<Long> blockIds) {
    for (long blockId : blockIds) {
      freeBlock(blockId);
    }
  }

  /**
   * Get StorageDir which contains specified block
   * 
   * @param blockId the id of the block
   * @return StorageDir which contains the block
   */
  public StorageDir getStorageDirByBlockId(long blockId) {
    StorageDir storageDir = null;
    for (StorageTier storageTier : mStorageTiers) {
      storageDir = storageTier.getStorageDirByBlockId(blockId);
      if (storageDir != null) {
        return storageDir;
      }
    }
    return null;
  }

  /**
   * @return The orphans' folder in the under file system
   */
  public String getUfsOrphansFolder() {
    return mUfsOrphansFolder;
  }

  /**
   * Get used bytes of current WorkerStorage
   * 
   * @return used bytes of current WorkerStorage
   */
  private long getUsedBytes() {
    long usedBytes = 0;
    for (StorageTier curTier : mStorageTiers) {
      usedBytes += curTier.getUsedBytes();
    }
    return usedBytes;
  }

  /**
   * Get the user temporary folder in the under file system of the specified user.
   * 
   * This method is a wrapper around {@link tachyon.Users#getUserUfsTempFolder(long)}, and as such
   * should be referentially transparent with {@link Users#getUserUfsTempFolder(long)}. In the
   * context of {@code this}, this call will output the result of path concat of
   * {@link #mUfsWorkerFolder} with the provided {@literal userId}.
   * 
   * This temp folder generated lives inside the {@link tachyon.UnderFileSystem}, and as such, will
   * be stored remotely, most likely on disk.
   * 
   * @param userId The id of the user
   * @return The user temporary folder in the under file system
   */
  public String getUserUfsTempFolder(long userId) {
    String ret = mUsers.getUserUfsTempFolder(userId);
    LOG.info("Return UserHdfsTempFolder for " + userId + " : " + ret);
    return ret;
  }

  /**
   * Heartbeat with the TachyonMaster. Send the removed block list and added block list to the
   * Master.
   * 
   * @return The Command received from the Master
   * @throws IOException
   */
  public Command heartbeat() throws IOException {
    List<Long> removedBlockIds = new ArrayList<Long>();
    Map<Long, List<Long>> addedBlockIds = new HashMap<Long, List<Long>>();

    mRemovedBlockIdList.drainTo(removedBlockIds);

    for (StorageTier storageTier : mStorageTiers) {
      for (StorageDir storageDir : storageTier.getStorageDirs()) {
        addedBlockIds.put(storageDir.getStorageDirId(), storageDir.getAddedBlockIdList());
      }
    }
    return mMasterClient
        .worker_heartbeat(mWorkerId, getUsedBytes(), removedBlockIds, addedBlockIds);
  }

  /**
   * Initialize StorageTiers on current WorkerStorage
   * 
   * @throws IOException
   */
  public void initializeStorageTier() throws IOException {
    int maxStorageLevels = mTachyonConf.getInt(Constants.WORKER_MAX_HIERARCHY_STORAGE_LEVEL, 1);

    mStorageTiers = new ArrayList<StorageTier>(maxStorageLevels);
    for (int k = 0; k < maxStorageLevels; k ++) {
      mStorageTiers.add(null);
    }
    StorageTier nextStorageTier = null;
    for (int level = maxStorageLevels - 1; level >= 0; level --) {

      String tierLevelAliasProp = "tachyon.worker.hierarchystore.level" + level + ".alias";
      String tierLevelDirPath = "tachyon.worker.hierarchystore.level" + level + ".dirs.path";
      String tierDirsQuotaProp = "tachyon.worker.hierarchystore.level" + level + ".dirs.quota";
      int index = level;
      if (index >= Constants.DEFAULT_STORAGE_TIER_DIR_QUOTA.length) {
        index = level - 1;
      }

      StorageLevelAlias storageLevelAlias = mTachyonConf.getEnum(tierLevelAliasProp,
          StorageLevelAlias.MEM);

      String[] dirPaths = mTachyonConf.get(tierLevelDirPath, "/mnt/ramdisk").split(",");
      for (int i = 0; i < dirPaths.length; i ++) {
        dirPaths[i] = dirPaths[i].trim();
      }

      String tierDirsQuota = mTachyonConf.get(tierDirsQuotaProp,
          Constants.DEFAULT_STORAGE_TIER_DIR_QUOTA[index]);

      for (int i = 0; i < dirPaths.length; i ++) {
        dirPaths[i] = dirPaths[i].trim();
      }
      String[] dirCapacityStrings = tierDirsQuota.split(",");
      long[] dirCapacities = new long[dirPaths.length];
      for (int i = 0, j = 0; i < dirPaths.length; i ++) {
        // The storage directory quota for each storage directory
        dirCapacities[i] = CommonUtils.parseSpaceSize(dirCapacityStrings[j].trim());
        if (j < dirCapacityStrings.length - 1) {
          j ++;
        }
      }
      StorageTier curTier = new StorageTier(level, storageLevelAlias, dirPaths, dirCapacities,
          mDataFolder, mUserFolder, nextStorageTier, null, mTachyonConf); // TODO add conf for UFS
      curTier.initialize();
      mCapacityBytes += curTier.getCapacityBytes();
      mStorageTiers.set(level, curTier);
      nextStorageTier = curTier;
    }
  }

  /**
   * Lock the block by some user
   * 
   * Used internally to make sure blocks are unmodified, but also used in
   * {@link tachyon.client.TachyonFS} for caching blocks locally for users. When a user tries to
   * read a block ({@link tachyon.client.TachyonFile#readByteBuffer(int)} ()}), the client will
   * attempt to cache the block on the local users's node, while the user is reading from the local
   * block, the given block is locked and unlocked once read.
   * 
   * @param blockId The id of the block
   * @param userId The id of the user who locks the block
   * @return the StorageDir in which the block is locked
   */
  public StorageDir lockBlock(long blockId, long userId) {
    for (StorageTier tier : mStorageTiers) {
      for (StorageDir dir : tier.getStorageDirs()) {
        if (dir.lockBlock(blockId, userId)) {
          return dir;
        }
      }
    }
    LOG.warn("Failed to lock block! blockId:{}", blockId);
    return null;
  }

  /**
   * If the block is not on top StorageTier, promote block to top StorageTier
   * 
   * @param blockId the id of the block
   * @return true if success, false otherwise
   */
  public boolean promoteBlock(long blockId) {
    final long userId = Users.MIGRATE_DATA_USER_ID;
    StorageDir storageDir = lockBlock(blockId, userId);
    if (storageDir == null) {
      return false;
    } else if (StorageDirId.getStorageLevelAliasValue(storageDir.getStorageDirId())
        != mStorageTiers.get(0).getAlias().getValue()) {
      long blockSize = storageDir.getBlockSize(blockId);
      StorageDir dstStorageDir = requestSpace(null, userId, blockSize);
      if (dstStorageDir == null) {
        LOG.error("Failed to promote block! blockId:{}", blockId);
        storageDir.unlockBlock(blockId, userId);
        return false;
      }
      boolean result = false;
      try {
        try {
          result = storageDir.copyBlock(blockId, dstStorageDir);
        } finally {
          storageDir.unlockBlock(blockId, userId);
        }
        if (result) {
          storageDir.deleteBlock(blockId);
        }
        return result;
      } catch (IOException e) {
        LOG.error("Failed to promote block! blockId:{}", blockId);
        return false;
      }
    } else {
      unlockBlock(blockId, userId);
      return true;
    }
  }

  /**
   * Register this TachyonWorker to the TachyonMaster
   */
  public void register() {
    long id = 0;
    Map<Long, List<Long>> blockIdLists = new HashMap<Long, List<Long>>();

    for (StorageTier curStorageTier : mStorageTiers) {
      for (StorageDir curStorageDir : curStorageTier.getStorageDirs()) {
        Set<Long> blockSet = curStorageDir.getBlockIds();
        blockIdLists.put(curStorageDir.getStorageDirId(), new ArrayList<Long>(blockSet));
      }
    }
    while (id == 0) {
      try {
        id =
            mMasterClient.worker_register(mWorkerAddress, mCapacityBytes, getUsedBytes(),
                blockIdLists);
      } catch (BlockInfoException e) {
        LOG.error(e.getMessage(), e);
        id = 0;
        CommonUtils.sleepMs(LOG, Constants.SECOND_MS);
      } catch (IOException e) {
        LOG.error(e.getMessage(), e);
        id = 0;
        CommonUtils.sleepMs(LOG, Constants.SECOND_MS);
      }
    }
    mWorkerId = id;
  }

  /**
   * Get temporary file path for some block, it is used to choose appropriate StorageDir for some
   * block file with specified initial size. 
   * 
   * @param userId the id of the user who wants to write the file
   * @param blockId the id of the block
   * @param initialBytes the initial size allocated for the block 
   * @return the temporary path of the block file
   * @throws OutOfSpaceException
   * @throws FileAlreadyExistException 
   */
  public String requestBlockLocation(long userId, long blockId, long initialBytes)
      throws OutOfSpaceException, FileAlreadyExistException {
    if (mTempBlockLocation.containsKey(new Pair<Long, Long>(userId, blockId))) {
      throw new FileAlreadyExistException(String.format("Block file is being written! userId(%d)"
          + " blockId(%d)", userId, blockId));
    }

    StorageDir storageDir = requestSpace(null, userId, initialBytes);
    if (storageDir == null) {
      throw new OutOfSpaceException(String.format("Failed to allocate space for block! blockId(%d)"
          + " sizeBytes(%d)", blockId, initialBytes));
    }
    mTempBlockLocation.put(new Pair<Long, Long>(userId, blockId), storageDir);
    mUserIdToTempBlockIds.put(userId, blockId);
    storageDir.updateTempBlockAllocatedBytes(userId, blockId, initialBytes);

    return storageDir.getUserTempFilePath(userId, blockId);
  }

  /**
   * Request space from the worker, and expecting worker return the appropriate StorageDir which
   * has enough space for the requested space size
   * 
   * @param dirCandidate The StorageDir in which the space will be allocated.
   * @param userId The id of the user who send the request
   * @param requestBytes The requested space size, in bytes
   * @return StorageDir assigned, null if failed
   */
  private StorageDir requestSpace(StorageDir dirCandidate, long userId, long requestBytes) {
    Set<Integer> pinList;

    try {
      pinList = mMasterClient.worker_getPinIdList();
    } catch (IOException e) {
      LOG.error(e.getMessage());
      pinList = new HashSet<Integer>();
    }

    StorageDir dir = null;
    List<Long> removedBlockIds = new ArrayList<Long>();
    try {
      if (dirCandidate == null) {
        // if StorageDir candidate is not set, request space from all available StorageDirs
        dir = mStorageTiers.get(0).requestSpace(userId, requestBytes, pinList, removedBlockIds);
      } else { // request space from the StorageDir specified
        if (mStorageTiers.get(0).requestSpace(dirCandidate, userId, requestBytes, pinList,
            removedBlockIds)) {
          dir = dirCandidate;
        }
      }
    } catch (IOException e) {
      LOG.error(e.getMessage());
    } finally {
      if (removedBlockIds.size() > 0) {
        mRemovedBlockIdList.addAll(removedBlockIds);
      }
    }

    return dir;
  }

  /**
   * Request space from the specified StorageDir, it is used for requesting space for the block
   * which is partially written in some StorageDir
   * 
   * @param userId The id of the user who send the request
   * @param blockId The id of the block that the space is allocated for
   * @param requestBytes The requested space size, in bytes
   * @return true if succeed, false otherwise
   * @throws FileDoesNotExistException 
   */
  public boolean requestSpace(long userId, long blockId, long requestBytes)
      throws FileDoesNotExistException {
    StorageDir storageDir = mTempBlockLocation.get(new Pair<Long, Long>(userId, blockId));
    if (storageDir == null) {
      throw new FileDoesNotExistException("Temporary block file doesn't exist! blockId:" + blockId);
    }

    if (storageDir == requestSpace(storageDir, userId, requestBytes)) {
      storageDir.updateTempBlockAllocatedBytes(userId, blockId, requestBytes);
      return true;
    } else {
      return false;
    }
  }

  /**
   * Set a new MasterClient and connect to it.
   */
  public void resetMasterClient() {
    MasterClient tMasterClient = new MasterClient(mMasterAddress, mExecutorService, mTachyonConf);
    mMasterClient = tMasterClient;
  }

  /**
   * Disconnect to the Master.
   */
  public void stop() {
    mMasterClient.shutdown();
    // this will make sure that we don't move on till checkpoint threads are cleaned up
    // needed or tests can get resource issues
    mCheckpointExecutor.shutdownNow();
    try {
      mCheckpointExecutor.awaitTermination(5, TimeUnit.SECONDS);
    } catch (InterruptedException e) {
      // didn't stop in time, this is a bug!
      throw Throwables.propagate(e);
    }
  }

  /**
   * Swap out those blocks missing INode information onto underFS which can be retrieved by user
   * later. Its cleanup only happens while formating the mTachyonFS.
   */
  private void swapoutOrphanBlocks(StorageDir storageDir, long blockId) throws IOException {
    ByteBuffer buf = storageDir.getBlockData(blockId, 0, -1);
    String ufsOrphanBlock = CommonUtils.concat(mUfsOrphansFolder, blockId);
    OutputStream os = mUfs.create(ufsOrphanBlock);
    final int bulkSize = Constants.KB * 64;
    byte[] bulk = new byte[bulkSize];
    try {
      for (int k = 0; k < (buf.limit() + bulkSize - 1) / bulkSize; k ++) {
        int len = bulkSize < buf.remaining() ? bulkSize : buf.remaining();
        buf.get(bulk, 0, len);
        os.write(bulk, 0, len);
      }
    } finally {
      os.close();
      CommonUtils.cleanDirectBuffer(buf);
    }
  }

  /**
   * Unlock the block
   * 
   * Used internally to make sure blocks are unmodified, but also used in
   * {@link tachyon.client.TachyonFS} for cacheing blocks locally for users. When a user tries to
   * read a block ({@link tachyon.client.TachyonFile#readByteBuffer(int)}), the client will attempt
   * to cache the block on the local users's node, while the user is reading from the local block,
   * the given block is locked and unlocked once read.
   * 
   * @param blockId The id of the block
   * @param userId The id of the user who unlocks the block
   * @return true if success, false otherwise
   */
  public boolean unlockBlock(long blockId, long userId) {
    for (StorageTier tier : mStorageTiers) {
      for (StorageDir dir : tier.getStorageDirs()) {
        if (dir.unlockBlock(blockId, userId)) {
          return true;
        }
      }
    }
    LOG.warn("Failed to unlock block! blockId:{}", blockId);
    return false;
  }

  /**
   * Handle the user's heartbeat.
   * 
   * @param userId The id of the user
   */
  public void userHeartbeat(long userId) {
    mUsers.userHeartbeat(userId);
  }
}<|MERGE_RESOLUTION|>--- conflicted
+++ resolved
@@ -302,11 +302,7 @@
   private final Multimap<Long, Long> mUserIdToTempBlockIds = Multimaps
       .synchronizedMultimap(HashMultimap.<Long, Long>create());
 
-<<<<<<< HEAD
-  private Long mLastAttenuateBlockReferenceMs;
-=======
   private final TachyonConf mTachyonConf;
->>>>>>> 9188bb5a
 
   /**
    * Main logic behind the worker process.
@@ -330,20 +326,9 @@
     String userTmpFolder = mTachyonConf.get(Constants.WORKER_USER_TEMP_RELATIVE_FOLDER, "users");
     mUserFolder = CommonUtils.concat(mDataFolder, userTmpFolder);
 
-<<<<<<< HEAD
-    mDataFolder = WorkerConf.get().DATA_FOLDER;
-    mUserFolder = CommonUtils.concat(mDataFolder, WorkerConf.USER_TEMP_RELATIVE_FOLDER);
-
-    if (WorkerConf.get().EVICT_STRATEGY_TYPE.needReferenceFrequency()) {
-      mLastAttenuateBlockReferenceMs = TimeUnit.NANOSECONDS.toMillis(System.nanoTime());
-    } else {
-      mLastAttenuateBlockReferenceMs = null;
-    }
-=======
     int checkpointThreads = mTachyonConf.getInt(Constants.WORKER_CHECKPOINT_THREADS, 1);
     mCheckpointExecutor = Executors.newFixedThreadPool(checkpointThreads,
         ThreadFactoryUtils.build("checkpoint-%d"));
->>>>>>> 9188bb5a
   }
 
   public void initialize(final NetAddress address) {
