--- conflicted
+++ resolved
@@ -42,7 +42,6 @@
 
   public static final int WORKER_BLOCKS_QUEUE_SIZE = 10000;
 
-<<<<<<< HEAD
   public static final String LOGGER_TYPE = MasterConf.get().getProperty("tachyon.logger.type", "");
   public static final boolean DEBUG = Boolean
       .valueOf(MasterConf.get().getProperty("tachyon.debug", "false"));
@@ -50,15 +49,5 @@
   // Version 1 [Before 0.5.0] is customized ser/de based.
   // Version 2 [From 0.5.0] starts to use JSON.
   public static final int JOURNAL_VERSION = 2; // The version keeps increasing.
-=======
-  public static final String LOGGER_TYPE = System.getProperty("tachyon.logger.type", "");
-  public static final boolean DEBUG = Boolean.valueOf(System.getProperty("tachyon.debug", "false"));
 
-  /**
-   * Version 1 [Before 0.5.0] Customized ser/de based. <br>
-   * Version 2 [0.5.0] Starts to use JSON. <br>
-   * Version 3 [0.6.0] Add lastModificationTimeMs to inode.
-   */
-  public static final int JOURNAL_VERSION = 2;
->>>>>>> cff56cf0
 }