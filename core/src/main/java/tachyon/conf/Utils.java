package tachyon.conf;

<<<<<<< HEAD
import org.apache.commons.configuration.PropertiesConfiguration;
import org.apache.log4j.Logger;

=======
import org.slf4j.Logger;
import org.slf4j.LoggerFactory;

import com.google.common.base.CharMatcher;
import com.google.common.base.Preconditions;
import com.google.common.base.Splitter;
import com.google.common.collect.ImmutableList;

>>>>>>> cff56cf0
/**
 * Utils for tachyon.conf package.
 */
class Utils {
  private static final Logger LOG = LoggerFactory.getLogger("");
  private static final CharMatcher LIST_SPLITTER_MATCHER = CharMatcher.is(',').or(
      CharMatcher.WHITESPACE);
  private static final Splitter LIST_SPLITTER = Splitter.on(LIST_SPLITTER_MATCHER)
      .omitEmptyStrings().trimResults();

 
  protected static PropertiesConfiguration commonConf;

  public static boolean getBooleanProperty(String property) {
    return Boolean.valueOf(getProperty(property));
  }

  public static boolean getBooleanProperty(String property, boolean defaultValue) {
    return Boolean.valueOf(getProperty(property, defaultValue + ""));
  }

  public static <T extends Enum<T>> T getEnumProperty(String property, T defaultValue) {
    final String val = getProperty(property, null);
    return null == val ? defaultValue : Enum.valueOf(defaultValue.getDeclaringClass(), val);
  }

  public static int getIntProperty(String property) {
    return Integer.valueOf(getProperty(property));
  }

  public static int getIntProperty(String property, int defaultValue) {
    return Integer.valueOf(getProperty(property, defaultValue + ""));
  }

  public static Integer getIntegerProperty(String property, Integer defaultValue) {
    try {
      return Integer.valueOf(getProperty(property, null));
    } catch (NumberFormatException e) {
      return defaultValue;
    }
  }

  public static long getLongProperty(String property) {
    return Long.valueOf(getProperty(property));
  }

  public static long getLongProperty(String property, int defaultValue) {
    return Long.valueOf(getProperty(property, defaultValue + ""));
  }

<<<<<<< HEAD
  public static String getProperty(String property) {
    /*
     * TODO: Remove all System.setProperty(..) and System.getProperty(..) calls which
     * breaks o.a.CommonsConfig system property handling. Instead use a shared
     * configuration object.
     */
    String ret = System.getProperty(property);
    if (ret == null) {
      ret = commonConf.getString(property);
    }
    
    LOG.debug(property + " : " + ret);
=======
  public static ImmutableList<String> getListProperty(String property,
      ImmutableList<String> defaultValue) {
    final String strList = getProperty(property, null);
    if (strList == null) {
      return defaultValue;
    } else {
      return ImmutableList.copyOf(LIST_SPLITTER.split(strList));
    }
  }

  public static String getProperty(String property) {
    String ret = System.getProperty(property);
    Preconditions.checkArgument(ret != null, property + " is not configured.");
    LOG.debug("{} : {}", property, ret);
>>>>>>> cff56cf0
    return ret;
  }

  public static String getProperty(String property, String defaultValue) {
    String ret = null;
    String msg = "";

    ret = getProperty(property);
    if (ret == null) {
      ret = defaultValue;
      msg = " uses the default value";
    }
<<<<<<< HEAD
    LOG.debug(property + msg + " : " + ret);

=======
    LOG.debug("{} {} : {}", property, msg, ret);
>>>>>>> cff56cf0
    return ret;
  }

  public static void setProperty(String key, String value) {
    String ret = System.getProperty(key);
    if (ret != null) {
      System.setProperty(key, value);
    } else {
      ret = commonConf.getString(key);
    }

    if (ret != null) {
      commonConf.setProperty(key, value);
    } 
  }
}<|MERGE_RESOLUTION|>--- conflicted
+++ resolved
@@ -1,11 +1,8 @@
 package tachyon.conf;
 
-<<<<<<< HEAD
+
 import org.apache.commons.configuration.PropertiesConfiguration;
 import org.apache.log4j.Logger;
-
-=======
-import org.slf4j.Logger;
 import org.slf4j.LoggerFactory;
 
 import com.google.common.base.CharMatcher;
@@ -13,7 +10,7 @@
 import com.google.common.base.Splitter;
 import com.google.common.collect.ImmutableList;
 
->>>>>>> cff56cf0
+
 /**
  * Utils for tachyon.conf package.
  */
@@ -64,20 +61,24 @@
     return Long.valueOf(getProperty(property, defaultValue + ""));
   }
 
-<<<<<<< HEAD
   public static String getProperty(String property) {
     /*
      * TODO: Remove all System.setProperty(..) and System.getProperty(..) calls which
      * breaks o.a.CommonsConfig system property handling. Instead use a shared
      * configuration object.
      */
+    Preconditions.checkArgument(ret != null, property + " is not configured.");
+
     String ret = System.getProperty(property);
     if (ret == null) {
       ret = commonConf.getString(property);
     }
     
-    LOG.debug(property + " : " + ret);
-=======
+    LOG.debug("{} : {}", property, ret);
+
+    return ret;
+  }
+
   public static ImmutableList<String> getListProperty(String property,
       ImmutableList<String> defaultValue) {
     final String strList = getProperty(property, null);
@@ -88,15 +89,7 @@
     }
   }
 
-  public static String getProperty(String property) {
-    String ret = System.getProperty(property);
-    Preconditions.checkArgument(ret != null, property + " is not configured.");
-    LOG.debug("{} : {}", property, ret);
->>>>>>> cff56cf0
-    return ret;
-  }
-
-  public static String getProperty(String property, String defaultValue) {
+   public static String getProperty(String property, String defaultValue) {
     String ret = null;
     String msg = "";
 
@@ -105,12 +98,8 @@
       ret = defaultValue;
       msg = " uses the default value";
     }
-<<<<<<< HEAD
     LOG.debug(property + msg + " : " + ret);
-
-=======
     LOG.debug("{} {} : {}", property, msg, ret);
->>>>>>> cff56cf0
     return ret;
   }
 
