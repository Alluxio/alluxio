--- conflicted
+++ resolved
@@ -55,13 +55,8 @@
 
   @Before
   public final void before() throws IOException {
-<<<<<<< HEAD
     MasterConf.get().setProperty("tachyon.user.quota.unit.bytes", "1000");
     mLocalTachyonCluster = new LocalTachyonCluster(mSizeBytes);
-=======
-    System.setProperty("tachyon.user.quota.unit.bytes", "1000");
-    mLocalTachyonCluster = new LocalTachyonCluster(SIZE_BYTES);
->>>>>>> cff56cf0
     mLocalTachyonCluster.start();
     mTfs = mLocalTachyonCluster.getClient();
     mFsShell = new TFsShell();
