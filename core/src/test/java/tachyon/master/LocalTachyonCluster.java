/*
 * Licensed to the University of California, Berkeley under one or more contributor license
 * agreements. See the NOTICE file distributed with this work for additional information regarding
 * copyright ownership. The ASF licenses this file to You under the Apache License, Version 2.0 (the
 * "License"); you may not use this file except in compliance with the License. You may obtain a
 * copy of the License at
 *
 * http://www.apache.org/licenses/LICENSE-2.0
 *
 * Unless required by applicable law or agreed to in writing, software distributed under the License
 * is distributed on an "AS IS" BASIS, WITHOUT WARRANTIES OR CONDITIONS OF ANY KIND, either express
 * or implied. See the License for the specific language governing permissions and limitations under
 * the License.
 */
package tachyon.master;

import java.io.File;
import java.io.IOException;
import java.net.InetSocketAddress;

import tachyon.Constants;
import tachyon.UnderFileSystem;
import tachyon.client.TachyonFS;
import tachyon.conf.TachyonConf;
import tachyon.thrift.NetAddress;
import tachyon.util.CommonUtils;
import tachyon.util.NetworkUtils;
import tachyon.worker.TachyonWorker;

/**
 * Local Tachyon cluster for unit tests.
 */
public final class LocalTachyonCluster {
  public static void main(String[] args) throws Exception {
    LocalTachyonCluster cluster = new LocalTachyonCluster(100, 8 * Constants.MB, Constants.GB);
    cluster.start();
    CommonUtils.sleepMs(null, Constants.SECOND_MS);
    cluster.stop();
    CommonUtils.sleepMs(null, Constants.SECOND_MS);

    cluster = new LocalTachyonCluster(100, 8 * Constants.MB, Constants.GB);
    cluster.start();
    CommonUtils.sleepMs(null, Constants.SECOND_MS);
    cluster.stop();
    CommonUtils.sleepMs(null, Constants.SECOND_MS);
  }

  private TachyonWorker mWorker = null;

  private long mWorkerCapacityBytes;
  private int mUserBlockSize;
  private int mQuotaUnitBytes;

  private String mTachyonHome;

  private String mWorkerDataFolder;

  private Thread mWorkerThread = null;
  private String mLocalhostName = null;

  private LocalTachyonMaster mMaster;

  private TachyonConf mMasterConf;

  private TachyonConf mWorkerConf;

  public LocalTachyonCluster(long workerCapacityBytes, int quotaUnitBytes, int userBlockSize) {
    mWorkerCapacityBytes = workerCapacityBytes;
    mQuotaUnitBytes = quotaUnitBytes;
    mUserBlockSize = userBlockSize;
  }

  public TachyonFS getClient() throws IOException {
    return mMaster.getClient();
  }

  public String getEditLogPath() {
    return mMaster.getEditLogPath();
  }

  public String getImagePath() {
    return mMaster.getImagePath();
  }

  public TachyonConf getMasterTachyonConf() {
    return mMasterConf;
  }

  public InetSocketAddress getMasterAddress() {
    return new InetSocketAddress(mLocalhostName, getMasterPort());
  }

  public String getMasterHostname() {
    return mLocalhostName;
  }

  public MasterInfo getMasterInfo() {
    return mMaster.getMasterInfo();
  }

  public String getMasterUri() {
    return mMaster.getUri();
  }

  public int getMasterPort() {
    return mMaster.getMetaPort();
  }

  public String getTachyonHome() {
    return mTachyonHome;
  }

  public String getTempFolderInUnderFs() {
    return mMasterConf.get(Constants.UNDERFS_ADDRESS, "/underfs");
  }

  public TachyonWorker getWorker() {
    return mWorker;
  }

  public TachyonConf getWorkerTachyonConf() {
    return mWorkerConf;
  }

  public NetAddress getWorkerAddress() {
    return new NetAddress(mLocalhostName, getWorkerPort(), getWorkerDataPort());
  }

  public String getWorkerDataFolder() {
    return mWorkerDataFolder;
  }

  public int getWorkerPort() {
    return mWorker.getMetaPort();
  }

  public int getWorkerDataPort() {
    return mWorker.getDataPort();
  }

  private void deleteDir(String path) throws IOException {
    UnderFileSystem ufs = UnderFileSystem.get(path, getMasterTachyonConf());

    if (ufs.exists(path) && !ufs.delete(path, true)) {
      throw new IOException("Folder " + path + " already exists but can not be deleted.");
    }
  }

  private void mkdir(String path) throws IOException {
    UnderFileSystem ufs = UnderFileSystem.get(path, getMasterTachyonConf());

    if (ufs.exists(path)) {
      ufs.delete(path, true);
    }
    if (!ufs.mkdirs(path, true)) {
      throw new IOException("Failed to make folder: " + path);
    }
  }

  public void start() throws IOException {
    mTachyonHome =
        File.createTempFile("Tachyon", "U" + System.currentTimeMillis()).getAbsolutePath();
    mWorkerDataFolder = mTachyonHome + "/ramdisk";

<<<<<<< HEAD
    mLocalhostName = NetworkUtils.getLocalHostName();

    mMasterConf = new TachyonConf();
    mMasterConf.set(Constants.IN_TEST_MODE, "true");
    mMasterConf.set(Constants.TACHYON_HOME, mTachyonHome);
    mMasterConf.set(Constants.USER_QUOTA_UNIT_BYTES, Integer.toString(mQuotaUnitBytes));
    mMasterConf.set(Constants.USER_DEFAULT_BLOCK_SIZE_BYTE, Integer.toString(mUserBlockSize));
    mMasterConf.set(Constants.USER_REMOTE_READ_BUFFER_SIZE_BYTE, "64");

    deleteDir(mTachyonHome);
    mkdir(mTachyonHome);

    mMaster = LocalTachyonMaster.create(mTachyonHome, mMasterConf);
=======
    // re-build the dir to set permission to 777
    deleteDir(mTachyonHome);
    mkdir(mTachyonHome);

    mLocalhostName = NetworkUtils.getLocalHostName();

    System.setProperty("tachyon.test.mode", "true");
    System.setProperty("tachyon.home", mTachyonHome);
    System.setProperty("tachyon.master.port", 0 + "");
    System.setProperty("tachyon.master.web.port", 0 + "");
    System.setProperty("tachyon.worker.port", 0 + "");
    System.setProperty("tachyon.worker.data.port", 0 + "");
    System.setProperty("tachyon.worker.data.folder", mWorkerDataFolder);
    System.setProperty("tachyon.worker.memory.size", mWorkerCapacityBytes + "");
    System.setProperty("tachyon.worker.to.master.heartbeat.interval.ms", 15 + "");
    System.setProperty("tachyon.user.remote.read.buffer.size.byte", 64 + "");
    // Lower the number of threads that the cluster will spin off.
    // default thread overhead is too much.
    System.setProperty("tachyon.master.selector.threads", Integer.toString(1));
    System.setProperty("tachyon.master.server.threads", Integer.toString(2));
    System.setProperty("tachyon.worker.selector.threads", Integer.toString(1));
    System.setProperty("tachyon.worker.server.threads", Integer.toString(2));
    System.setProperty("tachyon.worker.network.netty.worker.threads", Integer.toString(2));
    System.setProperty("tachyon.master.web.threads", Integer.toString(1));

    CommonConf.clear();
    MasterConf.clear();
    WorkerConf.clear();
    UserConf.clear();

    mMaster = LocalTachyonMaster.create(mTachyonHome);
>>>>>>> 229c6af2
    mMaster.start();

    mkdir(mMasterConf.get(Constants.UNDERFS_DATA_FOLDER, "/tachyon/data"));
    mkdir(mMasterConf.get(Constants.UNDERFS_WORKERS_FOLDER, "/tachyon/workers"));

    CommonUtils.sleepMs(null, 10);

    mWorkerConf = new TachyonConf(mMasterConf);
    mWorkerConf.set(Constants.MASTER_PORT, getMasterPort() + "");
    mWorkerConf.set(Constants.MASTER_WEB_PORT, (getMasterPort() + 1) + "");
    mWorkerConf.set(Constants.WORKER_PORT, "0");
    mWorkerConf.set(Constants.WORKER_DATA_PORT, "0");
    mWorkerConf.set(Constants.WORKER_DATA_FOLDER, mWorkerDataFolder);
    mWorkerConf.set(Constants.WORKER_MEMORY_SIZE, Long.toString(mWorkerCapacityBytes));
    mWorkerConf.set(Constants.WORKER_TO_MASTER_HEARTBEAT_INTERVAL_MS, "15");
    mWorkerConf.set(Constants.WORKER_SELECTOR_THREADS, Integer.toString(1));
    mWorkerConf.set(Constants.WORKER_SERVER_THREADS, Integer.toString(2));
    mWorkerConf.set(Constants.WORKER_NETTY_WORKER_THREADS, Integer.toString(2));

    mWorker =
        TachyonWorker.createWorker(new InetSocketAddress(mLocalhostName, getMasterPort()),
            new InetSocketAddress(mLocalhostName, 0), 0, 1, 1, 1, mWorkerDataFolder,
            mWorkerCapacityBytes, mWorkerConf);
    Runnable runWorker = new Runnable() {
      @Override
      public void run() {
        try {
          mWorker.start();
        } catch (Exception e) {
          throw new RuntimeException(e + " \n Start Worker Error \n" + e.getMessage(), e);
        }
      }
    };
    mWorkerThread = new Thread(runWorker);
    mWorkerThread.start();

    System.setProperty("tachyon.worker.port", getWorkerPort() + "");
    System.setProperty("tachyon.worker.data.port", getWorkerDataPort() + "");
  }

  /**
   * Stop both of the tachyon and underfs service threads.
   *
   * @throws Exception
   */
  public void stop() throws Exception {
    stopTFS();
    stopUFS();
  }

  /**
   * Stop the tachyon filesystem's service thread only
   *
   * @throws Exception
   */
  public void stopTFS() throws Exception {
    mMaster.stop();
    mWorker.stop();

    System.clearProperty("tachyon.home");
    System.clearProperty("tachyon.worker.port");
    System.clearProperty("tachyon.worker.data.port");
    System.clearProperty("tachyon.worker.data.folder");
    System.clearProperty("tachyon.worker.memory.size");
    System.clearProperty("tachyon.user.remote.read.buffer.size.byte");
    System.clearProperty("tachyon.worker.to.master.heartbeat.interval.ms");
    System.clearProperty("tachyon.worker.selector.threads");
    System.clearProperty("tachyon.worker.server.threads");
    System.clearProperty("tachyon.worker.network.netty.worker.threads");
  }

  /**
   * Cleanup the underfs cluster test folder only
   *
   * @throws Exception
   */
  public void stopUFS() throws Exception {
    mMaster.cleanupUnderfs();
  }

  public void stopWorker() throws Exception {
    mMaster.clearClients();
    mWorker.stop();
  }
}<|MERGE_RESOLUTION|>--- conflicted
+++ resolved
@@ -162,7 +162,6 @@
         File.createTempFile("Tachyon", "U" + System.currentTimeMillis()).getAbsolutePath();
     mWorkerDataFolder = mTachyonHome + "/ramdisk";
 
-<<<<<<< HEAD
     mLocalhostName = NetworkUtils.getLocalHostName();
 
     mMasterConf = new TachyonConf();
@@ -172,50 +171,18 @@
     mMasterConf.set(Constants.USER_DEFAULT_BLOCK_SIZE_BYTE, Integer.toString(mUserBlockSize));
     mMasterConf.set(Constants.USER_REMOTE_READ_BUFFER_SIZE_BYTE, "64");
 
-    deleteDir(mTachyonHome);
-    mkdir(mTachyonHome);
-
-    mMaster = LocalTachyonMaster.create(mTachyonHome, mMasterConf);
-=======
     // re-build the dir to set permission to 777
     deleteDir(mTachyonHome);
     mkdir(mTachyonHome);
 
-    mLocalhostName = NetworkUtils.getLocalHostName();
-
-    System.setProperty("tachyon.test.mode", "true");
-    System.setProperty("tachyon.home", mTachyonHome);
-    System.setProperty("tachyon.master.port", 0 + "");
-    System.setProperty("tachyon.master.web.port", 0 + "");
-    System.setProperty("tachyon.worker.port", 0 + "");
-    System.setProperty("tachyon.worker.data.port", 0 + "");
-    System.setProperty("tachyon.worker.data.folder", mWorkerDataFolder);
-    System.setProperty("tachyon.worker.memory.size", mWorkerCapacityBytes + "");
-    System.setProperty("tachyon.worker.to.master.heartbeat.interval.ms", 15 + "");
-    System.setProperty("tachyon.user.remote.read.buffer.size.byte", 64 + "");
-    // Lower the number of threads that the cluster will spin off.
-    // default thread overhead is too much.
-    System.setProperty("tachyon.master.selector.threads", Integer.toString(1));
-    System.setProperty("tachyon.master.server.threads", Integer.toString(2));
-    System.setProperty("tachyon.worker.selector.threads", Integer.toString(1));
-    System.setProperty("tachyon.worker.server.threads", Integer.toString(2));
-    System.setProperty("tachyon.worker.network.netty.worker.threads", Integer.toString(2));
-    System.setProperty("tachyon.master.web.threads", Integer.toString(1));
-
-    CommonConf.clear();
-    MasterConf.clear();
-    WorkerConf.clear();
-    UserConf.clear();
-
-    mMaster = LocalTachyonMaster.create(mTachyonHome);
->>>>>>> 229c6af2
+    mMaster = LocalTachyonMaster.create(mTachyonHome, mMasterConf);
     mMaster.start();
 
     mkdir(mMasterConf.get(Constants.UNDERFS_DATA_FOLDER, "/tachyon/data"));
     mkdir(mMasterConf.get(Constants.UNDERFS_WORKERS_FOLDER, "/tachyon/workers"));
 
     CommonUtils.sleepMs(null, 10);
-
+ q
     mWorkerConf = new TachyonConf(mMasterConf);
     mWorkerConf.set(Constants.MASTER_PORT, getMasterPort() + "");
     mWorkerConf.set(Constants.MASTER_WEB_PORT, (getMasterPort() + 1) + "");
