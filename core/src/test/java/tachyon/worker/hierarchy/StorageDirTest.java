--- conflicted
+++ resolved
@@ -24,11 +24,7 @@
 
 import tachyon.TestUtils;
 import tachyon.UnderFileSystem;
-<<<<<<< HEAD
-import tachyon.client.BlockHandler;
 import tachyon.conf.TachyonConf;
-=======
->>>>>>> a9704a95
 import tachyon.thrift.InvalidPathException;
 import tachyon.util.CommonUtils;
 import tachyon.worker.BlockHandler;
@@ -44,16 +40,11 @@
     String tachyonHome =
         File.createTempFile("Tachyon", "").getAbsoluteFile() + "U" + System.currentTimeMillis();
     String workerDirFolder = tachyonHome + "/ramdisk";
-<<<<<<< HEAD
     TachyonConf tachyonConf = new TachyonConf();
-    mSrcDir = new StorageDir(1, workerDirFolder + "/src", mCapacity, "/data", "/user", null,
+    mSrcDir = new StorageDir(1, workerDirFolder + "/src", CAPACITY, "/data", "/user", null,
         tachyonConf);
-    mDstDir = new StorageDir(2, workerDirFolder + "/dst", mCapacity, "/data", "/user", null,
+    mDstDir = new StorageDir(2, workerDirFolder + "/dst", CAPACITY, "/data", "/user", null,
         tachyonConf);
-=======
-    mSrcDir = new StorageDir(1, workerDirFolder + "/src", CAPACITY, "/data", "/user", null);
-    mDstDir = new StorageDir(2, workerDirFolder + "/dst", CAPACITY, "/data", "/user", null);
->>>>>>> a9704a95
 
     initializeStorageDir(mSrcDir, USER_ID);
     initializeStorageDir(mDstDir, USER_ID);
