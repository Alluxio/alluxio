--- conflicted
+++ resolved
@@ -199,13 +199,8 @@
       // TODO For hadoop 1.x, there exists NPE while startDataNode. It is a known issue caused by
       // "umask 002"(should be 022) see [HDFS-2556]. So the following codes only work for
       // hadoop 2.x or "umask 022"
-<<<<<<< HEAD
       MasterConf.get().setProperty("test.build.data", mBaseDir);
       mDfsCluster = new MiniDFSCluster(mNamenodePort, CONF, mNumDataNode, true, true, null, null);
-=======
-      System.setProperty("test.build.data", mBaseDir);
-      mDfsCluster = new MiniDFSCluster(mNamenodePort, mConf, mNumDataNode, true, true, null, null);
->>>>>>> cff56cf0
       mDfsCluster.waitClusterUp();
 
       if (0 == mNamenodePort) {
