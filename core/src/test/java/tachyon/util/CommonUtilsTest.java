package tachyon.util;

import java.util.ArrayList;
import java.util.List;
import java.util.concurrent.TimeUnit;

import org.junit.Assert;
import org.junit.Rule;
import org.junit.Test;
import org.junit.rules.ExpectedException;

import tachyon.Constants;
import tachyon.conf.MasterConf;

public class CommonUtilsTest {

  @Test
<<<<<<< HEAD
  public void addLeadingZeroTest() throws IOException {
    for (int k = 0; k < 10; k ++) {
      Assert.assertEquals("" + k, CommonUtils.addLeadingZero(k, 1));
      Assert.assertEquals("0" + k, CommonUtils.addLeadingZero(k, 2));
      Assert.assertEquals("00" + k, CommonUtils.addLeadingZero(k, 3));
      Assert.assertEquals("000" + k, CommonUtils.addLeadingZero(k, 4));
      Assert.assertEquals("0000" + k, CommonUtils.addLeadingZero(k, 5));
    }
    for (int k = 10; k < 100; k ++) {
      Assert.assertEquals("" + k, CommonUtils.addLeadingZero(k, 1));
      Assert.assertEquals("" + k, CommonUtils.addLeadingZero(k, 2));
      Assert.assertEquals("0" + k, CommonUtils.addLeadingZero(k, 3));
      Assert.assertEquals("00" + k, CommonUtils.addLeadingZero(k, 4));
      Assert.assertEquals("000" + k, CommonUtils.addLeadingZero(k, 5));
    }
  }

  @Test(expected = IOException.class)
  public void addLeadingZeroTestWithNegativeNumber() throws IOException {
    CommonUtils.addLeadingZero(-1, 1);
  }

  @Test(expected = IOException.class)
  public void addLeadingZeroTestWithNegativeWidth() throws IOException {
    CommonUtils.addLeadingZero(1, 0);
  }

  @Test(expected = IOException.class)
  public void addLeadingZeroTestWithZeroWidth() throws IOException {
    CommonUtils.addLeadingZero(1, -1);
  }

  @Test
  public void testSystemProperty() {
    MasterConf conf = MasterConf.get();
    String testProperty = "ANYTHING." + System.currentTimeMillis();
    String prop = conf.getProperty(testProperty);
    Assert.assertNull(prop); 

    System.setProperty(testProperty, testProperty);
    Assert.assertEquals(testProperty, conf.getProperty(testProperty));
    System.clearProperty(testProperty);

    prop = conf.getProperty(testProperty);
    Assert.assertNull(prop); 

  }

  @Test
=======
>>>>>>> cff56cf0
  public void getPathWithoutSchemaTest() {
    List<String> schemas = new ArrayList<String>();
    schemas.add("");
    schemas.add("tachyon://abc:19998");
    schemas.add("tachyon-ft://abc:19998");
    schemas.add("tachyon://localhost:19998");
    schemas.add("tachyon-ft://localhost:19998");
    schemas.add("tachyon://127.0.0.1:19998");
    schemas.add("tachyon-ft://127.0.0.1:19998");
    for (int k = 0; k < schemas.size(); k ++) {
      String schema = schemas.get(k);
      if (!schema.equals("")) {
        Assert.assertEquals("/", CommonUtils.getPathWithoutSchema(schema));
      }
      Assert.assertEquals("/", CommonUtils.getPathWithoutSchema(schema + "/"));
      Assert.assertEquals("/123", CommonUtils.getPathWithoutSchema(schema + "/123"));
      Assert.assertEquals("/ab/de.txt", CommonUtils.getPathWithoutSchema(schema + "/ab/de.txt"));
    }
  }

  @Test
  public void parseSpaceSizeTest() {
    long max = 10240;
    for (long k = 0; k < max; k ++) {
      Assert.assertEquals(k / 10, CommonUtils.parseSpaceSize(k / 10.0 + "b"));
      Assert.assertEquals(k / 10, CommonUtils.parseSpaceSize(k / 10.0 + "B"));
      Assert.assertEquals(k / 10, CommonUtils.parseSpaceSize(k / 10.0 + ""));
    }
    for (long k = 0; k < max; k ++) {
      Assert.assertEquals(k * Constants.KB / 10, CommonUtils.parseSpaceSize(k / 10.0 + "kb"));
      Assert.assertEquals(k * Constants.KB / 10, CommonUtils.parseSpaceSize(k / 10.0 + "Kb"));
      Assert.assertEquals(k * Constants.KB / 10, CommonUtils.parseSpaceSize(k / 10.0 + "KB"));
      Assert.assertEquals(k * Constants.KB / 10, CommonUtils.parseSpaceSize(k / 10.0 + "kB"));
    }
    for (long k = 0; k < max; k ++) {
      Assert.assertEquals(k * Constants.MB / 10, CommonUtils.parseSpaceSize(k / 10.0 + "mb"));
      Assert.assertEquals(k * Constants.MB / 10, CommonUtils.parseSpaceSize(k / 10.0 + "Mb"));
      Assert.assertEquals(k * Constants.MB / 10, CommonUtils.parseSpaceSize(k / 10.0 + "MB"));
      Assert.assertEquals(k * Constants.MB / 10, CommonUtils.parseSpaceSize(k / 10.0 + "mB"));
    }
    for (long k = 0; k < max; k ++) {
      Assert.assertEquals(k * Constants.GB / 10, CommonUtils.parseSpaceSize(k / 10.0 + "gb"));
      Assert.assertEquals(k * Constants.GB / 10, CommonUtils.parseSpaceSize(k / 10.0 + "Gb"));
      Assert.assertEquals(k * Constants.GB / 10, CommonUtils.parseSpaceSize(k / 10.0 + "GB"));
      Assert.assertEquals(k * Constants.GB / 10, CommonUtils.parseSpaceSize(k / 10.0 + "gB"));
    }
    for (long k = 0; k < max; k ++) {
      Assert.assertEquals(k * Constants.TB / 10, CommonUtils.parseSpaceSize(k / 10.0 + "tb"));
      Assert.assertEquals(k * Constants.TB / 10, CommonUtils.parseSpaceSize(k / 10.0 + "Tb"));
      Assert.assertEquals(k * Constants.TB / 10, CommonUtils.parseSpaceSize(k / 10.0 + "TB"));
      Assert.assertEquals(k * Constants.TB / 10, CommonUtils.parseSpaceSize(k / 10.0 + "tB"));
    }
    // We stop the pb test before 8192, since 8192 petabytes is beyond the scope of a java long.
    for (long k = 0; k < 8192; k ++) {
      Assert.assertEquals(k * Constants.PB / 10, CommonUtils.parseSpaceSize(k / 10.0 + "pb"));
      Assert.assertEquals(k * Constants.PB / 10, CommonUtils.parseSpaceSize(k / 10.0 + "Pb"));
      Assert.assertEquals(k * Constants.PB / 10, CommonUtils.parseSpaceSize(k / 10.0 + "PB"));
      Assert.assertEquals(k * Constants.PB / 10, CommonUtils.parseSpaceSize(k / 10.0 + "pB"));
    }
  }

  @Test
  public void convertToClockTimeWithShortValue() {
    String out = CommonUtils.convertMsToClockTime(10);
    Assert.assertEquals("0 day(s), 0 hour(s), 0 minute(s), and 0 second(s)", out);
  }

  @Test
  public void convertToClockTimeWithOneSecond() {
    String out = CommonUtils.convertMsToClockTime(TimeUnit.SECONDS.toMillis(1));
    Assert.assertEquals("0 day(s), 0 hour(s), 0 minute(s), and 1 second(s)", out);
  }

  @Test
  public void convertToClockTimeWithOneMinute() {
    String out = CommonUtils.convertMsToClockTime(TimeUnit.MINUTES.toMillis(1));
    Assert.assertEquals("0 day(s), 0 hour(s), 1 minute(s), and 0 second(s)", out);
  }

  @Test
  public void convertToClockTimeWithOneMinute30Seconds() {
    String out =
        CommonUtils.convertMsToClockTime(TimeUnit.MINUTES.toMillis(1)
            + TimeUnit.SECONDS.toMillis(30));
    Assert.assertEquals("0 day(s), 0 hour(s), 1 minute(s), and 30 second(s)", out);
  }

  @Test
  public void convertToClockTimeWithOneHour() {
    String out = CommonUtils.convertMsToClockTime(TimeUnit.HOURS.toMillis(1));
    Assert.assertEquals("0 day(s), 1 hour(s), 0 minute(s), and 0 second(s)", out);
  }

  @Test
  public void convertToClockTimeWithOneHour10Minutes45Seconds() {
    String out =
        CommonUtils.convertMsToClockTime(TimeUnit.HOURS.toMillis(1) + TimeUnit.MINUTES.toMillis(10)
            + TimeUnit.SECONDS.toMillis(45));
    Assert.assertEquals("0 day(s), 1 hour(s), 10 minute(s), and 45 second(s)", out);
  }

  @Test
  public void convertToClockTimeWithOneDay() {
    String out = CommonUtils.convertMsToClockTime(TimeUnit.DAYS.toMillis(1));
    Assert.assertEquals("1 day(s), 0 hour(s), 0 minute(s), and 0 second(s)", out);
  }

  @Test
  public void convertToClockTimeWithOneDay4Hours10Minutes45Seconds() {
    long time =
        TimeUnit.DAYS.toMillis(1) + TimeUnit.HOURS.toMillis(4) + TimeUnit.MINUTES.toMillis(10)
            + TimeUnit.SECONDS.toMillis(45);
    String out = CommonUtils.convertMsToClockTime(time);
    Assert.assertEquals("1 day(s), 4 hour(s), 10 minute(s), and 45 second(s)", out);
  }

  @Test
  public void convertToClockTimeWithOneDay4Hours10Minutes45SecondsWithStopwatch() {
    long time =
        TimeUnit.DAYS.toMillis(1) + TimeUnit.HOURS.toMillis(4) + TimeUnit.MINUTES.toMillis(10)
            + TimeUnit.SECONDS.toMillis(45);
    String out = CommonUtils.convertMsToClockTime(time);
    Assert.assertEquals("1 day(s), 4 hour(s), 10 minute(s), and 45 second(s)", out);
  }

  @Test(expected = IllegalArgumentException.class)
  public void convertToClockTimeWithNegativeValue() {
    CommonUtils.convertMsToClockTime(1 - TimeUnit.DAYS.toMillis(1) + TimeUnit.HOURS.toMillis(4)
        + TimeUnit.MINUTES.toMillis(10) + TimeUnit.SECONDS.toMillis(45));
  }
}<|MERGE_RESOLUTION|>--- conflicted
+++ resolved
@@ -1,13 +1,12 @@
 package tachyon.util;
 
+import java.io.IOException;
 import java.util.ArrayList;
 import java.util.List;
 import java.util.concurrent.TimeUnit;
 
 import org.junit.Assert;
-import org.junit.Rule;
 import org.junit.Test;
-import org.junit.rules.ExpectedException;
 
 import tachyon.Constants;
 import tachyon.conf.MasterConf;
@@ -15,7 +14,7 @@
 public class CommonUtilsTest {
 
   @Test
-<<<<<<< HEAD
+
   public void addLeadingZeroTest() throws IOException {
     for (int k = 0; k < 10; k ++) {
       Assert.assertEquals("" + k, CommonUtils.addLeadingZero(k, 1));
@@ -65,8 +64,6 @@
   }
 
   @Test
-=======
->>>>>>> cff56cf0
   public void getPathWithoutSchemaTest() {
     List<String> schemas = new ArrayList<String>();
     schemas.add("");
