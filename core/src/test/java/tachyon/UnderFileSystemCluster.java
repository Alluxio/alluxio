package tachyon;

import java.io.IOException;

<<<<<<< HEAD
import tachyon.conf.MasterConf;
=======
import com.google.common.base.Throwables;

>>>>>>> cff56cf0
import tachyon.util.CommonUtils;

public abstract class UnderFileSystemCluster {
  class ShutdownHook extends Thread {
    UnderFileSystemCluster mUFSCluster = null;

    public ShutdownHook(UnderFileSystemCluster ufsCluster) {
      mUFSCluster = ufsCluster;
    }

    @Override
    public void run() {
      if (mUFSCluster != null) {
        try {
          mUFSCluster.shutdown();
        } catch (IOException e) {
          System.out.println("Failed to shutdown underfs cluster: " + e);
        }
      }
    }
  }

  private static final String INTEGRATION_UFS_PROFILE_KEY = "ufs";

  private static String mUfsClz;

  /**
   * To start the underfs test bed and register the shutdown hook
   * 
   * @throws IOException
   * @throws InterruptedException
   */
  public static synchronized UnderFileSystemCluster get(String baseDir) throws IOException {
    if (null == mUnderFSCluster) {
      mUnderFSCluster = getUnderFilesystemCluster(baseDir);
    }

    if (!mUnderFSCluster.isStarted()) {
      mUnderFSCluster.start();
      mUnderFSCluster.registerJVMOnExistHook();
    }

    return mUnderFSCluster;
  }

  public static UnderFileSystemCluster getUnderFilesystemCluster(String baseDir) {
    mUfsClz = MasterConf.get().getProperty(INTEGRATION_UFS_PROFILE_KEY);

    if (mUfsClz != null && !mUfsClz.equals("")) {
      try {
        UnderFileSystemCluster ufsCluster =
            (UnderFileSystemCluster) Class.forName(mUfsClz).getConstructor(String.class)
                .newInstance(baseDir);
        return ufsCluster;
      } catch (Exception e) {
        System.out.println("Failed to initialize the ufsCluster of " + mUfsClz
            + " for integration test.");
        throw Throwables.propagate(e);
      }
    }
    return new LocalFilesystemCluster(baseDir);
  }

  protected String mBaseDir;

  private static UnderFileSystemCluster mUnderFSCluster = null;

  /**
   * This method is only for unit-test {@link tachyon.client.FileOutStreamTest} temporally
   * 
   * @return
   */
  public static boolean isUFSHDFS() {
    return (null != mUfsClz) && (mUfsClz.equals("tachyon.LocalMiniDFSCluster"));
  }

  public UnderFileSystemCluster(String baseDir) {
    mBaseDir = baseDir;
  }

  /**
   * To clean up the test environment over underfs cluster system, so that we can re-use the running
   * system for the next test round instead of turning on/off it from time to time. This function is
   * expected to be called either before or after each test case which avoids certain overhead from
   * the bootstrap.
   * 
   * @throws IOException
   */
  public void cleanup() throws IOException {
    if (isStarted()) {
      String path = getUnderFilesystemAddress() + TachyonURI.SEPARATOR;
      UnderFileSystem ufs = UnderFileSystem.get(path);
      for (String p : ufs.list(path)) {
        ufs.delete(CommonUtils.concat(path, p), true);
      }
    }
  }

  public abstract String getUnderFilesystemAddress();

  /**
   * Check if the cluster started.
   * 
   * @return
   */
  public abstract boolean isStarted();

  /**
   * Add a shutdown hook. The {@link #shutdown} phase will be automatically called while the process
   * exists.
   * 
   * @throws InterruptedException
   */
  public void registerJVMOnExistHook() throws IOException {
    Runtime.getRuntime().addShutdownHook(new ShutdownHook(this));
  }

  /**
   * To stop the underfs cluster system
   * 
   * @throws IOException
   */
  public abstract void shutdown() throws IOException;

  /**
   * To start the underfs cluster system
   * 
   * @throws IOException
   */
  public abstract void start() throws IOException;
}<|MERGE_RESOLUTION|>--- conflicted
+++ resolved
@@ -2,13 +2,10 @@
 
 import java.io.IOException;
 
-<<<<<<< HEAD
 import tachyon.conf.MasterConf;
-=======
+import tachyon.util.CommonUtils;
+
 import com.google.common.base.Throwables;
-
->>>>>>> cff56cf0
-import tachyon.util.CommonUtils;
 
 public abstract class UnderFileSystemCluster {
   class ShutdownHook extends Thread {
