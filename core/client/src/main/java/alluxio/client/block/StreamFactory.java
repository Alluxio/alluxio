/*
 * The Alluxio Open Foundation licenses this work under the Apache License, version 2.0
 * (the "License"). You may not use this work except in compliance with the License, which is
 * available at www.apache.org/licenses/LICENSE-2.0
 *
 * This software is distributed on an "AS IS" basis, WITHOUT WARRANTIES OR CONDITIONS OF ANY KIND,
 * either express or implied, as more fully set forth in the License.
 *
 * See the NOTICE file distributed with this work for information regarding copyright ownership.
 */

package alluxio.client.block;

import alluxio.client.block.stream.BlockInStream;
import alluxio.client.block.stream.BlockOutStream;
import alluxio.client.file.FileSystemContext;
import alluxio.client.file.options.InStreamOptions;
import alluxio.client.file.options.OutStreamOptions;
import alluxio.client.netty.NettyClient;
import alluxio.wire.WorkerNetAddress;

import java.io.IOException;
import java.io.InputStream;
import java.io.OutputStream;

import javax.annotation.concurrent.NotThreadSafe;

/**
 * A factory class to create various block streams in Alluxio.
 */
@NotThreadSafe
public final class StreamFactory {

  private StreamFactory() {} // prevent instantiation

  /**
   * Creates an {@link BlockOutStream} that writes to a block on local worker.
   *
   * @param context the file system context
   * @param blockId the block ID
   * @param blockSize the block size in bytes
   * @param address the Alluxio worker address
   * @param options the out stream options
   * @return the {@link OutputStream} object
   * @throws IOException if it fails to create the output stream
   */
  public static BlockOutStream createLocalBlockOutStream(FileSystemContext context, long blockId,
      long blockSize, WorkerNetAddress address, OutStreamOptions options) throws IOException {
<<<<<<< HEAD
    if (PACKET_STREAMING_ENABLED) {
      if (!address.getDomainSocketPath().isEmpty() && NettyClient.isDomainSocketEnabled()) {
        return BlockOutStream
            .createNettyBlockOutStream(blockId, blockSize, address, context, true, options);
      }
      return BlockOutStream
          .createLocalBlockOutStream(blockId, blockSize, address, context, options);
    } else {
      return new alluxio.client.block.LocalBlockOutStream(blockId, blockSize, address, context,
          options);
    }
=======
    return BlockOutStream.createLocalBlockOutStream(blockId, blockSize, address, context, options);
>>>>>>> 5db3b54a
  }

  /**
   * Creates an {@link BlockOutStream} that writes to a remote worker.
   *
   * @param context the file system context
   * @param blockId the block ID
   * @param blockSize the block size in bytes
   * @param address the Alluxio worker address
   * @param options the out stream options
   * @return the {@link OutputStream} object
   * @throws IOException if it fails to create the output stream
   */
  public static BlockOutStream createRemoteBlockOutStream(FileSystemContext context, long blockId,
      long blockSize, WorkerNetAddress address, OutStreamOptions options) throws IOException {
<<<<<<< HEAD
    if (PACKET_STREAMING_ENABLED) {
      return BlockOutStream
          .createNettyBlockOutStream(blockId, blockSize, address, context, false, options);
    } else {
      return new alluxio.client.block.RemoteBlockOutStream(blockId, blockSize, address, context,
          options);
    }
=======
    return BlockOutStream.createRemoteBlockOutStream(blockId, blockSize, address, context, options);
>>>>>>> 5db3b54a
  }

  /**
   * Creates an {@link BlockInStream} that reads from a local block.
   *
   * @param context the file system context
   * @param blockId the block ID
   * @param blockSize the block size in bytes
   * @param address the Alluxio worker address
   * @param options the in stream options
   * @return the {@link InputStream} object
   * @throws IOException if it fails to create the input stream
   */
  public static BlockInStream createLocalBlockInStream(FileSystemContext context, long blockId,
      long blockSize, WorkerNetAddress address, InStreamOptions options) throws IOException {
<<<<<<< HEAD
    if (PACKET_STREAMING_ENABLED) {
      if (!address.getDomainSocketPath().isEmpty() && NettyClient.isDomainSocketEnabled()) {
        return BlockInStream
            .createNettyBlockInStream(blockId, blockSize, address, context, true, options);
      }
      return BlockInStream.createLocalBlockInStream(blockId, blockSize, address, context, options);
    } else {
      return new alluxio.client.block.LocalBlockInStream(blockId, blockSize, address, context,
          options);
    }
=======
    return BlockInStream.createLocalBlockInStream(blockId, blockSize, address, context, options);
>>>>>>> 5db3b54a
  }

  /**
   * Creates an {@link BlockInStream} that reads from a local block.
   *
   * @param context the file system context
   * @param blockId the block ID
   * @param blockSize the block size in bytes
   * @param address the Alluxio worker address
   * @param options the in stream options
   * @return the {@link InputStream} object
   * @throws IOException if it fails to create the input stream
   */
  public static BlockInStream createRemoteBlockInStream(FileSystemContext context, long blockId,
      long blockSize, WorkerNetAddress address, InStreamOptions options) throws IOException {
<<<<<<< HEAD
    if (PACKET_STREAMING_ENABLED) {
      return BlockInStream
          .createNettyBlockInStream(blockId, blockSize, address, context, false, options);
    } else {
      return new alluxio.client.block.RemoteBlockInStream(blockId, blockSize, address, context,
          options);
    }
=======
    return BlockInStream.createRemoteBlockInStream(blockId, blockSize, address, context, options);
  }

  /**
   * Creates an {@link BlockInStream} to read a block from UFS if that block is in UFS but not in
   * Alluxio. If the block is cached to Alluxio while it attempts to create the
   * {@link BlockInStream} that reads from UFS, it returns an {@link BlockInStream} that reads from
   * Alluxio instead.
   *
   * @param context the file system context
   * @param ufsPath the UFS path
   * @param blockId the block ID
   * @param blockSize the block size
   * @param blockStart the start position of the block in the UFS file
   * @param address the worker network address
   * @param options the in stream options
   * @return the input stream
   * @throws IOException if it fails to create the input stream
   */
  public static BlockInStream createUfsBlockInStream(FileSystemContext context, String ufsPath,
      long blockId, long blockSize, long blockStart, WorkerNetAddress address,
      InStreamOptions options) throws IOException {
    return BlockInStream.createUfsBlockInStream(context, ufsPath, blockId, blockSize, blockStart,
        address, options);
>>>>>>> 5db3b54a
  }
}<|MERGE_RESOLUTION|>--- conflicted
+++ resolved
@@ -31,7 +31,7 @@
 @NotThreadSafe
 public final class StreamFactory {
 
-  private StreamFactory() {} // prevent instantiation
+  private StreamFactory() {} // prevent instantiatioe
 
   /**
    * Creates an {@link BlockOutStream} that writes to a block on local worker.
@@ -46,21 +46,11 @@
    */
   public static BlockOutStream createLocalBlockOutStream(FileSystemContext context, long blockId,
       long blockSize, WorkerNetAddress address, OutStreamOptions options) throws IOException {
-<<<<<<< HEAD
-    if (PACKET_STREAMING_ENABLED) {
-      if (!address.getDomainSocketPath().isEmpty() && NettyClient.isDomainSocketEnabled()) {
-        return BlockOutStream
-            .createNettyBlockOutStream(blockId, blockSize, address, context, true, options);
-      }
+    if (!address.getDomainSocketPath().isEmpty() && NettyClient.isDomainSocketEnabled()) {
       return BlockOutStream
-          .createLocalBlockOutStream(blockId, blockSize, address, context, options);
-    } else {
-      return new alluxio.client.block.LocalBlockOutStream(blockId, blockSize, address, context,
-          options);
+          .createNettyBlockOutStream(blockId, blockSize, address, context, true, options);
     }
-=======
     return BlockOutStream.createLocalBlockOutStream(blockId, blockSize, address, context, options);
->>>>>>> 5db3b54a
   }
 
   /**
@@ -76,17 +66,8 @@
    */
   public static BlockOutStream createRemoteBlockOutStream(FileSystemContext context, long blockId,
       long blockSize, WorkerNetAddress address, OutStreamOptions options) throws IOException {
-<<<<<<< HEAD
-    if (PACKET_STREAMING_ENABLED) {
-      return BlockOutStream
-          .createNettyBlockOutStream(blockId, blockSize, address, context, false, options);
-    } else {
-      return new alluxio.client.block.RemoteBlockOutStream(blockId, blockSize, address, context,
-          options);
-    }
-=======
-    return BlockOutStream.createRemoteBlockOutStream(blockId, blockSize, address, context, options);
->>>>>>> 5db3b54a
+    return BlockOutStream
+        .createNettyBlockOutStream(blockId, blockSize, address, context, false, options);
   }
 
   /**
@@ -102,20 +83,11 @@
    */
   public static BlockInStream createLocalBlockInStream(FileSystemContext context, long blockId,
       long blockSize, WorkerNetAddress address, InStreamOptions options) throws IOException {
-<<<<<<< HEAD
-    if (PACKET_STREAMING_ENABLED) {
-      if (!address.getDomainSocketPath().isEmpty() && NettyClient.isDomainSocketEnabled()) {
-        return BlockInStream
-            .createNettyBlockInStream(blockId, blockSize, address, context, true, options);
-      }
-      return BlockInStream.createLocalBlockInStream(blockId, blockSize, address, context, options);
-    } else {
-      return new alluxio.client.block.LocalBlockInStream(blockId, blockSize, address, context,
-          options);
+    if (!address.getDomainSocketPath().isEmpty() && NettyClient.isDomainSocketEnabled()) {
+      return BlockInStream
+          .createNettyBlockInStream(blockId, blockSize, address, context, true, options);
     }
-=======
     return BlockInStream.createLocalBlockInStream(blockId, blockSize, address, context, options);
->>>>>>> 5db3b54a
   }
 
   /**
@@ -131,16 +103,8 @@
    */
   public static BlockInStream createRemoteBlockInStream(FileSystemContext context, long blockId,
       long blockSize, WorkerNetAddress address, InStreamOptions options) throws IOException {
-<<<<<<< HEAD
-    if (PACKET_STREAMING_ENABLED) {
-      return BlockInStream
-          .createNettyBlockInStream(blockId, blockSize, address, context, false, options);
-    } else {
-      return new alluxio.client.block.RemoteBlockInStream(blockId, blockSize, address, context,
-          options);
-    }
-=======
-    return BlockInStream.createRemoteBlockInStream(blockId, blockSize, address, context, options);
+    return BlockInStream
+        .createNettyBlockInStream(blockId, blockSize, address, context, false, options);
   }
 
   /**
@@ -164,6 +128,5 @@
       InStreamOptions options) throws IOException {
     return BlockInStream.createUfsBlockInStream(context, ufsPath, blockId, blockSize, blockStart,
         address, options);
->>>>>>> 5db3b54a
   }
 }