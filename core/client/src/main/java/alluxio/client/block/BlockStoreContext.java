/*
 * The Alluxio Open Foundation licenses this work under the Apache License, version 2.0
 * (the “License”). You may not use this work except in compliance with the License, which is
 * available at www.apache.org/licenses/LICENSE-2.0
 *
 * This software is distributed on an "AS IS" basis, WITHOUT WARRANTIES OR CONDITIONS OF ANY KIND,
 * either express or implied, as more fully set forth in the License.
 *
 * See the NOTICE file distributed with this work for information regarding copyright ownership.
 */

package alluxio.client.block;

import alluxio.Constants;
import alluxio.client.ClientContext;
import alluxio.exception.ExceptionMessage;
import alluxio.exception.PreconditionMessage;
import alluxio.resource.CloseableResource;
import alluxio.util.IdUtils;
import alluxio.util.network.NetworkAddressUtils;
import alluxio.wire.WorkerInfo;
import alluxio.wire.WorkerNetAddress;
import alluxio.worker.ClientMetrics;

import com.google.common.base.Preconditions;
import com.google.common.base.Throwables;
import edu.umd.cs.findbugs.annotations.SuppressFBWarnings;
import org.slf4j.Logger;
import org.slf4j.LoggerFactory;

import java.io.IOException;
import java.util.ArrayList;
import java.util.List;
import java.util.Map;
import java.util.concurrent.ConcurrentHashMap;

import javax.annotation.concurrent.GuardedBy;
import javax.annotation.concurrent.ThreadSafe;

/**
 * A shared context in each client JVM for common block master client functionality such as a pool
 * of master clients and a pool of local worker clients. Any remote clients will be created and
 * destroyed on a per use basis.
 * <p/>
 * NOTE: The context maintains a pool of block master clients and a pool of block worker clients
 * that are already thread-safe. Synchronizing {@link BlockStoreContext} methods could lead to
 * deadlock: thread A attempts to acquire a client when there are no clients left in the pool and
 * blocks holding a lock on the {@link BlockStoreContext}, when thread B attempts to release a
 * client it owns, it is unable to do so, because thread A holds the lock on
 * {@link BlockStoreContext}.
 */
@ThreadSafe
public enum BlockStoreContext {
  INSTANCE;

  private static final Logger LOG = LoggerFactory.getLogger(Constants.LOGGER_TYPE);
  private BlockMasterClientPool mBlockMasterClientPool;

<<<<<<< HEAD
  /**
   * A map from the worker's address to its client pool. Guarded by
   * {@link #initializeLocalBlockWorkerClientPool()} for client acquisition. There is no guard for
   * releasing client, and client can be released anytime.
   */
  private final Map<WorkerNetAddress, BlockWorkerClientPool> mLocalBlockWorkerClientPoolMap =
=======
  /** A map from the worker's address to its client pool. */
  @GuardedBy("itself")
  private Map<WorkerNetAddress, BlockWorkerClientPool> mLocalBlockWorkerClientPoolMap =
>>>>>>> b3374405
      new ConcurrentHashMap<>();

  @GuardedBy("ConcurrentHashMap")
  private boolean mLocalBlockWorkerClientPoolInitialized = false;

  /**
   * Creates a new block store context.
   */
  BlockStoreContext() {
    reset();
  }

  /**
   * Initializes {@link #mLocalBlockWorkerClientPool}. This method is supposed be called in a lazy
   * manner.
   */
  private void initializeLocalBlockWorkerClientPool() {
    if (!mLocalBlockWorkerClientPoolInitialized) {
      for (WorkerNetAddress localWorkerAddress : getWorkerAddresses(
          NetworkAddressUtils.getLocalHostName(ClientContext.getConf()))) {
        mLocalBlockWorkerClientPoolMap.put(localWorkerAddress,
            new BlockWorkerClientPool(localWorkerAddress));
      }
      mLocalBlockWorkerClientPoolInitialized = true;
    }
  }

  /**
   * Gets the worker addresses with the given hostname by querying the master. Returns all the
   * addresses, if the hostname is an empty string.
   *
   * @param hostname hostname of the worker to query, empty string denotes any worker
   * @return List of {@link WorkerNetAddress} of hostname
   */
  private List<WorkerNetAddress> getWorkerAddresses(String hostname) {
    List<WorkerNetAddress> addresses = new ArrayList<>();
    try (CloseableResource<BlockMasterClient> masterClient = acquireMasterClientResource()) {
      List<WorkerInfo> workers = masterClient.get().getWorkerInfoList();
      for (WorkerInfo worker : workers) {
        if (hostname.isEmpty() || worker.getAddress().getHost().equals(hostname)) {
          addresses.add(worker.getAddress());
        }
      }
    } catch (Exception e) {
      Throwables.propagate(e);
    }
    return addresses;
  }

  /**
   * Acquires a block master client resource from the block master client pool. The resource is
   * {@code Closeable}.
   *
   * @return the acquired block master client resource
   */
  public CloseableResource<BlockMasterClient> acquireMasterClientResource() {
    return new CloseableResource<BlockMasterClient>(mBlockMasterClientPool.acquire()) {
      @Override
      public void close() {
        mBlockMasterClientPool.release(get());
      }
    };
  }

  /**
   * Obtains a client for a worker with the given address.
   *
   * @param address the address of the worker to get a client to
   * @return a {@link BlockWorkerClient} connected to the worker with the given hostname
   * @throws IOException if no Alluxio worker is available for the given hostname
   */
  public BlockWorkerClient acquireWorkerClient(WorkerNetAddress address) throws IOException {
    BlockWorkerClient client;
    if (address == null) {
      throw new RuntimeException(ExceptionMessage.NO_WORKER_AVAILABLE.getMessage());
    }
    if (address.getHost().equals(NetworkAddressUtils.getLocalHostName(ClientContext.getConf()))) {
      client = acquireLocalWorkerClient(address);
      if (client == null) {
        throw new IOException(
            ExceptionMessage.NO_WORKER_AVAILABLE_ON_ADDRESS.getMessage(address));
      }
    } else {
      client = acquireRemoteWorkerClient(address);
    }
    return client;
  }

  /**
   * Obtains a worker client on the local worker in the system. For testing only.
   *
   * @return a {@link BlockWorkerClient} to a worker in the Alluxio system or null if failed
   */
  public BlockWorkerClient acquireLocalWorkerClient() {
    synchronized (mLocalBlockWorkerClientPoolMap) {
      initializeLocalBlockWorkerClientPool();
      if (mLocalBlockWorkerClientPoolMap.isEmpty()) {
        return null;
      }
      // return any local worker
      return mLocalBlockWorkerClientPoolMap.values().iterator().next().acquire();
    }
  }

  /**
   * Obtains a worker client for the given local worker address.
   *
   * @param address worker address
   *
   * @return a {@link BlockWorkerClient} to the given worker address or null if no such worker can
   *         be found
   */
  public BlockWorkerClient acquireLocalWorkerClient(WorkerNetAddress address) {
    synchronized (mLocalBlockWorkerClientPoolMap) {
      initializeLocalBlockWorkerClientPool();
      if (!mLocalBlockWorkerClientPoolMap.containsKey(address)) {
        return null;
      }
      return mLocalBlockWorkerClientPoolMap.get(address).acquire();
    }
  }

  /**
   * Obtains a client for a remote based on the given network address. Illegal argument exception is
   * thrown if the hostname is the local hostname. Runtime exception is thrown if the client cannot
   * be created with a connection to the hostname.
   *
   * @param address the address of the worker
   * @return a worker client with a connection to the specified hostname
   */
  private BlockWorkerClient acquireRemoteWorkerClient(WorkerNetAddress address) {
    // If we couldn't find a worker, crash.
    if (address == null) {
      // TODO(calvin): Better exception usage.
      throw new RuntimeException(ExceptionMessage.NO_WORKER_AVAILABLE.getMessage());
    }
    Preconditions.checkArgument(
        !address.getHost().equals(NetworkAddressUtils.getLocalHostName(ClientContext.getConf())),
        PreconditionMessage.REMOTE_CLIENT_BUT_LOCAL_HOSTNAME);
    long clientId = IdUtils.getRandomNonNegativeLong();
    return new BlockWorkerClient(address, ClientContext.getExecutorService(),
        ClientContext.getConf(), clientId, false, new ClientMetrics());
  }

  /**
   * Releases the {@link BlockWorkerClient} back to the client pool, or destroys it if it was a
   * remote client.
   *
   * @param blockWorkerClient the worker client to release, the client should not be accessed after
   *        this method is called
   */
  public void releaseWorkerClient(BlockWorkerClient blockWorkerClient) {
    // If the client is local and the pool exists, release the client to the pool, otherwise just
    // close the client.
    if (blockWorkerClient.isLocal()) {
      // Return local worker client to its resource pool.
      WorkerNetAddress address = blockWorkerClient.getWorkerNetAddress();
<<<<<<< HEAD
      if(!mLocalBlockWorkerClientPoolMap.containsKey(address)){
        LOG.error("The client to worker at {} to release is no longer registered in the context.",
            address);
      }
      mLocalBlockWorkerClientPoolMap.get(address).release(blockWorkerClient);
=======
      synchronized (mLocalBlockWorkerClientPoolMap) {
        Preconditions.checkState(mLocalBlockWorkerClientPoolMap.containsKey(address));
        mLocalBlockWorkerClientPoolMap.get(address).release(blockWorkerClient);
      }
>>>>>>> b3374405
    } else {
      // Destroy remote worker client.
      blockWorkerClient.close();
    }
  }

  /**
   * Re-initializes the {@link BlockStoreContext}. This method should only be used in
   * {@link ClientContext}.
   */
  @SuppressFBWarnings
  public void reset() {
    if (mBlockMasterClientPool != null) {
      mBlockMasterClientPool.close();
    }
    synchronized (mLocalBlockWorkerClientPoolMap) {
      for (BlockWorkerClientPool pool : mLocalBlockWorkerClientPoolMap.values()) {
        pool.close();
      }
      mLocalBlockWorkerClientPoolMap.clear();
    }
    mBlockMasterClientPool = new BlockMasterClientPool(ClientContext.getMasterAddress());
    mLocalBlockWorkerClientPoolInitialized = false;
  }
}<|MERGE_RESOLUTION|>--- conflicted
+++ resolved
@@ -56,18 +56,12 @@
   private static final Logger LOG = LoggerFactory.getLogger(Constants.LOGGER_TYPE);
   private BlockMasterClientPool mBlockMasterClientPool;
 
-<<<<<<< HEAD
   /**
    * A map from the worker's address to its client pool. Guarded by
    * {@link #initializeLocalBlockWorkerClientPool()} for client acquisition. There is no guard for
    * releasing client, and client can be released anytime.
    */
   private final Map<WorkerNetAddress, BlockWorkerClientPool> mLocalBlockWorkerClientPoolMap =
-=======
-  /** A map from the worker's address to its client pool. */
-  @GuardedBy("itself")
-  private Map<WorkerNetAddress, BlockWorkerClientPool> mLocalBlockWorkerClientPoolMap =
->>>>>>> b3374405
       new ConcurrentHashMap<>();
 
   @GuardedBy("ConcurrentHashMap")
@@ -84,7 +78,7 @@
    * Initializes {@link #mLocalBlockWorkerClientPool}. This method is supposed be called in a lazy
    * manner.
    */
-  private void initializeLocalBlockWorkerClientPool() {
+  private synchronized void initializeLocalBlockWorkerClientPool() {
     if (!mLocalBlockWorkerClientPoolInitialized) {
       for (WorkerNetAddress localWorkerAddress : getWorkerAddresses(
           NetworkAddressUtils.getLocalHostName(ClientContext.getConf()))) {
@@ -162,14 +156,12 @@
    * @return a {@link BlockWorkerClient} to a worker in the Alluxio system or null if failed
    */
   public BlockWorkerClient acquireLocalWorkerClient() {
-    synchronized (mLocalBlockWorkerClientPoolMap) {
-      initializeLocalBlockWorkerClientPool();
-      if (mLocalBlockWorkerClientPoolMap.isEmpty()) {
-        return null;
-      }
-      // return any local worker
-      return mLocalBlockWorkerClientPoolMap.values().iterator().next().acquire();
-    }
+    initializeLocalBlockWorkerClientPool();
+    if (mLocalBlockWorkerClientPoolMap.isEmpty()) {
+      return null;
+    }
+    // return any local worker
+    return mLocalBlockWorkerClientPoolMap.values().iterator().next().acquire();
   }
 
   /**
@@ -181,13 +173,11 @@
    *         be found
    */
   public BlockWorkerClient acquireLocalWorkerClient(WorkerNetAddress address) {
-    synchronized (mLocalBlockWorkerClientPoolMap) {
-      initializeLocalBlockWorkerClientPool();
-      if (!mLocalBlockWorkerClientPoolMap.containsKey(address)) {
-        return null;
-      }
-      return mLocalBlockWorkerClientPoolMap.get(address).acquire();
-    }
+    initializeLocalBlockWorkerClientPool();
+    if (!mLocalBlockWorkerClientPoolMap.containsKey(address)) {
+      return null;
+    }
+    return mLocalBlockWorkerClientPoolMap.get(address).acquire();
   }
 
   /**
@@ -225,18 +215,11 @@
     if (blockWorkerClient.isLocal()) {
       // Return local worker client to its resource pool.
       WorkerNetAddress address = blockWorkerClient.getWorkerNetAddress();
-<<<<<<< HEAD
       if(!mLocalBlockWorkerClientPoolMap.containsKey(address)){
         LOG.error("The client to worker at {} to release is no longer registered in the context.",
             address);
       }
       mLocalBlockWorkerClientPoolMap.get(address).release(blockWorkerClient);
-=======
-      synchronized (mLocalBlockWorkerClientPoolMap) {
-        Preconditions.checkState(mLocalBlockWorkerClientPoolMap.containsKey(address));
-        mLocalBlockWorkerClientPoolMap.get(address).release(blockWorkerClient);
-      }
->>>>>>> b3374405
     } else {
       // Destroy remote worker client.
       blockWorkerClient.close();
@@ -252,12 +235,10 @@
     if (mBlockMasterClientPool != null) {
       mBlockMasterClientPool.close();
     }
-    synchronized (mLocalBlockWorkerClientPoolMap) {
-      for (BlockWorkerClientPool pool : mLocalBlockWorkerClientPoolMap.values()) {
-        pool.close();
-      }
-      mLocalBlockWorkerClientPoolMap.clear();
-    }
+    for (BlockWorkerClientPool pool : mLocalBlockWorkerClientPoolMap.values()) {
+      pool.close();
+    }
+    mLocalBlockWorkerClientPoolMap.clear();
     mBlockMasterClientPool = new BlockMasterClientPool(ClientContext.getMasterAddress());
     mLocalBlockWorkerClientPoolInitialized = false;
   }
