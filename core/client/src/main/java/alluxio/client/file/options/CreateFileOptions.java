/*
 * The Alluxio Open Foundation licenses this work under the Apache License, version 2.0
 * (the "License"). You may not use this work except in compliance with the License, which is
 * available at www.apache.org/licenses/LICENSE-2.0
 *
 * This software is distributed on an "AS IS" basis, WITHOUT WARRANTIES OR CONDITIONS OF ANY KIND,
 * either express or implied, as more fully set forth in the License.
 *
 * See the NOTICE file distributed with this work for information regarding copyright ownership.
 */

package alluxio.client.file.options;

import alluxio.Configuration;
import alluxio.Constants;
import alluxio.PropertyKey;
import alluxio.TtlExpiryAction;
import alluxio.annotation.PublicApi;
import alluxio.client.AlluxioStorageType;
import alluxio.client.UnderStorageType;
import alluxio.client.WriteType;
import alluxio.client.file.policy.FileWriteLocationPolicy;
import alluxio.thrift.CreateFileTOptions;
import alluxio.util.CommonUtils;

import com.google.common.base.Objects;
import com.google.common.base.Throwables;

import javax.annotation.concurrent.NotThreadSafe;

/**
 * Method options for creating a file.
 */
@PublicApi
@NotThreadSafe
public final class CreateFileOptions {
  private boolean mRecursive;
  private long mBlockSizeBytes;
  private FileWriteLocationPolicy mLocationPolicy;
  private long mTtl;
  private TtlExpiryAction mTtlExpiryAction;
  private WriteType mWriteType;

  /**
   * @return the default {@link CreateFileOptions}
   */
  public static CreateFileOptions defaults() {
    return new CreateFileOptions();
  }

  private CreateFileOptions() {
    mRecursive = true;
    mBlockSizeBytes = Configuration.getBytes(PropertyKey.USER_BLOCK_SIZE_BYTES_DEFAULT);
    try {
<<<<<<< HEAD
      mLocationPolicy = CommonUtils
          .createNewClassInstance(Configuration.<FileWriteLocationPolicy>getClass(
=======
      mLocationPolicy = CommonUtils.createNewClassInstance(
          Configuration.<FileWriteLocationPolicy>getClass(
>>>>>>> fd85092a
              PropertyKey.USER_FILE_WRITE_LOCATION_POLICY), new Class[] {}, new Object[] {});
    } catch (Exception e) {
      throw Throwables.propagate(e);
    }
    mWriteType = Configuration.getEnum(PropertyKey.USER_FILE_WRITE_TYPE_DEFAULT, WriteType.class);
    mTtl = Constants.NO_TTL;
    mTtlExpiryAction = TtlExpiryAction.DELETE;
  }

  /**
   * @return the block size
   */
  public long getBlockSizeBytes() {
    return mBlockSizeBytes;
  }

  /**
   * @return the location policy for writes to Alluxio storage
   */
  public FileWriteLocationPolicy getLocationPolicy() {
    return mLocationPolicy;
  }

  /**
   * @return the Alluxio storage type
   */
  public AlluxioStorageType getAlluxioStorageType() {
    return mWriteType.getAlluxioStorageType();
  }

  /**
   * @return the TTL (time to live) value; it identifies duration (in milliseconds) the created file
   *         should be kept around before it is automatically deleted
   */
  public long getTtl() {
    return mTtl;
  }

  /**
   * @return the {@link TtlExpiryAction}; It informs the action to take when Ttl is expired. It can
   *          be either DELETE/FREE.
   */
  public TtlExpiryAction getTtlExpiryAction() {
    return mTtlExpiryAction;
  }

  /**
   * @return the under storage type
   */
  public UnderStorageType getUnderStorageType() {
    return mWriteType.getUnderStorageType();
  }

  /**
   * @return whether or not the recursive flag is set
   */
  public boolean isRecursive() {
    return mRecursive;
  }

  /**
   * @param blockSizeBytes the block size to use
   * @return the updated options object
   */
  public CreateFileOptions setBlockSizeBytes(long blockSizeBytes) {
    mBlockSizeBytes = blockSizeBytes;
    return this;
  }

  /**
   * @param locationPolicy the location policy to use
   * @return the updated options object
   */
  public CreateFileOptions setLocationPolicy(FileWriteLocationPolicy locationPolicy) {
    mLocationPolicy = locationPolicy;
    return this;
  }

  /**
   * @param recursive whether or not to recursively create the file's parents
   * @return the updated options object
   */
  public CreateFileOptions setRecursive(boolean recursive) {
    mRecursive = recursive;
    return this;
  }

  /**
   * @param ttl the TTL (time to live) value to use; it identifies duration (in milliseconds) the
   *        created file should be kept around before it is automatically deleted, no matter whether
   *        the file is pinned
   * @return the updated options object
   */
  public CreateFileOptions setTtl(long ttl) {
    mTtl = ttl;
    return this;
  }

  /**
   * @param ttlExpiryAction the {@link TtlExpiryAction};
   *        It informs the action to take when Ttl is expired.It can be either DELETE/FREE.
   * @return the updated options object
   */
  public CreateFileOptions setTtlExpiryAction(TtlExpiryAction ttlExpiryAction) {
    mTtlExpiryAction = ttlExpiryAction;
    return this;
  }

  /**
   * @param writeType the {@link WriteType} to use for this operation. This will override both the
   *        {@link AlluxioStorageType} and {@link UnderStorageType}.
   * @return the updated options object
   */
  public CreateFileOptions setWriteType(WriteType writeType) {
    mWriteType = writeType;
    return this;
  }

  /**
   * @return representation of this object in the form of {@link OutStreamOptions}
   */
  public OutStreamOptions toOutStreamOptions() {
    return OutStreamOptions.defaults()
        .setBlockSizeBytes(mBlockSizeBytes)
        .setLocationPolicy(mLocationPolicy)
        .setTtl(mTtl)
        .setTtlExpiryAction(mTtlExpiryAction)
        .setWriteType(mWriteType);
  }

  @Override
  public boolean equals(Object o) {
    if (this == o) {
      return true;
    }
    if (!(o instanceof CreateFileOptions)) {
      return false;
    }
    CreateFileOptions that = (CreateFileOptions) o;
    return Objects.equal(mRecursive, that.mRecursive)
        && Objects.equal(mBlockSizeBytes, that.mBlockSizeBytes)
        && Objects.equal(mLocationPolicy, that.mLocationPolicy)
        && Objects.equal(mTtl, that.mTtl)
        && Objects.equal(mTtlExpiryAction, that.mTtlExpiryAction)
        && Objects.equal(mWriteType, that.mWriteType);
  }

  @Override
  public int hashCode() {
    return Objects.hashCode(mRecursive, mBlockSizeBytes, mLocationPolicy, mTtl, mTtlExpiryAction,
        mWriteType);
  }

  @Override
  public String toString() {
    return Objects.toStringHelper(this)
        .add("recursive", mRecursive)
        .add("blockSizeBytes", mBlockSizeBytes)
        .add("locationPolicy", mLocationPolicy)
        .add("ttl", mTtl)
        .add("ttlExpiryAction", mTtlExpiryAction)
        .add("writeType", mWriteType)
        .toString();
  }

  /**
   * @return Thrift representation of the options
   */
  public CreateFileTOptions toThrift() {
    CreateFileTOptions options = new CreateFileTOptions();
    options.setBlockSizeBytes(mBlockSizeBytes);
    options.setPersisted(mWriteType.getUnderStorageType().isSyncPersist());
    options.setRecursive(mRecursive);
    options.setTtl(mTtl);
    options.setTtlExpiryAction(mTtlExpiryAction == TtlExpiryAction.FREE
        ? alluxio.thrift.TtlExpiryAction.Free
        : alluxio.thrift.TtlExpiryAction.Delete);
    return options;
  }
}<|MERGE_RESOLUTION|>--- conflicted
+++ resolved
@@ -52,13 +52,8 @@
     mRecursive = true;
     mBlockSizeBytes = Configuration.getBytes(PropertyKey.USER_BLOCK_SIZE_BYTES_DEFAULT);
     try {
-<<<<<<< HEAD
-      mLocationPolicy = CommonUtils
-          .createNewClassInstance(Configuration.<FileWriteLocationPolicy>getClass(
-=======
-      mLocationPolicy = CommonUtils.createNewClassInstance(
-          Configuration.<FileWriteLocationPolicy>getClass(
->>>>>>> fd85092a
+      mLocationPolicy =
+          CommonUtils.createNewClassInstance(Configuration.<FileWriteLocationPolicy>getClass(
               PropertyKey.USER_FILE_WRITE_LOCATION_POLICY), new Class[] {}, new Object[] {});
     } catch (Exception e) {
       throw Throwables.propagate(e);
