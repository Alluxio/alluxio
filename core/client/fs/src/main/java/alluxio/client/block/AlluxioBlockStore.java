--- conflicted
+++ resolved
@@ -14,13 +14,9 @@
 import static java.util.stream.Collectors.toList;
 import static java.util.stream.Collectors.toSet;
 
-<<<<<<< HEAD
-import alluxio.Constants;
-=======
 import alluxio.client.block.util.BlockLocationUtils;
 import alluxio.collections.Pair;
 import alluxio.conf.PropertyKey;
->>>>>>> 38cc5b55
 import alluxio.client.WriteType;
 import alluxio.client.block.policy.BlockLocationPolicy;
 import alluxio.client.block.policy.options.GetWorkerOptions;
@@ -30,11 +26,6 @@
 import alluxio.client.file.FileSystemContext;
 import alluxio.client.file.options.InStreamOptions;
 import alluxio.client.file.options.OutStreamOptions;
-<<<<<<< HEAD
-import alluxio.client.file.policy.FileWriteLocationPolicy;
-import alluxio.conf.PropertyKey;
-=======
->>>>>>> 38cc5b55
 import alluxio.exception.ExceptionMessage;
 import alluxio.exception.PreconditionMessage;
 import alluxio.exception.status.ResourceExhaustedException;
@@ -309,23 +300,16 @@
    */
   public BlockOutStream getOutStream(long blockId, long blockSize, OutStreamOptions options)
       throws IOException {
+    if (getEligibleWorkers().isEmpty()) {
+      throw new UnavailableException(ExceptionMessage.NO_WORKER_AVAILABLE.getMessage());
+    }
     WorkerNetAddress address;
-<<<<<<< HEAD
-    FileWriteLocationPolicy locationPolicy = Preconditions.checkNotNull(options.getLocationPolicy(),
-        PreconditionMessage.FILE_WRITE_LOCATION_POLICY_UNSPECIFIED);
-    java.util.Set<BlockWorkerInfo> blockWorkers;
-    blockWorkers = com.google.common.collect.Sets.newHashSet(getEligibleWorkers());
-    if (blockWorkers.isEmpty()) {
-      throw new UnavailableException(ExceptionMessage.NO_WORKER_AVAILABLE.getMessage());
-    }
-=======
     BlockLocationPolicy locationPolicy = Preconditions.checkNotNull(options.getLocationPolicy(),
         PreconditionMessage.BLOCK_WRITE_LOCATION_POLICY_UNSPECIFIED);
     GetWorkerOptions workerOptions = GetWorkerOptions.defaults()
         .setBlockInfo(new BlockInfo().setBlockId(blockId).setLength(blockSize))
         .setBlockWorkerInfos(new ArrayList<>(getEligibleWorkers()));
 
->>>>>>> 38cc5b55
     // The number of initial copies depends on the write type: if ASYNC_THROUGH, it is the property
     // "alluxio.user.file.replication.durable" before data has been persisted; otherwise
     // "alluxio.user.file.replication.min"
