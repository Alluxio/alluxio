/*
 * The Alluxio Open Foundation licenses this work under the Apache License, version 2.0
 * (the "License"). You may not use this work except in compliance with the License, which is
 * available at www.apache.org/licenses/LICENSE-2.0
 *
 * This software is distributed on an "AS IS" basis, WITHOUT WARRANTIES OR CONDITIONS OF ANY KIND,
 * either express or implied, as more fully set forth in the License.
 *
 * See the NOTICE file distributed with this work for information regarding copyright ownership.
 */

package alluxio.client.file.cache;

import alluxio.client.quota.Scope;
import alluxio.conf.AlluxioConfiguration;
import alluxio.conf.PropertyKey;
import alluxio.exception.PageNotFoundException;
import alluxio.metrics.MetricKey;
import alluxio.metrics.MetricsSystem;

import com.codahale.metrics.Counter;

import org.slf4j.Logger;
import org.slf4j.LoggerFactory;

import java.util.HashMap;
import java.util.Map;
import java.util.concurrent.ConcurrentHashMap;
import java.util.concurrent.atomic.AtomicLong;

import javax.annotation.Nullable;

/**
 * The default implementation of a metadata store for pages stored in cache. This implementation
 * is not thread safe and requires synchronizations on external callers.
 */
public class DefaultMetaStore implements MetaStore {
  private static final Logger LOG = LoggerFactory.getLogger(DefaultMetaStore.class);
  /** A map from PageId to page info. */
  private final Map<PageId, PageInfo> mPageMap = new HashMap<>();
  /** The number of logical bytes used. */
  private final AtomicLong mBytes = new AtomicLong(0);
  /** The number of pages stored. */
  private final AtomicLong mPages = new AtomicLong(0);
<<<<<<< HEAD
  /** Track the number of bytes on each scope. */
  private final Map<Scope, Long> mBytesInScope = new ConcurrentHashMap<>();
  private final boolean mQuotaEnabled;

  /**
   * @param conf configuration
   */
  public DefaultMetaStore(AlluxioConfiguration conf) {
    mQuotaEnabled = conf.getBoolean(PropertyKey.USER_CLIENT_CACHE_QUOTA_ENABLED);
=======
  /** The evictor. */
  private final CacheEvictor mEvictor;

  /**
   * @param evictor cache evictor
   */
  public DefaultMetaStore(CacheEvictor evictor) {
    mEvictor = evictor;
>>>>>>> e3669cbf
  }

  @Override
  public boolean hasPage(PageId pageId) {
    return mPageMap.containsKey(pageId);
  }

  @Override
  public void addPage(PageId pageId, PageInfo pageInfo) {
    mPageMap.put(pageId, pageInfo);
    mBytes.addAndGet(pageInfo.getPageSize());
    Metrics.SPACE_USED.inc(pageInfo.getPageSize());
    mPages.incrementAndGet();
<<<<<<< HEAD
    if (mQuotaEnabled) {
      for (Scope scope = pageInfo.getScope(); scope != null; scope = scope.parent()) {
        mBytesInScope.compute(scope,
            (k, v) -> (v == null) ? pageInfo.getPageSize() : v + pageInfo.getPageSize());
      }
    }
=======
    Metrics.PAGES.inc();
    mEvictor.updateOnPut(pageId);
>>>>>>> e3669cbf
  }

  @Override
  public PageInfo getPageInfo(PageId pageId) throws PageNotFoundException {
    if (!mPageMap.containsKey(pageId)) {
      throw new PageNotFoundException(String.format("Page %s could not be found", pageId));
    }
    mEvictor.updateOnGet(pageId);
    return mPageMap.get(pageId);
  }

  @Override
  public void removePage(PageId pageId) throws PageNotFoundException {
    if (!mPageMap.containsKey(pageId)) {
      throw new PageNotFoundException(String.format("Page %s could not be found", pageId));
    }
    PageInfo pageInfo = mPageMap.remove(pageId);
    mBytes.addAndGet(-pageInfo.getPageSize());
    Metrics.SPACE_USED.dec(pageInfo.getPageSize());
    mPages.decrementAndGet();
<<<<<<< HEAD
    if (mQuotaEnabled) {
      for (Scope scope = pageInfo.getScope(); scope != null; scope = scope.parent()) {
        mBytesInScope.computeIfPresent(scope, (k, v) -> v - pageInfo.getPageSize());
      }
    }
=======
    Metrics.PAGES.dec();
    mEvictor.updateOnDelete(pageId);
>>>>>>> e3669cbf
  }

  @Override
  public long bytes() {
    return mBytes.get();
  }

  @Override
  public long bytes(Scope scope) {
    if (mQuotaEnabled) {
      return mBytesInScope.get(scope);
    } else {
      return bytes();
    }
  }

  @Override
  public long pages() {
    return mPages.get();
  }

  @Override
  public void reset() {
    mPages.set(0);
    Metrics.PAGES.dec(Metrics.PAGES.getCount());
    mBytes.set(0);
    Metrics.SPACE_USED.dec(Metrics.SPACE_USED.getCount());
    mPageMap.clear();
<<<<<<< HEAD
    mBytesInScope.clear();
=======
    mEvictor.reset();
  }

  @Override
  @Nullable
  public PageInfo evict() {
    PageId victim = mEvictor.evict();
    if (victim == null) {
      return null;
    }
    PageInfo victimInfo = mPageMap.get(victim);
    if (victimInfo == null) {
      LOG.error("Invalid result returned by evictor: page {} not available", victim);
      mEvictor.updateOnDelete(victim);
      return null;
    }
    return victimInfo;
  }

  private static final class Metrics {
    /** Bytes used in the cache. */
    private static final Counter SPACE_USED =
        MetricsSystem.counter(MetricKey.CLIENT_CACHE_SPACE_USED_COUNT.getName());
    /** Pages stored in the cache. */
    private static final Counter PAGES =
        MetricsSystem.counter(MetricKey.CLIENT_CACHE_PAGES.getName());
>>>>>>> e3669cbf
  }
}<|MERGE_RESOLUTION|>--- conflicted
+++ resolved
@@ -11,6 +11,7 @@
 
 package alluxio.client.file.cache;
 
+import alluxio.client.file.cache.evictor.ScopedCacheEvictor;
 import alluxio.client.quota.Scope;
 import alluxio.conf.AlluxioConfiguration;
 import alluxio.conf.PropertyKey;
@@ -19,7 +20,7 @@
 import alluxio.metrics.MetricsSystem;
 
 import com.codahale.metrics.Counter;
-
+import com.google.common.annotations.VisibleForTesting;
 import org.slf4j.Logger;
 import org.slf4j.LoggerFactory;
 
@@ -42,26 +43,32 @@
   private final AtomicLong mBytes = new AtomicLong(0);
   /** The number of pages stored. */
   private final AtomicLong mPages = new AtomicLong(0);
-<<<<<<< HEAD
   /** Track the number of bytes on each scope. */
   private final Map<Scope, Long> mBytesInScope = new ConcurrentHashMap<>();
   private final boolean mQuotaEnabled;
+  /** The evictor. */
+  private final CacheEvictor mEvictor;
 
   /**
    * @param conf configuration
    */
   public DefaultMetaStore(AlluxioConfiguration conf) {
     mQuotaEnabled = conf.getBoolean(PropertyKey.USER_CLIENT_CACHE_QUOTA_ENABLED);
-=======
-  /** The evictor. */
-  private final CacheEvictor mEvictor;
+    if (mQuotaEnabled) {
+      mEvictor = new ScopedCacheEvictor(conf, this);
+    } else {
+      mEvictor = CacheEvictor.create(conf);
+    }
+  }
 
   /**
+   * @param conf configuration
    * @param evictor cache evictor
    */
-  public DefaultMetaStore(CacheEvictor evictor) {
+  @VisibleForTesting
+  public DefaultMetaStore(AlluxioConfiguration conf, CacheEvictor evictor) {
+    mQuotaEnabled = conf.getBoolean(PropertyKey.USER_CLIENT_CACHE_QUOTA_ENABLED);
     mEvictor = evictor;
->>>>>>> e3669cbf
   }
 
   @Override
@@ -75,17 +82,14 @@
     mBytes.addAndGet(pageInfo.getPageSize());
     Metrics.SPACE_USED.inc(pageInfo.getPageSize());
     mPages.incrementAndGet();
-<<<<<<< HEAD
+    Metrics.PAGES.inc();
+    mEvictor.updateOnPut(pageId);
     if (mQuotaEnabled) {
       for (Scope scope = pageInfo.getScope(); scope != null; scope = scope.parent()) {
         mBytesInScope.compute(scope,
             (k, v) -> (v == null) ? pageInfo.getPageSize() : v + pageInfo.getPageSize());
       }
     }
-=======
-    Metrics.PAGES.inc();
-    mEvictor.updateOnPut(pageId);
->>>>>>> e3669cbf
   }
 
   @Override
@@ -106,16 +110,13 @@
     mBytes.addAndGet(-pageInfo.getPageSize());
     Metrics.SPACE_USED.dec(pageInfo.getPageSize());
     mPages.decrementAndGet();
-<<<<<<< HEAD
+    Metrics.PAGES.dec();
+    mEvictor.updateOnDelete(pageId);
     if (mQuotaEnabled) {
       for (Scope scope = pageInfo.getScope(); scope != null; scope = scope.parent()) {
         mBytesInScope.computeIfPresent(scope, (k, v) -> v - pageInfo.getPageSize());
       }
     }
-=======
-    Metrics.PAGES.dec();
-    mEvictor.updateOnDelete(pageId);
->>>>>>> e3669cbf
   }
 
   @Override
@@ -144,16 +145,19 @@
     mBytes.set(0);
     Metrics.SPACE_USED.dec(Metrics.SPACE_USED.getCount());
     mPageMap.clear();
-<<<<<<< HEAD
+    mEvictor.reset();
     mBytesInScope.clear();
-=======
-    mEvictor.reset();
   }
 
   @Override
   @Nullable
-  public PageInfo evict() {
-    PageId victim = mEvictor.evict();
+  public PageInfo evict(Scope scope) {
+    PageId victim;
+    if (mQuotaEnabled) {
+      victim = ((ScopedCacheEvictor) mEvictor).evict(scope);
+    } else {
+      victim = mEvictor.evict();
+    }
     if (victim == null) {
       return null;
     }
@@ -173,6 +177,5 @@
     /** Pages stored in the cache. */
     private static final Counter PAGES =
         MetricsSystem.counter(MetricKey.CLIENT_CACHE_PAGES.getName());
->>>>>>> e3669cbf
   }
 }