--- conflicted
+++ resolved
@@ -36,16 +36,7 @@
 public class LocalCacheFileInStream extends FileInStream {
 
   /** Page size in bytes. Needs to be configurable */
-<<<<<<< HEAD
-  private static final long PAGE_SIZE = 1 * Constants.MB;
-
-  /** Local store to store pages */
-  private final CacheManager mCacheManager;
-
-  private FileInStream mExternalFileInStream;
-=======
   protected static final long PAGE_SIZE = 1 * Constants.MB;
->>>>>>> b489b807
 
   private final byte[] mSingleByte = new byte[1];
   private final Closer mCloser = Closer.create();
@@ -67,15 +58,6 @@
   private boolean mClosed = false;
   private boolean mEOF = false;
 
-<<<<<<< HEAD
-  private final FileSystem mDelegatedFs;
-  private final AlluxioURI mFilePath;
-  private final OpenFilePOptions mOpenOptions;
-
-  public LocalCacheFileInStream(AlluxioURI path, OpenFilePOptions options, FileSystem delegatedFs,
-                                CacheManager cacheManager) {
-    mFilePath = path;
-=======
   /**
    * Constructor.
    *
@@ -95,7 +77,6 @@
         throw new RuntimeException(e);
       }
     }).get();
->>>>>>> b489b807
     mOpenOptions = options;
     mExternalFs = externalFs;
     mCacheManager = cacheManager;
