--- conflicted
+++ resolved
@@ -42,17 +42,10 @@
   private final byte[] mSingleByte = new byte[1];
 
   private final Closer mCloser = Closer.create();
-<<<<<<< HEAD
+
   /** The size in bytes of the file. */
   private final long mLength;
   /** Current position of the stream, relative to the start of the file. */
-=======
-  /** The id of the block or UFS file to which this instream provides access. */
-  private final long mId = 0;
-  /** The size in bytes of the file. */
-  private final long mLength = 0;
-  /** Current position of the stream, relative to the start of the block. */
->>>>>>> a249ce14
   private long mPosition = 0;
   private boolean mClosed = false;
   private boolean mEOF = false;
@@ -87,7 +80,6 @@
 
   @Override
   public int read(byte[] b, int off, int len) throws IOException {
-<<<<<<< HEAD
     int bytesRead = 0;
     // for each page, check if it is available in the cache
     while (bytesRead < len) {
@@ -119,10 +111,6 @@
     }
     Preconditions.checkState(bytesRead == len, "Invalid number of bytes read");
     return bytesRead;
-=======
-    // based on offset and length, loop over different pages
-    return -1;
->>>>>>> a249ce14
   }
 
   @Override
