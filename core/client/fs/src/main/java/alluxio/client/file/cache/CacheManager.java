--- conflicted
+++ resolved
@@ -14,10 +14,7 @@
 import alluxio.conf.AlluxioConfiguration;
 import alluxio.metrics.MetricKey;
 import alluxio.metrics.MetricsSystem;
-<<<<<<< HEAD
-=======
 import alluxio.resource.LockResource;
->>>>>>> e05128b5
 
 import com.codahale.metrics.Counter;
 import org.slf4j.Logger;
@@ -37,24 +34,6 @@
 public interface CacheManager extends AutoCloseable {
 
   /**
-<<<<<<< HEAD
-   * Factory class to get or create a CacheManager.
-   */
-  class Factory {
-    private static final Logger LOG = LoggerFactory.getLogger(Factory.class);
-    private static CacheManager sCacheManager = null;
-
-    /**
-     * @param conf the Alluxio configuration
-     * @return current CacheManager, creating a new one if it doesn't yet exist
-     */
-    public static synchronized CacheManager get(AlluxioConfiguration conf) throws IOException {
-      // TODO(feng): support multiple cache managers
-      if (sCacheManager == null) {
-        sCacheManager = create(conf);
-      }
-      return sCacheManager;
-=======
    * State of a cache.
    */
   enum State {
@@ -117,7 +96,6 @@
         }
       }
       return CACHE_MANAGER.get();
->>>>>>> e05128b5
     }
 
     /**
@@ -134,8 +112,6 @@
       }
     }
 
-<<<<<<< HEAD
-=======
     /**
      * Removes the current {@link CacheManager} if it exists.
      */
@@ -150,7 +126,6 @@
       }
     }
 
->>>>>>> e05128b5
     private Factory() {} // prevent instantiation
 
     private static final class Metrics {
