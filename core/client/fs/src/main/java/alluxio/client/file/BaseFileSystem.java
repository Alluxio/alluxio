--- conflicted
+++ resolved
@@ -221,7 +221,6 @@
   }
 
   @Override
-<<<<<<< HEAD
   public void freeWorker(WorkerNetAddress workerNetAddress)
       throws IOException, AlluxioException {
     freeWorkerInternal(workerNetAddress);
@@ -229,10 +228,7 @@
   }
 
   @Override
-  public List<BlockLocationInfo> getBlockLocations(AlluxioURI path)
-=======
   public List<BlockLocationInfo> getBlockLocations(URIStatus status)
->>>>>>> f6cce536
       throws IOException, AlluxioException {
     List<BlockLocationInfo> blockLocations = new ArrayList<>();
     List<FileBlockInfo> blocks = status.getFileBlockInfos();
