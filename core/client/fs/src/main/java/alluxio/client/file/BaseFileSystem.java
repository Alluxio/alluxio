--- conflicted
+++ resolved
@@ -100,13 +100,8 @@
    * Constructs a new base file system.
    *
    * @param fsContext file system context
-   * @param cachingEnabled whether or not the file system object is cached
    */
-<<<<<<< HEAD
-  public BaseFileSystem(FileSystemContext fsContext, boolean cachingEnabled) {
-=======
-  protected BaseFileSystem(FileSystemContext fsContext) {
->>>>>>> 3f2aae31
+  public BaseFileSystem(FileSystemContext fsContext) {
     mFsContext = fsContext;
     mBlockStore = AlluxioBlockStore.create(fsContext);
     mCloser.register(mFsContext);
