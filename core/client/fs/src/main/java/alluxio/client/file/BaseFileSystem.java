--- conflicted
+++ resolved
@@ -230,7 +230,6 @@
   }
 
   @Override
-<<<<<<< HEAD
   public void decommissionWorker(WorkerNetAddress workerNetAddress, DecommissionWorkerPOptions options)
       throws IOException, AlluxioException, InterruptedException {
 
@@ -312,10 +311,7 @@
   }
 
   @Override
-  public List<BlockLocationInfo> getBlockLocations(AlluxioURI path)
-=======
   public List<BlockLocationInfo> getBlockLocations(URIStatus status)
->>>>>>> f6cce536
       throws IOException, AlluxioException {
     List<BlockLocationInfo> blockLocations = new ArrayList<>();
     List<FileBlockInfo> blocks = status.getFileBlockInfos();
