--- conflicted
+++ resolved
@@ -42,16 +42,13 @@
  */
 @NotThreadSafe
 public class BlockInStream extends InputStream implements BoundedStream, Seekable,
-<<<<<<< HEAD
     PositionedReadable {
+  private static final Logger LOG = LoggerFactory.getLogger(BlockInStream.class);
+
   /** the source tracking where the block is from. */
   public enum BlockInStreamSource {
     LOCAL, REMOTE, UFS
   }
-=======
-    PositionedReadable, Locatable {
-  private static final Logger LOG = LoggerFactory.getLogger(BlockInStream.class);
->>>>>>> 7ec7807d
 
   /** The id of the block or UFS file to which this instream provides access. */
   private final long mId;
@@ -107,14 +104,10 @@
       builder.setOpenUfsBlockOptions(openUfsBlockOptions);
     }
 
-<<<<<<< HEAD
+    LOG.info("Creating netty input stream for block {} @ {} from client {}", blockId, address,
+        NetworkAddressUtils.getClientHostName());
     return createNettyBlockInStream(context, address, blockSource, builder.buildPartial(),
         blockSize, options);
-=======
-    LOG.info("Creating netty input stream for block {} @ {} from client {}", blockId, address,
-        NetworkAddressUtils.getClientHostName());
-    return createNettyBlockInStream(context, address, builder.buildPartial(), blockSize, options);
->>>>>>> 7ec7807d
   }
 
   /**
