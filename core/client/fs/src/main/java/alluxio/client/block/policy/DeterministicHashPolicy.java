--- conflicted
+++ resolved
@@ -69,18 +69,8 @@
   @Override
   public WorkerNetAddress getWorker(GetWorkerOptions options) {
     List<BlockWorkerInfo> workerInfos = Lists.newArrayList(options.getBlockWorkerInfos());
-<<<<<<< HEAD
-    Collections.sort(workerInfos, (o1, o2)
-    -> o1.getNetAddress().toString().compareToIgnoreCase(o2.getNetAddress().toString()));
-=======
-    workerInfos.sort(new Comparator<BlockWorkerInfo>() {
-      @Override
-      public int compare(BlockWorkerInfo o1, BlockWorkerInfo o2) {
-        return o1.getNetAddress().toString().compareToIgnoreCase(o2.getNetAddress().toString());
-      }
-    });
-
->>>>>>> 2ede751d
+    workerInfos.sort((o1, o2)
+        -> o1.getNetAddress().toString().compareToIgnoreCase(o2.getNetAddress().toString()));
     HashMap<WorkerNetAddress, BlockWorkerInfo> blockWorkerInfoMap = new HashMap<>();
     for (BlockWorkerInfo workerInfo : options.getBlockWorkerInfos()) {
       blockWorkerInfoMap.put(workerInfo.getNetAddress(), workerInfo);
