--- conflicted
+++ resolved
@@ -80,22 +80,15 @@
   private final SlidingWindowType mSlidingWindowType;
   private final long mWindowSize;
   private final long mStartTime = System.currentTimeMillis();
-<<<<<<< HEAD
   private final OptimizedCuckooTable mTable;
   private final OptimizedCuckooTable mClockTable;
   private final OptimizedCuckooTable mSizeTable;
   private final OptimizedCuckooTable mScopeTable;
-=======
-  private final CuckooTable mTable;
-  private final CuckooTable mClockTable;
-  private final CuckooTable mSizeTable;
-  private final CuckooTable mScopeTable;
   // size encoder  config
   private boolean mOpenSizeEncoder = false;
   private int mPrefixBits;
   private int mSuffixBits;
   private SizeEncoder mSizeEncoder = null;
->>>>>>> 7395bed3
 
   /**
    * The constructor of concurrent clock cuckoo filter.
@@ -165,8 +158,8 @@
    * @param funnel the funnel of T's that the constructed cuckoo filter will use
    * @param hasher the hash function the constructed cuckoo filter will use
    */
-  private ConcurrentClockCuckooFilter(CuckooTable table, CuckooTable clockTable,
-      CuckooTable sizeTable, CuckooTable scopeTable, SizeEncoder sizeEncoder,
+  private ConcurrentClockCuckooFilter(OptimizedCuckooTable table, OptimizedCuckooTable clockTable,
+      OptimizedCuckooTable sizeTable, OptimizedCuckooTable scopeTable, SizeEncoder sizeEncoder,
       SlidingWindowType slidingWindowType, long windowSize, Funnel<? super T> funnel,
       HashFunction hasher) {
     mTable = table;
@@ -278,20 +271,21 @@
     int bitsPerTag = CuckooUtils.optimalBitsPerTag(fpp, loadFactor);
     long numBuckets = CuckooUtils.optimalBuckets(expectedInsertions, loadFactor, TAGS_PER_BUCKET);
     long numBits = numBuckets * TAGS_PER_BUCKET * bitsPerTag;
-    BitSet bits = new BuiltinBitSet((int) numBits);
-    CuckooTable table = new SimpleCuckooTable(bits, (int) numBuckets, TAGS_PER_BUCKET, bitsPerTag);
-
-    BitSet clockBits = new BuiltinBitSet((int) (numBuckets * TAGS_PER_BUCKET * bitsPerClock));
-    CuckooTable clockTable =
-        new SimpleCuckooTable(clockBits, (int) numBuckets, TAGS_PER_BUCKET, bitsPerClock);
-
-    BitSet sizeBits = new BuiltinBitSet((int) (numBuckets * TAGS_PER_BUCKET * prefixBits));
-    CuckooTable sizeTable =
-        new SimpleCuckooTable(sizeBits, (int) numBuckets, TAGS_PER_BUCKET, prefixBits);
-
-    BitSet scopeBits = new BuiltinBitSet((int) (numBuckets * TAGS_PER_BUCKET * bitsPerScope));
-    CuckooTable scopeTable =
-        new SimpleCuckooTable(scopeBits, (int) numBuckets, TAGS_PER_BUCKET, bitsPerScope);
+    CuckooBitSet bits = new CuckooBitSet((int) numBits);
+    OptimizedCuckooTable table =
+        new OptimizedCuckooTable(bits, (int) numBuckets, TAGS_PER_BUCKET, bitsPerTag);
+
+    CuckooBitSet clockBits = new CuckooBitSet((int) (numBuckets * TAGS_PER_BUCKET * bitsPerClock));
+    OptimizedCuckooTable clockTable =
+        new OptimizedCuckooTable(clockBits, (int) numBuckets, TAGS_PER_BUCKET, bitsPerClock);
+
+    CuckooBitSet sizeBits = new CuckooBitSet((int) (numBuckets * TAGS_PER_BUCKET * prefixBits));
+    OptimizedCuckooTable sizeTable =
+        new OptimizedCuckooTable(sizeBits, (int) numBuckets, TAGS_PER_BUCKET, prefixBits);
+
+    CuckooBitSet scopeBits = new CuckooBitSet((int) (numBuckets * TAGS_PER_BUCKET * bitsPerScope));
+    OptimizedCuckooTable scopeTable =
+        new OptimizedCuckooTable(scopeBits, (int) numBuckets, TAGS_PER_BUCKET, bitsPerScope);
     SizeEncoder sizeEncoder = new SizeEncoder(prefixBits + suffixBits, suffixBits);
     return new ConcurrentClockCuckooFilter<>(table, clockTable, sizeTable, scopeTable, sizeEncoder,
         slidingWindowType, windowSize, funnel, hasher);
