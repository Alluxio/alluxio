/*
 * The Alluxio Open Foundation licenses this work under the Apache License, version 2.0
 * (the "License"). You may not use this work except in compliance with the License, which is
 * available at www.apache.org/licenses/LICENSE-2.0
 *
 * This software is distributed on an "AS IS" basis, WITHOUT WARRANTIES OR CONDITIONS OF ANY KIND,
 * either express or implied, as more fully set forth in the License.
 *
 * See the NOTICE file distributed with this work for information regarding copyright ownership.
 */

package alluxio.client.file.cache.store;

import alluxio.client.file.cache.PageId;
import alluxio.client.file.cache.PageInfo;
import alluxio.client.file.cache.PageStore;
import alluxio.exception.PageNotFoundException;

import com.google.common.base.Preconditions;
import org.slf4j.Logger;
import org.slf4j.LoggerFactory;

import java.io.File;
import java.io.FileInputStream;
import java.io.FileOutputStream;
import java.io.IOException;
import java.nio.channels.ReadableByteChannel;
import java.nio.file.DirectoryStream;
import java.nio.file.Files;
import java.nio.file.Path;
import java.nio.file.Paths;
import java.util.regex.Matcher;
import java.util.regex.Pattern;
import java.util.stream.Stream;

import javax.annotation.Nullable;
import javax.annotation.concurrent.NotThreadSafe;

/**
 * The {@link LocalPageStore} is an implementation of {@link PageStore} which
 * stores all pages in a directory somewhere on the local disk.
 */
@NotThreadSafe
public class LocalPageStore implements PageStore {
  private static final Logger LOG = LoggerFactory.getLogger(LocalPageStore.class);

  private final String mRoot;
  private final long mPageSize;
  private final long mCacheSize;
  private final int mFileBuckets;
  private final Pattern mPagePattern;

  /**
   * Creates a new instance of {@link LocalPageStore}.
   *
   * @param options options for the local page store
   */
  public LocalPageStore(LocalPageStoreOptions options) {
    mRoot = options.getRootDir();
    mPageSize = options.getPageSize();
    mCacheSize = options.getCacheSize();
    mFileBuckets = options.getFileBuckets();
<<<<<<< HEAD
    mPagePattern = Pattern.compile(
        String.format("%s/%d/(\\d+)/(\\d+)/(\\d+)", Pattern.quote(mRoot), mPageSize));
=======
    Path rootDir = Paths.get(mRoot);
    // pattern encoding root_path/page_size(ulong)/bucket(uint)/file_id(str)/page_idx(ulong)/
    mPagePattern = Pattern.compile(
        String.format("%s/%d/(\\d+)/([^/]+)/(\\d+)", Pattern.quote(rootDir.toString()), mPageSize));
    try {
      boolean invalidPage = false;

      if (Files.exists(rootDir)) {
        try (Stream<Path> stream = Files.walk(rootDir)) {
          invalidPage = stream
              .filter(Files::isRegularFile)
              .anyMatch(path -> {
                if (getPageId(path) == null) {
                  LOG.warn("Invalid page path {}", path);
                  return true;
                }
                try {
                  mBytes.getAndAdd(Files.size(path));
                } catch (IOException e) {
                  LOG.warn("Fail to get file size {}", e.toString());
                }
                mSize.incrementAndGet();
                return false;
              });
        }
      }

      if (invalidPage || mBytes.get() > options.getCacheSize()) {
        LOG.warn("Cannot recover from cached data: {}",
            invalidPage ? "Invalid page file found" : "Cached data size exceeded configured value");
        FileUtils.cleanDirectory(new File(mRoot));
        mSize.set(0);
        mBytes.set(0);
      }
    } catch (IOException e) {
      throw new IOException(String.format("can't initialize page store at %s", mRoot), e);
    }
>>>>>>> 4234b7f5
  }

  @Override
  public void put(PageId pageId, byte[] page) throws IOException {
    Path p = getFilePath(pageId);
    if (!Files.exists(p)) {
      Path parent = Preconditions.checkNotNull(p.getParent(),
          "parent of cache file should not be null");
      Files.createDirectories(parent);
      Files.createFile(p);
    }
    try (FileOutputStream fos = new FileOutputStream(p.toFile(), false)) {
      fos.write(page);
    }
  }

  @Override
  public ReadableByteChannel get(PageId pageId, int pageOffset)
      throws IOException, PageNotFoundException {
    Preconditions.checkArgument(pageOffset >= 0, "page offset should be non-negative");
    Path p = getFilePath(pageId);
    if (!Files.exists(p)) {
      throw new PageNotFoundException(p.toString());
    }
    File f = p.toFile();
    Preconditions.checkArgument(pageOffset <= f.length(),
        "page offset %s exceeded page size %s", pageOffset, f.length());
    FileInputStream fis = new FileInputStream(p.toFile());
    try {
      fis.skip(pageOffset);
      return fis.getChannel();
    } catch (Throwable t) {
      fis.close();
      throw t;
    }
  }

  @Override
  public void delete(PageId pageId, long pageSize) throws IOException, PageNotFoundException {
    Path p = getFilePath(pageId);
    if (!Files.exists(p)) {
      throw new PageNotFoundException(p.toString());
    }
    Files.delete(p);
    Path parent = Preconditions.checkNotNull(p.getParent(),
        "parent of cache file should not be null");
    try (DirectoryStream<Path> stream = Files.newDirectoryStream(parent)) {
      if (!stream.iterator().hasNext()) {
        Files.delete(parent);
      }
    }
  }

  private Path getFilePath(PageId pageId) {
    // TODO(feng): encode fileId with URLEncoder to escape invalid characters for file name
    return Paths.get(mRoot, Long.toString(mPageSize), getFileBucket(pageId.getFileId()),
        pageId.getFileId(), Long.toString(pageId.getPageIndex()));
  }

  private String getFileBucket(String fileId) {
    return Integer.toString(Math.floorMod(fileId.hashCode(), mFileBuckets));
  }

  /**
   * @param path path of a file
   * @return the corresponding page id, or null if the file name does not match the pattern
   */
  @Nullable
  private PageId getPageId(Path path) {
    Matcher matcher = mPagePattern.matcher(path.toString());
    if (!matcher.matches()) {
      return null;
    }
    try {
      String fileBucket = Preconditions.checkNotNull(matcher.group(1));
      String fileId = Preconditions.checkNotNull(matcher.group(2));
      if (!fileBucket.equals(getFileBucket(fileId))) {
        return null;
      }
      String fileName = Preconditions.checkNotNull(matcher.group(3));
      long pageIndex = Long.parseLong(fileName);
      return new PageId(fileId, pageIndex);
    } catch (NumberFormatException e) {
      return null;
    }
  }

  /**
   * @param path path of a file
   * @return the corresponding page info for the file otherwise null
   */
  @Nullable
  private PageInfo getPageInfo(Path path) {
    PageId pageId = getPageId(path);
    long pageSize;
    if (pageId == null) {
      return null;
    }
    try {
      pageSize = Files.size(path);
    } catch (IOException e) {
      LOG.error("Failed to get file size for " + path, e);
      return null;
    }
    return new PageInfo(pageId, pageSize);
  }

  @Override
  public void close() {
    // no-op
  }

  @Override
  public Stream<PageInfo> getPages() throws IOException {
    Path rootDir = Paths.get(mRoot);
    return Files.walk(rootDir)
          .filter(Files::isRegularFile)
          .map(this::getPageInfo);
  }

  @Override
  public long getCacheSize() {
    return mCacheSize;
  }
}<|MERGE_RESOLUTION|>--- conflicted
+++ resolved
@@ -60,48 +60,9 @@
     mPageSize = options.getPageSize();
     mCacheSize = options.getCacheSize();
     mFileBuckets = options.getFileBuckets();
-<<<<<<< HEAD
-    mPagePattern = Pattern.compile(
-        String.format("%s/%d/(\\d+)/(\\d+)/(\\d+)", Pattern.quote(mRoot), mPageSize));
-=======
-    Path rootDir = Paths.get(mRoot);
     // pattern encoding root_path/page_size(ulong)/bucket(uint)/file_id(str)/page_idx(ulong)/
     mPagePattern = Pattern.compile(
-        String.format("%s/%d/(\\d+)/([^/]+)/(\\d+)", Pattern.quote(rootDir.toString()), mPageSize));
-    try {
-      boolean invalidPage = false;
-
-      if (Files.exists(rootDir)) {
-        try (Stream<Path> stream = Files.walk(rootDir)) {
-          invalidPage = stream
-              .filter(Files::isRegularFile)
-              .anyMatch(path -> {
-                if (getPageId(path) == null) {
-                  LOG.warn("Invalid page path {}", path);
-                  return true;
-                }
-                try {
-                  mBytes.getAndAdd(Files.size(path));
-                } catch (IOException e) {
-                  LOG.warn("Fail to get file size {}", e.toString());
-                }
-                mSize.incrementAndGet();
-                return false;
-              });
-        }
-      }
-
-      if (invalidPage || mBytes.get() > options.getCacheSize()) {
-        LOG.warn("Cannot recover from cached data: {}",
-            invalidPage ? "Invalid page file found" : "Cached data size exceeded configured value");
-        FileUtils.cleanDirectory(new File(mRoot));
-        mSize.set(0);
-        mBytes.set(0);
-      }
-    } catch (IOException e) {
-      throw new IOException(String.format("can't initialize page store at %s", mRoot), e);
-    }
->>>>>>> 4234b7f5
+        String.format("%s/%d/(\\d+)/([^/]+)/(\\d+)", Pattern.quote(mRoot), mPageSize));
   }
 
   @Override
