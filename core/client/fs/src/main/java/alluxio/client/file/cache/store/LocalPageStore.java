--- conflicted
+++ resolved
@@ -86,11 +86,7 @@
   }
 
   @Override
-<<<<<<< HEAD
-  public int get(PageId pageId, int pageOffset, byte[] buffer, int bufferOffset)
-=======
   public int get(PageId pageId, int pageOffset, int bytesToRead, byte[] buffer, int bufferOffset)
->>>>>>> e05128b5
       throws IOException, PageNotFoundException {
     Preconditions.checkArgument(pageOffset >= 0, "page offset should be non-negative");
     Preconditions.checkArgument(buffer.length >= bufferOffset, "page offset %s should be "
@@ -111,10 +107,7 @@
       }
       int bytesRead = 0;
       int bytesLeft = (int) Math.min(pageLength - pageOffset, buffer.length - bufferOffset);
-<<<<<<< HEAD
-=======
       bytesLeft = Math.min(bytesLeft, bytesToRead);
->>>>>>> e05128b5
       while (bytesLeft >= 0) {
         int bytes = localFile.read(buffer, bufferOffset + bytesRead, bytesLeft);
         if (bytes <= 0) {
