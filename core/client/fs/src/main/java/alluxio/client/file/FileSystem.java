/*
 * The Alluxio Open Foundation licenses this work under the Apache License, version 2.0
 * (the "License"). You may not use this work except in compliance with the License, which is
 * available at www.apache.org/licenses/LICENSE-2.0
 *
 * This software is distributed on an "AS IS" basis, WITHOUT WARRANTIES OR CONDITIONS OF ANY KIND,
 * either express or implied, as more fully set forth in the License.
 *
 * See the NOTICE file distributed with this work for information regarding copyright ownership.
 */

package alluxio.client.file;

import alluxio.AlluxioURI;
import alluxio.ClientContext;
import alluxio.annotation.PublicApi;
import alluxio.client.file.cache.CacheManager;
import alluxio.client.file.cache.LocalCacheFileSystem;
import alluxio.conf.AlluxioConfiguration;
import alluxio.conf.Configuration;
import alluxio.conf.PropertyKey;
import alluxio.conf.Source;
import alluxio.exception.AlluxioException;
import alluxio.exception.DirectoryNotEmptyException;
import alluxio.exception.FileAlreadyExistsException;
import alluxio.exception.FileDoesNotExistException;
import alluxio.exception.FileIncompleteException;
import alluxio.exception.InvalidPathException;
import alluxio.exception.OpenDirectoryException;
import alluxio.exception.status.AlluxioStatusException;
import alluxio.grpc.CheckAccessPOptions;
import alluxio.grpc.CreateDirectoryPOptions;
import alluxio.grpc.CreateFilePOptions;
import alluxio.grpc.DeletePOptions;
import alluxio.grpc.ExistsPOptions;
import alluxio.grpc.FreePOptions;
import alluxio.grpc.GetStatusPOptions;
import alluxio.grpc.ListStatusPOptions;
import alluxio.grpc.ListStatusPartialPOptions;
import alluxio.grpc.LoadMetadataPOptions;
import alluxio.grpc.LoadMetadataPType;
import alluxio.grpc.MountPOptions;
import alluxio.grpc.OpenFilePOptions;
import alluxio.grpc.RenamePOptions;
import alluxio.grpc.ScheduleAsyncPersistencePOptions;
import alluxio.grpc.SetAclAction;
import alluxio.grpc.SetAclPOptions;
import alluxio.grpc.SetAttributePOptions;
import alluxio.grpc.UnmountPOptions;
import alluxio.security.authorization.AclEntry;
import alluxio.security.user.UserState;
import alluxio.util.CommonUtils;
import alluxio.wire.BlockLocationInfo;
import alluxio.wire.MountPointInfo;
import alluxio.wire.SyncPointInfo;
import alluxio.wire.WorkerNetAddress;

import com.google.common.base.Preconditions;
import org.slf4j.Logger;
import org.slf4j.LoggerFactory;

import java.io.Closeable;
import java.io.IOException;
import java.util.ArrayList;
import java.util.Comparator;
import java.util.List;
import java.util.Map;
import java.util.concurrent.atomic.AtomicBoolean;
import java.util.function.Consumer;
import javax.security.auth.Subject;

/**
 * Basic file system interface supporting metadata operations and data operations. Developers
 * should not implement this class but extend the default implementation provided by {@link
 * BaseFileSystem} instead. This ensures any new methods added to the interface will be provided
 * by the default implementation.
 */
@PublicApi
public interface FileSystem extends Closeable {

  /**
   * Factory for {@link FileSystem}. Calling any of the {@link Factory#get()} methods in this class
   * will attempt to return a cached instance of an Alluxio {@link FileSystem}. Using any of the
   * {@link Factory#create} methods will always guarantee returning a new FileSystem.
   */
  class Factory {
    private static final Logger LOG = LoggerFactory.getLogger(Factory.class);
    private static final AtomicBoolean CONF_LOGGED = new AtomicBoolean(false);

    protected static final FileSystemCache FILESYSTEM_CACHE = new FileSystemCache();

    private Factory() {} // prevent instantiation

    /**
     * @return a FileSystem from the cache, creating a new one if it doesn't yet exist
     */
    public static FileSystem get() {
      return get(new Subject()); // Use empty subject
    }

    /**
     * Get a FileSystem from the cache with a given subject.
     *
     * @param subject The subject to use for security-related client operations
     * @return a FileSystem from the cache, creating a new one if it doesn't yet exist
     */
    public static FileSystem get(Subject subject) {
      return get(subject, Configuration.global());
    }

    /**
     * Get a FileSystem from the cache with a given subject.
     * @param subject The subject to use for security-related client operations
     * @param conf the Alluxio configuration
     * @return a FileSystem from the cache, creating a new one if it doesn't yet exist
     */
    public static FileSystem get(Subject subject, AlluxioConfiguration conf) {
      Preconditions.checkNotNull(subject, "subject");
      // TODO(gpang): should this key use the UserState instead of subject?
      FileSystemCache.Key key =
          new FileSystemCache.Key(UserState.Factory.create(conf, subject).getSubject(), conf);
      return FILESYSTEM_CACHE.get(key);
    }

    /**
     * @return a new FileSystem instance
     */
    public static FileSystem create() {
      return create(FileSystemContext.create());
    }

    /**
     * @param alluxioConf the configuration to utilize with the FileSystem
     * @return a new FileSystem instance
     */
    public static FileSystem create(AlluxioConfiguration alluxioConf) {
      return create(FileSystemContext.create(alluxioConf));
    }

    /**
     * @param ctx the context with the subject and configuration to utilize with the FileSystem
     * @return a new FileSystem instance
     */
    public static FileSystem create(ClientContext ctx) {
      return create(FileSystemContext.create(ctx));
    }

    /**
     * @param context the FileSystemContext to use with the FileSystem
     * @return a new FileSystem instance
     */
    public static FileSystem create(FileSystemContext context) {
      AlluxioConfiguration conf = context.getClusterConf();
<<<<<<< HEAD
      if (LOG.isDebugEnabled() && !CONF_LOGGED.getAndSet(true)) {
        // Sort properties by name to keep output ordered.
        List<PropertyKey> keys = new ArrayList<>(conf.keySet());
        keys.sort(Comparator.comparing(PropertyKey::getName));
        for (PropertyKey key : keys) {
          Object value = conf.getOrDefault(key, null);
          Source source = conf.getSource(key);
          LOG.debug("{}={} ({})", key.getName(), value, source);
        }
      }
      if (CommonUtils.PROCESS_TYPE.get() != CommonUtils.ProcessType.CLIENT) {
        return new BaseFileSystem(context);
      }
      FileSystem fs = new BaseFileSystem(context);
      if (conf.getBoolean(PropertyKey.USER_METADATA_CACHE_ENABLED)) {
        fs = new MetadataCachingFileSystem(fs, context);
      }
=======
      checkSortConf(conf);
      FileSystem fs = conf.getBoolean(PropertyKey.USER_METADATA_CACHE_ENABLED)
          ? new MetadataCachingBaseFileSystem(context) : new BaseFileSystem(context);
>>>>>>> 0901772e
      // Enable local cache only for clients which have the property set.
      if (conf.getBoolean(PropertyKey.USER_CLIENT_CACHE_ENABLED)) {
        try {
          CacheManager cacheManager = CacheManager.Factory.get(conf);
          return new LocalCacheFileSystem(cacheManager, fs, conf);
        } catch (IOException e) {
          LOG.error("Fallback without client caching: ", e);
        }
      }
      return fs;
    }

    static void checkSortConf(AlluxioConfiguration conf) {
      if (LOG.isDebugEnabled() && !CONF_LOGGED.getAndSet(true)) {
        // Sort properties by name to keep output ordered.
        List<PropertyKey> keys = new ArrayList<>(conf.keySet());
        keys.sort(Comparator.comparing(PropertyKey::getName));
        for (PropertyKey key : keys) {
          Object value = conf.getOrDefault(key, null);
          Source source = conf.getSource(key);
          LOG.debug("{}={} ({})", key.getName(), value, source);
        }
      }
    }
  }

  /**
   * If there are operations currently running and close is called concurrently the behavior is
   * undefined. After closing a FileSystem, any operations that are performed result in undefined
   * behavior.
   *
   * @return whether or not this FileSystem has been closed
   */
  boolean isClosed();

  /**
   * Checks access to a path.
   *
   * @param path the path of the directory to create in Alluxio space
   * @param options options to associate with this operation
   * @throws InvalidPathException if the path is invalid
   * @throws alluxio.exception.AccessControlException if the access is denied
   */
  void checkAccess(AlluxioURI path, CheckAccessPOptions options)
      throws InvalidPathException, IOException, AlluxioException;

  /**
   * Convenience method for {@link #createDirectory(AlluxioURI, CreateDirectoryPOptions)} with
   * default options.
   *
   * @param path the path of the directory to create in Alluxio space
   * @throws FileAlreadyExistsException if there is already a file or directory at the given path
   * @throws InvalidPathException if the path is invalid
   */
  default void createDirectory(AlluxioURI path)
      throws FileAlreadyExistsException, InvalidPathException, IOException, AlluxioException {
    createDirectory(path, CreateDirectoryPOptions.getDefaultInstance());
  }

  /**
   * Creates a directory.
   *
   * @param path the path of the directory to create in Alluxio space
   * @param options options to associate with this operation
   * @throws FileAlreadyExistsException if there is already a file or directory at the given path
   * @throws InvalidPathException if the path is invalid
   */
  void createDirectory(AlluxioURI path, CreateDirectoryPOptions options)
      throws FileAlreadyExistsException, InvalidPathException, IOException, AlluxioException;

  /**
   * Convenience method for {@link #createFile(AlluxioURI, CreateFilePOptions)} with default
   * options.
   *
   * @param path the path of the file to create in Alluxio space
   * @return a {@link FileOutStream} which will write data to the newly created file
   * @throws FileAlreadyExistsException if there is already a file at the given path
   * @throws InvalidPathException if the path is invalid
   */
  default FileOutStream createFile(AlluxioURI path)
      throws FileAlreadyExistsException, InvalidPathException, IOException, AlluxioException {
    return createFile(path, CreateFilePOptions.getDefaultInstance());
  }

  /**
   * Creates a file.
   *
   * @param path the path of the file to create in Alluxio space
   * @param options options to associate with this operation
   * @return a {@link FileOutStream} which will write data to the newly created file
   * @throws FileAlreadyExistsException if there is already a file at the given path
   * @throws InvalidPathException if the path is invalid
   */
  FileOutStream createFile(AlluxioURI path, CreateFilePOptions options)
      throws FileAlreadyExistsException, InvalidPathException, IOException, AlluxioException;

  /**
   * Convenience method for {@link #delete(AlluxioURI, DeletePOptions)} with default options.
   *
   * @param path the path to delete in Alluxio space
   * @throws FileDoesNotExistException if the given path does not exist
   * @throws DirectoryNotEmptyException if recursive is false and the path is a nonempty directory
   */
  default void delete(AlluxioURI path)
      throws DirectoryNotEmptyException, FileDoesNotExistException, IOException, AlluxioException {
    delete(path, DeletePOptions.getDefaultInstance());
  }

  /**
   * Deletes a file or a directory.
   *
   * @param path the path to delete in Alluxio space
   * @param options options to associate with this operation
   * @throws FileDoesNotExistException if the given path does not exist
   * @throws DirectoryNotEmptyException if recursive is false and the path is a nonempty directory
   */
  void delete(AlluxioURI path, DeletePOptions options)
      throws DirectoryNotEmptyException, FileDoesNotExistException, IOException, AlluxioException;

  /**
   * Convenience method for {@link #exists(AlluxioURI, ExistsPOptions)} with default options.
   *
   * @param path the path in question
   * @return true if the path exists, false otherwise
   * @throws InvalidPathException if the path is invalid
   */
  default boolean exists(AlluxioURI path)
      throws InvalidPathException, IOException, AlluxioException {
    return exists(path, ExistsPOptions.getDefaultInstance());
  }

  /**
   * Checks whether a path exists in Alluxio space.
   *
   * @param path the path in question
   * @param options options to associate with this operation
   * @return true if the path exists, false otherwise
   * @throws InvalidPathException if the path is invalid
   */
  boolean exists(AlluxioURI path, ExistsPOptions options)
      throws InvalidPathException, IOException, AlluxioException;

  /**
   * Convenience method for {@link #free(AlluxioURI, FreePOptions)} with default options.
   *
   * @param path the path to free in Alluxio space
   * @throws FileDoesNotExistException if the given path does not exist
   */
  default void free(AlluxioURI path)
      throws FileDoesNotExistException, IOException, AlluxioException {
    free(path, FreePOptions.getDefaultInstance());
  }

  /**
   * Evicts any data under the given path from Alluxio space, but does not delete the data from the
   * UFS. The metadata will still be present in Alluxio space after this operation.
   *
   * @param path the path to free in Alluxio space
   * @param options options to associate with this operation
   * @throws FileDoesNotExistException if the given path does not exist
   */
  void free(AlluxioURI path, FreePOptions options)
      throws FileDoesNotExistException, IOException, AlluxioException;

  /**
   * Builds a list of {@link BlockLocationInfo} for the given file. Each list item contains a list
   * of {@link WorkerNetAddress} which allows a user to determine the physical location of a block
   * of the given file stored within Alluxio. In the case where data is stored in a UFS, but not in
   * Alluxio this function will only include a {@link WorkerNetAddress} if the block stored in the
   * UFS is co-located with an Alluxio worker.
   * However if there are no co-located Alluxio workers for the block, then the behavior is
   * controlled by the {@link PropertyKey#USER_UFS_BLOCK_LOCATION_ALL_FALLBACK_ENABLED} . If
   * this property is set to {@code true} then every Alluxio worker will be returned.
   * Blocks which are stored in the UFS and are *not* co-located with any Alluxio worker will return
   * an empty list. If the file block is within Alluxio *and* the UFS then this will only return
   * Alluxio workers which currently store the block.
   *
   * @param path the path to get block info for
   * @return a list of blocks with the workers whose hosts have the blocks. The blocks may not
   *         necessarily be stored in Alluxio. The blocks are returned in the order of their
   *         sequences in file.
   * @throws FileDoesNotExistException if the given path does not exist
   */
  List<BlockLocationInfo> getBlockLocations(AlluxioURI path)
      throws FileDoesNotExistException, IOException, AlluxioException;

  /**
   * Builds a list of {@link BlockLocationInfo} for the given file.
   *
   * @param status the path status
   * @param path the path
   * @return a list of blocks with the workers whose hosts have the blocks. The blocks may not
   *         necessarily be stored in Alluxio. The blocks are returned in the order of their
   *         sequences in file.
   */
  List<BlockLocationInfo> getBlockLocations(URIStatus status, AlluxioURI path)
      throws FileDoesNotExistException, IOException, AlluxioException;

  /**
   * @return the configuration which the FileSystem is using to connect to Alluxio
   */
  AlluxioConfiguration getConf();

  /**
   * Convenience method for {@link #getStatus(AlluxioURI, GetStatusPOptions)} with default options.
   *
   * @param path the path to obtain information about
   * @return the {@link URIStatus} of the file
   * @throws FileDoesNotExistException if the path does not exist
   */
  default URIStatus getStatus(AlluxioURI path)
      throws FileDoesNotExistException, IOException, AlluxioException {
    return getStatus(path, GetStatusPOptions.getDefaultInstance());
  }

  /**
   * Gets the {@link URIStatus} object that represents the metadata of an Alluxio path.
   *
   * @param path the path to obtain information about
   * @param options options to associate with this operation
   * @return the {@link URIStatus} of the file
   * @throws FileDoesNotExistException if the path does not exist
   */
  URIStatus getStatus(AlluxioURI path, GetStatusPOptions options)
      throws FileDoesNotExistException, IOException, AlluxioException;

  /**
   * Performs a specific action on each {@code URIStatus} in the result of {@link #listStatus}.
   * This method is preferred when iterating over directories with a large number of files or
   * sub-directories inside. The caller can proceed with partial result without waiting for all
   * result returned.
   *
   * @param path the path to list information about
   * @param action action to apply on each {@code URIStatus}
   * @throws FileDoesNotExistException if the given path does not exist
   */
  default void iterateStatus(AlluxioURI path, Consumer<? super URIStatus> action)
      throws FileDoesNotExistException, IOException, AlluxioException {
    iterateStatus(path, ListStatusPOptions.getDefaultInstance(), action);
  }

  /**
   * Performs a specific action on each {@code URIStatus} in the result of {@link #listStatus}.
   * This method is preferred when iterating over directories with a large number of files or
   * sub-directories inside. The caller can proceed with partial result without waiting for all
   * result returned.
   *
   * @param path the path to list information about
   * @param options options to associate with this operation
   * @param action action to apply on each {@code URIStatus}
   * @throws FileDoesNotExistException if the given path does not exist
   */
  void iterateStatus(AlluxioURI path, ListStatusPOptions options,
      Consumer<? super URIStatus> action)
      throws FileDoesNotExistException, IOException, AlluxioException;

  /**
   * Convenience method for {@link #listStatus(AlluxioURI, ListStatusPOptions)} with default
   * options.
   *
   * @param path the path to list information about
   * @return a list of {@link URIStatus}s containing information about the files and directories
   *         which are children of the given path
   * @throws FileDoesNotExistException if the given path does not exist
   */
  default List<URIStatus> listStatus(AlluxioURI path)
      throws FileDoesNotExistException, IOException, AlluxioException {
    return listStatus(path, ListStatusPOptions.getDefaultInstance());
  }

  /**
   * If the path is a directory, returns the {@link URIStatus} of all the direct entries in it.
   * Otherwise returns a list with a single {@link URIStatus} element for the file.
   *
   * @param path the path to list information about
   * @param options options to associate with this operation
   * @return a list of {@link URIStatus}s containing information about the files and directories
   *         which are children of the given path
   * @throws FileDoesNotExistException if the given path does not exist
   */
  List<URIStatus> listStatus(AlluxioURI path, ListStatusPOptions options)
      throws FileDoesNotExistException, IOException, AlluxioException;

  /**
   * Same as {@link FileSystem#listStatus(AlluxioURI, ListStatusPOptions)} except may
   * only return a subset of the results as determined by the options parameter.
   *
   * @param path the path to list information about
   * @param options options to associate with this operation
   * @return a list of {@link URIStatus}s containing information about the files and directories
   *         which are children of the given path
   * @throws FileDoesNotExistException if the given path does not exist
   */
  ListStatusPartialResult listStatusPartial(
      AlluxioURI path, ListStatusPartialPOptions options)
      throws AlluxioException, IOException;

  /**
   * Convenience method for {@link #loadMetadata(AlluxioURI, ListStatusPOptions)} with default
   * options.
   *
   * @param path the path for which to load metadata from UFS
   * @throws FileDoesNotExistException if the given path does not exist
   */
  default void loadMetadata(AlluxioURI path)
      throws FileDoesNotExistException, IOException, AlluxioException {
    ListStatusPOptions options = ListStatusPOptions.newBuilder()
        .setLoadMetadataType(LoadMetadataPType.ALWAYS)
        .setRecursive(LoadMetadataPOptions.getDefaultInstance().getRecursive())
        .setLoadMetadataOnly(true).build();
    loadMetadata(path, options);
  }

  /**
   * Loads metadata about a path in the UFS to Alluxio. No data will be transferred.
   *
   * @param path the path for which to load metadata from UFS
   * @param options options to associate with this operation
   * @throws FileDoesNotExistException if the given path does not exist
   */
  void loadMetadata(AlluxioURI path, ListStatusPOptions options)
      throws FileDoesNotExistException, IOException, AlluxioException;

  /**
   * Convenience method for {@link #mount(AlluxioURI, AlluxioURI, MountPOptions)} with default
   * options.
   *
   * @param alluxioPath an Alluxio path to mount the data to
   * @param ufsPath a UFS path to mount the data from
   */
  default void mount(AlluxioURI alluxioPath, AlluxioURI ufsPath)
      throws IOException, AlluxioException {
    mount(alluxioPath, ufsPath, MountPOptions.getDefaultInstance());
  }

  /**
   * Mounts a UFS subtree to the given Alluxio path. The Alluxio path is expected not to exist as
   * the method creates it. If the path already exists, a {@link AlluxioException} will be thrown.
   * This method does not transfer any data or metadata from the UFS. It simply establishes the
   * connection between the given Alluxio path and UFS path.
   *
   * @param alluxioPath an Alluxio path to mount the data to
   * @param ufsPath a UFS path to mount the data from
   * @param options options to associate with this operation
   */
  void mount(AlluxioURI alluxioPath, AlluxioURI ufsPath, MountPOptions options)
      throws IOException, AlluxioException;

  /**
   * Updates the options for an existing mount point.
   *
   * @param alluxioPath the Alluxio path of the mount point
   * @param options options for this mount point
   */
  void updateMount(AlluxioURI alluxioPath, MountPOptions options)
      throws IOException, AlluxioException;

  /**
   * Lists all mount points and their corresponding under storage addresses.
   * This is the same as calling {@link #getMountTable(boolean)} with true argument.
   * @return a map from String to {@link MountPointInfo}
   */
  default Map<String, MountPointInfo> getMountTable() throws IOException, AlluxioException {
    return getMountTable(true);
  }

  /**
   * Lists all mount points and their corresponding under storage addresses.
   * @param checkUfs whether to get UFS usage info
   * @return a map from String to {@link MountPointInfo}
   */
  Map<String, MountPointInfo> getMountTable(boolean checkUfs)
      throws IOException, AlluxioException;

  /**
   * Lists all the actively synced paths.
   *
   * @return a list of actively synced paths
   */
  List<SyncPointInfo> getSyncPathList() throws IOException, AlluxioException;

  /**
   * Convenience method for {@link #openFile(AlluxioURI, OpenFilePOptions)} with default options.
   *
   * @param path the file to read from
   * @return a {@link FileInStream} for the given path
   * @throws FileDoesNotExistException when path does not exist
   * @throws OpenDirectoryException when path is a directory
   * @throws FileIncompleteException when path is a file and is not completed yet
   */
  default FileInStream openFile(AlluxioURI path)
      throws FileDoesNotExistException, OpenDirectoryException, FileIncompleteException,
      IOException, AlluxioException {
    return openFile(path, OpenFilePOptions.getDefaultInstance());
  }

  /**
   * Opens a file for reading.
   *
   * @param path the file to read from
   * @param options options to associate with this operation
   * @return a {@link FileInStream} for the given path
   * @throws FileDoesNotExistException when path does not exist
   * @throws OpenDirectoryException when path is a directory
   * @throws FileIncompleteException when path is a file and is not completed yet
   */
  FileInStream openFile(AlluxioURI path, OpenFilePOptions options)
      throws FileDoesNotExistException, OpenDirectoryException, FileIncompleteException,
      IOException, AlluxioException;

  /**
   * Opens a file for reading.
   *
   * @param status status of the file to read from
   * @param options options to associate with this operation
   * @return a {@link FileInStream} for the given path
   * @throws FileDoesNotExistException when path does not exist
   * @throws OpenDirectoryException when path is a directory
   * @throws FileIncompleteException when path is a file and is not completed yet
   */
  FileInStream openFile(URIStatus status, OpenFilePOptions options)
      throws FileDoesNotExistException, OpenDirectoryException, FileIncompleteException,
      IOException, AlluxioException;

  /**
   * Convenience method for {@link #persist(AlluxioURI, ScheduleAsyncPersistencePOptions)} which
   * uses the default {@link ScheduleAsyncPersistencePOptions}.
   *
   * @param path the uri of the file to persist
   */
  default void persist(final AlluxioURI path)
      throws FileDoesNotExistException, IOException, AlluxioException {
    persist(path, ScheduleAsyncPersistencePOptions.getDefaultInstance());
  }

  /**
   * Schedules the given path to be asynchronously persisted to the under file system.
   *
   * To persist synchronously please see
   * {@link FileSystemUtils#persistAndWait(FileSystem, AlluxioURI, long)}.
   *
   * @param path the uri of the file to persist
   * @param options the options to use when submitting persist the path
   */
  void persist(AlluxioURI path, ScheduleAsyncPersistencePOptions options)
      throws FileDoesNotExistException, IOException, AlluxioException;

  /**
   * Convenience method for {@link #rename(AlluxioURI, AlluxioURI, RenamePOptions)} with default
   * options.
   *
   * @param src the path of the source, this must already exist
   * @param dst the path of the destination, this path should not exist
   * @throws FileDoesNotExistException if the given file does not exist
   */
  default void rename(AlluxioURI src, AlluxioURI dst)
      throws FileDoesNotExistException, IOException, AlluxioException {
    rename(src, dst, RenamePOptions.getDefaultInstance());
  }

  /**
   * Renames an existing Alluxio path to another Alluxio path in Alluxio. This operation will be
   * propagated in the underlying storage if the path is persisted.
   *
   * @param src the path of the source, this must already exist
   * @param dst the path of the destination, this path should not exist
   * @param options options to associate with this operation
   * @throws FileDoesNotExistException if the given file does not exist
   */
  void rename(AlluxioURI src, AlluxioURI dst, RenamePOptions options)
      throws FileDoesNotExistException, IOException, AlluxioException;

  /**
   * Reverse resolve a ufs uri.
   *
   * @param ufsUri the ufs uri
   * @return the alluxio path for the ufsUri
   * @throws AlluxioStatusException
   */
  AlluxioURI reverseResolve(AlluxioURI ufsUri) throws IOException, AlluxioException;

  /**
   * Convenience method for {@link #setAcl(AlluxioURI, SetAclAction, List, SetAclPOptions)} with
   * default options.
   *
   * @param path the path to set the ACL for
   * @param action the set action to perform
   * @param entries the ACL entries
   * @throws FileDoesNotExistException if the given file does not exist
   */
  default void setAcl(AlluxioURI path, SetAclAction action, List<AclEntry> entries)
      throws FileDoesNotExistException, IOException, AlluxioException {
    setAcl(path, action, entries, SetAclPOptions.getDefaultInstance());
  }

  /**
   * Sets the ACL for a path.
   *
   * @param path the path to set the ACL for
   * @param action the set action to perform
   * @param entries the ACL entries
   * @param options options to associate with this operation
   * @throws FileDoesNotExistException if the given file does not exist
   */
  void setAcl(AlluxioURI path, SetAclAction action, List<AclEntry> entries, SetAclPOptions options)
      throws FileDoesNotExistException, IOException, AlluxioException;

  /**
   * Starts the active syncing process on an Alluxio path.
   * @param path the path to sync
   */
  void startSync(AlluxioURI path)
      throws FileDoesNotExistException, IOException, AlluxioException;

  /**
   * Stops the active syncing process on an Alluxio path.
   * @param path the path to stop syncing
   */
  void stopSync(AlluxioURI path)
      throws FileDoesNotExistException, IOException, AlluxioException;

  /**
   * Convenience method for {@link #setAttribute(AlluxioURI, SetAttributePOptions)} with default
   * options.
   *
   * @param path the path to set attributes for
   * @throws FileDoesNotExistException if the given file does not exist
   */
  default void setAttribute(AlluxioURI path)
      throws FileDoesNotExistException, IOException, AlluxioException {
    setAttribute(path, SetAttributePOptions.getDefaultInstance());
  }

  /**
   * Sets any number of a path's attributes, such as TTL and pin status.
   *
   * @param path the path to set attributes for
   * @param options options to associate with this operation
   * @throws FileDoesNotExistException if the given file does not exist
   */
  void setAttribute(AlluxioURI path, SetAttributePOptions options)
      throws FileDoesNotExistException, IOException, AlluxioException;

  /**
   * Convenience method for {@link #unmount(AlluxioURI, UnmountPOptions)} with default options.
   *
   * @param path an Alluxio path, this must be a mount point
   */
  default void unmount(AlluxioURI path) throws IOException, AlluxioException {
    unmount(path, UnmountPOptions.getDefaultInstance());
  }

  /**
   * Unmounts a UFS subtree identified by the given Alluxio path. The Alluxio path match a
   * previously mounted path. The contents of the subtree rooted at this path are removed from
   * Alluxio but the corresponding UFS subtree is left untouched.
   *
   * @param path an Alluxio path, this must be a mount point
   * @param options options to associate with this operation
   */
  void unmount(AlluxioURI path, UnmountPOptions options) throws IOException, AlluxioException;
}<|MERGE_RESOLUTION|>--- conflicted
+++ resolved
@@ -151,17 +151,7 @@
      */
     public static FileSystem create(FileSystemContext context) {
       AlluxioConfiguration conf = context.getClusterConf();
-<<<<<<< HEAD
-      if (LOG.isDebugEnabled() && !CONF_LOGGED.getAndSet(true)) {
-        // Sort properties by name to keep output ordered.
-        List<PropertyKey> keys = new ArrayList<>(conf.keySet());
-        keys.sort(Comparator.comparing(PropertyKey::getName));
-        for (PropertyKey key : keys) {
-          Object value = conf.getOrDefault(key, null);
-          Source source = conf.getSource(key);
-          LOG.debug("{}={} ({})", key.getName(), value, source);
-        }
-      }
+      checkSortConf(conf);
       if (CommonUtils.PROCESS_TYPE.get() != CommonUtils.ProcessType.CLIENT) {
         return new BaseFileSystem(context);
       }
@@ -169,12 +159,6 @@
       if (conf.getBoolean(PropertyKey.USER_METADATA_CACHE_ENABLED)) {
         fs = new MetadataCachingFileSystem(fs, context);
       }
-=======
-      checkSortConf(conf);
-      FileSystem fs = conf.getBoolean(PropertyKey.USER_METADATA_CACHE_ENABLED)
-          ? new MetadataCachingBaseFileSystem(context) : new BaseFileSystem(context);
->>>>>>> 0901772e
-      // Enable local cache only for clients which have the property set.
       if (conf.getBoolean(PropertyKey.USER_CLIENT_CACHE_ENABLED)) {
         try {
           CacheManager cacheManager = CacheManager.Factory.get(conf);
