--- conflicted
+++ resolved
@@ -37,10 +37,7 @@
 import alluxio.grpc.GetStatusPOptions;
 import alluxio.grpc.ListStatusPOptions;
 import alluxio.grpc.LoadMetadataPOptions;
-<<<<<<< HEAD
-=======
 import alluxio.grpc.LoadMetadataPType;
->>>>>>> e05128b5
 import alluxio.grpc.MountPOptions;
 import alluxio.grpc.OpenFilePOptions;
 import alluxio.grpc.RenamePOptions;
@@ -411,11 +408,7 @@
       throws FileDoesNotExistException, IOException, AlluxioException;
 
   /**
-<<<<<<< HEAD
-   * Convenience method for {@link #loadMetadata(AlluxioURI, LoadMetadataPOptions)} with default
-=======
    * Convenience method for {@link #loadMetadata(AlluxioURI, ListStatusPOptions)} with default
->>>>>>> e05128b5
    * options.
    *
    * @param path the path for which to load metadata from UFS
@@ -423,15 +416,11 @@
    */
   default void loadMetadata(AlluxioURI path)
       throws FileDoesNotExistException, IOException, AlluxioException {
-<<<<<<< HEAD
-    loadMetadata(path, LoadMetadataPOptions.getDefaultInstance());
-=======
     ListStatusPOptions options = ListStatusPOptions.newBuilder()
         .setLoadMetadataType(LoadMetadataPType.ALWAYS)
         .setRecursive(LoadMetadataPOptions.getDefaultInstance().getRecursive())
         .setLoadMetadataOnly(true).build();
     loadMetadata(path, options);
->>>>>>> e05128b5
   }
 
   /**
@@ -440,14 +429,8 @@
    * @param path the path for which to load metadata from UFS
    * @param options options to associate with this operation
    * @throws FileDoesNotExistException if the given path does not exist
-<<<<<<< HEAD
-   * @return number of paths loaded from the under file system
-   */
-  long loadMetadata(AlluxioURI path, LoadMetadataPOptions options)
-=======
    */
   void loadMetadata(AlluxioURI path, ListStatusPOptions options)
->>>>>>> e05128b5
       throws FileDoesNotExistException, IOException, AlluxioException;
 
   /**
