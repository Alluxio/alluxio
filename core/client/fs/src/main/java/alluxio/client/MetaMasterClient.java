/*
 * The Alluxio Open Foundation licenses this work under the Apache License, version 2.0
 * (the "License"). You may not use this work except in compliance with the License, which is
 * available at www.apache.org/licenses/LICENSE-2.0
 *
 * This software is distributed on an "AS IS" basis, WITHOUT WARRANTIES OR CONDITIONS OF ANY KIND,
 * either express or implied, as more fully set forth in the License.
 *
 * See the NOTICE file distributed with this work for information regarding copyright ownership.
 */

package alluxio.client;

import alluxio.exception.status.AlluxioStatusException;
<<<<<<< HEAD
import alluxio.wire.BackupResponse;
=======
import alluxio.wire.ConfigCheckReport;
>>>>>>> 423e2302
import alluxio.wire.ConfigProperty;
import alluxio.wire.MasterInfo;
import alluxio.wire.MasterInfo.MasterInfoField;
import alluxio.wire.MetricValue;

import java.io.Closeable;
import java.io.IOException;
import java.util.List;
import java.util.Map;
import java.util.Set;

import javax.annotation.Nullable;

/**
 * Interface for a meta master client.
 */
public interface MetaMasterClient extends Closeable {
  /**
<<<<<<< HEAD
   * Exports a backup of the journal to the specified directory. The backup is written to the
   * directory with a file name containing the date when the file was written.
   *
   * @param dir the directory in the UFS to export to, or null to use the default alluxio backup
   *        directory
   * @param localFileSystem whether to write to the master's local filesystem instead of the UFS
   * @return the server response
   */
  BackupResponse backup(@Nullable String dir, boolean localFileSystem) throws IOException;
=======
   * Gets the server-side configuration check report.
   *
   * @return configuration check report
   */
  ConfigCheckReport getConfigReport() throws IOException;
>>>>>>> 423e2302

  /**
   * Gets the runtime configuration information.
   *
   * @return a list of configuration information
   */
  List<ConfigProperty> getConfiguration() throws IOException;

  /**
   * @param masterInfoFields optional list of fields to query; if null all fields will be queried
   * @return the requested master info
   */
  MasterInfo getMasterInfo(Set<MasterInfoField> masterInfoFields) throws IOException;

  /**
   * Gets a map of metrics property names and their values from metrics system.
   *
   * @return a map of metrics information
   */
  Map<String, MetricValue> getMetrics() throws AlluxioStatusException;
}<|MERGE_RESOLUTION|>--- conflicted
+++ resolved
@@ -12,11 +12,8 @@
 package alluxio.client;
 
 import alluxio.exception.status.AlluxioStatusException;
-<<<<<<< HEAD
 import alluxio.wire.BackupResponse;
-=======
 import alluxio.wire.ConfigCheckReport;
->>>>>>> 423e2302
 import alluxio.wire.ConfigProperty;
 import alluxio.wire.MasterInfo;
 import alluxio.wire.MasterInfo.MasterInfoField;
@@ -35,7 +32,6 @@
  */
 public interface MetaMasterClient extends Closeable {
   /**
-<<<<<<< HEAD
    * Exports a backup of the journal to the specified directory. The backup is written to the
    * directory with a file name containing the date when the file was written.
    *
@@ -45,13 +41,13 @@
    * @return the server response
    */
   BackupResponse backup(@Nullable String dir, boolean localFileSystem) throws IOException;
-=======
+
+  /**
    * Gets the server-side configuration check report.
    *
    * @return configuration check report
    */
   ConfigCheckReport getConfigReport() throws IOException;
->>>>>>> 423e2302
 
   /**
    * Gets the runtime configuration information.
