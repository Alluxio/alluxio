--- conflicted
+++ resolved
@@ -170,14 +170,9 @@
         throw new IllegalStateException("we shall not reach here");
       }
       if (enoughSpace) {
-<<<<<<< HEAD
-        return addPage(pageId, page);
-=======
-        mPageStore.put(pageId, page);
-        mEvictor.updateOnPut(pageId);
-        LOG.debug("put({},{} bytes) exits without eviction", pageId, page.length);
-        return true;
->>>>>>> e2c84be7
+        boolean ret = addPage(pageId, page);
+        LOG.debug("put({},{} bytes) exits without eviction, success: {}", pageId, page.length, ret);
+        return ret;
       }
     }
 
@@ -205,23 +200,18 @@
         }
       }
       if (!deletePage(victim, victimPageInfo)) {
+        LOG.debug("Failed to evict page: {}", victim);
         return false;
       }
       if (enoughSpace) {
-        return addPage(pageId, page);
-      }
-    }
-<<<<<<< HEAD
+        boolean ret = addPage(pageId, page);
+        LOG.debug("put({},{} bytes) exits after evicting ({}), success: {}", pageId, page.length,
+            victimPageInfo, ret);
+        return ret;
+      }
+    }
+    LOG.debug("put({},{} bytes) fails after evicting ({})", pageId, page.length, victimPageInfo);
     return false;
-=======
-    if (enoughSpace) {
-      LOG.debug("put({},{} bytes) exits after evicting ({})", pageId, page.length,
-          victimPageInfo);
-    } else {
-      LOG.debug("put({},{} bytes) fails after evicting ({})", pageId, page.length, victimPageInfo);
-    }
-    return enoughSpace;
->>>>>>> e2c84be7
   }
 
   @Override
@@ -245,17 +235,9 @@
         LOG.debug("get({},pageOffset={}) fails due to page not found", pageId, pageOffset);
         return null;
       }
-<<<<<<< HEAD
-      return getPage(pageId, pageOffset);
-=======
-      ReadableByteChannel ret = mPageStore.get(pageId, pageOffset);
-      mEvictor.updateOnGet(pageId);
+      ReadableByteChannel ret = getPage(pageId, pageOffset);
       LOG.debug("get({},pageOffset={}) exits", pageId, pageOffset);
       return ret;
-    } catch (PageNotFoundException e) {
-      throw new IllegalStateException(
-          String.format("Page store is missing page %s.", pageId), e);
->>>>>>> e2c84be7
     }
   }
 
