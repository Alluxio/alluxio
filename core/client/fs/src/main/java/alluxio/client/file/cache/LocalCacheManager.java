/*
 * The Alluxio Open Foundation licenses this work under the Apache License, version 2.0
 * (the "License"). You may not use this work except in compliance with the License, which is
 * available at www.apache.org/licenses/LICENSE-2.0
 *
 * This software is distributed on an "AS IS" basis, WITHOUT WARRANTIES OR CONDITIONS OF ANY KIND,
 * either express or implied, as more fully set forth in the License.
 *
 * See the NOTICE file distributed with this work for information regarding copyright ownership.
 */

package alluxio.client.file.cache;

import alluxio.client.file.cache.store.PageStoreOptions;
import alluxio.collections.ConcurrentHashSet;
import alluxio.collections.Pair;
import alluxio.conf.AlluxioConfiguration;
import alluxio.conf.PropertyKey;
import alluxio.exception.PageNotFoundException;
import alluxio.metrics.MetricKey;
import alluxio.metrics.MetricsSystem;
import alluxio.resource.LockResource;

import com.codahale.metrics.Counter;
import com.codahale.metrics.Meter;
import com.google.common.annotations.VisibleForTesting;
import com.google.common.base.Preconditions;
import org.slf4j.Logger;
import org.slf4j.LoggerFactory;

import java.io.IOException;
import java.nio.file.Files;
import java.nio.file.Path;
import java.nio.file.Paths;
import java.util.Iterator;
import java.util.concurrent.ExecutorService;
import java.util.concurrent.RejectedExecutionException;
import java.util.concurrent.SynchronousQueue;
import java.util.concurrent.ThreadPoolExecutor;
import java.util.concurrent.TimeUnit;
import java.util.concurrent.locks.ReadWriteLock;
import java.util.concurrent.locks.ReentrantReadWriteLock;
import java.util.stream.Stream;

import javax.annotation.concurrent.GuardedBy;
import javax.annotation.concurrent.ThreadSafe;

/**
 * A class to manage & serve cached pages. This class coordinates various components to respond for
 * thread-safety and enforce cache replacement policies.
 *
 * One of the motivations of creating a client-side cache is from "Improving In-Memory File System
 * Reading Performance by Fine-Grained User-Space Cache Mechanisms" by Gu et al, which illustrates
 * performance benefits for various read workloads. This class also introduces paging as a caching
 * unit.
 *
 * Lock hierarchy in this class: All operations must follow this order to operate on pages:
 * <ol>
 * <li>Acquire corresponding page lock</li>
 * <li>Acquire metastore lock mMetaLock</li>
 * <li>Update metastore</li>
 * <li>Release metastore lock mMetaLock</li>
 * <li>Update the pagestore and evictor</li>
 * <li>Release corresponding page lock</li>
 * </ol>
 */
@ThreadSafe
public class LocalCacheManager implements CacheManager {
  private static final Logger LOG = LoggerFactory.getLogger(LocalCacheManager.class);

  private static final int LOCK_SIZE = 1024;
  private final long mPageSize;
  private final long mCacheSize;
  private final boolean mAsyncWrite;
  private final CacheEvictor mEvictor;
  /** A readwrite lock pool to guard individual pages based on striping. */
  private final ReadWriteLock[] mPageLocks = new ReentrantReadWriteLock[LOCK_SIZE];
  private final PageStore mPageStore;
  /** A readwrite lock to guard metadata operations. */
  private final ReadWriteLock mMetaLock = new ReentrantReadWriteLock();
  @GuardedBy("mMetaLock")
  private final MetaStore mMetaStore;
  /** Executor service for execute the async cache tasks. */
  private final ExecutorService mAsyncCacheExecutor;
  private final ConcurrentHashSet<PageId> mPendingRequests;

  /**
   * Restores a page store a the configured location, updating meta store and evictor.
   *
   * @param pageStore page store
   * @param options page store options
   * @param metaStore meta store
   * @param evictor evictor
   * @return whether the restore succeeds or not
   */
  private static boolean restore(PageStore pageStore, PageStoreOptions options, MetaStore metaStore,
      CacheEvictor evictor) {
    LOG.info("Attempt to restore PageStore with {}", options);
    Path rootDir = Paths.get(options.getRootDir());
    if (!Files.exists(rootDir)) {
      LOG.error("Failed to restore PageStore: Directory {} does not exist", rootDir);
      return false;
    }
    try (Stream<PageInfo> stream = pageStore.getPages()) {
      Iterator<PageInfo> iterator = stream.iterator();
      while (iterator.hasNext()) {
        PageInfo pageInfo = iterator.next();
        if (pageInfo == null) {
          LOG.error("Invalid page info");
          return false;
        }
        metaStore.addPage(pageInfo.getPageId(), pageInfo);
        evictor.updateOnPut(pageInfo.getPageId());
        if (metaStore.bytes() > pageStore.getCacheSize()) {
          LOG.error("Loaded pages exceed cache capacity ({} bytes)", pageStore.getCacheSize());
          return false;
        }
      }
    } catch (Exception e) {
      LOG.error("Failed to restore PageStore", e);
      return false;
    }
    LOG.info("Restored PageStore with {} existing pages and {} bytes", metaStore.pages(),
        metaStore.bytes());
    return true;
  }

  /**
   * @param conf the Alluxio configuration
   * @return an instance of {@link LocalCacheManager}
   */
  public static LocalCacheManager create(AlluxioConfiguration conf) throws IOException {
    MetaStore metaStore = MetaStore.create();
    CacheEvictor evictor = CacheEvictor.create(conf);
    PageStoreOptions options = PageStoreOptions.create(conf);
    PageStore pageStore = null;
    boolean restored = false;
    try {
      pageStore = PageStore.create(options, false);
      restored = restore(pageStore, options, metaStore, evictor);
    } catch (Exception e) {
      LOG.error("Failed to restore PageStore", e);
    }
    if (!restored) {
      if (pageStore != null) {
        try {
          pageStore.close();
        } catch (Exception e) {
          LOG.error("Failed to close PageStore", e);
        }
      }
      metaStore.reset();
      evictor.reset();
      pageStore = PageStore.create(options, true);
    }
    return new LocalCacheManager(conf, metaStore, pageStore, evictor);
  }

  /**
   * @param conf the Alluxio configuration
   * @param evictor the eviction strategy to use
   * @param metaStore the meta store manages the metadata
   * @param pageStore the page store manages the cache data
   */
  @VisibleForTesting
  LocalCacheManager(AlluxioConfiguration conf, MetaStore metaStore, PageStore pageStore,
      CacheEvictor evictor) {
    mMetaStore = metaStore;
    mPageStore = pageStore;
    mEvictor = evictor;
    mPageSize = conf.getBytes(PropertyKey.USER_CLIENT_CACHE_PAGE_SIZE);
    mAsyncWrite = conf.getBoolean(PropertyKey.USER_CLIENT_CACHE_ASYNC_WRITE_ENABLED);
    mCacheSize = pageStore.getCacheSize();
    for (int i = 0; i < LOCK_SIZE; i++) {
      mPageLocks[i] = new ReentrantReadWriteLock(true /* fair ordering */);
    }
    mPendingRequests = new ConcurrentHashSet<>();
    mAsyncCacheExecutor =
        mAsyncWrite
            ? new ThreadPoolExecutor(conf.getInt(PropertyKey.USER_CLIENT_CACHE_ASYNC_WRITE_THREADS),
                conf.getInt(PropertyKey.USER_CLIENT_CACHE_ASYNC_WRITE_THREADS), 60,
                TimeUnit.SECONDS, new SynchronousQueue<>())
            : null;
    Metrics.registerGauges(mCacheSize, mMetaStore);
  }

  /**
   * @param pageId page identifier
   * @return the page lock id
   */
  private int getPageLockId(PageId pageId) {
    return Math.floorMod((int) (pageId.getFileId().hashCode() + pageId.getPageIndex()), LOCK_SIZE);
  }

  /**
   * Gets the lock for a particular page. Note that multiple pages may share the same lock as lock
   * striping is used to reduce resource overhead for locks.
   *
   * @param pageId page identifier
   * @return the corresponding page lock
   */
  private ReadWriteLock getPageLock(PageId pageId) {
    return mPageLocks[getPageLockId(pageId)];
  }

  /**
   * Gets a pair of locks to operate two given pages. One MUST acquire the first lock followed by
   * the second lock.
   *
   * @param pageId1 first page identifier
   * @param pageId2 second page identifier
   * @return the corresponding page lock pair
   */
  private Pair<ReadWriteLock, ReadWriteLock> getPageLockPair(PageId pageId1, PageId pageId2) {
    int lockId1 = getPageLockId(pageId1);
    int lockId2 = getPageLockId(pageId2);
    if (lockId1 < lockId2) {
      return new Pair<>(mPageLocks[lockId1], mPageLocks[lockId2]);
    } else {
      return new Pair<>(mPageLocks[lockId2], mPageLocks[lockId1]);
    }
  }

  @Override
  public boolean put(PageId pageId, byte[] page) {
    LOG.debug("put({},{} bytes) enters", pageId, page.length);
    if (!mAsyncWrite) {
      boolean ok = putInternal(pageId, page);
      LOG.debug("put({},{} bytes) exits: {}", pageId, page.length, ok);
      if (!ok) {
        Metrics.PUT_ERRORS.inc();
      }
      return ok;
    }

    if (!mPendingRequests.add(pageId)) { // already queued
      return false;
    }
    try {
      mAsyncCacheExecutor.submit(() -> {
        try {
          boolean ok = putInternal(pageId, page);
          if (!ok) {
            Metrics.PUT_ERRORS.inc();
          }
        } finally {
          mPendingRequests.remove(pageId);
        }
      });
    } catch (RejectedExecutionException e) { // queue is full, skip
      // RejectedExecutionException may be thrown in extreme cases when the
      // highly concurrent caching workloads. In these cases, return false
      mPendingRequests.remove(pageId);
      Metrics.PUT_ASYNC_REJECTION_ERRORS.inc();
      Metrics.PUT_ERRORS.inc();
      LOG.debug("put({},{} bytes) fails due to full queue", pageId, page.length);
      return false;
    }
    LOG.debug("put({},{} bytes) exits with async write", pageId, page.length);
    return true;
  }

  private boolean putInternal(PageId pageId, byte[] page) {
    LOG.debug("putInternal({},{} bytes) enters", pageId, page.length);
    PageId victim = null;
    PageInfo victimPageInfo = null;
    boolean enoughSpace;

    ReadWriteLock pageLock = getPageLock(pageId);
    try (LockResource r = new LockResource(pageLock.writeLock())) {
      try (LockResource r2 = new LockResource(mMetaLock.writeLock())) {
        if (mMetaStore.hasPage(pageId)) {
          LOG.debug("{} is already inserted before", pageId);
          Metrics.PUT_EXISTING_PAGE_ERRORS.inc();
          return false;
        }
        enoughSpace = mMetaStore.bytes() + page.length <= mCacheSize;
        if (enoughSpace) {
          mMetaStore.addPage(pageId, new PageInfo(pageId, page.length));
        } else {
          victim = mEvictor.evict();
        }
      }
      if (enoughSpace) {
        boolean ok = addPage(pageId, page);
        if (ok) {
          Metrics.BYTES_WRITTEN_CACHE.mark(page.length);
        } else {
          Metrics.PUT_STORE_WRITE_ERRORS.inc();
          // something is wrong to add this page, let's remove it from meta store
          try (LockResource r2 = new LockResource(mMetaLock.writeLock())) {
            mMetaStore.removePage(pageId);
          } catch (PageNotFoundException e) {
            // best effort to remove this page from meta store and ignore the exception
            Metrics.CLEANUP_PUT_ERRORS.inc();
          }
        }
        LOG.debug("Add page ({},{} bytes) without eviction: {}", pageId, page.length, ok);
        return ok;
      }
    }

    Pair<ReadWriteLock, ReadWriteLock> pageLockPair = getPageLockPair(pageId, victim);
    try (LockResource r1 = new LockResource(pageLockPair.getFirst().writeLock());
        LockResource r2 = new LockResource(pageLockPair.getSecond().writeLock())) {
      try (LockResource r3 = new LockResource(mMetaLock.writeLock())) {
        if (mMetaStore.hasPage(pageId)) {
          LOG.debug("{} is already inserted by a racing thread", pageId);
          Metrics.PUT_EXISTING_PAGE_ERRORS.inc();
          return false;
        }
        if (!mMetaStore.hasPage(victim)) {
          LOG.debug("{} is already evicted by a racing thread", pageId);
          Metrics.PUT_EVICTION_ERRORS.inc();
          return false;
        }
        try {
          victimPageInfo = mMetaStore.getPageInfo(victim);
          mMetaStore.removePage(victim);
        } catch (PageNotFoundException e) {
          LOG.error("Page store is missing page {}: {}", victim, e);
          Metrics.PUT_EVICTION_ERRORS.inc();
          return false;
        }
        enoughSpace = mMetaStore.bytes() + page.length <= mCacheSize;
        if (enoughSpace) {
          mMetaStore.addPage(pageId, new PageInfo(pageId, page.length));
        }
      }
      if (deletePage(victim, victimPageInfo)) {
        Metrics.BYTES_EVICTED_CACHE.mark(victimPageInfo.getPageSize());
        Metrics.PAGES_EVICTED_CACHE.mark();
      } else {
        LOG.debug("Failed to evict page: {}", victim);
        Metrics.PUT_EVICTION_ERRORS.inc();
        return false;
      }
      if (enoughSpace) {
        boolean ok = addPage(pageId, page);
        if (ok) {
          Metrics.BYTES_WRITTEN_CACHE.mark(page.length);
        } else {
          Metrics.PUT_STORE_WRITE_ERRORS.inc();
          // something is wrong to add this page, let's remove it from meta store
          try (LockResource r3 = new LockResource(mMetaLock.writeLock())) {
            mMetaStore.removePage(pageId);
          } catch (PageNotFoundException e) {
            // best effort to remove this page from meta store and ignore the exception
            Metrics.CLEANUP_PUT_ERRORS.inc();
          }
        }
        LOG.debug("Add page ({},{} bytes) after evicting ({}), success: {}", pageId, page.length,
            victimPageInfo, ok);
        return ok;
      }
    }
    LOG.debug("putInternal({},{} bytes) fails after evicting ({})", pageId, page.length,
        victimPageInfo);
    Metrics.PUT_EVICTION_ERRORS.inc();
    return false;
  }

  @Override
  public int get(PageId pageId, int pageOffset, int bytesToRead, byte[] buffer,
      int offsetInBuffer) {
    Preconditions.checkArgument(pageOffset <= mPageSize,
        "Read exceeds page boundary: offset=%s size=%s", pageOffset, mPageSize);
    Preconditions.checkArgument(bytesToRead <= buffer.length - offsetInBuffer,
        "buffer does not have enough space: bufferLength=%s offsetInBuffer=%s bytesToRead=%s",
        buffer.length, offsetInBuffer, bytesToRead);
    LOG.debug("get({},pageOffset={}) enters", pageId, pageOffset);
    boolean hasPage;
    ReadWriteLock pageLock = getPageLock(pageId);
    try (LockResource r = new LockResource(pageLock.readLock())) {
      try (LockResource r2 = new LockResource(mMetaLock.readLock())) {
        hasPage = mMetaStore.hasPage(pageId);
      }
      if (!hasPage) {
        LOG.debug("get({},pageOffset={}) fails due to page not found", pageId, pageOffset);
        return 0;
      }
      int bytesRead = getPage(pageId, pageOffset, bytesToRead, buffer, offsetInBuffer);
      if (bytesRead <= 0) {
        Metrics.GET_ERRORS.inc();
        Metrics.GET_STORE_READ_ERRORS.inc();
        // something is wrong to read this page, let's remove it from meta store
        try (LockResource r2 = new LockResource(mMetaLock.writeLock())) {
          mMetaStore.removePage(pageId);
        } catch (PageNotFoundException e) {
          // best effort to remove this page from meta store and ignore the exception
          Metrics.CLEANUP_GET_ERRORS.inc();
        }
        return -1;
      }
      LOG.debug("get({},pageOffset={}) exits", pageId, pageOffset);
      return bytesRead;
    }
  }

  @Override
  public boolean delete(PageId pageId) {
    LOG.debug("delete({}) enters", pageId);
    ReadWriteLock pageLock = getPageLock(pageId);
    PageInfo pageInfo;
    try (LockResource r = new LockResource(pageLock.writeLock())) {
      try (LockResource r1 = new LockResource(mMetaLock.writeLock())) {
        try {
          pageInfo = mMetaStore.getPageInfo(pageId);
          mMetaStore.removePage(pageId);
        } catch (PageNotFoundException e) {
          LOG.error("Failed to delete page {}: {}", pageId, e);
          Metrics.DELETE_NON_EXISTING_PAGE_ERRORS.inc();
          Metrics.DELETE_ERRORS.inc();
          return false;
        }
      }
      boolean ok = deletePage(pageId, pageInfo);
      LOG.debug("delete({}) exits, success: {}", pageId, ok);
      if (!ok) {
        Metrics.DELETE_STORE_DELETE_ERRORS.inc();
        Metrics.DELETE_ERRORS.inc();
      }
      return ok;
    }
  }

  @Override
  public void close() throws Exception {
    mPageStore.close();
  }

  /**
   * Attempts to add a page to the page store. The page lock must be acquired before calling this
   * method. The metastore must be updated before calling this method.
   *
   * @param pageId page id
   * @param page page data
   * @return true if successful, false otherwise
   */
  private boolean addPage(PageId pageId, byte[] page) {
    try {
      mPageStore.put(pageId, page);
    } catch (IOException e) {
      LOG.error("Failed to add page {}: {}", pageId, e);
      return false;
    }
    mEvictor.updateOnPut(pageId);
    return true;
  }

  /**
   * Attempts to delete a page from the page store. The page lock must be acquired before calling
   * this method. The metastore must be updated before calling this method.
   *
   * @param pageId page id
   * @param pageInfo page info
   * @return true if successful, false otherwise
   */
  private boolean deletePage(PageId pageId, PageInfo pageInfo) {
    try {
      mPageStore.delete(pageId, pageInfo.getPageSize());
    } catch (IOException | PageNotFoundException e) {
      LOG.error("Failed to delete page {}: {}", pageId, e);
      return false;
    }
    mEvictor.updateOnDelete(pageId);
    return true;
  }

  private int getPage(PageId pageId, int pageOffset, int bytesToRead, byte[] buffer,
      int bufferOffset) {
    try {
      int ret = mPageStore.get(pageId, pageOffset, buffer, bufferOffset);
      if (ret != bytesToRead) {
        // data read from page store is inconsistent from the metastore
<<<<<<< HEAD
        Metrics.GET_ERRORS_FAILED_READ.inc();
        throw new IOException(String.format(
            "Failed to read page %s: supposed to read %s bytes, %s bytes actually read",
            pageId, bytesToRead, ret));
=======
        LOG.error("Failed to read page {}: supposed to read {} bytes, {} bytes actually read",
            pageId, bytesToRead, buf.position() - offsetInBuffer);
        return -1;
>>>>>>> 7482a879
      }
    } catch (IOException | PageNotFoundException e) {
      LOG.error("Failed to get existing page {}: {}", pageId, e);
      return -1;
    }
    mEvictor.updateOnGet(pageId);
    return bytesToRead;
  }

  private static final class Metrics {
    /** Bytes written to the cache. */
    private static final Meter BYTES_WRITTEN_CACHE =
        MetricsSystem.meter(MetricKey.CLIENT_CACHE_BYTES_WRITTEN_CACHE.getName());
    /** Bytes evicted from the cache. */
    private static final Meter BYTES_EVICTED_CACHE =
        MetricsSystem.meter(MetricKey.CLIENT_CACHE_BYTES_EVICTED.getName());
    /** Pages evicted from the cache. */
    private static final Meter PAGES_EVICTED_CACHE =
        MetricsSystem.meter(MetricKey.CLIENT_CACHE_PAGES_EVICTED.getName());
    /** Errors when deleting pages. */
    private static final Counter DELETE_ERRORS =
        MetricsSystem.counter(MetricKey.CLIENT_CACHE_DELETE_ERRORS.getName());
    /** Errors when deleting pages due to absence. */
    private static final Counter DELETE_NON_EXISTING_PAGE_ERRORS =
        MetricsSystem.counter(MetricKey.CLIENT_CACHE_DELETE_NON_EXISTING_PAGE_ERRORS.getName());
    /** Errors when deleting pages due to failed delete in page stores. */
    private static final Counter DELETE_STORE_DELETE_ERRORS =
        MetricsSystem.counter(MetricKey.CLIENT_CACHE_DELETE_STORE_DELETE_ERRORS.getName());
    /** Errors when getting pages. */
    private static final Counter GET_ERRORS =
        MetricsSystem.counter(MetricKey.CLIENT_CACHE_GET_ERRORS.getName());
    /** Errors when getting pages due to failed read from page stores. */
    private static final Counter GET_STORE_READ_ERRORS =
        MetricsSystem.counter(MetricKey.CLIENT_CACHE_GET_STORE_READ_ERRORS.getName());
    /** Errors when cleaning up a failed get operation. */
    private static final Counter CLEANUP_GET_ERRORS =
        MetricsSystem.counter(MetricKey.CLIENT_CACHE_CLEANUP_GET_ERRORS.getName());
    /** Errors when cleaning up a failed put operation. */
    private static final Counter CLEANUP_PUT_ERRORS =
        MetricsSystem.counter(MetricKey.CLIENT_CACHE_CLEANUP_PUT_ERRORS.getName());
    /** Errors when adding pages. */
    private static final Counter PUT_ERRORS =
        MetricsSystem.counter(MetricKey.CLIENT_CACHE_PUT_ERRORS.getName());
    /** Errors when adding pages due to failed injection to async write queue. */
    private static final Counter PUT_ASYNC_REJECTION_ERRORS =
        MetricsSystem.counter(MetricKey.CLIENT_CACHE_PUT_ASYNC_REJECTION_ERRORS.getName());
    /** Errors when adding pages due to identical page cached already. */
    private static final Counter PUT_EXISTING_PAGE_ERRORS =
        MetricsSystem.counter(MetricKey.CLIENT_CACHE_PUT_EXISTING_PAGE_ERRORS.getName());
    /** Errors when adding pages due to failed eviction. */
    private static final Counter PUT_EVICTION_ERRORS =
        MetricsSystem.counter(MetricKey.CLIENT_CACHE_PUT_EVICTION_ERRORS.getName());
    /** Errors when adding pages due to failed writes to page store. */
    private static final Counter PUT_STORE_WRITE_ERRORS =
        MetricsSystem.counter(MetricKey.CLIENT_CACHE_PUT_STORE_WRITE_ERRORS.getName());

    private static void registerGauges(long cacheSize, MetaStore metaStore) {
      MetricsSystem.registerGaugeIfAbsent(
          MetricsSystem.getMetricName(MetricKey.CLIENT_CACHE_SPACE_AVAILABLE.getName()),
          () -> cacheSize - metaStore.bytes());
      MetricsSystem.registerGaugeIfAbsent(
          MetricsSystem.getMetricName(MetricKey.CLIENT_CACHE_SPACE_USED.getName()),
          metaStore::bytes);
    }
  }
}<|MERGE_RESOLUTION|>--- conflicted
+++ resolved
@@ -473,16 +473,9 @@
       int ret = mPageStore.get(pageId, pageOffset, buffer, bufferOffset);
       if (ret != bytesToRead) {
         // data read from page store is inconsistent from the metastore
-<<<<<<< HEAD
-        Metrics.GET_ERRORS_FAILED_READ.inc();
-        throw new IOException(String.format(
-            "Failed to read page %s: supposed to read %s bytes, %s bytes actually read",
-            pageId, bytesToRead, ret));
-=======
         LOG.error("Failed to read page {}: supposed to read {} bytes, {} bytes actually read",
-            pageId, bytesToRead, buf.position() - offsetInBuffer);
+            pageId, bytesToRead, ret);
         return -1;
->>>>>>> 7482a879
       }
     } catch (IOException | PageNotFoundException e) {
       LOG.error("Failed to get existing page {}: {}", pageId, e);
