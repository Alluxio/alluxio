/*
 * The Alluxio Open Foundation licenses this work under the Apache License, version 2.0
 * (the "License"). You may not use this work except in compliance with the License, which is
 * available at www.apache.org/licenses/LICENSE-2.0
 *
 * This software is distributed on an "AS IS" basis, WITHOUT WARRANTIES OR CONDITIONS OF ANY KIND,
 * either express or implied, as more fully set forth in the License.
 *
 * See the NOTICE file distributed with this work for information regarding copyright ownership.
 */

package alluxio.client.file.cache;

import alluxio.client.file.cache.evictor.ScopedCacheEvictor;
import alluxio.client.file.cache.store.PageStoreOptions;
import alluxio.client.quota.CacheQuota;
import alluxio.client.quota.Scope;
import alluxio.collections.ConcurrentHashSet;
import alluxio.collections.Pair;
import alluxio.conf.AlluxioConfiguration;
import alluxio.conf.PropertyKey;
import alluxio.exception.PageNotFoundException;
import alluxio.metrics.MetricKey;
import alluxio.metrics.MetricsSystem;
import alluxio.resource.LockResource;

import com.codahale.metrics.Counter;
import com.codahale.metrics.Meter;
import com.google.common.annotations.VisibleForTesting;
import com.google.common.base.Preconditions;
import org.slf4j.Logger;
import org.slf4j.LoggerFactory;

import java.io.IOException;
import java.nio.file.Files;
import java.nio.file.Path;
import java.nio.file.Paths;
import java.util.Iterator;
import java.util.concurrent.ExecutorService;
import java.util.concurrent.RejectedExecutionException;
import java.util.concurrent.SynchronousQueue;
import java.util.concurrent.ThreadPoolExecutor;
import java.util.concurrent.TimeUnit;
import java.util.concurrent.locks.ReadWriteLock;
import java.util.concurrent.locks.ReentrantReadWriteLock;
import java.util.stream.Stream;

import javax.annotation.Nullable;
import javax.annotation.concurrent.GuardedBy;
import javax.annotation.concurrent.ThreadSafe;

/**
 * A class to manage & serve cached pages. This class coordinates various components to respond for
 * thread-safety and enforce cache replacement policies.
 *
 * One of the motivations of creating a client-side cache is from "Improving In-Memory File System
 * Reading Performance by Fine-Grained User-Space Cache Mechanisms" by Gu et al, which illustrates
 * performance benefits for various read workloads. This class also introduces paging as a caching
 * unit.
 *
 * Lock hierarchy in this class: All operations must follow this order to operate on pages:
 * <ol>
 * <li>Acquire corresponding page lock</li>
 * <li>Acquire metastore lock mMetaLock</li>
 * <li>Update metastore</li>
 * <li>Release metastore lock mMetaLock</li>
 * <li>Update the pagestore and evictor</li>
 * <li>Release corresponding page lock</li>
 * </ol>
 */
@ThreadSafe
public class LocalCacheManager implements CacheManager {
  private static final Logger LOG = LoggerFactory.getLogger(LocalCacheManager.class);

  private static final int LOCK_SIZE = 1024;
  private final long mPageSize;
  private final long mCacheSize;
  private final boolean mAsyncWrite;
  /** A readwrite lock pool to guard individual pages based on striping. */
  private final ReadWriteLock[] mPageLocks = new ReentrantReadWriteLock[LOCK_SIZE];
  private final PageStore mPageStore;
  /** A readwrite lock to guard metadata operations. */
  private final ReadWriteLock mMetaLock = new ReentrantReadWriteLock();
  @GuardedBy("mMetaLock")
  private final MetaStore mMetaStore;
  /** Executor service for execute the async cache tasks. */
  private final ExecutorService mAsyncCacheExecutor;
  private final ConcurrentHashSet<PageId> mPendingRequests;
  private final boolean mQuotaEnabled;

  /**
   * Restores a page store a the configured location, updating meta store and evictor.
   *
   * @param pageStore page store
   * @param options page store options
   * @param metaStore meta store
   * @return whether the restore succeeds or not
   */
  private static boolean restore(
      PageStore pageStore, PageStoreOptions options, MetaStore metaStore) {
    LOG.info("Attempt to restore PageStore with {}", options);
    Path rootDir = Paths.get(options.getRootDir());
    if (!Files.exists(rootDir)) {
      LOG.error("Failed to restore PageStore: Directory {} does not exist", rootDir);
      return false;
    }
    try (Stream<PageInfo> stream = pageStore.getPages()) {
      Iterator<PageInfo> iterator = stream.iterator();
      while (iterator.hasNext()) {
        PageInfo pageInfo = iterator.next();
        if (pageInfo == null) {
          LOG.error("Invalid page info");
          return false;
        }
        metaStore.addPage(pageInfo.getPageId(), pageInfo);
        if (metaStore.bytes() > pageStore.getCacheSize()) {
          LOG.error("Loaded pages exceed cache capacity ({} bytes)", pageStore.getCacheSize());
          return false;
        }
      }
    } catch (Exception e) {
      LOG.error("Failed to restore PageStore", e);
      return false;
    }
    LOG.info("Restored PageStore with {} existing pages and {} bytes", metaStore.pages(),
        metaStore.bytes());
    return true;
  }

  /**
   * @param conf the Alluxio configuration
   * @return an instance of {@link LocalCacheManager}
   */
  public static LocalCacheManager create(AlluxioConfiguration conf) throws IOException {
<<<<<<< HEAD
    MetaStore metaStore = MetaStore.create(conf);
    CacheEvictor evictor = CacheEvictor.create(conf, metaStore);
=======
    MetaStore metaStore = MetaStore.create(CacheEvictor.create(conf));
>>>>>>> e3669cbf
    PageStoreOptions options = PageStoreOptions.create(conf);
    PageStore pageStore = null;
    boolean restored = false;
    try {
      pageStore = PageStore.create(options, false);
      restored = restore(pageStore, options, metaStore);
    } catch (Exception e) {
      LOG.error("Failed to restore PageStore", e);
    }
    if (!restored) {
      if (pageStore != null) {
        try {
          pageStore.close();
        } catch (Exception e) {
          LOG.error("Failed to close PageStore", e);
        }
      }
      metaStore.reset();
      pageStore = PageStore.create(options, true);
    }
    return new LocalCacheManager(conf, metaStore, pageStore);
  }

  /**
   * @param conf the Alluxio configuration
   * @param metaStore the meta store manages the metadata
   * @param pageStore the page store manages the cache data
   */
  @VisibleForTesting
  LocalCacheManager(AlluxioConfiguration conf, MetaStore metaStore, PageStore pageStore) {
    mMetaStore = metaStore;
    mPageStore = pageStore;
    mPageSize = conf.getBytes(PropertyKey.USER_CLIENT_CACHE_PAGE_SIZE);
    mAsyncWrite = conf.getBoolean(PropertyKey.USER_CLIENT_CACHE_ASYNC_WRITE_ENABLED);
    mCacheSize = pageStore.getCacheSize();
    for (int i = 0; i < LOCK_SIZE; i++) {
      mPageLocks[i] = new ReentrantReadWriteLock(true /* fair ordering */);
    }
    mPendingRequests = new ConcurrentHashSet<>();
    mAsyncCacheExecutor =
        mAsyncWrite
            ? new ThreadPoolExecutor(conf.getInt(PropertyKey.USER_CLIENT_CACHE_ASYNC_WRITE_THREADS),
                conf.getInt(PropertyKey.USER_CLIENT_CACHE_ASYNC_WRITE_THREADS), 60,
                TimeUnit.SECONDS, new SynchronousQueue<>())
            : null;
    mQuotaEnabled = conf.getBoolean(PropertyKey.USER_CLIENT_CACHE_QUOTA_ENABLED);
    Metrics.registerGauges(mCacheSize, mMetaStore);
  }

  /**
   * @param pageId page identifier
   * @return the page lock id
   */
  private int getPageLockId(PageId pageId) {
    return Math.floorMod((int) (pageId.getFileId().hashCode() + pageId.getPageIndex()), LOCK_SIZE);
  }

  /**
   * Gets the lock for a particular page. Note that multiple pages may share the same lock as lock
   * striping is used to reduce resource overhead for locks.
   *
   * @param pageId page identifier
   * @return the corresponding page lock
   */
  private ReadWriteLock getPageLock(PageId pageId) {
    return mPageLocks[getPageLockId(pageId)];
  }

  /**
   * Gets a pair of locks to operate two given pages. One MUST acquire the first lock followed by
   * the second lock.
   *
   * @param pageId1 first page identifier
   * @param pageId2 second page identifier
   * @return the corresponding page lock pair
   */
  private Pair<ReadWriteLock, ReadWriteLock> getPageLockPair(PageId pageId1, PageId pageId2) {
    int lockId1 = getPageLockId(pageId1);
    int lockId2 = getPageLockId(pageId2);
    if (lockId1 < lockId2) {
      return new Pair<>(mPageLocks[lockId1], mPageLocks[lockId2]);
    } else {
      return new Pair<>(mPageLocks[lockId2], mPageLocks[lockId1]);
    }
  }

  /**
   * @return which scope to evict a page or null otherwise
   */
  @Nullable
  private Scope checkSpace(int pageSize, Scope scope, CacheQuota quota) {
    if (mQuotaEnabled) {
      // Check quota usage for each scope
      for (Scope currentScope = scope; currentScope != null; currentScope = currentScope.parent()) {
        if (mMetaStore.bytes(currentScope) + pageSize > quota.getQuota(scope)) {
          return currentScope;
        }
      }
    }
    // Check cache space usage
    if (mMetaStore.bytes() + pageSize > mCacheSize) {
      return Scope.GLOBAL;
    }
    return null;
  }

  @Override
  public boolean put(PageId pageId, byte[] page, Scope scope, CacheQuota quota) {
    LOG.debug("put({},{} bytes) enters", pageId, page.length);
    if (!mAsyncWrite) {
<<<<<<< HEAD
      boolean inserted = putInternal(pageId, page, scope, quota);
      LOG.debug("put({},{} bytes) exits: {}", pageId, page.length, inserted);
      return inserted;
=======
      boolean ok = putInternal(pageId, page);
      LOG.debug("put({},{} bytes) exits: {}", pageId, page.length, ok);
      if (!ok) {
        Metrics.PUT_ERRORS.inc();
      }
      return ok;
>>>>>>> e3669cbf
    }

    if (!mPendingRequests.add(pageId)) { // already queued
      return false;
    }
    try {
      mAsyncCacheExecutor.submit(() -> {
        try {
<<<<<<< HEAD
          putInternal(pageId, page, scope, quota);
=======
          boolean ok = putInternal(pageId, page);
          if (!ok) {
            Metrics.PUT_ERRORS.inc();
          }
>>>>>>> e3669cbf
        } finally {
          mPendingRequests.remove(pageId);
        }
      });
    } catch (RejectedExecutionException e) { // queue is full, skip
      // RejectedExecutionException may be thrown in extreme cases when the
      // highly concurrent caching workloads. In these cases, return false
      mPendingRequests.remove(pageId);
      Metrics.PUT_ASYNC_REJECTION_ERRORS.inc();
      Metrics.PUT_ERRORS.inc();
      LOG.debug("put({},{} bytes) fails due to full queue", pageId, page.length);
      return false;
    }
    LOG.debug("put({},{} bytes) exits with async write", pageId, page.length);
    return true;
  }

  private boolean putInternal(PageId pageId, byte[] page, Scope scope, CacheQuota quota) {
    LOG.debug("putInternal({},{} bytes) enters", pageId, page.length);
    PageInfo victimPageInfo = null;
<<<<<<< HEAD
    Scope victimScope;

=======
    boolean enoughSpace;
>>>>>>> e3669cbf
    ReadWriteLock pageLock = getPageLock(pageId);
    try (LockResource r = new LockResource(pageLock.writeLock())) {
      try (LockResource r2 = new LockResource(mMetaLock.writeLock())) {
        if (mMetaStore.hasPage(pageId)) {
          LOG.debug("{} is already inserted before", pageId);
          // TODO(binfan): we should return more informative result in the future
          return true;
        }
        victimScope = checkSpace(page.length, scope, quota);
        if (victimScope == null) {
          mMetaStore.addPage(pageId, new PageInfo(pageId, page.length, scope));
        } else {
<<<<<<< HEAD
          if (mQuotaEnabled) {
            victim = ((ScopedCacheEvictor) mEvictor).evict(victimScope);
          } else {
            victim = mEvictor.evict();
          }
        }
      }
      if (victimScope == null) {
        boolean ret = addPage(pageId, page);
        if (!ret) {
          // something is wrong to add this page, let's remove it from meta store
          try (LockResource r2 = new LockResource(mMetaLock.writeLock())) {
            mMetaStore.removePage(pageId);
          } catch (PageNotFoundException e) {
            // best effort to remove this page from meta store and ignore the exception
            Metrics.PUT_FAILED_WRITE_ERRORS.inc();
          }
=======
          victimPageInfo = mMetaStore.evict();
          if (victimPageInfo == null) {
            LOG.error("Unable to find page to evict: space used {}, page length {}, cache size {}",
                mMetaStore.bytes(), page.length, mCacheSize);
            Metrics.PUT_EVICTION_ERRORS.inc();
            return false;
          }
        }
      }
      if (enoughSpace) {
        try {
          mPageStore.put(pageId, page);
          Metrics.BYTES_WRITTEN_CACHE.mark(page.length);
          return true;
        } catch (IOException e) {
          undoAddPage(pageId);
          LOG.error("Failed to add page {}: {}", pageId, e);
          Metrics.PUT_STORE_WRITE_ERRORS.inc();
          return false;
>>>>>>> e3669cbf
        }
      }
    }

    Pair<ReadWriteLock, ReadWriteLock> pageLockPair =
        getPageLockPair(pageId, victimPageInfo.getPageId());
    try (LockResource r1 = new LockResource(pageLockPair.getFirst().writeLock());
        LockResource r2 = new LockResource(pageLockPair.getSecond().writeLock())) {
      // Excise a two-phase commit to evict victim and add new page:
      // phase1: remove victim and add new page in metastore in a critical section protected by
      // metalock. Evictor will be updated inside metastore.
      try (LockResource r3 = new LockResource(mMetaLock.writeLock())) {
        if (mMetaStore.hasPage(pageId)) {
          LOG.debug("{} is already inserted by a racing thread", pageId);
          // TODO(binfan): we should return more informative result in the future
          return true;
        }
        try {
          mMetaStore.removePage(victimPageInfo.getPageId());
        } catch (Exception e) {
          undoAddPage(pageId);
          LOG.error("Page {} is unavailable to evict, likely due to a benign race",
              victimPageInfo.getPageId());
          Metrics.PUT_BENIGN_RACING_ERRORS.inc();
          return false;
        }
        victimScope = checkSpace(page.length, scope, quota);
        if (victimScope == null) {
          mMetaStore.addPage(pageId, new PageInfo(pageId, page.length));
        }
      }
      // phase2: remove victim and add new page in pagestore
      // Regardless of enoughSpace, delete the victim as it has been removed from the metastore
      PageId victim = victimPageInfo.getPageId();
      try {
        mPageStore.delete(victim);
        Metrics.BYTES_EVICTED_CACHE.mark(victimPageInfo.getPageSize());
        Metrics.PAGES_EVICTED_CACHE.mark();
      } catch (IOException | PageNotFoundException e) {
        if (enoughSpace) {
          // Failed to evict page, remove new page from metastore as there will not be enough space
          undoAddPage(pageId);
        }
        LOG.error("Failed to delete page {}: {}", pageId, e);
        Metrics.PUT_STORE_DELETE_ERRORS.inc();
        return false;
      }
<<<<<<< HEAD
      if (victimScope == null) {
        boolean ret = addPage(pageId, page);
        if (!ret) {
          // something is wrong to add this page, let's remove it from meta store
          try (LockResource r3 = new LockResource(mMetaLock.writeLock())) {
            mMetaStore.removePage(pageId);
          } catch (PageNotFoundException e) {
            // best effort to remove this page from meta store and ignore the exception
            Metrics.PUT_FAILED_WRITE_ERRORS.inc();
          }
        }
        LOG.debug("Add page ({},{} bytes) after evicting ({}), success: {}", pageId, page.length,
            victimPageInfo, ret);
        return ret;
=======
      if (!enoughSpace) {
        Metrics.PUT_EVICTION_ERRORS.inc();
        return false;
      }
      try {
        mPageStore.put(pageId, page);
        Metrics.BYTES_WRITTEN_CACHE.mark(page.length);
        return true;
      } catch (IOException e) {
        // Failed to add page, remove new page from metastoree
        undoAddPage(pageId);
        LOG.error("Failed to add page {}: {}", pageId, e);
        Metrics.PUT_STORE_WRITE_ERRORS.inc();
        return false;
>>>>>>> e3669cbf
      }
    }
  }

  private void undoAddPage(PageId pageId) {
    try (LockResource r3 = new LockResource(mMetaLock.writeLock())) {
      mMetaStore.removePage(pageId);
    } catch (Exception e) {
      // best effort to remove this page from meta store and ignore the exception
      Metrics.CLEANUP_PUT_ERRORS.inc();
      LOG.error("Failed to undo page add {}", pageId, e);
    }
  }

  @Override
  public int get(PageId pageId, int pageOffset, int bytesToRead, byte[] buffer,
      int offsetInBuffer) {
    Preconditions.checkArgument(pageOffset <= mPageSize,
        "Read exceeds page boundary: offset=%s size=%s", pageOffset, mPageSize);
    Preconditions.checkArgument(bytesToRead <= buffer.length - offsetInBuffer,
        "buffer does not have enough space: bufferLength=%s offsetInBuffer=%s bytesToRead=%s",
        buffer.length, offsetInBuffer, bytesToRead);
    LOG.debug("get({},pageOffset={}) enters", pageId, pageOffset);
    boolean hasPage;
    ReadWriteLock pageLock = getPageLock(pageId);
    try (LockResource r = new LockResource(pageLock.readLock())) {
      try (LockResource r2 = new LockResource(mMetaLock.readLock())) {
        hasPage = mMetaStore.hasPage(pageId);
      }
      if (!hasPage) {
        LOG.debug("get({},pageOffset={}) fails due to page not found", pageId, pageOffset);
        return 0;
      }
      int bytesRead = getPage(pageId, pageOffset, bytesToRead, buffer, offsetInBuffer);
      if (bytesRead <= 0) {
        Metrics.GET_ERRORS.inc();
        Metrics.GET_STORE_READ_ERRORS.inc();
        // something is wrong to read this page, let's remove it from meta store
        try (LockResource r2 = new LockResource(mMetaLock.writeLock())) {
          mMetaStore.removePage(pageId);
        } catch (PageNotFoundException e) {
          // best effort to remove this page from meta store and ignore the exception
          Metrics.CLEANUP_GET_ERRORS.inc();
        }
        return -1;
      }
      LOG.debug("get({},pageOffset={}) exits", pageId, pageOffset);
      return bytesRead;
    }
  }

  @Override
  public boolean delete(PageId pageId) {
    LOG.debug("delete({}) enters", pageId);
    ReadWriteLock pageLock = getPageLock(pageId);
    try (LockResource r = new LockResource(pageLock.writeLock())) {
      try (LockResource r1 = new LockResource(mMetaLock.writeLock())) {
        try {
          mMetaStore.removePage(pageId);
        } catch (PageNotFoundException e) {
          LOG.error("Failed to delete page {}: {}", pageId, e);
          Metrics.DELETE_NON_EXISTING_PAGE_ERRORS.inc();
          Metrics.DELETE_ERRORS.inc();
          return false;
        }
      }
      boolean ok = deletePage(pageId);
      LOG.debug("delete({}) exits, success: {}", pageId, ok);
      if (!ok) {
        Metrics.DELETE_STORE_DELETE_ERRORS.inc();
        Metrics.DELETE_ERRORS.inc();
      }
      return ok;
    }
  }

  @Override
  public void close() throws Exception {
    mPageStore.close();
  }

  /**
   * Attempts to delete a page from the page store. The page lock must be acquired before calling
   * this method. The metastore must be updated before calling this method.
   *
   * @param pageId page id
   * @return true if successful, false otherwise
   */
  private boolean deletePage(PageId pageId) {
    try {
      mPageStore.delete(pageId);
    } catch (IOException | PageNotFoundException e) {
      LOG.error("Failed to delete page {}: {}", pageId, e);
      return false;
    }
    return true;
  }

  private int getPage(PageId pageId, int pageOffset, int bytesToRead, byte[] buffer,
      int bufferOffset) {
    try {
      int ret = mPageStore.get(pageId, pageOffset, buffer, bufferOffset);
      if (ret != bytesToRead) {
        // data read from page store is inconsistent from the metastore
        LOG.error("Failed to read page {}: supposed to read {} bytes, {} bytes actually read",
            pageId, bytesToRead, ret);
        return -1;
      }
    } catch (IOException | PageNotFoundException e) {
      LOG.error("Failed to get existing page {}: {}", pageId, e);
      return -1;
    }
    return bytesToRead;
  }

  private static final class Metrics {
    /** Bytes written to the cache. */
    private static final Meter BYTES_WRITTEN_CACHE =
        MetricsSystem.meter(MetricKey.CLIENT_CACHE_BYTES_WRITTEN_CACHE.getName());
    /** Bytes evicted from the cache. */
    private static final Meter BYTES_EVICTED_CACHE =
        MetricsSystem.meter(MetricKey.CLIENT_CACHE_BYTES_EVICTED.getName());
    /** Pages evicted from the cache. */
    private static final Meter PAGES_EVICTED_CACHE =
        MetricsSystem.meter(MetricKey.CLIENT_CACHE_PAGES_EVICTED.getName());
    /** Errors when deleting pages. */
    private static final Counter DELETE_ERRORS =
        MetricsSystem.counter(MetricKey.CLIENT_CACHE_DELETE_ERRORS.getName());
    /** Errors when deleting pages due to absence. */
    private static final Counter DELETE_NON_EXISTING_PAGE_ERRORS =
        MetricsSystem.counter(MetricKey.CLIENT_CACHE_DELETE_NON_EXISTING_PAGE_ERRORS.getName());
    /** Errors when deleting pages due to failed delete in page stores. */
    private static final Counter DELETE_STORE_DELETE_ERRORS =
        MetricsSystem.counter(MetricKey.CLIENT_CACHE_DELETE_STORE_DELETE_ERRORS.getName());
    /** Errors when getting pages. */
    private static final Counter GET_ERRORS =
        MetricsSystem.counter(MetricKey.CLIENT_CACHE_GET_ERRORS.getName());
    /** Errors when getting pages due to failed read from page stores. */
    private static final Counter GET_STORE_READ_ERRORS =
        MetricsSystem.counter(MetricKey.CLIENT_CACHE_GET_STORE_READ_ERRORS.getName());
    /** Errors when cleaning up a failed get operation. */
    private static final Counter CLEANUP_GET_ERRORS =
        MetricsSystem.counter(MetricKey.CLIENT_CACHE_CLEANUP_GET_ERRORS.getName());
    /** Errors when cleaning up a failed put operation. */
    private static final Counter CLEANUP_PUT_ERRORS =
        MetricsSystem.counter(MetricKey.CLIENT_CACHE_CLEANUP_PUT_ERRORS.getName());
    /** Errors when adding pages. */
    private static final Counter PUT_ERRORS =
        MetricsSystem.counter(MetricKey.CLIENT_CACHE_PUT_ERRORS.getName());
    /** Errors when adding pages due to failed injection to async write queue. */
    private static final Counter PUT_ASYNC_REJECTION_ERRORS =
        MetricsSystem.counter(MetricKey.CLIENT_CACHE_PUT_ASYNC_REJECTION_ERRORS.getName());
    /** Errors when adding pages due to failed eviction. */
    private static final Counter PUT_EVICTION_ERRORS =
        MetricsSystem.counter(MetricKey.CLIENT_CACHE_PUT_EVICTION_ERRORS.getName());
    /** Errors when adding pages due to benign racing eviction. */
    private static final Counter PUT_BENIGN_RACING_ERRORS =
        MetricsSystem.counter(MetricKey.CLIENT_CACHE_PUT_BENIGN_RACING_ERRORS.getName());
    /** Errors when adding pages due to failed deletes in page store. */
    private static final Counter PUT_STORE_DELETE_ERRORS =
        MetricsSystem.counter(MetricKey.CLIENT_CACHE_PUT_STORE_DELETE_ERRORS.getName());
    /** Errors when adding pages due to failed writes to page store. */
    private static final Counter PUT_STORE_WRITE_ERRORS =
        MetricsSystem.counter(MetricKey.CLIENT_CACHE_PUT_STORE_WRITE_ERRORS.getName());

    private static void registerGauges(long cacheSize, MetaStore metaStore) {
      MetricsSystem.registerGaugeIfAbsent(
          MetricsSystem.getMetricName(MetricKey.CLIENT_CACHE_SPACE_AVAILABLE.getName()),
          () -> cacheSize - metaStore.bytes());
      MetricsSystem.registerGaugeIfAbsent(
          MetricsSystem.getMetricName(MetricKey.CLIENT_CACHE_SPACE_USED.getName()),
          metaStore::bytes);
    }
  }
}<|MERGE_RESOLUTION|>--- conflicted
+++ resolved
@@ -11,7 +11,6 @@
 
 package alluxio.client.file.cache;
 
-import alluxio.client.file.cache.evictor.ScopedCacheEvictor;
 import alluxio.client.file.cache.store.PageStoreOptions;
 import alluxio.client.quota.CacheQuota;
 import alluxio.client.quota.Scope;
@@ -132,12 +131,7 @@
    * @return an instance of {@link LocalCacheManager}
    */
   public static LocalCacheManager create(AlluxioConfiguration conf) throws IOException {
-<<<<<<< HEAD
     MetaStore metaStore = MetaStore.create(conf);
-    CacheEvictor evictor = CacheEvictor.create(conf, metaStore);
-=======
-    MetaStore metaStore = MetaStore.create(CacheEvictor.create(conf));
->>>>>>> e3669cbf
     PageStoreOptions options = PageStoreOptions.create(conf);
     PageStore pageStore = null;
     boolean restored = false;
@@ -225,10 +219,10 @@
   }
 
   /**
-   * @return which scope to evict a page or null otherwise
+   * @return which scope to evict a page or null if space is sufficient
    */
   @Nullable
-  private Scope checkSpace(int pageSize, Scope scope, CacheQuota quota) {
+  private Scope checkScopeToEvict(int pageSize, Scope scope, CacheQuota quota) {
     if (mQuotaEnabled) {
       // Check quota usage for each scope
       for (Scope currentScope = scope; currentScope != null; currentScope = currentScope.parent()) {
@@ -248,18 +242,12 @@
   public boolean put(PageId pageId, byte[] page, Scope scope, CacheQuota quota) {
     LOG.debug("put({},{} bytes) enters", pageId, page.length);
     if (!mAsyncWrite) {
-<<<<<<< HEAD
-      boolean inserted = putInternal(pageId, page, scope, quota);
-      LOG.debug("put({},{} bytes) exits: {}", pageId, page.length, inserted);
-      return inserted;
-=======
-      boolean ok = putInternal(pageId, page);
+      boolean ok = putInternal(pageId, page, scope, quota);
       LOG.debug("put({},{} bytes) exits: {}", pageId, page.length, ok);
       if (!ok) {
         Metrics.PUT_ERRORS.inc();
       }
       return ok;
->>>>>>> e3669cbf
     }
 
     if (!mPendingRequests.add(pageId)) { // already queued
@@ -268,14 +256,10 @@
     try {
       mAsyncCacheExecutor.submit(() -> {
         try {
-<<<<<<< HEAD
-          putInternal(pageId, page, scope, quota);
-=======
-          boolean ok = putInternal(pageId, page);
+          boolean ok = putInternal(pageId, page, scope, quota);
           if (!ok) {
             Metrics.PUT_ERRORS.inc();
           }
->>>>>>> e3669cbf
         } finally {
           mPendingRequests.remove(pageId);
         }
@@ -296,12 +280,8 @@
   private boolean putInternal(PageId pageId, byte[] page, Scope scope, CacheQuota quota) {
     LOG.debug("putInternal({},{} bytes) enters", pageId, page.length);
     PageInfo victimPageInfo = null;
-<<<<<<< HEAD
-    Scope victimScope;
-
-=======
-    boolean enoughSpace;
->>>>>>> e3669cbf
+    Scope scopeToEvict;
+
     ReadWriteLock pageLock = getPageLock(pageId);
     try (LockResource r = new LockResource(pageLock.writeLock())) {
       try (LockResource r2 = new LockResource(mMetaLock.writeLock())) {
@@ -310,30 +290,11 @@
           // TODO(binfan): we should return more informative result in the future
           return true;
         }
-        victimScope = checkSpace(page.length, scope, quota);
-        if (victimScope == null) {
+        scopeToEvict = checkScopeToEvict(page.length, scope, quota);
+        if (scopeToEvict == null) {
           mMetaStore.addPage(pageId, new PageInfo(pageId, page.length, scope));
         } else {
-<<<<<<< HEAD
-          if (mQuotaEnabled) {
-            victim = ((ScopedCacheEvictor) mEvictor).evict(victimScope);
-          } else {
-            victim = mEvictor.evict();
-          }
-        }
-      }
-      if (victimScope == null) {
-        boolean ret = addPage(pageId, page);
-        if (!ret) {
-          // something is wrong to add this page, let's remove it from meta store
-          try (LockResource r2 = new LockResource(mMetaLock.writeLock())) {
-            mMetaStore.removePage(pageId);
-          } catch (PageNotFoundException e) {
-            // best effort to remove this page from meta store and ignore the exception
-            Metrics.PUT_FAILED_WRITE_ERRORS.inc();
-          }
-=======
-          victimPageInfo = mMetaStore.evict();
+          victimPageInfo = mMetaStore.evict(scopeToEvict);
           if (victimPageInfo == null) {
             LOG.error("Unable to find page to evict: space used {}, page length {}, cache size {}",
                 mMetaStore.bytes(), page.length, mCacheSize);
@@ -342,7 +303,7 @@
           }
         }
       }
-      if (enoughSpace) {
+      if (scopeToEvict == null) {
         try {
           mPageStore.put(pageId, page);
           Metrics.BYTES_WRITTEN_CACHE.mark(page.length);
@@ -352,7 +313,6 @@
           LOG.error("Failed to add page {}: {}", pageId, e);
           Metrics.PUT_STORE_WRITE_ERRORS.inc();
           return false;
->>>>>>> e3669cbf
         }
       }
     }
@@ -379,8 +339,8 @@
           Metrics.PUT_BENIGN_RACING_ERRORS.inc();
           return false;
         }
-        victimScope = checkSpace(page.length, scope, quota);
-        if (victimScope == null) {
+        scopeToEvict = checkScopeToEvict(page.length, scope, quota);
+        if (scopeToEvict == null) { // enough space & no need to evict
           mMetaStore.addPage(pageId, new PageInfo(pageId, page.length));
         }
       }
@@ -392,7 +352,7 @@
         Metrics.BYTES_EVICTED_CACHE.mark(victimPageInfo.getPageSize());
         Metrics.PAGES_EVICTED_CACHE.mark();
       } catch (IOException | PageNotFoundException e) {
-        if (enoughSpace) {
+        if (scopeToEvict == null) {
           // Failed to evict page, remove new page from metastore as there will not be enough space
           undoAddPage(pageId);
         }
@@ -400,23 +360,7 @@
         Metrics.PUT_STORE_DELETE_ERRORS.inc();
         return false;
       }
-<<<<<<< HEAD
-      if (victimScope == null) {
-        boolean ret = addPage(pageId, page);
-        if (!ret) {
-          // something is wrong to add this page, let's remove it from meta store
-          try (LockResource r3 = new LockResource(mMetaLock.writeLock())) {
-            mMetaStore.removePage(pageId);
-          } catch (PageNotFoundException e) {
-            // best effort to remove this page from meta store and ignore the exception
-            Metrics.PUT_FAILED_WRITE_ERRORS.inc();
-          }
-        }
-        LOG.debug("Add page ({},{} bytes) after evicting ({}), success: {}", pageId, page.length,
-            victimPageInfo, ret);
-        return ret;
-=======
-      if (!enoughSpace) {
+      if (scopeToEvict != null) {
         Metrics.PUT_EVICTION_ERRORS.inc();
         return false;
       }
@@ -430,7 +374,6 @@
         LOG.error("Failed to add page {}: {}", pageId, e);
         Metrics.PUT_STORE_WRITE_ERRORS.inc();
         return false;
->>>>>>> e3669cbf
       }
     }
   }
