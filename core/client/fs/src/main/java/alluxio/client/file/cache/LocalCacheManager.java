--- conflicted
+++ resolved
@@ -65,21 +65,20 @@
   private final MetaStore mMetaStore;
 
   /**
-<<<<<<< HEAD
-   * @param fsContext filesystem context
+   * @param conf the Alluxio configuration
    * @return an instance of {@link LocalCacheManager}
    */
-  public static LocalCacheManager create(FileSystemContext fsContext) throws IOException {
+  public static LocalCacheManager create(AlluxioConfiguration conf) throws IOException {
     MetaStore metaStore = MetaStore.create();
-    CacheEvictor evictor = CacheEvictor.create(fsContext.getClusterConf());
-    PageStore pageStore = PageStore.create(fsContext.getClusterConf());
+    CacheEvictor evictor = CacheEvictor.create(conf);
+    PageStore pageStore = PageStore.create(conf);
     try {
       Collection<PageId> pages = pageStore.getPages();
       for (PageId page : pages) {
         metaStore.addPage(page);
         evictor.updateOnPut(page);
       }
-      return new LocalCacheManager(fsContext, metaStore, pageStore, evictor);
+      return new LocalCacheManager(conf, metaStore, pageStore, evictor);
     } catch (Exception e) {
       try {
         pageStore.close();
@@ -88,12 +87,6 @@
       }
       throw new IOException("failed to create local cache manager", e);
     }
-=======
-   * @param conf the Alluxio configuration
-   */
-  public LocalCacheManager(AlluxioConfiguration conf) {
-    this(conf, MetaStore.create(), PageStore.create(conf), CacheEvictor.create(conf));
->>>>>>> 2c0cdc71
   }
 
   /**
