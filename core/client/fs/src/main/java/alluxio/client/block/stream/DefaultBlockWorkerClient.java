/*
 * The Alluxio Open Foundation licenses this work under the Apache License, version 2.0
 * (the "License"). You may not use this work except in compliance with the License, which is
 * available at www.apache.org/licenses/LICENSE-2.0
 *
 * This software is distributed on an "AS IS" basis, WITHOUT WARRANTIES OR CONDITIONS OF ANY KIND,
 * either express or implied, as more fully set forth in the License.
 *
 * See the NOTICE file distributed with this work for information regarding copyright ownership.
 */

package alluxio.client.block.stream;

import alluxio.conf.AlluxioConfiguration;
import alluxio.conf.PropertyKey;
import alluxio.exception.status.AlluxioStatusException;
import alluxio.exception.status.UnauthenticatedException;
import alluxio.grpc.BlockWorkerGrpc;
import alluxio.grpc.CacheRequest;
import alluxio.grpc.ClearMetricsRequest;
import alluxio.grpc.ClearMetricsResponse;
import alluxio.grpc.CreateLocalBlockRequest;
import alluxio.grpc.CreateLocalBlockResponse;
import alluxio.grpc.DataMessageMarshaller;
import alluxio.grpc.DataMessageMarshallerProvider;
import alluxio.grpc.FreeWorkerRequest;
import alluxio.grpc.GrpcChannel;
import alluxio.grpc.GrpcChannelBuilder;
import alluxio.grpc.GrpcNetworkGroup;
import alluxio.grpc.GrpcSerializationUtils;
import alluxio.grpc.GrpcServerAddress;
import alluxio.grpc.LoadRequest;
import alluxio.grpc.LoadResponse;
import alluxio.grpc.MoveBlockRequest;
import alluxio.grpc.MoveBlockResponse;
import alluxio.grpc.OpenLocalBlockRequest;
import alluxio.grpc.OpenLocalBlockResponse;
import alluxio.grpc.ReadRequest;
import alluxio.grpc.ReadResponse;
import alluxio.grpc.RemoveBlockRequest;
import alluxio.grpc.RemoveBlockResponse;
import alluxio.grpc.WriteRequest;
import alluxio.grpc.WriteResponse;
import alluxio.grpc.FreeWorkerRequest;
import alluxio.grpc.DecommissionWorkerRequest;
import alluxio.grpc.HandleRPCRequest;
import alluxio.grpc.HandleRPCResponse;
import alluxio.resource.AlluxioResourceLeakDetectorFactory;
import alluxio.retry.RetryPolicy;
import alluxio.retry.RetryUtils;
import alluxio.security.user.UserState;

import com.google.common.io.Closer;
import com.google.common.util.concurrent.ListenableFuture;
import io.grpc.StatusRuntimeException;
import io.grpc.stub.StreamObserver;
import io.netty.util.ResourceLeakDetector;
import io.netty.util.ResourceLeakTracker;
import org.slf4j.Logger;
import org.slf4j.LoggerFactory;

import java.io.IOException;
import java.util.concurrent.TimeUnit;
import javax.annotation.Nullable;

/**
 * Default implementation of {@link BlockWorkerClient}.
 */
public class DefaultBlockWorkerClient implements BlockWorkerClient {
  private static final Logger LOG =
      LoggerFactory.getLogger(DefaultBlockWorkerClient.class.getName());

  private static final ResourceLeakDetector<DefaultBlockWorkerClient> DETECTOR =
      AlluxioResourceLeakDetectorFactory.instance()
          .newResourceLeakDetector(DefaultBlockWorkerClient.class);

  private GrpcChannel mStreamingChannel;
  private GrpcChannel mRpcChannel;
  private final GrpcServerAddress mAddress;
  private final long mRpcTimeoutMs;

  private final BlockWorkerGrpc.BlockWorkerStub mStreamingAsyncStub;
  private final BlockWorkerGrpc.BlockWorkerBlockingStub mRpcBlockingStub;
  private final BlockWorkerGrpc.BlockWorkerFutureStub mRpcFutureStub;

  @Nullable
  private final ResourceLeakTracker<DefaultBlockWorkerClient> mTracker;

  /**
   * Creates a client instance for communicating with block worker.
   *
   * @param userState     the user state
   * @param address     the address of the worker
   * @param alluxioConf Alluxio configuration
   */
  public DefaultBlockWorkerClient(UserState userState, GrpcServerAddress address,
      AlluxioConfiguration alluxioConf) throws IOException {
    RetryPolicy retryPolicy = RetryUtils.defaultClientRetry();
    UnauthenticatedException lastException = null;
    // TODO(feng): unify worker client with AbstractClient
    while (retryPolicy.attempt()) {
      try {
        // Disables channel pooling for data streaming to achieve better throughput.
        // Channel is still reused due to client pooling.
        mStreamingChannel = GrpcChannelBuilder.newBuilder(address, alluxioConf)
            .setSubject(userState.getSubject())
            .setNetworkGroup(GrpcNetworkGroup.STREAMING)
            .build();
        mStreamingChannel.intercept(new StreamSerializationClientInterceptor());
        // Uses default pooling strategy for RPC calls for better scalability.
        mRpcChannel = GrpcChannelBuilder.newBuilder(address, alluxioConf)
            .setSubject(userState.getSubject())
            .setNetworkGroup(GrpcNetworkGroup.RPC)
            .build();
        lastException = null;
        break;
      } catch (StatusRuntimeException e) {
        close();
        throw AlluxioStatusException.fromStatusRuntimeException(e);
      } catch (UnauthenticatedException e) {
        close();
        userState.relogin();
        lastException = e;
      }
    }
    if (lastException != null) {
      throw lastException;
    }
    mStreamingAsyncStub = BlockWorkerGrpc.newStub(mStreamingChannel);
    mRpcBlockingStub = BlockWorkerGrpc.newBlockingStub(mRpcChannel);
    mRpcFutureStub = BlockWorkerGrpc.newFutureStub(mRpcChannel);
    mAddress = address;
    mRpcTimeoutMs = alluxioConf.getMs(PropertyKey.USER_RPC_RETRY_MAX_DURATION);
    mTracker = DETECTOR.track(this);
  }

  @Override
  public boolean isShutdown() {
    return mStreamingChannel.isShutdown() || mRpcChannel.isShutdown();
  }

  @Override
  public boolean isHealthy() {
    return !isShutdown() && mStreamingChannel.isHealthy() && mRpcChannel.isHealthy();
  }

  @Override
  public void close() throws IOException {
    try (Closer closer = Closer.create()) {
      closer.register(() -> {
        if (mStreamingChannel != null) {
          mStreamingChannel.shutdown();
        }
      });
      closer.register(() -> {
        if (mRpcChannel != null) {
          mRpcChannel.shutdown();
        }
      });
      closer.register(() -> {
        if (mTracker != null) {
          mTracker.close(this);
        }
      });
    }
  }

  @Override
  public StreamObserver<WriteRequest> writeBlock(StreamObserver<WriteResponse> responseObserver) {
    if (responseObserver instanceof DataMessageMarshallerProvider) {
      DataMessageMarshaller<WriteRequest> marshaller =
          ((DataMessageMarshallerProvider<WriteRequest, WriteResponse>) responseObserver)
              .getRequestMarshaller().orElseThrow(NullPointerException::new);
      return mStreamingAsyncStub
          .withOption(GrpcSerializationUtils.OVERRIDDEN_METHOD_DESCRIPTOR,
              BlockWorkerGrpc.getWriteBlockMethod().toBuilder()
                  .setRequestMarshaller(marshaller)
                  .build())
          .writeBlock(responseObserver);
    } else {
      return mStreamingAsyncStub.writeBlock(responseObserver);
    }
  }

  @Override
  public StreamObserver<ReadRequest> readBlock(StreamObserver<ReadResponse> responseObserver) {
    if (responseObserver instanceof DataMessageMarshallerProvider) {
      DataMessageMarshaller<ReadResponse> marshaller =
          ((DataMessageMarshallerProvider<ReadRequest, ReadResponse>) responseObserver)
              .getResponseMarshaller().orElseThrow(NullPointerException::new);
      return mStreamingAsyncStub
          .withOption(GrpcSerializationUtils.OVERRIDDEN_METHOD_DESCRIPTOR,
              BlockWorkerGrpc.getReadBlockMethod().toBuilder()
                  .setResponseMarshaller(marshaller)
                  .build())
          .readBlock(responseObserver);
    } else {
      return mStreamingAsyncStub.readBlock(responseObserver);
    }
  }

  @Override
  public StreamObserver<CreateLocalBlockRequest> createLocalBlock(
      StreamObserver<CreateLocalBlockResponse> responseObserver) {
    return mStreamingAsyncStub.createLocalBlock(responseObserver);
  }

  @Override
  public StreamObserver<OpenLocalBlockRequest> openLocalBlock(
      StreamObserver<OpenLocalBlockResponse> responseObserver) {
    return mStreamingAsyncStub.openLocalBlock(responseObserver);
  }

  @Override
  public RemoveBlockResponse removeBlock(final RemoveBlockRequest request) {
    return mRpcBlockingStub.withDeadlineAfter(mRpcTimeoutMs, TimeUnit.MILLISECONDS)
        .removeBlock(request);
  }

  @Override
  public MoveBlockResponse moveBlock(MoveBlockRequest request) {
    return mRpcBlockingStub.withDeadlineAfter(mRpcTimeoutMs, TimeUnit.MILLISECONDS)
        .moveBlock(request);
  }

  @Override
  public ClearMetricsResponse clearMetrics(ClearMetricsRequest request) {
    return mRpcBlockingStub.withDeadlineAfter(mRpcTimeoutMs, TimeUnit.MILLISECONDS)
        .clearMetrics(request);
  }

  @Override
  public void cache(CacheRequest request) {
    boolean async = request.getAsync();
    try {
      mRpcBlockingStub.withDeadlineAfter(mRpcTimeoutMs, TimeUnit.MILLISECONDS).cache(request);
    } catch (Exception e) {
      if (!async) {
        throw e;
      }
      LOG.warn("Error sending async cache request {} to worker {}.", request, mAddress, e);
    }
  }

  @Override
<<<<<<< HEAD
  public void freeWorker(FreeWorkerRequest request) {
    try {
      mRpcBlockingStub.withDeadlineAfter(mRpcTimeoutMs, TimeUnit.MILLISECONDS).freeWorker(request);
    } catch (Exception e) {
      LOG.warn("Error sending sync freeWorker request {} to worker {}.", request, mAddress, e);
    }
  }

  @Override
  public void decommissionWorker(DecommissionWorkerRequest request) {
    try {
      mRpcBlockingStub.withDeadlineAfter(mRpcTimeoutMs, TimeUnit.MILLISECONDS).decommissionWorker(request);
    } catch (Exception e) {
      LOG.warn("Error sending sync decommissionWorker request {} to worker {}.", request, mAddress, e);
    }
  }
  @Override
  public HandleRPCResponse handleRPC(HandleRPCRequest request) throws StatusRuntimeException {
    // Because the Grpc server will be rebooted, the line below will occur Exception definitely.
    return mRpcBlockingStub.withDeadlineAfter(mRpcTimeoutMs, TimeUnit.MILLISECONDS).handleRPC(request);
=======
  public void freeWorker() {
    mRpcBlockingStub.withDeadlineAfter(mRpcTimeoutMs, TimeUnit.MILLISECONDS)
            .freeWorker(FreeWorkerRequest.getDefaultInstance());
>>>>>>> 32785f97
  }

  @Override
  public ListenableFuture<LoadResponse> load(LoadRequest request) {
    return mRpcFutureStub.load(request);
  }
}<|MERGE_RESOLUTION|>--- conflicted
+++ resolved
@@ -23,12 +23,15 @@
 import alluxio.grpc.CreateLocalBlockResponse;
 import alluxio.grpc.DataMessageMarshaller;
 import alluxio.grpc.DataMessageMarshallerProvider;
+import alluxio.grpc.DecommissionWorkerRequest;
 import alluxio.grpc.FreeWorkerRequest;
 import alluxio.grpc.GrpcChannel;
 import alluxio.grpc.GrpcChannelBuilder;
 import alluxio.grpc.GrpcNetworkGroup;
 import alluxio.grpc.GrpcSerializationUtils;
 import alluxio.grpc.GrpcServerAddress;
+import alluxio.grpc.HandleRPCRequest;
+import alluxio.grpc.HandleRPCResponse;
 import alluxio.grpc.LoadRequest;
 import alluxio.grpc.LoadResponse;
 import alluxio.grpc.MoveBlockRequest;
@@ -41,10 +44,6 @@
 import alluxio.grpc.RemoveBlockResponse;
 import alluxio.grpc.WriteRequest;
 import alluxio.grpc.WriteResponse;
-import alluxio.grpc.FreeWorkerRequest;
-import alluxio.grpc.DecommissionWorkerRequest;
-import alluxio.grpc.HandleRPCRequest;
-import alluxio.grpc.HandleRPCResponse;
 import alluxio.resource.AlluxioResourceLeakDetectorFactory;
 import alluxio.retry.RetryPolicy;
 import alluxio.retry.RetryUtils;
@@ -243,32 +242,27 @@
   }
 
   @Override
-<<<<<<< HEAD
-  public void freeWorker(FreeWorkerRequest request) {
-    try {
-      mRpcBlockingStub.withDeadlineAfter(mRpcTimeoutMs, TimeUnit.MILLISECONDS).freeWorker(request);
-    } catch (Exception e) {
-      LOG.warn("Error sending sync freeWorker request {} to worker {}.", request, mAddress, e);
-    }
-  }
-
-  @Override
   public void decommissionWorker(DecommissionWorkerRequest request) {
     try {
-      mRpcBlockingStub.withDeadlineAfter(mRpcTimeoutMs, TimeUnit.MILLISECONDS).decommissionWorker(request);
+      mRpcBlockingStub.withDeadlineAfter(mRpcTimeoutMs,
+          TimeUnit.MILLISECONDS).decommissionWorker(request);
     } catch (Exception e) {
-      LOG.warn("Error sending sync decommissionWorker request {} to worker {}.", request, mAddress, e);
-    }
-  }
+      LOG.warn("Error sending sync decommissionWorker request {} to worker {}.",
+          request, mAddress, e);
+    }
+  }
+
   @Override
   public HandleRPCResponse handleRPC(HandleRPCRequest request) throws StatusRuntimeException {
     // Because the Grpc server will be rebooted, the line below will occur Exception definitely.
-    return mRpcBlockingStub.withDeadlineAfter(mRpcTimeoutMs, TimeUnit.MILLISECONDS).handleRPC(request);
-=======
+    return mRpcBlockingStub.withDeadlineAfter(mRpcTimeoutMs, TimeUnit.MILLISECONDS)
+        .handleRPC(request);
+  }
+
+  @Override
   public void freeWorker() {
     mRpcBlockingStub.withDeadlineAfter(mRpcTimeoutMs, TimeUnit.MILLISECONDS)
             .freeWorker(FreeWorkerRequest.getDefaultInstance());
->>>>>>> 32785f97
   }
 
   @Override
