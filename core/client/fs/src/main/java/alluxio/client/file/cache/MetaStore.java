--- conflicted
+++ resolved
@@ -19,10 +19,6 @@
 /**
  * The metadata store for pages stored in cache.
  */
-<<<<<<< HEAD
-public class MetaStore {
-  private final Set<PageId> mPageMap = new HashSet<>();
-=======
 public interface MetaStore {
 
   /**
@@ -31,19 +27,12 @@
   static MetaStore create() {
     return new DefaultMetaStore();
   }
->>>>>>> a81878ad
 
   /**
    * @param pageId page identifier
    * @return if a page is stored in cache
    */
-<<<<<<< HEAD
-  boolean hasPage(PageId pageId) {
-    return mPageMap.contains(pageId);
-  }
-=======
   boolean hasPage(PageId pageId);
->>>>>>> a81878ad
 
   /**
    * Adds a new page to the cache.
@@ -51,26 +40,12 @@
    * @param pageId page identifier
    * @return true if added successfully
    */
-<<<<<<< HEAD
-  boolean addPage(PageId pageId) {
-    return mPageMap.add(pageId);
-  }
-=======
   boolean addPage(PageId pageId);
->>>>>>> a81878ad
 
   /**
    * Removes a page.
    *
    * @param pageId page identifier
    */
-<<<<<<< HEAD
-  void removePage(PageId pageId) throws PageNotFoundException {
-    if (!mPageMap.remove(pageId)) {
-      throw new PageNotFoundException(String.format("Page %s could not be found", pageId));
-    }
-  }
-=======
   void removePage(PageId pageId) throws PageNotFoundException;
->>>>>>> a81878ad
 }