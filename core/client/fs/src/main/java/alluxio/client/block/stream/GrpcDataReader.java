--- conflicted
+++ resolved
@@ -113,11 +113,6 @@
     } finally {
       mContext.releaseBlockWorkerClient(mAddress, mClient);
     }
-<<<<<<< HEAD
-    mStream.close();
-    mStream.waitForComplete(mDataTimeoutMs);
-=======
->>>>>>> 3bc7dd98
   }
 
   /**
