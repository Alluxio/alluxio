--- conflicted
+++ resolved
@@ -57,12 +57,7 @@
   List<WorkerInfo> getWorkerInfoList() throws IOException;
 
   /**
-<<<<<<< HEAD
-   * Get the WorkerInfo of target worker. If not exists in the decommissioned worker set in master,
-   * return null.
-=======
    * Remove the metadata of a decommissioned worker.
->>>>>>> 32785f97
    *
    * @param workerName contains a string, representing the workerName
    */
