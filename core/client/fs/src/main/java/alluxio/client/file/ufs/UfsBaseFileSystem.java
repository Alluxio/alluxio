/*
 * The Alluxio Open Foundation licenses this work under the Apache License, version 2.0
 * (the "License"). You may not use this work except in compliance with the License, which is
 * available at www.apache.org/licenses/LICENSE-2.0
 *
 * This software is distributed on an "AS IS" basis, WITHOUT WARRANTIES OR CONDITIONS OF ANY KIND,
 * either express or implied, as more fully set forth in the License.
 *
 * See the NOTICE file distributed with this work for information regarding copyright ownership.
 */

package alluxio.client.file.ufs;

import alluxio.AlluxioURI;
import alluxio.client.file.FileInStream;
import alluxio.client.file.FileOutStream;
import alluxio.client.file.FileSystem;
import alluxio.client.file.FileSystemContext;
import alluxio.client.file.ListStatusPartialResult;
import alluxio.client.file.URIStatus;
import alluxio.client.file.options.UfsFileSystemOptions;
import alluxio.conf.AlluxioConfiguration;
import alluxio.exception.AlluxioException;
import alluxio.exception.runtime.AlluxioRuntimeException;
import alluxio.grpc.CheckAccessPOptions;
import alluxio.grpc.CreateDirectoryPOptions;
import alluxio.grpc.CreateFilePOptions;
import alluxio.grpc.DeletePOptions;
import alluxio.grpc.ErrorType;
import alluxio.grpc.ExistsPOptions;
import alluxio.grpc.FreePOptions;
import alluxio.grpc.GetStatusPOptions;
import alluxio.grpc.ListStatusPOptions;
import alluxio.grpc.ListStatusPartialPOptions;
import alluxio.grpc.MountPOptions;
import alluxio.grpc.OpenFilePOptions;
import alluxio.grpc.RenamePOptions;
import alluxio.grpc.ScheduleAsyncPersistencePOptions;
import alluxio.grpc.SetAclAction;
import alluxio.grpc.SetAclPOptions;
import alluxio.grpc.SetAttributePOptions;
import alluxio.grpc.UnmountPOptions;
import alluxio.resource.CloseableResource;
import alluxio.security.authorization.AclEntry;
import alluxio.security.authorization.Mode;
import alluxio.underfs.UfsFileStatus;
import alluxio.underfs.UfsManager;
import alluxio.underfs.UfsStatus;
import alluxio.underfs.UnderFileSystem;
import alluxio.underfs.options.CreateOptions;
import alluxio.underfs.options.DeleteOptions;
import alluxio.underfs.options.ListOptions;
import alluxio.underfs.options.MkdirsOptions;
import alluxio.underfs.options.OpenOptions;
import alluxio.util.CommonUtils;
import alluxio.util.ModeUtils;
import alluxio.util.io.PathUtils;
import alluxio.wire.BlockLocationInfo;
import alluxio.wire.FileInfo;
import alluxio.wire.MountPointInfo;
import alluxio.wire.SyncPointInfo;

import com.google.common.base.Preconditions;
import com.google.common.io.Closer;
import io.grpc.Status;
import org.slf4j.Logger;
import org.slf4j.LoggerFactory;

import java.io.IOException;
import java.util.Arrays;
import java.util.Collections;
import java.util.List;
import java.util.Map;
import java.util.function.Consumer;
import java.util.stream.Collectors;
import javax.annotation.concurrent.ThreadSafe;

/**
 * An implementation of the {@link FileSystem} interface that directly interacts with a target
 * UFS. No Alluxio server is involved.
 */
@ThreadSafe
public class UfsBaseFileSystem implements FileSystem {
  private static final Logger LOG = LoggerFactory.getLogger(UfsBaseFileSystem.class);

  /** Used to manage closeable resources. */
  private final Closer mCloser = Closer.create();
  protected final FileSystemContext mFsContext;
  protected final CloseableResource<UnderFileSystem> mUfs;
  private final AlluxioURI mRootUFS;
  protected volatile boolean mClosed = false;

  /**
   * Constructs a new base file system.
   *
   * @param fsContext file system context
   * @param options the ufs file system options
   */
  public UfsBaseFileSystem(FileSystemContext fsContext, UfsFileSystemOptions options) {
    Preconditions.checkNotNull(fsContext);
    Preconditions.checkNotNull(options);
    mFsContext = fsContext;
    String ufsAddress = options.getUfsAddress();
    Preconditions.checkArgument(!ufsAddress.isEmpty(), "ufs address should not be empty");
    mRootUFS = new AlluxioURI(ufsAddress);
    UfsManager.UfsClient ufsClient = new UfsManager.UfsClient(
        () -> UnderFileSystem.Factory.create(ufsAddress, mFsContext.getClusterConf()),
        new AlluxioURI(ufsAddress));
    mUfs = ufsClient.acquireUfsResource();
    mCloser.register(mFsContext);
    mCloser.register(mUfs);
    LOG.debug("Creating file system connecting to ufs address {}", ufsAddress);
  }

  /**
   * Shuts down the FileSystem. Closes all thread pools and resources used to perform operations. If
   * any operations are called after closing the context the behavior is undefined.
   */
  @Override
  public synchronized void close() throws IOException {
    if (!mClosed) {
      mClosed = true;
    }
    mCloser.close();
  }

  @Override
  public synchronized boolean isClosed() {
    return mClosed;
  }

  @Override
  public void checkAccess(AlluxioURI path, CheckAccessPOptions options) {
    throw new UnsupportedOperationException();
  }

  @Override
  public void createDirectory(AlluxioURI path, CreateDirectoryPOptions options) {
    call(() -> {
      // TODO(lu) deal with other options e.g. owner/group
      MkdirsOptions ufsOptions = MkdirsOptions.defaults(mFsContext.getPathConf(path));
      if (options.hasMode()) {
        ufsOptions.setMode(Mode.fromProto(options.getMode()));
      }
      if (options.hasRecursive()) {
        ufsOptions.setCreateParent(options.getRecursive());
      }
      mUfs.get().mkdirs(path.getPath(), ufsOptions);
    });
  }

  @Override
  public FileOutStream createFile(AlluxioURI path, CreateFilePOptions options) {
    return callWithReturn(() -> {
      // TODO(lu) deal with other options e.g. owner/group/acl/ensureAtomic
      CreateOptions ufsOptions = CreateOptions.defaults(mFsContext.getPathConf(path));
      if (options.hasMode()) {
        ufsOptions.setMode(Mode.fromProto(options.getMode()));
      }
      if (options.hasRecursive()) {
        ufsOptions.setCreateParent(options.getRecursive());
      }
      return new UfsFileOutStream(mUfs.get().create(path.getPath(), ufsOptions));
    });
  }

  @Override
  public void delete(AlluxioURI path, DeletePOptions options) {
    call(() -> {
      String ufsPath = path.getPath();
      if (mUfs.get().isFile(ufsPath)) {
        mUfs.get().deleteFile(ufsPath);
        return;
      }
      DeleteOptions ufsOptions = DeleteOptions.defaults();
      if (options.hasRecursive()) {
        ufsOptions.setRecursive(options.getRecursive());
      }
      mUfs.get().deleteDirectory(ufsPath, ufsOptions);
    });
  }

  @Override
  public boolean exists(AlluxioURI path, final ExistsPOptions options) {
    return Boolean.TRUE.equals(callWithReturn(() -> mUfs.get().exists(path.getPath())));
  }

  @Override
  public void free(AlluxioURI path, final FreePOptions options) {
    throw new UnsupportedOperationException();
  }

  @Override
  public List<BlockLocationInfo> getBlockLocations(AlluxioURI path) {
    throw new UnsupportedOperationException();
  }

  @Override
  public List<BlockLocationInfo> getBlockLocations(URIStatus status) {
    throw new UnsupportedOperationException();
  }

  @Override
  public AlluxioConfiguration getConf() {
    return mFsContext.getClusterConf();
  }

  @Override
  public URIStatus getStatus(AlluxioURI path) {
    return getStatus(path, GetStatusPOptions.getDefaultInstance());
  }

  @Override
  public URIStatus getStatus(AlluxioURI path, final GetStatusPOptions options) {
    String ufsFullPath = PathUtils.concatPath(mRootUFS,
        CommonUtils.stripPrefixIfPresent(path.getPath(), mRootUFS.getPath()));

    return callWithReturn(() -> transformStatus(mUfs.get().getStatus(ufsFullPath)));
  }

  @Override
  public List<URIStatus> listStatus(AlluxioURI path, final ListStatusPOptions options) {
    String ufsFullPath = PathUtils.concatPath(mRootUFS,
        CommonUtils.stripPrefixIfPresent(path.getPath(), mRootUFS.getPath()));

    return callWithReturn(() -> {
      ListOptions ufsOptions = ListOptions.defaults();
      if (options.hasRecursive()) {
        ufsOptions.setRecursive(options.getRecursive());
      }
      UfsStatus[] ufsStatuses = mUfs.get().listStatus(ufsFullPath, ufsOptions);
      if (ufsStatuses == null || ufsStatuses.length == 0) {
        return Collections.emptyList();
      }
      return Arrays.stream(ufsStatuses).map(this::transformStatus).collect(Collectors.toList());
    });
  }

  @Override
  public void iterateStatus(AlluxioURI path, final ListStatusPOptions options,
      Consumer<? super URIStatus> action) {
    String ufsFullPath = PathUtils.concatPath(mRootUFS,
        CommonUtils.stripPrefixIfPresent(path.getPath(), mRootUFS.getPath()));

    call(() -> {
      ListOptions ufsOptions = ListOptions.defaults();
      if (options.hasRecursive()) {
        ufsOptions.setRecursive(options.getRecursive());
      }
      UfsStatus[] ufsStatuses = mUfs.get().listStatus(ufsFullPath, ufsOptions);
      if (ufsStatuses == null || ufsStatuses.length == 0) {
        return;
      }
      Arrays.stream(ufsStatuses).map(this::transformStatus).forEach(action);
    });
  }

  @Override
  public ListStatusPartialResult listStatusPartial(
      AlluxioURI path, final ListStatusPartialPOptions options) {
    throw new UnsupportedOperationException();
  }

  @Override
  public void loadMetadata(AlluxioURI path, final ListStatusPOptions options) {
    throw new UnsupportedOperationException();
  }

  @Override
  public void mount(AlluxioURI alluxioPath, AlluxioURI ufsPath, final MountPOptions options) {
    throw new UnsupportedOperationException();
  }

  @Override
  public void updateMount(AlluxioURI alluxioPath, final MountPOptions options) {
    throw new UnsupportedOperationException();
  }

  @Override
  public Map<String, MountPointInfo> getMountTable(boolean checkUfs) {
    throw new UnsupportedOperationException();
  }

  @Override
  public List<SyncPointInfo> getSyncPathList() {
    throw new UnsupportedOperationException();
  }

  @Override
  public void persist(final AlluxioURI path, final ScheduleAsyncPersistencePOptions options) {
    throw new UnsupportedOperationException();
  }

  @Override
  public FileInStream openFile(AlluxioURI path, OpenFilePOptions options) {
    return openFile(getStatus(path), options);
  }

  @Override
  public FileInStream openFile(URIStatus status, OpenFilePOptions options) {
    String ufsFullPath = PathUtils.concatPath(mRootUFS,
        CommonUtils.stripPrefixIfPresent(status.getPath(), mRootUFS.getPath()));

    return callWithReturn(() -> {
      // TODO(lu) deal with other options e.g. maxUfsReadConcurrency
      return new UfsFileInStream(offset -> {
        try {
<<<<<<< HEAD
          return mUfs.get().open(ufsFullPath, OpenOptions.defaults().setOffset(offset));
=======
          return mUfs.get().open(status.getUfsPath(), OpenOptions.defaults().setOffset(offset));
>>>>>>> 00fbda8e
        } catch (IOException e) {
          throw AlluxioRuntimeException.from(e);
        }
      }, status.getLength());
    });
  }

  @Override
  public void rename(AlluxioURI src, AlluxioURI dst, RenamePOptions options) {
    call(() -> {
      String srcPath = src.getPath();
      String dstPath = dst.getPath();
      boolean renamed;
      if (mUfs.get().isFile(srcPath)) {
        renamed = mUfs.get().renameFile(srcPath, dstPath);
      } else {
        renamed = mUfs.get().renameDirectory(srcPath, dstPath);
      }
      if (!renamed) {
        throw new AlluxioRuntimeException(
            Status.FAILED_PRECONDITION,
            String.format("Failed to rename from %s to %s", srcPath, dstPath),
            null,
            ErrorType.External,
            false
        );
      }
    });
  }

  @Override
  public AlluxioURI reverseResolve(AlluxioURI ufsUri) {
    throw new UnsupportedOperationException();
  }

  @Override
  public void setAcl(AlluxioURI path, SetAclAction action, List<AclEntry> entries,
      SetAclPOptions options) {
    call(() -> mUfs.get().setAclEntries(path.getPath(), entries));
  }

  @Override
  public void setAttribute(AlluxioURI path, SetAttributePOptions options) {
    call(() -> {
      if (options.hasMode()) {
        mUfs.get().setMode(path.getPath(), ModeUtils.protoToShort(options.getMode()));
      }
      if (options.hasOwner() && options.hasGroup()) {
        mUfs.get().setOwner(path.getPath(), options.getOwner(), options.getGroup());
      } else if (options.hasOwner()) {
        mUfs.get().setOwner(path.getPath(), options.getOwner(), null);
      } else if (options.hasGroup()) {
        mUfs.get().setOwner(path.getPath(), null, options.getOwner());
      }
      if (options.hasPinned() || options.hasPersisted() || options.hasRecursive()
          || options.hasReplicationMax() || options.hasReplicationMin()
          || options.getXattrCount() != 0) {
        LOG.error("UFS only supports setting mode, owner, and group. Does not support setting {}",
            options);
        throw new UnsupportedOperationException(
            String.format("Cannot set attribute of %s", options));
      }
    });
  }

  /**
   * Starts the active syncing process on an Alluxio path.
   *
   * @param path the path to sync
   */
  @Override
  public void startSync(AlluxioURI path) {
    throw new UnsupportedOperationException();
  }

  /**
   * Stops the active syncing process on an Alluxio path.
   * @param path the path to stop syncing
   */
  @Override
  public void stopSync(AlluxioURI path) {
    throw new UnsupportedOperationException();
  }

  @Override
  public void unmount(AlluxioURI path, UnmountPOptions options) {
    throw new UnsupportedOperationException();
  }

  @Override
  public void needsSync(AlluxioURI path) throws IOException, AlluxioException {
    throw new UnsupportedOperationException();
  }

  @Override
  public boolean submitLoad(AlluxioURI path, java.util.OptionalLong bandwidth,
      boolean usePartialListing, boolean verify) {
    throw new UnsupportedOperationException();
  }

  @Override
  public boolean stopLoad(AlluxioURI path) {
    throw new UnsupportedOperationException();
  }

  @Override
  public String getLoadProgress(AlluxioURI path,
      java.util.Optional<alluxio.grpc.LoadProgressReportFormat> format, boolean verbose) {
    throw new UnsupportedOperationException();
  }

  /**
   * Transform UFS file/directory status to client-side status.
   *
   * @param ufsStatus the UFS status to transform
   * @return the client-side status
   */
  private URIStatus transformStatus(UfsStatus ufsStatus) {
<<<<<<< HEAD
    String path = CommonUtils.stripPrefixIfPresent(ufsStatus.getName(), mRootUFS.getPath());
    AlluxioURI ufsUri = new AlluxioURI(PathUtils.concatPath(mRootUFS, path));
    FileInfo info = new FileInfo().setName(ufsUri.getName())
        .setPath(path)
        .setFileId(ufsUri.hashCode())
=======
    String path = CommonUtils.stripPrefixIfPresent(ufsStatus.getName(), mRootUFS.toString());
    AlluxioURI ufsUri = new AlluxioURI(PathUtils.concatPath(mRootUFS, path));
    FileInfo info = new FileInfo().setName(ufsUri.getName())
        .setPath(path)
        .setFileId(ufsUri.toString().hashCode())
>>>>>>> 00fbda8e
        .setUfsPath(ufsUri.toString())
        .setFolder(ufsStatus.isDirectory())
        .setOwner(ufsStatus.getOwner())
        .setGroup(ufsStatus.getGroup())
        .setMode(ufsStatus.getMode())
        .setLastModificationTimeMs(ufsStatus.getLastModifiedTime())
        .setLastAccessTimeMs(ufsStatus.getLastModifiedTime())
        .setCompleted(true);
    if (ufsStatus.getLastModifiedTime() != null) {
      info.setLastModificationTimeMs(ufsStatus.getLastModifiedTime());
    }
    if (ufsStatus.getXAttr() != null) {
      info.setXAttr(ufsStatus.getXAttr());
    }
    if (ufsStatus instanceof UfsFileStatus) {
      UfsFileStatus fileStatus = (UfsFileStatus) ufsStatus;
      info.setLength(fileStatus.getContentLength());
      info.setBlockSizeBytes(fileStatus.getBlockSize());
    } else {
      info.setLength(0);
    }
    return new URIStatus(info);
  }

  /**
   * Gets the UFS Root.
   *
   * @return AlluxioURI of UFS Root
   */
  public AlluxioURI getRootUFS() {
    return mRootUFS;
  }

  private static void call(UfsCallable callable) {
    try {
      callable.call();
    } catch (IOException e) {
      throw AlluxioRuntimeException.from(e);
    }
  }

  private static <T> T callWithReturn(UfsCallableWithReturn<T> callable) {
    try {
      return callable.call();
    } catch (IOException e) {
      throw AlluxioRuntimeException.from(e);
    }
  }

  interface UfsCallable {
    void call() throws IOException;
  }

  interface UfsCallableWithReturn<V> {
    V call() throws IOException;
  }
}<|MERGE_RESOLUTION|>--- conflicted
+++ resolved
@@ -212,23 +212,17 @@
 
   @Override
   public URIStatus getStatus(AlluxioURI path, final GetStatusPOptions options) {
-    String ufsFullPath = PathUtils.concatPath(mRootUFS,
-        CommonUtils.stripPrefixIfPresent(path.getPath(), mRootUFS.getPath()));
-
-    return callWithReturn(() -> transformStatus(mUfs.get().getStatus(ufsFullPath)));
+    return callWithReturn(() -> transformStatus(mUfs.get().getStatus(path.getPath())));
   }
 
   @Override
   public List<URIStatus> listStatus(AlluxioURI path, final ListStatusPOptions options) {
-    String ufsFullPath = PathUtils.concatPath(mRootUFS,
-        CommonUtils.stripPrefixIfPresent(path.getPath(), mRootUFS.getPath()));
-
     return callWithReturn(() -> {
       ListOptions ufsOptions = ListOptions.defaults();
       if (options.hasRecursive()) {
         ufsOptions.setRecursive(options.getRecursive());
       }
-      UfsStatus[] ufsStatuses = mUfs.get().listStatus(ufsFullPath, ufsOptions);
+      UfsStatus[] ufsStatuses = mUfs.get().listStatus(path.getPath(), ufsOptions);
       if (ufsStatuses == null || ufsStatuses.length == 0) {
         return Collections.emptyList();
       }
@@ -239,15 +233,12 @@
   @Override
   public void iterateStatus(AlluxioURI path, final ListStatusPOptions options,
       Consumer<? super URIStatus> action) {
-    String ufsFullPath = PathUtils.concatPath(mRootUFS,
-        CommonUtils.stripPrefixIfPresent(path.getPath(), mRootUFS.getPath()));
-
     call(() -> {
       ListOptions ufsOptions = ListOptions.defaults();
       if (options.hasRecursive()) {
         ufsOptions.setRecursive(options.getRecursive());
       }
-      UfsStatus[] ufsStatuses = mUfs.get().listStatus(ufsFullPath, ufsOptions);
+      UfsStatus[] ufsStatuses = mUfs.get().listStatus(path.getPath(), ufsOptions);
       if (ufsStatuses == null || ufsStatuses.length == 0) {
         return;
       }
@@ -298,18 +289,11 @@
 
   @Override
   public FileInStream openFile(URIStatus status, OpenFilePOptions options) {
-    String ufsFullPath = PathUtils.concatPath(mRootUFS,
-        CommonUtils.stripPrefixIfPresent(status.getPath(), mRootUFS.getPath()));
-
     return callWithReturn(() -> {
       // TODO(lu) deal with other options e.g. maxUfsReadConcurrency
       return new UfsFileInStream(offset -> {
         try {
-<<<<<<< HEAD
-          return mUfs.get().open(ufsFullPath, OpenOptions.defaults().setOffset(offset));
-=======
           return mUfs.get().open(status.getUfsPath(), OpenOptions.defaults().setOffset(offset));
->>>>>>> 00fbda8e
         } catch (IOException e) {
           throw AlluxioRuntimeException.from(e);
         }
@@ -404,23 +388,6 @@
     throw new UnsupportedOperationException();
   }
 
-  @Override
-  public boolean submitLoad(AlluxioURI path, java.util.OptionalLong bandwidth,
-      boolean usePartialListing, boolean verify) {
-    throw new UnsupportedOperationException();
-  }
-
-  @Override
-  public boolean stopLoad(AlluxioURI path) {
-    throw new UnsupportedOperationException();
-  }
-
-  @Override
-  public String getLoadProgress(AlluxioURI path,
-      java.util.Optional<alluxio.grpc.LoadProgressReportFormat> format, boolean verbose) {
-    throw new UnsupportedOperationException();
-  }
-
   /**
    * Transform UFS file/directory status to client-side status.
    *
@@ -428,26 +395,16 @@
    * @return the client-side status
    */
   private URIStatus transformStatus(UfsStatus ufsStatus) {
-<<<<<<< HEAD
-    String path = CommonUtils.stripPrefixIfPresent(ufsStatus.getName(), mRootUFS.getPath());
-    AlluxioURI ufsUri = new AlluxioURI(PathUtils.concatPath(mRootUFS, path));
-    FileInfo info = new FileInfo().setName(ufsUri.getName())
-        .setPath(path)
-        .setFileId(ufsUri.hashCode())
-=======
     String path = CommonUtils.stripPrefixIfPresent(ufsStatus.getName(), mRootUFS.toString());
     AlluxioURI ufsUri = new AlluxioURI(PathUtils.concatPath(mRootUFS, path));
     FileInfo info = new FileInfo().setName(ufsUri.getName())
         .setPath(path)
         .setFileId(ufsUri.toString().hashCode())
->>>>>>> 00fbda8e
         .setUfsPath(ufsUri.toString())
         .setFolder(ufsStatus.isDirectory())
         .setOwner(ufsStatus.getOwner())
         .setGroup(ufsStatus.getGroup())
         .setMode(ufsStatus.getMode())
-        .setLastModificationTimeMs(ufsStatus.getLastModifiedTime())
-        .setLastAccessTimeMs(ufsStatus.getLastModifiedTime())
         .setCompleted(true);
     if (ufsStatus.getLastModifiedTime() != null) {
       info.setLastModificationTimeMs(ufsStatus.getLastModifiedTime());
