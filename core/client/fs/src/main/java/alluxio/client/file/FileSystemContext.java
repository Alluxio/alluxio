/*
 * The Alluxio Open Foundation licenses this work under the Apache License, version 2.0
 * (the "License"). You may not use this work except in compliance with the License, which is
 * available at www.apache.org/licenses/LICENSE-2.0
 *
 * This software is distributed on an "AS IS" basis, WITHOUT WARRANTIES OR CONDITIONS OF ANY KIND,
 * either express or implied, as more fully set forth in the License.
 *
 * See the NOTICE file distributed with this work for information regarding copyright ownership.
 */

package alluxio.client.file;

import alluxio.AlluxioURI;
import alluxio.ClientContext;
import alluxio.client.block.BlockMasterClient;
import alluxio.client.block.BlockMasterClientPool;
import alluxio.client.block.stream.BlockWorkerClient;
import alluxio.client.block.stream.BlockWorkerClientPool;
<<<<<<< HEAD
import alluxio.client.meta.ConfigVersionSync;
import alluxio.client.meta.RetryHandlingMetaMasterConfigClient;
import alluxio.client.metrics.ClientMasterSync;
import alluxio.client.metrics.MetricsMasterClient;
=======
import alluxio.client.metrics.MetricsHeartbeatContext;
>>>>>>> 768ccea1
import alluxio.conf.AlluxioConfiguration;
import alluxio.conf.PropertyKey;
import alluxio.conf.path.SpecificPathConfiguration;
import alluxio.exception.ExceptionMessage;
import alluxio.exception.status.UnavailableException;
import alluxio.grpc.GrpcServerAddress;
import alluxio.master.MasterInquireClient;
import alluxio.metrics.MetricsSystem;
import alluxio.resource.CloseableResource;
import alluxio.resource.LockResource;
import alluxio.security.authentication.AuthenticationUserUtils;
import alluxio.util.IdUtils;
import alluxio.util.network.NettyUtils;
import alluxio.util.network.NetworkAddressUtils;
import alluxio.wire.WorkerInfo;
import alluxio.wire.WorkerNetAddress;

import com.codahale.metrics.Gauge;
import com.google.common.annotations.VisibleForTesting;
import com.google.common.base.MoreObjects;
import com.google.common.base.Objects;
import com.google.common.base.Preconditions;
import io.netty.channel.EventLoopGroup;
import org.slf4j.Logger;
import org.slf4j.LoggerFactory;

import java.io.Closeable;
import java.io.IOException;
import java.net.InetSocketAddress;
import java.net.SocketAddress;
import java.util.ArrayList;
import java.util.List;
import java.util.concurrent.ConcurrentHashMap;
import java.util.concurrent.TimeUnit;
import java.util.concurrent.atomic.AtomicBoolean;
import java.util.concurrent.locks.ReadWriteLock;
import java.util.concurrent.locks.ReentrantReadWriteLock;

import javax.annotation.concurrent.GuardedBy;
import javax.annotation.concurrent.ThreadSafe;
import javax.security.auth.Subject;

/**
 * An object which houses resources and information for performing {@link FileSystem} operations.
 * Typically, a single JVM should only need one instance of a {@link FileSystem} to connect to
 * Alluxio. The reference to that client object should be shared among threads.
 *
 * A second {@link FileSystemContext} object should only be created when a user needs to connect to
 * Alluxio with a different {@link Subject} and/or {@link AlluxioConfiguration}.
 * {@link FileSystemContext} instances should be created sparingly because each instance creates
 * its own thread pools of {@link FileSystemMasterClient} and {@link BlockMasterClient} which can
 * lead to inefficient use of client machine resources.
 *
 * A {@link FileSystemContext} should be closed once the user is done performing operations with
 * Alluxio and no more connections need to be made. Once a {@link FileSystemContext} is closed it
 * is preferred that the user of the class create a new instance with
 * {@link FileSystemContext#create} to create a new context, rather than reinitializing using the
 * {@link FileSystemContext#init} method.
 *
 * NOTE: Each context maintains a pool of file system master clients that is already thread-safe.
 * Synchronizing {@link FileSystemContext} methods could lead to deadlock: thread A attempts to
 * acquire a client when there are no clients left in the pool and blocks holding a lock on the
 * {@link FileSystemContext}, when thread B attempts to release a client it owns it is unable to do
 * so, because thread A holds the lock on {@link FileSystemContext}.
 */
@ThreadSafe
public final class FileSystemContext implements Closeable {
  private static final Logger LOG = LoggerFactory.getLogger(FileSystemContext.class);

  // Master client pools.
  private volatile FileSystemMasterClientPool mFileSystemMasterClientPool;
  private volatile BlockMasterClientPool mBlockMasterClientPool;

  // Marks whether the context has been closed, closing the context means releasing all resources
  // in the context like clients and thread pools.
  private final AtomicBoolean mClosed = new AtomicBoolean(true);

<<<<<<< HEAD
  @GuardedBy("this")
  private ExecutorService mMetricsExecutorService;
  @GuardedBy("this")
  private MetricsMasterClient mMetricsMasterClient;
  // volatile because it's used in MetricsMasterSyncShutDownHook.
  private volatile ClientMasterSync mClientMasterSync;

  @GuardedBy("this")
  private ExecutorService mConfigVersionExecutorService;
  @GuardedBy("this")
  private RetryHandlingMetaMasterConfigClient mMetaConfigClient;
  @GuardedBy("this")
  private ConfigVersionSync mConfigVersionSync;

=======
>>>>>>> 768ccea1
  // The data server channel pools. This pool will only grow and keys are not removed.
  private final ConcurrentHashMap<ClientPoolKey, BlockWorkerClientPool>
      mBlockWorkerClientPool = new ConcurrentHashMap<>();
  private volatile EventLoopGroup mWorkerGroup;

  /** The shared master inquire client associated with the {@link FileSystemContext}. */
  @GuardedBy("this")
  private MasterInquireClient mMasterInquireClient;

  /**
   * Indicates whether the {@link #mLocalWorker} field has been lazily initialized yet.
   */
  @GuardedBy("this")
  private boolean mLocalWorkerInitialized;

  /**
   * The address of any Alluxio worker running on the local machine. This is initialized lazily.
   */
  @GuardedBy("this")
  private WorkerNetAddress mLocalWorker;

  private final ClientContext mClientContext;
<<<<<<< HEAD
  private final String mAppId;

  /** Synchronize operations related to re-initialization. */
  private final ReadWriteLock mReinitLock = new ReentrantReadWriteLock();
=======
  private final EventLoopGroup mWorkerGroup;
  private final boolean mMetricsEnabled;
>>>>>>> 768ccea1

  /**
   * Creates a {@link FileSystemContext} with a null subject.
   *
   * @param alluxioConf Alluxio configuration
   * @return an instance of file system context with no subject associated
   */
  public static FileSystemContext create(AlluxioConfiguration alluxioConf) {
    return create(null, alluxioConf);
  }

  /**
   * Creates a {@link FileSystemContext} with the configuration loaded from site-properties.
   *
   * @param subject The subject to connect to Alluxio with
   * @return an instance of file system context with the given subject and site-properties config
   */
  public static FileSystemContext create(Subject subject) {
    return create(subject, null);
  }

  /**
   * @param subject the parent subject, set to null if not present
   * @param alluxioConf Alluxio configuration
   * @return a context
   */
  public static FileSystemContext create(Subject subject, AlluxioConfiguration alluxioConf) {
    FileSystemContext context = new FileSystemContext(subject, alluxioConf);
    context.init(MasterInquireClient.Factory.create(context.mClientContext.getConf()));
    return context;
  }

  /**
   * @param clientContext the {@link alluxio.ClientContext} containing the subject and configuration
   * @return the {@link alluxio.client.file.FileSystemContext}
   */
  public static FileSystemContext create(ClientContext clientContext) {
    FileSystemContext ctx = new FileSystemContext(clientContext);
    ctx.init(MasterInquireClient.Factory.create(clientContext.getConf()));
    return ctx;
  }

  /**
   * This method is provided for testing, use the {@link FileSystemContext#create} methods. The
   * returned context object will not be cached automatically.
   *
   * @param subject the parent subject, set to null if not present
   * @param masterInquireClient the client to use for determining the master; note that if the
   *        context is reset, this client will be replaced with a new masterInquireClient based on
   *        the original configuration.
   * @param alluxioConf Alluxio configuration
   * @return the context
   */
  @VisibleForTesting
  public static FileSystemContext create(Subject subject, MasterInquireClient masterInquireClient,
      AlluxioConfiguration alluxioConf) {
    FileSystemContext context = new FileSystemContext(subject, alluxioConf);
    context.init(masterInquireClient);
    return context;
  }

  /**
   * Creates a file system context with a subject.
   *
   * @param subject the parent subject, set to null if not present
   */
  private FileSystemContext(Subject subject, AlluxioConfiguration alluxioConf) {
      this(ClientContext.create(subject, alluxioConf));
  }

  /**
   * Creates a file system context with a subject.
   *
   * @param ctx the parent subject, set to null if not present
   */
  private FileSystemContext(ClientContext ctx) {
    Preconditions.checkNotNull(ctx, "ctx");
    mClientContext = ctx;
<<<<<<< HEAD
    mAppId = IdUtils.createOrGetAppIdFromConfig(ctx.getConf());
    LOG.info("Created filesystem context with id {}. This ID will be used for identifying info "
            + "from the client, such as metrics. It can be set manually through the {} property",
        mAppId, PropertyKey.Name.USER_APP_ID);
=======
    mClosed = new AtomicBoolean(false);
    mMetricsEnabled = ctx.getConf().getBoolean(PropertyKey.USER_METRICS_COLLECTION_ENABLED);

    mWorkerGroup = NettyUtils.createEventLoop(NettyUtils.getUserChannel(ctx.getConf()),
        ctx.getConf().getInt(PropertyKey.USER_NETWORK_NETTY_WORKER_THREADS),
        String.format("alluxio-client-nettyPool-%s-%%d", IdUtils.createFileSystemContextId()),
        true);
>>>>>>> 768ccea1
  }

  /**
   * Initializes the context. Only called in the factory methods.
   *
   * @param masterInquireClient the client to use for determining the master
   */
  private synchronized void init(MasterInquireClient masterInquireClient) {
    mClosed.set(false);

    mWorkerGroup = NettyUtils.createEventLoop(NettyUtils.getUserChannel(mClientContext.getConf()),
        mClientContext.getConf().getInt(PropertyKey.USER_NETWORK_NETTY_WORKER_THREADS),
        String.format("alluxio-client-nettyPool-%s-%%d", mAppId), true);

    mMasterInquireClient = masterInquireClient;

    mFileSystemMasterClientPool =
        new FileSystemMasterClientPool(mClientContext, mMasterInquireClient);
    mBlockMasterClientPool = new BlockMasterClientPool(mClientContext, mMasterInquireClient);

    MasterClientContext masterClientContext = MasterClientContext.newBuilder(mClientContext)
        .setMasterInquireClient(mMasterInquireClient).build();
    mMetaConfigClient = new RetryHandlingMetaMasterConfigClient(masterClientContext);
    mConfigVersionSync = new ConfigVersionSync(mMetaConfigClient, this);
    mConfigVersionExecutorService = Executors.newFixedThreadPool(1,
        ThreadFactoryUtils.build("config-version-master-heartbeat-%d", true));
    mConfigVersionExecutorService.submit(
        new HeartbeatThread(HeartbeatContext.META_MASTER_CONFIG_VERSION_SYNC, mConfigVersionSync,
            (int) mClientContext.getConf().getMs(PropertyKey.USER_CONF_VERSION_SYNC_INTERVAL),
            mClientContext.getConf()));

<<<<<<< HEAD
    if (mClientContext.getConf().getBoolean(PropertyKey.USER_METRICS_COLLECTION_ENABLED)) {
      // setup metrics master client sync
      mMetricsMasterClient = new MetricsMasterClient(MasterClientContext
          .newBuilder(mClientContext)
          .setMasterInquireClient(mMasterInquireClient)
          .build());
      mClientMasterSync = new ClientMasterSync(mMetricsMasterClient, mAppId);
      mMetricsExecutorService = Executors.newFixedThreadPool(1,
          ThreadFactoryUtils.build("metrics-master-heartbeat-%d", true));
      mMetricsExecutorService
          .submit(new HeartbeatThread(HeartbeatContext.MASTER_METRICS_SYNC, mClientMasterSync,
              (int) mClientContext.getConf().getMs(PropertyKey.USER_METRICS_HEARTBEAT_INTERVAL_MS),
              mClientContext.getConf()));
      // register the shutdown hook
      try {
        Runtime.getRuntime().addShutdownHook(new MetricsMasterSyncShutDownHook());
      } catch (IllegalStateException e) {
        // this exception is thrown when the system is already in the process of shutting down. In
        // such a situation, we are about to shutdown anyway and there is no need to register this
        // shutdown hook
      } catch (SecurityException e) {
        LOG.info("Not registering metrics shutdown hook due to security exception. Regular "
            + "heartbeats will still be performed to collect metrics data, but no final heartbeat "
            + "will be performed on JVM exit. Security exception: {}", e.toString());
      }
=======
    if (mMetricsEnabled) {
      MetricsHeartbeatContext.addHeartbeat(mClientContext, masterInquireClient);
>>>>>>> 768ccea1
    }
  }

  /**
   * Closes all the resources associated with the context. Make sure all the resources are released
   * back to this context before calling this close. After closing the context, all the resources
   * that acquired from this context might fail. Only call this when you are done with using
   * the {@link FileSystem} associated with this {@link FileSystemContext}.
   */
  public synchronized void close() throws IOException {
    if (!mClosed.get()) {
      // Setting closed should be the first thing we do because if any of the close operations
      // fail we'll only have a half-closed object and performing any more operations or closing
      // again on a half-closed object can possibly result in more errors (i.e. NPE). Setting
      // closed first is also recommended by the JDK that in implementations of #close() that
      // developers should first mark their resources as closed prior to any exceptions being
      // thrown.
      mClosed.set(true);
      mWorkerGroup.shutdownGracefully(1L, 10L, TimeUnit.SECONDS);
      mFileSystemMasterClientPool.close();
      mFileSystemMasterClientPool = null;
      mBlockMasterClientPool.close();
      mBlockMasterClientPool = null;
      mMasterInquireClient = null;
      for (BlockWorkerClientPool pool : mBlockWorkerClientPool.values()) {
        pool.close();
      }
      mBlockWorkerClientPool.clear();
<<<<<<< HEAD

      mConfigVersionExecutorService.shutdownNow();
      mMetaConfigClient.close();
      mMetaConfigClient = null;
      mConfigVersionSync = null;

      if (mMetricsMasterClient != null) {
        ThreadUtils.shutdownAndAwaitTermination(mMetricsExecutorService,
            mClientContext.getConf().getMs(PropertyKey.METRICS_CONTEXT_SHUTDOWN_TIMEOUT));
        mMetricsMasterClient.close();
        mMetricsMasterClient = null;
        mClientMasterSync = null;
=======
      if (mMetricsEnabled) {
        MetricsHeartbeatContext.removeHeartbeat(mClientContext);
>>>>>>> 768ccea1
      }

      mLocalWorkerInitialized = false;
      mLocalWorker = null;
    } else {
      LOG.warn("Attempted to close FileSystemContext which has already been closed or not "
          + "initialized.");
    }
  }

  /**
   * Closes the context, update configuration from meta master, then re-initializes the context.
   *
   * @throws IOException when failed to close the context or update configuration
   */
  public synchronized void reinit() throws IOException {
    try (LockResource r = new LockResource(mReinitLock.writeLock())) {
      close();
      // TODO(cc): come up with a way to only update cluster or path level configs.
      mClientContext.updateConfigurationDefaults(getMasterAddress());
      init(MasterInquireClient.Factory.create(mClientContext.getConf()));
    }
  }

  /**
   * @return the {@link ClientContext} backing this {@link FileSystemContext}
   */
  public ClientContext getClientContext() {
    return mClientContext;
  }

  /**
   * @return the cluster level configuration backing this {@link FileSystemContext}
   */
  public AlluxioConfiguration getClusterConf() {
    return mClientContext.getConf();
  }

  /**
   * The path level configuration is a {@link SpecificPathConfiguration}.
   *
   * @param path the path to get the configuration for
   * @return the path level configuration for the specific path
   */
  public AlluxioConfiguration getPathConf(AlluxioURI path) {
    return new SpecificPathConfiguration(mClientContext.getConf(), mClientContext.getPathConf(),
        path);
  }

  /**
   * @return the master address
   * @throws UnavailableException if the master address cannot be determined
   */
  public synchronized InetSocketAddress getMasterAddress() throws UnavailableException {
    return mMasterInquireClient.getPrimaryRpcAddress();
  }

  /**
   * Acquires a file system master client from the file system master client pool.
   *
   * @return the acquired file system master client
   */
  public FileSystemMasterClient acquireMasterClient() {
    try (LockResource r = new LockResource(mReinitLock.readLock())) {
      return mFileSystemMasterClientPool.acquire();
    }
  }

  /**
   * Releases a file system master client into the file system master client pool.
   *
   * @param masterClient a file system master client to release
   */
  public void releaseMasterClient(FileSystemMasterClient masterClient) {
    try (LockResource r = new LockResource(mReinitLock.readLock())) {
      mFileSystemMasterClientPool.release(masterClient);
    }
  }

  /**
   * Acquires a file system master client from the file system master client pool. The resource is
   * {@code Closeable}.
   *
   * @return the acquired file system master client resource
   */
  public CloseableResource<FileSystemMasterClient> acquireMasterClientResource() {
    try (LockResource r = new LockResource(mReinitLock.readLock())) {
      return new CloseableResource<FileSystemMasterClient>(mFileSystemMasterClientPool.acquire()) {
        @Override
        public void close() {
          mFileSystemMasterClientPool.release(get());
        }
      };
    }
  }

  /**
   * Acquires a block master client resource from the block master client pool. The resource is
   * {@code Closeable}.
   *
   * @return the acquired block master client resource
   */
  public CloseableResource<BlockMasterClient> acquireBlockMasterClientResource() {
    try (LockResource r = new LockResource(mReinitLock.readLock())) {
      return new CloseableResource<BlockMasterClient>(mBlockMasterClientPool.acquire()) {
        @Override
        public void close() {
          mBlockMasterClientPool.release(get());
        }
      };
    }
  }

  /**
   * Acquires a block worker client from the client pools. If there is no available client instance
   * available in the pool, it tries to create a new one. And an exception is thrown if it fails to
   * create a new one.
   *
   * @param workerNetAddress the network address of the channel
   * @return the acquired block worker
   */
  public BlockWorkerClient acquireBlockWorkerClient(final WorkerNetAddress workerNetAddress)
      throws IOException {
    try (LockResource r = new LockResource(mReinitLock.readLock())) {
      return acquireBlockWorkerClientInternal(workerNetAddress, mClientContext.getSubject());
    }
  }

  private BlockWorkerClient acquireBlockWorkerClientInternal(
      final WorkerNetAddress workerNetAddress, final Subject subject) throws IOException {
    SocketAddress address =
        NetworkAddressUtils.getDataPortSocketAddress(workerNetAddress, getClusterConf());
    GrpcServerAddress serverAddress = new GrpcServerAddress(workerNetAddress.getHost(), address);
    ClientPoolKey key = new ClientPoolKey(address,
        AuthenticationUserUtils.getImpersonationUser(subject, getClusterConf()));
    return mBlockWorkerClientPool.computeIfAbsent(key,
        k -> new BlockWorkerClientPool(subject, serverAddress,
            getClusterConf().getInt(PropertyKey.USER_BLOCK_WORKER_CLIENT_POOL_SIZE),
            getClusterConf(), mWorkerGroup))
        .acquire();
  }

  /**
   * Releases a block worker client to the client pools.
   *
   * @param workerNetAddress the address of the channel
   * @param client the client to release
   */
  public void releaseBlockWorkerClient(WorkerNetAddress workerNetAddress,
      BlockWorkerClient client) {
    try (LockResource r = new LockResource(mReinitLock.readLock())) {
      SocketAddress address = NetworkAddressUtils.getDataPortSocketAddress(workerNetAddress,
          getClusterConf());
      ClientPoolKey key = new ClientPoolKey(address, AuthenticationUserUtils.getImpersonationUser(
          mClientContext.getSubject(), getClusterConf()));
      if (mBlockWorkerClientPool.containsKey(key)) {
        mBlockWorkerClientPool.get(key).release(client);
      } else {
        LOG.warn("No client pool for key {}, closing client instead. Context is closed: {}",
            key, mClosed.get());
        try {
          client.close();
        } catch (IOException e) {
          LOG.warn("Error closing block worker client for key {}", key, e);
        }
      }
    }
  }

  /**
   * @return if there is a local worker running the same machine
   */
  public synchronized boolean hasLocalWorker() throws IOException {
    if (!mLocalWorkerInitialized) {
      initializeLocalWorker();
    }
    return mLocalWorker != null;
  }

  /**
   * @return a local worker running the same machine, or null if none is found
   */
  public synchronized WorkerNetAddress getLocalWorker() throws IOException {
    if (!mLocalWorkerInitialized) {
      initializeLocalWorker();
    }
    return mLocalWorker;
  }

  private void initializeLocalWorker() throws IOException {
    List<WorkerNetAddress> addresses = getWorkerAddresses();
    if (!addresses.isEmpty()) {
      if (addresses.get(0).getHost().equals(NetworkAddressUtils.getClientHostName(mClientContext
          .getConf()))) {
        mLocalWorker = addresses.get(0);
      }
    }
    mLocalWorkerInitialized = true;
  }

  /**
   * @return if there are any local workers, the returned list will ONLY contain the local workers,
   *         otherwise a list of all remote workers will be returned
   */
  private List<WorkerNetAddress> getWorkerAddresses() throws IOException {
    List<WorkerInfo> infos;
    BlockMasterClient blockMasterClient = mBlockMasterClientPool.acquire();
    try {
      infos = blockMasterClient.getWorkerInfoList();
    } finally {
      mBlockMasterClientPool.release(blockMasterClient);
    }
    if (infos.isEmpty()) {
      throw new UnavailableException(ExceptionMessage.NO_WORKER_AVAILABLE.getMessage());
    }

    // Convert the worker infos into net addresses, if there are local addresses, only keep those
    List<WorkerNetAddress> workerNetAddresses = new ArrayList<>();
    List<WorkerNetAddress> localWorkerNetAddresses = new ArrayList<>();
    String localHostname = NetworkAddressUtils.getClientHostName(mClientContext.getConf());
    for (WorkerInfo info : infos) {
      WorkerNetAddress netAddress = info.getAddress();
      if (netAddress.getHost().equals(localHostname)) {
        localWorkerNetAddresses.add(netAddress);
      }
      workerNetAddresses.add(netAddress);
    }

    return localWorkerNetAddresses.isEmpty() ? workerNetAddresses : localWorkerNetAddresses;
  }

  /**
   * Class that contains metrics about FileSystemContext.
   */
  @ThreadSafe
  private static final class Metrics {
    private static void initializeGauges() {
      MetricsSystem.registerGaugeIfAbsent(MetricsSystem.getMetricName("GrpcConnectionsOpen"),
          new Gauge<Long>() {
            @Override
            public Long getValue() {
              long ret = 0;
              // TODO(feng): use gRPC API to collect metrics for connections
              return ret;
            }
          });
    }

    private Metrics() {} // prevent instantiation
  }

  /**
   * Key for block worker client pools. This requires both the worker address and the username, so
   * that block workers are created for different users.
   */
  private static final class ClientPoolKey {
    private final SocketAddress mSocketAddress;
    private final String mUsername;

    public ClientPoolKey(SocketAddress socketAddress, String username) {
      mSocketAddress = socketAddress;
      mUsername = username;
    }

    @Override
    public int hashCode() {
      return Objects.hashCode(mSocketAddress, mUsername);
    }

    @Override
    public boolean equals(Object o) {
      if (this == o) {
        return true;
      }
      if (!(o instanceof ClientPoolKey)) {
        return false;
      }
      ClientPoolKey that = (ClientPoolKey) o;
      return Objects.equal(mSocketAddress, that.mSocketAddress)
          && Objects.equal(mUsername, that.mUsername);
    }

    @Override
    public String toString() {
      return MoreObjects.toStringHelper(this)
          .add("socketAddress", mSocketAddress)
          .add("username", mUsername)
          .toString();
    }
  }
}<|MERGE_RESOLUTION|>--- conflicted
+++ resolved
@@ -17,26 +17,25 @@
 import alluxio.client.block.BlockMasterClientPool;
 import alluxio.client.block.stream.BlockWorkerClient;
 import alluxio.client.block.stream.BlockWorkerClientPool;
-<<<<<<< HEAD
 import alluxio.client.meta.ConfigVersionSync;
 import alluxio.client.meta.RetryHandlingMetaMasterConfigClient;
-import alluxio.client.metrics.ClientMasterSync;
-import alluxio.client.metrics.MetricsMasterClient;
-=======
 import alluxio.client.metrics.MetricsHeartbeatContext;
->>>>>>> 768ccea1
 import alluxio.conf.AlluxioConfiguration;
 import alluxio.conf.PropertyKey;
 import alluxio.conf.path.SpecificPathConfiguration;
 import alluxio.exception.ExceptionMessage;
 import alluxio.exception.status.UnavailableException;
 import alluxio.grpc.GrpcServerAddress;
+import alluxio.heartbeat.HeartbeatContext;
+import alluxio.heartbeat.HeartbeatThread;
+import alluxio.master.MasterClientContext;
 import alluxio.master.MasterInquireClient;
 import alluxio.metrics.MetricsSystem;
 import alluxio.resource.CloseableResource;
 import alluxio.resource.LockResource;
 import alluxio.security.authentication.AuthenticationUserUtils;
 import alluxio.util.IdUtils;
+import alluxio.util.ThreadFactoryUtils;
 import alluxio.util.network.NettyUtils;
 import alluxio.util.network.NetworkAddressUtils;
 import alluxio.wire.WorkerInfo;
@@ -58,6 +57,8 @@
 import java.util.ArrayList;
 import java.util.List;
 import java.util.concurrent.ConcurrentHashMap;
+import java.util.concurrent.ExecutorService;
+import java.util.concurrent.Executors;
 import java.util.concurrent.TimeUnit;
 import java.util.concurrent.atomic.AtomicBoolean;
 import java.util.concurrent.locks.ReadWriteLock;
@@ -100,15 +101,7 @@
 
   // Marks whether the context has been closed, closing the context means releasing all resources
   // in the context like clients and thread pools.
-  private final AtomicBoolean mClosed = new AtomicBoolean(true);
-
-<<<<<<< HEAD
-  @GuardedBy("this")
-  private ExecutorService mMetricsExecutorService;
-  @GuardedBy("this")
-  private MetricsMasterClient mMetricsMasterClient;
-  // volatile because it's used in MetricsMasterSyncShutDownHook.
-  private volatile ClientMasterSync mClientMasterSync;
+  private AtomicBoolean mClosed;
 
   @GuardedBy("this")
   private ExecutorService mConfigVersionExecutorService;
@@ -117,12 +110,9 @@
   @GuardedBy("this")
   private ConfigVersionSync mConfigVersionSync;
 
-=======
->>>>>>> 768ccea1
   // The data server channel pools. This pool will only grow and keys are not removed.
   private final ConcurrentHashMap<ClientPoolKey, BlockWorkerClientPool>
       mBlockWorkerClientPool = new ConcurrentHashMap<>();
-  private volatile EventLoopGroup mWorkerGroup;
 
   /** The shared master inquire client associated with the {@link FileSystemContext}. */
   @GuardedBy("this")
@@ -141,15 +131,11 @@
   private WorkerNetAddress mLocalWorker;
 
   private final ClientContext mClientContext;
-<<<<<<< HEAD
-  private final String mAppId;
+  private final EventLoopGroup mWorkerGroup;
+  private final boolean mMetricsEnabled;
 
   /** Synchronize operations related to re-initialization. */
   private final ReadWriteLock mReinitLock = new ReentrantReadWriteLock();
-=======
-  private final EventLoopGroup mWorkerGroup;
-  private final boolean mMetricsEnabled;
->>>>>>> 768ccea1
 
   /**
    * Creates a {@link FileSystemContext} with a null subject.
@@ -228,12 +214,6 @@
   private FileSystemContext(ClientContext ctx) {
     Preconditions.checkNotNull(ctx, "ctx");
     mClientContext = ctx;
-<<<<<<< HEAD
-    mAppId = IdUtils.createOrGetAppIdFromConfig(ctx.getConf());
-    LOG.info("Created filesystem context with id {}. This ID will be used for identifying info "
-            + "from the client, such as metrics. It can be set manually through the {} property",
-        mAppId, PropertyKey.Name.USER_APP_ID);
-=======
     mClosed = new AtomicBoolean(false);
     mMetricsEnabled = ctx.getConf().getBoolean(PropertyKey.USER_METRICS_COLLECTION_ENABLED);
 
@@ -241,7 +221,6 @@
         ctx.getConf().getInt(PropertyKey.USER_NETWORK_NETTY_WORKER_THREADS),
         String.format("alluxio-client-nettyPool-%s-%%d", IdUtils.createFileSystemContextId()),
         true);
->>>>>>> 768ccea1
   }
 
   /**
@@ -250,17 +229,11 @@
    * @param masterInquireClient the client to use for determining the master
    */
   private synchronized void init(MasterInquireClient masterInquireClient) {
-    mClosed.set(false);
-
-    mWorkerGroup = NettyUtils.createEventLoop(NettyUtils.getUserChannel(mClientContext.getConf()),
-        mClientContext.getConf().getInt(PropertyKey.USER_NETWORK_NETTY_WORKER_THREADS),
-        String.format("alluxio-client-nettyPool-%s-%%d", mAppId), true);
-
     mMasterInquireClient = masterInquireClient;
-
     mFileSystemMasterClientPool =
         new FileSystemMasterClientPool(mClientContext, mMasterInquireClient);
     mBlockMasterClientPool = new BlockMasterClientPool(mClientContext, mMasterInquireClient);
+    mClosed.set(false);
 
     MasterClientContext masterClientContext = MasterClientContext.newBuilder(mClientContext)
         .setMasterInquireClient(mMasterInquireClient).build();
@@ -273,36 +246,8 @@
             (int) mClientContext.getConf().getMs(PropertyKey.USER_CONF_VERSION_SYNC_INTERVAL),
             mClientContext.getConf()));
 
-<<<<<<< HEAD
-    if (mClientContext.getConf().getBoolean(PropertyKey.USER_METRICS_COLLECTION_ENABLED)) {
-      // setup metrics master client sync
-      mMetricsMasterClient = new MetricsMasterClient(MasterClientContext
-          .newBuilder(mClientContext)
-          .setMasterInquireClient(mMasterInquireClient)
-          .build());
-      mClientMasterSync = new ClientMasterSync(mMetricsMasterClient, mAppId);
-      mMetricsExecutorService = Executors.newFixedThreadPool(1,
-          ThreadFactoryUtils.build("metrics-master-heartbeat-%d", true));
-      mMetricsExecutorService
-          .submit(new HeartbeatThread(HeartbeatContext.MASTER_METRICS_SYNC, mClientMasterSync,
-              (int) mClientContext.getConf().getMs(PropertyKey.USER_METRICS_HEARTBEAT_INTERVAL_MS),
-              mClientContext.getConf()));
-      // register the shutdown hook
-      try {
-        Runtime.getRuntime().addShutdownHook(new MetricsMasterSyncShutDownHook());
-      } catch (IllegalStateException e) {
-        // this exception is thrown when the system is already in the process of shutting down. In
-        // such a situation, we are about to shutdown anyway and there is no need to register this
-        // shutdown hook
-      } catch (SecurityException e) {
-        LOG.info("Not registering metrics shutdown hook due to security exception. Regular "
-            + "heartbeats will still be performed to collect metrics data, but no final heartbeat "
-            + "will be performed on JVM exit. Security exception: {}", e.toString());
-      }
-=======
     if (mMetricsEnabled) {
       MetricsHeartbeatContext.addHeartbeat(mClientContext, masterInquireClient);
->>>>>>> 768ccea1
     }
   }
 
@@ -331,23 +276,14 @@
         pool.close();
       }
       mBlockWorkerClientPool.clear();
-<<<<<<< HEAD
 
       mConfigVersionExecutorService.shutdownNow();
       mMetaConfigClient.close();
       mMetaConfigClient = null;
       mConfigVersionSync = null;
 
-      if (mMetricsMasterClient != null) {
-        ThreadUtils.shutdownAndAwaitTermination(mMetricsExecutorService,
-            mClientContext.getConf().getMs(PropertyKey.METRICS_CONTEXT_SHUTDOWN_TIMEOUT));
-        mMetricsMasterClient.close();
-        mMetricsMasterClient = null;
-        mClientMasterSync = null;
-=======
       if (mMetricsEnabled) {
         MetricsHeartbeatContext.removeHeartbeat(mClientContext);
->>>>>>> 768ccea1
       }
 
       mLocalWorkerInitialized = false;
