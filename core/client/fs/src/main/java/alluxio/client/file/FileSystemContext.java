/*
 * The Alluxio Open Foundation licenses this work under the Apache License, version 2.0
 * (the "License"). You may not use this work except in compliance with the License, which is
 * available at www.apache.org/licenses/LICENSE-2.0
 *
 * This software is distributed on an "AS IS" basis, WITHOUT WARRANTIES OR CONDITIONS OF ANY KIND,
 * either express or implied, as more fully set forth in the License.
 *
 * See the NOTICE file distributed with this work for information regarding copyright ownership.
 */

package alluxio.client.file;

import alluxio.AlluxioURI;
import alluxio.ClientContext;
import alluxio.client.block.BlockMasterClient;
import alluxio.client.block.BlockMasterClientPool;
import alluxio.client.block.stream.BlockWorkerClient;
import alluxio.client.block.stream.BlockWorkerClientPool;
import alluxio.client.metrics.ClientMasterSync;
import alluxio.client.metrics.MetricsMasterClient;
import alluxio.conf.AlluxioConfiguration;
import alluxio.conf.PropertyKey;
import alluxio.conf.path.SpecificPathConfiguration;
import alluxio.exception.ExceptionMessage;
import alluxio.exception.status.UnavailableException;
import alluxio.grpc.GrpcServerAddress;
import alluxio.heartbeat.HeartbeatContext;
import alluxio.heartbeat.HeartbeatThread;
import alluxio.master.MasterClientContext;
import alluxio.master.MasterInquireClient;
import alluxio.metrics.MetricsSystem;
import alluxio.resource.CloseableResource;
<<<<<<< HEAD
import alluxio.security.authentication.SaslParticipantProviderUtils;
=======
import alluxio.security.authentication.AuthenticationUserUtils;
>>>>>>> 879799eb
import alluxio.util.IdUtils;
import alluxio.util.ThreadFactoryUtils;
import alluxio.util.ThreadUtils;
import alluxio.util.network.NettyUtils;
import alluxio.util.network.NetworkAddressUtils;
import alluxio.wire.WorkerInfo;
import alluxio.wire.WorkerNetAddress;

import com.codahale.metrics.Gauge;
import com.google.common.annotations.VisibleForTesting;
import com.google.common.base.MoreObjects;
import com.google.common.base.Objects;
import com.google.common.base.Preconditions;
import io.netty.channel.EventLoopGroup;
import org.slf4j.Logger;
import org.slf4j.LoggerFactory;

import java.io.Closeable;
import java.io.IOException;
import java.net.InetSocketAddress;
import java.net.SocketAddress;
import java.util.ArrayList;
import java.util.List;
import java.util.concurrent.ConcurrentHashMap;
import java.util.concurrent.ExecutorService;
import java.util.concurrent.Executors;
import java.util.concurrent.TimeUnit;
import java.util.concurrent.atomic.AtomicBoolean;

import javax.annotation.concurrent.GuardedBy;
import javax.annotation.concurrent.ThreadSafe;
import javax.security.auth.Subject;

/**
 * An object which houses resources and information for performing {@link FileSystem} operations.
 * Typically, a single JVM should only need one instance of a {@link FileSystem} to connect to
 * Alluxio. The reference to that client object should be shared among threads.
 *
 * A second {@link FileSystemContext} object should only be created when a user needs to connect to
 * Alluxio with a different {@link Subject} and/or {@link AlluxioConfiguration}.
 * {@link FileSystemContext} instances should be created sparingly because each instance creates
 * its own thread pools of {@link FileSystemMasterClient} and {@link BlockMasterClient} which can
 * lead to inefficient use of client machine resources.
 *
 * A {@link FileSystemContext} should be closed once the user is done performing operations with
 * Alluxio and no more connections need to be made. Once a {@link FileSystemContext} is closed it
 * is preferred that the user of the class create a new instance with
 * {@link FileSystemContext#create} to create a new context, rather than reinitializing using the
 * {@link FileSystemContext#init} method.
 *
 * NOTE: Each context maintains a pool of file system master clients that is already thread-safe.
 * Synchronizing {@link FileSystemContext} methods could lead to deadlock: thread A attempts to
 * acquire a client when there are no clients left in the pool and blocks holding a lock on the
 * {@link FileSystemContext}, when thread B attempts to release a client it owns it is unable to do
 * so, because thread A holds the lock on {@link FileSystemContext}.
 */
@ThreadSafe
public final class FileSystemContext implements Closeable {
  private static final Logger LOG = LoggerFactory.getLogger(FileSystemContext.class);

  // Master client pools.
  private volatile FileSystemMasterClientPool mFileSystemMasterClientPool;
  private volatile BlockMasterClientPool mBlockMasterClientPool;

  // Closed flag for debugging information.
  private final AtomicBoolean mClosed;

  private ExecutorService mExecutorService;
  private MetricsMasterClient mMetricsMasterClient;
  private ClientMasterSync mClientMasterSync;

  // The data server channel pools. This pool will only grow and keys are not removed.
  private final ConcurrentHashMap<ClientPoolKey, BlockWorkerClientPool>
      mBlockWorkerClientPool = new ConcurrentHashMap<>();

  /** The shared master inquire client associated with the {@link FileSystemContext}. */
  @GuardedBy("this")
  private MasterInquireClient mMasterInquireClient;

  /**
   * Indicates whether the {@link #mLocalWorker} field has been lazily initialized yet.
   */
  @GuardedBy("this")
  private boolean mLocalWorkerInitialized;

  /**
   * The address of any Alluxio worker running on the local machine. This is initialized lazily.
   */
  @GuardedBy("this")
  private WorkerNetAddress mLocalWorker;

  private final ClientContext mClientContext;
  private final String mAppId;
  private final EventLoopGroup mWorkerGroup;

  /**
   * Creates a {@link FileSystemContext} with a null subject.
   *
   * @param alluxioConf Alluxio configuration
   * @return an instance of file system context with no subject associated
   */
  public static FileSystemContext create(AlluxioConfiguration alluxioConf) {
    return create(null, alluxioConf);
  }

  /**
   * Creates a {@link FileSystemContext} with the configuration loaded from site-properties.
   *
   * @param subject The subject to connect to Alluxio with
   * @return an instance of file system context with the given subject and site-properties config
   */
  public static FileSystemContext create(Subject subject) {
    return create(subject, null);
  }

  /**
   * @param subject the parent subject, set to null if not present
   * @param alluxioConf Alluxio configuration
   * @return a context
   */
  public static FileSystemContext create(Subject subject, AlluxioConfiguration alluxioConf) {
    FileSystemContext context = new FileSystemContext(subject, alluxioConf);
    context.init(MasterInquireClient.Factory.create(context.mClientContext.getConf()));
    return context;
  }

  /**
   * @param clientContext the {@link alluxio.ClientContext} containing the subject and configuration
   * @return the {@link alluxio.client.file.FileSystemContext}
   */
  public static FileSystemContext create(ClientContext clientContext) {
    FileSystemContext ctx = new FileSystemContext(clientContext);
    ctx.init(MasterInquireClient.Factory.create(clientContext.getConf()));
    return ctx;
  }

  /**
   * This method is provided for testing, use the {@link FileSystemContext#create} methods. The
   * returned context object will not be cached automatically.
   *
   * @param subject the parent subject, set to null if not present
   * @param masterInquireClient the client to use for determining the master; note that if the
   *        context is reset, this client will be replaced with a new masterInquireClient based on
   *        the original configuration.
   * @param alluxioConf Alluxio configuration
   * @return the context
   */
  @VisibleForTesting
  public static FileSystemContext create(Subject subject, MasterInquireClient masterInquireClient,
      AlluxioConfiguration alluxioConf) {
    FileSystemContext context = new FileSystemContext(subject, alluxioConf);
    context.init(masterInquireClient);
    return context;
  }

  /**
   * Creates a file system context with a subject.
   *
   * @param subject the parent subject, set to null if not present
   */
  private FileSystemContext(Subject subject, AlluxioConfiguration alluxioConf) {
      this(ClientContext.create(subject, alluxioConf));
  }

  /**
   * Creates a file system context with a subject.
   *
   * @param ctx the parent subject, set to null if not present
   */
  private FileSystemContext(ClientContext ctx) {
    Preconditions.checkNotNull(ctx, "ctx");
    mClientContext = ctx;
    mExecutorService = Executors.newFixedThreadPool(1,
        ThreadFactoryUtils.build("metrics-master-heartbeat-%d", true));
    mClosed = new AtomicBoolean(false);

    mAppId = ctx.getConf().isSet(PropertyKey.USER_APP_ID)
                 ? ctx.getConf().get(PropertyKey.USER_APP_ID) : IdUtils.createFileSystemContextId();
    LOG.info("Created filesystem context with id {}. This ID will be used for identifying info "
            + "from the client, such as metrics. It can be set manually through the {} property",
        mAppId, PropertyKey.Name.USER_APP_ID);

    mWorkerGroup = NettyUtils.createEventLoop(NettyUtils.getUserChannel(ctx.getConf()),
        ctx.getConf().getInt(PropertyKey.USER_NETWORK_NETTY_WORKER_THREADS),
        String.format("alluxio-client-nettyPool-%s-%%d", mAppId), true);
  }

  /**
   * Initializes the context. Only called in the factory methods.
   *
   * @param masterInquireClient the client to use for determining the master
   */
  private synchronized void init(MasterInquireClient masterInquireClient) {
    mMasterInquireClient = masterInquireClient;
    mFileSystemMasterClientPool =
        new FileSystemMasterClientPool(mClientContext, mMasterInquireClient);
    mBlockMasterClientPool = new BlockMasterClientPool(mClientContext, mMasterInquireClient);
    mClosed.set(false);

    if (mClientContext.getConf().getBoolean(PropertyKey.USER_METRICS_COLLECTION_ENABLED)) {
      // setup metrics master client sync
      mMetricsMasterClient = new MetricsMasterClient(MasterClientContext
          .newBuilder(mClientContext)
          .setMasterInquireClient(mMasterInquireClient)
          .build());
      mClientMasterSync = new ClientMasterSync(mMetricsMasterClient, mAppId);
      mExecutorService = Executors.newFixedThreadPool(1,
          ThreadFactoryUtils.build("metrics-master-heartbeat-%d", true));
      mExecutorService
          .submit(new HeartbeatThread(HeartbeatContext.MASTER_METRICS_SYNC, mClientMasterSync,
              (int) mClientContext.getConf().getMs(PropertyKey.USER_METRICS_HEARTBEAT_INTERVAL_MS),
              mClientContext.getConf()));
      // register the shutdown hook
      try {
        Runtime.getRuntime().addShutdownHook(new MetricsMasterSyncShutDownHook());
      } catch (IllegalStateException e) {
        // this exception is thrown when the system is already in the process of shutting down. In
        // such a situation, we are about to shutdown anyway and there is no need to register this
        // shutdown hook
      } catch (SecurityException e) {
        LOG.info("Not registering metrics shutdown hook due to security exception. Regular "
            + "heartbeats will still be performed to collect metrics data, but no final heartbeat "
            + "will be performed on JVM exit. Security exception: {}", e.toString());
      }
    }
  }

  /**
   * Closes all the resources associated with the context. Make sure all the resources are released
   * back to this context before calling this close. After closing the context, all the resources
   * that acquired from this context might fail. Only call this when you are done with using
   * the {@link FileSystem} associated with this {@link FileSystemContext}.
   */
  public synchronized void close() throws IOException {
    if (!mClosed.get()) {
      // Setting closed should be the first thing we do because if any of the close operations
      // fail we'll only have a half-closed object and performing any more operations or closing
      // again on a half-closed object can possibly result in more errors (i.e. NPE). Setting
      // closed first is also recommended by the JDK that in implementations of #close() that
      // developers should first mark their resources as closed prior to any exceptions being
      // thrown.
      mClosed.set(true);
      mWorkerGroup.shutdownGracefully(1L, 10L, TimeUnit.SECONDS);
      mFileSystemMasterClientPool.close();
      mFileSystemMasterClientPool = null;
      mBlockMasterClientPool.close();
      mBlockMasterClientPool = null;
      mMasterInquireClient = null;
      for (BlockWorkerClientPool pool : mBlockWorkerClientPool.values()) {
        pool.close();
      }
      mBlockWorkerClientPool.clear();

      if (mMetricsMasterClient != null) {
        ThreadUtils.shutdownAndAwaitTermination(mExecutorService,
            mClientContext.getConf().getMs(PropertyKey.METRICS_CONTEXT_SHUTDOWN_TIMEOUT));
        mMetricsMasterClient.close();
        mMetricsMasterClient = null;
        mClientMasterSync = null;
      }
      mLocalWorkerInitialized = false;
      mLocalWorker = null;
    } else {
      LOG.warn("Attempted to close FileSystemContext with app ID {} which has already been closed"
          + " or not initialized.", mAppId);
    }
  }

  /**
   * @return the {@link ClientContext} backing this {@link FileSystemContext}
   */
  public ClientContext getClientContext() {
    return mClientContext;
  }

  /**
   * @return the cluster level configuration backing this {@link FileSystemContext}
   */
  public AlluxioConfiguration getClusterConf() {
    return mClientContext.getConf();
  }

  /**
   * The path level configuration is a {@link SpecificPathConfiguration}.
   *
   * @param path the path to get the configuration for
   * @return the path level configuration for the specific path
   */
  public AlluxioConfiguration getPathConf(AlluxioURI path) {
    return new SpecificPathConfiguration(mClientContext.getConf(), mClientContext.getPathConf(),
        path);
  }

  /**
   * @return the master address
   * @throws UnavailableException if the master address cannot be determined
   */
  public synchronized InetSocketAddress getMasterAddress() throws UnavailableException {
    return mMasterInquireClient.getPrimaryRpcAddress();
  }

  /**
   * @return the master inquire client
   */
  public synchronized MasterInquireClient getMasterInquireClient() {
    return mMasterInquireClient;
  }

  /**
   * Acquires a file system master client from the file system master client pool.
   *
   * @return the acquired file system master client
   */
  public FileSystemMasterClient acquireMasterClient() {
    return mFileSystemMasterClientPool.acquire();
  }

  /**
   * Releases a file system master client into the file system master client pool.
   *
   * @param masterClient a file system master client to release
   */
  public void releaseMasterClient(FileSystemMasterClient masterClient) {
    mFileSystemMasterClientPool.release(masterClient);
  }

  /**
   * Acquires a file system master client from the file system master client pool. The resource is
   * {@code Closeable}.
   *
   * @return the acquired file system master client resource
   */
  public CloseableResource<FileSystemMasterClient> acquireMasterClientResource() {
    return new CloseableResource<FileSystemMasterClient>(mFileSystemMasterClientPool.acquire()) {
      @Override
      public void close() {
        mFileSystemMasterClientPool.release(get());
      }
    };
  }

  /**
   * Acquires a block master client resource from the block master client pool. The resource is
   * {@code Closeable}.
   *
   * @return the acquired block master client resource
   */
  public CloseableResource<BlockMasterClient> acquireBlockMasterClientResource() {
    return new CloseableResource<BlockMasterClient>(mBlockMasterClientPool.acquire()) {
      @Override
      public void close() {
        mBlockMasterClientPool.release(get());
      }
    };
  }

  /**
   * Acquires a block worker client from the client pools. If there is no available client instance
   * available in the pool, it tries to create a new one. And an exception is thrown if it fails to
   * create a new one.
   *
   * @param workerNetAddress the network address of the channel
   * @return the acquired block worker
   */
  public BlockWorkerClient acquireBlockWorkerClient(final WorkerNetAddress workerNetAddress)
      throws IOException {
<<<<<<< HEAD
    SocketAddress address = NetworkAddressUtils.getDataPortSocketAddress(workerNetAddress,
        getClusterConf());
    ClientPoolKey key = new ClientPoolKey(address,
        SaslParticipantProviderUtils.getImpersonationUser(mClientContext.getSubject(),
            getClusterConf()));
    return mBlockWorkerClientPool.computeIfAbsent(key, k ->
        new BlockWorkerClientPool(mClientContext.getSubject(), address, getClusterConf().getInt(
            PropertyKey.USER_BLOCK_WORKER_CLIENT_POOL_SIZE), getClusterConf(), mWorkerGroup)
    ).acquire();
=======
    return acquireBlockWorkerClientInternal(workerNetAddress, mClientContext.getSubject());
  }

  private BlockWorkerClient acquireBlockWorkerClientInternal(
      final WorkerNetAddress workerNetAddress, final Subject subject) throws IOException {
    SocketAddress address =
        NetworkAddressUtils.getDataPortSocketAddress(workerNetAddress, getConf());
    GrpcServerAddress serverAddress = new GrpcServerAddress(workerNetAddress.getHost(), address);
    ClientPoolKey key = new ClientPoolKey(address,
        AuthenticationUserUtils.getImpersonationUser(subject, getConf()));
    return mBlockWorkerClientPool.computeIfAbsent(key,
        k -> new BlockWorkerClientPool(subject, serverAddress,
            getConf().getInt(PropertyKey.USER_BLOCK_WORKER_CLIENT_POOL_SIZE), getConf(),
            mWorkerGroup))
        .acquire();
>>>>>>> 879799eb
  }

  /**
   * Releases a block worker client to the client pools.
   *
   * @param workerNetAddress the address of the channel
   * @param client the client to release
   */
  public void releaseBlockWorkerClient(WorkerNetAddress workerNetAddress,
      BlockWorkerClient client) {
    SocketAddress address = NetworkAddressUtils.getDataPortSocketAddress(workerNetAddress,
        getClusterConf());
    ClientPoolKey key = new ClientPoolKey(address,
<<<<<<< HEAD
        SaslParticipantProviderUtils.getImpersonationUser(mClientContext.getSubject(),
            getClusterConf()));
=======
        AuthenticationUserUtils.getImpersonationUser(mClientContext.getSubject(), getConf()));
>>>>>>> 879799eb
    if (mBlockWorkerClientPool.containsKey(key)) {
      mBlockWorkerClientPool.get(key).release(client);
    } else {
      LOG.warn("No client pool for key {}, closing client instead. Context is closed: {}",
          key, mClosed.get());
      try {
        client.close();
      } catch (IOException e) {
        LOG.warn("Error closing block worker client for key {}", key, e);
      }
    }
  }

  /**
   * @return if there is a local worker running the same machine
   */
  public synchronized boolean hasLocalWorker() throws IOException {
    if (!mLocalWorkerInitialized) {
      initializeLocalWorker();
    }
    return mLocalWorker != null;
  }

  /**
   * @return a local worker running the same machine, or null if none is found
   */
  public synchronized WorkerNetAddress getLocalWorker() throws IOException {
    if (!mLocalWorkerInitialized) {
      initializeLocalWorker();
    }
    return mLocalWorker;
  }

  private void initializeLocalWorker() throws IOException {
    List<WorkerNetAddress> addresses = getWorkerAddresses();
    if (!addresses.isEmpty()) {
      if (addresses.get(0).getHost().equals(NetworkAddressUtils.getClientHostName(mClientContext
          .getConf()))) {
        mLocalWorker = addresses.get(0);
      }
    }
    mLocalWorkerInitialized = true;
  }

  /**
   * @return if there are any local workers, the returned list will ONLY contain the local workers,
   *         otherwise a list of all remote workers will be returned
   */
  private List<WorkerNetAddress> getWorkerAddresses() throws IOException {
    List<WorkerInfo> infos;
    BlockMasterClient blockMasterClient = mBlockMasterClientPool.acquire();
    try {
      infos = blockMasterClient.getWorkerInfoList();
    } finally {
      mBlockMasterClientPool.release(blockMasterClient);
    }
    if (infos.isEmpty()) {
      throw new UnavailableException(ExceptionMessage.NO_WORKER_AVAILABLE.getMessage());
    }

    // Convert the worker infos into net addresses, if there are local addresses, only keep those
    List<WorkerNetAddress> workerNetAddresses = new ArrayList<>();
    List<WorkerNetAddress> localWorkerNetAddresses = new ArrayList<>();
    String localHostname = NetworkAddressUtils.getClientHostName(mClientContext.getConf());
    for (WorkerInfo info : infos) {
      WorkerNetAddress netAddress = info.getAddress();
      if (netAddress.getHost().equals(localHostname)) {
        localWorkerNetAddresses.add(netAddress);
      }
      workerNetAddresses.add(netAddress);
    }

    return localWorkerNetAddresses.isEmpty() ? workerNetAddresses : localWorkerNetAddresses;
  }

  /**
   * Class that heartbeats to the metrics master before exit. The heartbeat is performed in a second
   * thread so that we can exit early if the heartbeat is taking too long.
   */
  private final class MetricsMasterSyncShutDownHook extends Thread {
    private final Thread mLastHeartbeatThread;

    /**
     * Creates a new metrics master shutdown hook.
     */
    public MetricsMasterSyncShutDownHook() {
      mLastHeartbeatThread = new Thread(() -> {
        if (mClientMasterSync != null) {
          try {
            mClientMasterSync.heartbeat();
          } catch (InterruptedException e) {
            return;
          }
        }
      });
      mLastHeartbeatThread.setDaemon(true);
    }

    @Override
    public void run() {
      mLastHeartbeatThread.start();
      try {
        // Shutdown hooks should run quickly, so we limit the wait time to 500ms. It isn't the end
        // of the world if the final heartbeat fails.
        mLastHeartbeatThread.join(500);
      } catch (InterruptedException e) {
        return;
      } finally {
        if (mLastHeartbeatThread.isAlive()) {
          LOG.warn("Failed to heartbeat to the metrics master before exit");
        }
      }
    }
  }

  /**
   * Class that contains metrics about FileSystemContext.
   */
  @ThreadSafe
  private static final class Metrics {
    private static void initializeGauges() {
      MetricsSystem.registerGaugeIfAbsent(MetricsSystem.getMetricName("GrpcConnectionsOpen"),
          new Gauge<Long>() {
            @Override
            public Long getValue() {
              long ret = 0;
              // TODO(feng): use gRPC API to collect metrics for connections
              return ret;
            }
          });
    }

    private Metrics() {} // prevent instantiation
  }

  /**
   * Key for block worker client pools. This requires both the worker address and the username, so
   * that block workers are created for different users.
   */
  private static final class ClientPoolKey {
    private final SocketAddress mSocketAddress;
    private final String mUsername;

    public ClientPoolKey(SocketAddress socketAddress, String username) {
      mSocketAddress = socketAddress;
      mUsername = username;
    }

    @Override
    public int hashCode() {
      return Objects.hashCode(mSocketAddress, mUsername);
    }

    @Override
    public boolean equals(Object o) {
      if (this == o) {
        return true;
      }
      if (!(o instanceof ClientPoolKey)) {
        return false;
      }
      ClientPoolKey that = (ClientPoolKey) o;
      return Objects.equal(mSocketAddress, that.mSocketAddress)
          && Objects.equal(mUsername, that.mUsername);
    }

    @Override
    public String toString() {
      return MoreObjects.toStringHelper(this)
          .add("socketAddress", mSocketAddress)
          .add("username", mUsername)
          .toString();
    }
  }
}<|MERGE_RESOLUTION|>--- conflicted
+++ resolved
@@ -31,11 +31,7 @@
 import alluxio.master.MasterInquireClient;
 import alluxio.metrics.MetricsSystem;
 import alluxio.resource.CloseableResource;
-<<<<<<< HEAD
-import alluxio.security.authentication.SaslParticipantProviderUtils;
-=======
 import alluxio.security.authentication.AuthenticationUserUtils;
->>>>>>> 879799eb
 import alluxio.util.IdUtils;
 import alluxio.util.ThreadFactoryUtils;
 import alluxio.util.ThreadUtils;
@@ -402,33 +398,21 @@
    */
   public BlockWorkerClient acquireBlockWorkerClient(final WorkerNetAddress workerNetAddress)
       throws IOException {
-<<<<<<< HEAD
-    SocketAddress address = NetworkAddressUtils.getDataPortSocketAddress(workerNetAddress,
-        getClusterConf());
-    ClientPoolKey key = new ClientPoolKey(address,
-        SaslParticipantProviderUtils.getImpersonationUser(mClientContext.getSubject(),
-            getClusterConf()));
-    return mBlockWorkerClientPool.computeIfAbsent(key, k ->
-        new BlockWorkerClientPool(mClientContext.getSubject(), address, getClusterConf().getInt(
-            PropertyKey.USER_BLOCK_WORKER_CLIENT_POOL_SIZE), getClusterConf(), mWorkerGroup)
-    ).acquire();
-=======
     return acquireBlockWorkerClientInternal(workerNetAddress, mClientContext.getSubject());
   }
 
   private BlockWorkerClient acquireBlockWorkerClientInternal(
       final WorkerNetAddress workerNetAddress, final Subject subject) throws IOException {
     SocketAddress address =
-        NetworkAddressUtils.getDataPortSocketAddress(workerNetAddress, getConf());
+        NetworkAddressUtils.getDataPortSocketAddress(workerNetAddress, getClusterConf());
     GrpcServerAddress serverAddress = new GrpcServerAddress(workerNetAddress.getHost(), address);
     ClientPoolKey key = new ClientPoolKey(address,
-        AuthenticationUserUtils.getImpersonationUser(subject, getConf()));
+        AuthenticationUserUtils.getImpersonationUser(subject, getClusterConf()));
     return mBlockWorkerClientPool.computeIfAbsent(key,
         k -> new BlockWorkerClientPool(subject, serverAddress,
-            getConf().getInt(PropertyKey.USER_BLOCK_WORKER_CLIENT_POOL_SIZE), getConf(),
-            mWorkerGroup))
+            getClusterConf().getInt(PropertyKey.USER_BLOCK_WORKER_CLIENT_POOL_SIZE),
+            getClusterConf(), mWorkerGroup))
         .acquire();
->>>>>>> 879799eb
   }
 
   /**
@@ -441,13 +425,8 @@
       BlockWorkerClient client) {
     SocketAddress address = NetworkAddressUtils.getDataPortSocketAddress(workerNetAddress,
         getClusterConf());
-    ClientPoolKey key = new ClientPoolKey(address,
-<<<<<<< HEAD
-        SaslParticipantProviderUtils.getImpersonationUser(mClientContext.getSubject(),
-            getClusterConf()));
-=======
-        AuthenticationUserUtils.getImpersonationUser(mClientContext.getSubject(), getConf()));
->>>>>>> 879799eb
+    ClientPoolKey key = new ClientPoolKey(address, AuthenticationUserUtils.getImpersonationUser(
+        mClientContext.getSubject(), getClusterConf()));
     if (mBlockWorkerClientPool.containsKey(key)) {
       mBlockWorkerClientPool.get(key).release(client);
     } else {
