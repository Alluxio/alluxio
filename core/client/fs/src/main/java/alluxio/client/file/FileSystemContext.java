/*
 * The Alluxio Open Foundation licenses this work under the Apache License, version 2.0
 * (the "License"). You may not use this work except in compliance with the License, which is
 * available at www.apache.org/licenses/LICENSE-2.0
 *
 * This software is distributed on an "AS IS" basis, WITHOUT WARRANTIES OR CONDITIONS OF ANY KIND,
 * either express or implied, as more fully set forth in the License.
 *
 * See the NOTICE file distributed with this work for information regarding copyright ownership.
 */

package alluxio.client.file;

import alluxio.ClientContext;
import alluxio.conf.AlluxioConfiguration;
import alluxio.conf.PropertyKey;
import alluxio.client.block.BlockMasterClient;
import alluxio.client.block.BlockMasterClientPool;
import alluxio.client.block.stream.BlockWorkerClient;
import alluxio.client.block.stream.BlockWorkerClientPool;
import alluxio.client.metrics.ClientMasterSync;
import alluxio.client.metrics.MetricsMasterClient;
import alluxio.exception.ExceptionMessage;
import alluxio.exception.status.UnavailableException;
import alluxio.heartbeat.HeartbeatContext;
import alluxio.heartbeat.HeartbeatThread;
import alluxio.master.MasterClientContext;
import alluxio.master.MasterInquireClient;
import alluxio.metrics.MetricsSystem;
import alluxio.resource.CloseableResource;
import alluxio.util.IdUtils;
import alluxio.security.authentication.SaslParticipantProviderUtils;
import alluxio.util.ThreadFactoryUtils;
import alluxio.util.ThreadUtils;
import alluxio.util.network.NettyUtils;
import alluxio.util.network.NetworkAddressUtils;
import alluxio.wire.WorkerInfo;
import alluxio.wire.WorkerNetAddress;

import com.codahale.metrics.Gauge;
import com.google.common.annotations.VisibleForTesting;
import com.google.common.base.MoreObjects;
import com.google.common.base.Objects;
import com.google.common.base.Preconditions;
import io.netty.channel.EventLoopGroup;
import org.slf4j.Logger;
import org.slf4j.LoggerFactory;

import java.io.Closeable;
import java.io.IOException;
import java.net.InetSocketAddress;
import java.net.SocketAddress;
import java.util.ArrayList;
import java.util.List;
import java.util.concurrent.ConcurrentHashMap;
import java.util.concurrent.ExecutorService;
import java.util.concurrent.Executors;
import java.util.concurrent.TimeUnit;
import java.util.concurrent.atomic.AtomicBoolean;

import javax.annotation.concurrent.GuardedBy;
import javax.annotation.concurrent.ThreadSafe;
import javax.security.auth.Subject;

/**
 * An object which houses resources and information for performing {@link FileSystem} operations.
 * Typically, a single JVM should only need one instance of a {@link FileSystem} to connect to
 * Alluxio. The reference to that client object should be shared among threads.
 *
 * A second {@link FileSystemContext} object should only be created when a user needs to connect to
 * Alluxio with a different {@link Subject} and/or {@link AlluxioConfiguration}.
 * {@link FileSystemContext} instances should be created sparingly because each instance creates
 * its own thread pools of {@link FileSystemMasterClient} and {@link BlockMasterClient} which can
 * lead to inefficient use of client machine resources.
 *
 * A {@link FileSystemContext} should be closed once the user is done performing operations with
 * Alluxio and no more connections need to be made. Once a {@link FileSystemContext} is closed it
 * is preferred that the user of the class create a new instance with
 * {@link FileSystemContext#create} to create a new context, rather than reinitializing using the
 * {@link FileSystemContext#init} method.
 *
 * NOTE: Each context maintains a pool of file system master clients that is already thread-safe.
 * Synchronizing {@link FileSystemContext} methods could lead to deadlock: thread A attempts to
 * acquire a client when there are no clients left in the pool and blocks holding a lock on the
 * {@link FileSystemContext}, when thread B attempts to release a client it owns it is unable to do
 * so, because thread A holds the lock on {@link FileSystemContext}.
 */
@ThreadSafe
public final class FileSystemContext implements Closeable {
  private static final Logger LOG = LoggerFactory.getLogger(FileSystemContext.class);

  // Master client pools.
  private volatile FileSystemMasterClientPool mFileSystemMasterClientPool;
  private volatile BlockMasterClientPool mBlockMasterClientPool;

  // Closed flag for debugging information.
  private final AtomicBoolean mClosed;

  private ExecutorService mExecutorService;
  private MetricsMasterClient mMetricsMasterClient;
  private ClientMasterSync mClientMasterSync;

  // The data server channel pools. This pool will only grow and keys are not removed.
  private final ConcurrentHashMap<ClientPoolKey, BlockWorkerClientPool>
      mBlockWorkerClientPool = new ConcurrentHashMap<>();

  /** The shared master inquire client associated with the {@link FileSystemContext}. */
  @GuardedBy("this")
  private MasterInquireClient mMasterInquireClient;

  /**
   * Indicates whether the {@link #mLocalWorker} field has been lazily initialized yet.
   */
  @GuardedBy("this")
  private boolean mLocalWorkerInitialized;

  /**
   * The address of any Alluxio worker running on the local machine. This is initialized lazily.
   */
  @GuardedBy("this")
  private WorkerNetAddress mLocalWorker;

  private final ClientContext mClientContext;
  private final String mAppId;
  private final EventLoopGroup mWorkerGroup;

  /**
   * Creates a {@link FileSystemContext} with a null subject.
   *
   * @param alluxioConf Alluxio configuration
   * @return an instance of file system context with no subject associated
   */
  public static FileSystemContext create(AlluxioConfiguration alluxioConf) {
    return create(null, alluxioConf);
  }

  /**
   * Creates a {@link FileSystemContext} with the configuration loaded from site-properties.
   *
   * @param subject The subject to connect to Alluxio with
   * @return an instance of file system context with the given subject and site-properties config
   */
  public static FileSystemContext create(Subject subject) {
    return create(subject, null);
  }

  /**
   * @param subject the parent subject, set to null if not present
   * @param alluxioConf Alluxio configuration
   * @return a context
   */
  public static FileSystemContext create(Subject subject, AlluxioConfiguration alluxioConf) {
    FileSystemContext context = new FileSystemContext(subject, alluxioConf);
    context.init(MasterInquireClient.Factory.create(context.mClientContext.getConf()));
    return context;
  }

  /**
   * @param clientContext the {@link alluxio.ClientContext} containing the subject and configuration
   * @return the {@link alluxio.client.file.FileSystemContext}
   */
  public static FileSystemContext create(ClientContext clientContext) {
    FileSystemContext ctx = new FileSystemContext(clientContext);
    ctx.init(MasterInquireClient.Factory.create(clientContext.getConf()));
    return ctx;
  }

  /**
   * This method is provided for testing, use the {@link FileSystemContext#create} methods. The
   * returned context object will not be cached automatically.
   *
   * @param subject the parent subject, set to null if not present
   * @param masterInquireClient the client to use for determining the master; note that if the
   *        context is reset, this client will be replaced with a new masterInquireClient based on
   *        the original configuration.
   * @param alluxioConf Alluxio configuration
   * @return the context
   */
  @VisibleForTesting
  public static FileSystemContext create(Subject subject, MasterInquireClient masterInquireClient,
      AlluxioConfiguration alluxioConf) {
    FileSystemContext context = new FileSystemContext(subject, alluxioConf);
    context.init(masterInquireClient);
    return context;
  }

  /**
   * Creates a file system context with a subject.
   *
   * @param subject the parent subject, set to null if not present
   */
  private FileSystemContext(Subject subject, AlluxioConfiguration alluxioConf) {
      this(ClientContext.create(subject, alluxioConf));
  }

  /**
   * Creates a file system context with a subject.
   *
   * @param ctx the parent subject, set to null if not present
   */
  private FileSystemContext(ClientContext ctx) {
    Preconditions.checkNotNull(ctx, "ctx");
    mClientContext = ctx;
    mExecutorService = Executors.newFixedThreadPool(1,
        ThreadFactoryUtils.build("metrics-master-heartbeat-%d", true));
    mClosed = new AtomicBoolean(false);

    mAppId = ctx.getConf().isSet(PropertyKey.USER_APP_ID)
                 ? ctx.getConf().get(PropertyKey.USER_APP_ID) : IdUtils.createFileSystemContextId();
    LOG.info("Created filesystem context with id {}. This ID will be used for identifying info "
            + "from the client, such as metrics. It can be set manually through the {} property",
        mAppId, PropertyKey.Name.USER_APP_ID);

    mWorkerGroup = NettyUtils.createEventLoop(NettyUtils.getUserChannel(ctx.getConf()),
        ctx.getConf().getInt(PropertyKey.USER_NETWORK_NETTY_WORKER_THREADS),
        String.format("alluxio-client-nettyPool-%s-%%d", mAppId), true);
  }

  /**
   * Initializes the context. Only called in the factory methods.
   *
   * @param masterInquireClient the client to use for determining the master
   */
  private synchronized void init(MasterInquireClient masterInquireClient) {
    mMasterInquireClient = masterInquireClient;
    mFileSystemMasterClientPool =
        new FileSystemMasterClientPool(mClientContext, mMasterInquireClient);
    mBlockMasterClientPool = new BlockMasterClientPool(mClientContext, mMasterInquireClient);
    mClosed.set(false);

    if (mClientContext.getConf().getBoolean(PropertyKey.USER_METRICS_COLLECTION_ENABLED)) {
      // setup metrics master client sync
      mMetricsMasterClient = new MetricsMasterClient(MasterClientContext
          .newBuilder(mClientContext)
          .setMasterInquireClient(mMasterInquireClient)
          .build());
      mClientMasterSync = new ClientMasterSync(mMetricsMasterClient, mAppId);
      mExecutorService = Executors.newFixedThreadPool(1,
          ThreadFactoryUtils.build("metrics-master-heartbeat-%d", true));
      mExecutorService
          .submit(new HeartbeatThread(HeartbeatContext.MASTER_METRICS_SYNC, mClientMasterSync,
              (int) mClientContext.getConf().getMs(PropertyKey.USER_METRICS_HEARTBEAT_INTERVAL_MS),
              mClientContext.getConf()));
      // register the shutdown hook
      try {
        Runtime.getRuntime().addShutdownHook(new MetricsMasterSyncShutDownHook());
      } catch (IllegalStateException e) {
        // this exception is thrown when the system is already in the process of shutting down. In
        // such a situation, we are about to shutdown anyway and there is no need to register this
        // shutdown hook
      } catch (SecurityException e) {
        LOG.info("Not registering metrics shutdown hook due to security exception. Regular "
            + "heartbeats will still be performed to collect metrics data, but no final heartbeat "
            + "will be performed on JVM exit. Security exception: {}", e.toString());
      }
    }
  }

  /**
   * Closes all the resources associated with the context. Make sure all the resources are released
   * back to this context before calling this close. After closing the context, all the resources
   * that acquired from this context might fail. Only call this when you are done with using
   * the {@link FileSystem} associated with this {@link FileSystemContext}.
   */
  public synchronized void close() throws IOException {
    if (!mClosed.get()) {
<<<<<<< HEAD
      // Setting closed should be the first thing we do because if any of the close operations
      // fail we'll only have a half-closed object and performing any more operations or closing
      // again on a half-closed object can possibly result in more errors (i.e. NPE). Setting
      // closed first is also recommended by the JDK that in implementations of #close() that
      // developers should first mark their resources as closed prior to any exceptions being
      // thrown.
      mClosed.set(true);
=======
      mWorkerGroup.shutdownGracefully(1L, 10L, TimeUnit.SECONDS);
>>>>>>> 3c74fa54
      mFileSystemMasterClientPool.close();
      mFileSystemMasterClientPool = null;
      mBlockMasterClientPool.close();
      mBlockMasterClientPool = null;
      mMasterInquireClient = null;

      if (mMetricsMasterClient != null) {
        ThreadUtils.shutdownAndAwaitTermination(mExecutorService,
            mClientContext.getConf().getMs(PropertyKey.METRICS_CONTEXT_SHUTDOWN_TIMEOUT));
        mMetricsMasterClient.close();
        mMetricsMasterClient = null;
        mClientMasterSync = null;
      }
      mLocalWorkerInitialized = false;
      mLocalWorker = null;
    } else {
      LOG.warn("Attempted to close FileSystemContext with app ID {} which has already been closed"
          + " or not initialized.", mAppId);
    }
  }

  /**
   * @return the {@link ClientContext} backing this {@link FileSystemContext}
   */
  public ClientContext getClientContext() {
    return mClientContext;
  }

  /**
   * @return the {@link AlluxioConfiguration} backing this {@link FileSystemContext}
   */
  public AlluxioConfiguration getConf() {
    return mClientContext.getConf();
  }

  /**
   * @return the master address
   * @throws UnavailableException if the master address cannot be determined
   */
  public synchronized InetSocketAddress getMasterAddress() throws UnavailableException {
    return mMasterInquireClient.getPrimaryRpcAddress();
  }

  /**
   * @return the master inquire client
   */
  public synchronized MasterInquireClient getMasterInquireClient() {
    return mMasterInquireClient;
  }

  /**
   * Acquires a file system master client from the file system master client pool.
   *
   * @return the acquired file system master client
   */
  public FileSystemMasterClient acquireMasterClient() {
    return mFileSystemMasterClientPool.acquire();
  }

  /**
   * Releases a file system master client into the file system master client pool.
   *
   * @param masterClient a file system master client to release
   */
  public void releaseMasterClient(FileSystemMasterClient masterClient) {
    mFileSystemMasterClientPool.release(masterClient);
  }

  /**
   * Acquires a file system master client from the file system master client pool. The resource is
   * {@code Closeable}.
   *
   * @return the acquired file system master client resource
   */
  public CloseableResource<FileSystemMasterClient> acquireMasterClientResource() {
    return new CloseableResource<FileSystemMasterClient>(mFileSystemMasterClientPool.acquire()) {
      @Override
      public void close() {
        mFileSystemMasterClientPool.release(get());
      }
    };
  }

  /**
   * Acquires a block master client resource from the block master client pool. The resource is
   * {@code Closeable}.
   *
   * @return the acquired block master client resource
   */
  public CloseableResource<BlockMasterClient> acquireBlockMasterClientResource() {
    return new CloseableResource<BlockMasterClient>(mBlockMasterClientPool.acquire()) {
      @Override
      public void close() {
        mBlockMasterClientPool.release(get());
      }
    };
  }

  /**
   * Acquires a block worker client from the client pools. If there is no available client instance
   * available in the pool, it tries to create a new one. And an exception is thrown if it fails to
   * create a new one.
   *
   * @param workerNetAddress the network address of the channel
   * @return the acquired block worker
   */
  public BlockWorkerClient acquireBlockWorkerClient(final WorkerNetAddress workerNetAddress)
      throws IOException {
    SocketAddress address = NetworkAddressUtils.getDataPortSocketAddress(workerNetAddress,
        getConf());
    ClientPoolKey key = new ClientPoolKey(address,
        SaslParticipantProviderUtils.getImpersonationUser(mClientContext.getSubject(), getConf()));
    return mBlockWorkerClientPool.computeIfAbsent(key, k ->
        new BlockWorkerClientPool(mClientContext.getSubject(), address,
        getConf().getInt(PropertyKey.USER_BLOCK_WORKER_CLIENT_POOL_SIZE), getConf(), mWorkerGroup)
    ).acquire();
  }

  /**
   * Releases a block worker client to the client pools.
   *
   * @param workerNetAddress the address of the channel
   * @param client the client to release
   */
  public void releaseBlockWorkerClient(WorkerNetAddress workerNetAddress,
      BlockWorkerClient client) {
    SocketAddress address = NetworkAddressUtils.getDataPortSocketAddress(workerNetAddress,
        getConf());
    ClientPoolKey key = new ClientPoolKey(address,
        SaslParticipantProviderUtils.getImpersonationUser(mClientContext.getSubject(), getConf()));
    if (mBlockWorkerClientPool.containsKey(key)) {
      mBlockWorkerClientPool.get(key).release(client);
    } else {
      LOG.warn("No client pool for key {}, closing client instead. Context is closed: {}",
          key, mClosed.get());
      try {
        client.close();
      } catch (IOException e) {
        LOG.warn("Error closing block worker client for key {}", key, e);
      }
    }
  }

  /**
   * @return if there is a local worker running the same machine
   */
  public synchronized boolean hasLocalWorker() throws IOException {
    if (!mLocalWorkerInitialized) {
      initializeLocalWorker();
    }
    return mLocalWorker != null;
  }

  /**
   * @return a local worker running the same machine, or null if none is found
   */
  public synchronized WorkerNetAddress getLocalWorker() throws IOException {
    if (!mLocalWorkerInitialized) {
      initializeLocalWorker();
    }
    return mLocalWorker;
  }

  private void initializeLocalWorker() throws IOException {
    List<WorkerNetAddress> addresses = getWorkerAddresses();
    if (!addresses.isEmpty()) {
      if (addresses.get(0).getHost().equals(NetworkAddressUtils.getClientHostName(mClientContext
          .getConf()))) {
        mLocalWorker = addresses.get(0);
      }
    }
    mLocalWorkerInitialized = true;
  }

  /**
   * @return if there are any local workers, the returned list will ONLY contain the local workers,
   *         otherwise a list of all remote workers will be returned
   */
  private List<WorkerNetAddress> getWorkerAddresses() throws IOException {
    List<WorkerInfo> infos;
    BlockMasterClient blockMasterClient = mBlockMasterClientPool.acquire();
    try {
      infos = blockMasterClient.getWorkerInfoList();
    } finally {
      mBlockMasterClientPool.release(blockMasterClient);
    }
    if (infos.isEmpty()) {
      throw new UnavailableException(ExceptionMessage.NO_WORKER_AVAILABLE.getMessage());
    }

    // Convert the worker infos into net addresses, if there are local addresses, only keep those
    List<WorkerNetAddress> workerNetAddresses = new ArrayList<>();
    List<WorkerNetAddress> localWorkerNetAddresses = new ArrayList<>();
    String localHostname = NetworkAddressUtils.getClientHostName(mClientContext.getConf());
    for (WorkerInfo info : infos) {
      WorkerNetAddress netAddress = info.getAddress();
      if (netAddress.getHost().equals(localHostname)) {
        localWorkerNetAddresses.add(netAddress);
      }
      workerNetAddresses.add(netAddress);
    }

    return localWorkerNetAddresses.isEmpty() ? workerNetAddresses : localWorkerNetAddresses;
  }

  /**
   * Class that heartbeats to the metrics master before exit. The heartbeat is performed in a second
   * thread so that we can exit early if the heartbeat is taking too long.
   */
  private final class MetricsMasterSyncShutDownHook extends Thread {
    private final Thread mLastHeartbeatThread;

    /**
     * Creates a new metrics master shutdown hook.
     */
    public MetricsMasterSyncShutDownHook() {
      mLastHeartbeatThread = new Thread(() -> {
        if (mClientMasterSync != null) {
          try {
            mClientMasterSync.heartbeat();
          } catch (InterruptedException e) {
            return;
          }
        }
      });
      mLastHeartbeatThread.setDaemon(true);
    }

    @Override
    public void run() {
      mLastHeartbeatThread.start();
      try {
        // Shutdown hooks should run quickly, so we limit the wait time to 500ms. It isn't the end
        // of the world if the final heartbeat fails.
        mLastHeartbeatThread.join(500);
      } catch (InterruptedException e) {
        return;
      } finally {
        if (mLastHeartbeatThread.isAlive()) {
          LOG.warn("Failed to heartbeat to the metrics master before exit");
        }
      }
    }
  }

  /**
   * Class that contains metrics about FileSystemContext.
   */
  @ThreadSafe
  private static final class Metrics {
    private static void initializeGauges() {
      MetricsSystem.registerGaugeIfAbsent(MetricsSystem.getMetricName("GrpcConnectionsOpen"),
          new Gauge<Long>() {
            @Override
            public Long getValue() {
              long ret = 0;
              // TODO(feng): use gRPC API to collect metrics for connections
              return ret;
            }
          });
    }

    private Metrics() {} // prevent instantiation
  }

  /**
   * Key for block worker client pools. This requires both the worker address and the username, so
   * that block workers are created for different users.
   */
  private static final class ClientPoolKey {
    private final SocketAddress mSocketAddress;
    private final String mUsername;

    public ClientPoolKey(SocketAddress socketAddress, String username) {
      mSocketAddress = socketAddress;
      mUsername = username;
    }

    @Override
    public int hashCode() {
      return Objects.hashCode(mSocketAddress, mUsername);
    }

    @Override
    public boolean equals(Object o) {
      if (this == o) {
        return true;
      }
      if (!(o instanceof ClientPoolKey)) {
        return false;
      }
      ClientPoolKey that = (ClientPoolKey) o;
      return Objects.equal(mSocketAddress, that.mSocketAddress)
          && Objects.equal(mUsername, that.mUsername);
    }

    @Override
    public String toString() {
      return MoreObjects.toStringHelper(this)
          .add("socketAddress", mSocketAddress)
          .add("username", mUsername)
          .toString();
    }
  }
}<|MERGE_RESOLUTION|>--- conflicted
+++ resolved
@@ -264,7 +264,6 @@
    */
   public synchronized void close() throws IOException {
     if (!mClosed.get()) {
-<<<<<<< HEAD
       // Setting closed should be the first thing we do because if any of the close operations
       // fail we'll only have a half-closed object and performing any more operations or closing
       // again on a half-closed object can possibly result in more errors (i.e. NPE). Setting
@@ -272,9 +271,7 @@
       // developers should first mark their resources as closed prior to any exceptions being
       // thrown.
       mClosed.set(true);
-=======
       mWorkerGroup.shutdownGracefully(1L, 10L, TimeUnit.SECONDS);
->>>>>>> 3c74fa54
       mFileSystemMasterClientPool.close();
       mFileSystemMasterClientPool = null;
       mBlockMasterClientPool.close();
