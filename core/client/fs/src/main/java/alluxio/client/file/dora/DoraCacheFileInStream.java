/*
 * The Alluxio Open Foundation licenses this work under the Apache License, version 2.0
 * (the "License"). You may not use this work except in compliance with the License, which is
 * available at www.apache.org/licenses/LICENSE-2.0
 *
 * This software is distributed on an "AS IS" basis, WITHOUT WARRANTIES OR CONDITIONS OF ANY KIND,
 * either express or implied, as more fully set forth in the License.
 *
 * See the NOTICE file distributed with this work for information regarding copyright ownership.
 */

package alluxio.client.file.dora;

import alluxio.client.file.FileInStream;
import alluxio.client.file.dora.netty.PartialReadException;
import alluxio.exception.PreconditionMessage;
import alluxio.util.io.ChannelAdapters;

import com.google.common.base.Preconditions;
import com.google.common.base.Throwables;

import java.io.IOException;
import java.nio.ByteBuffer;
import java.util.Objects;

/**
 * Implementation of {@link FileInStream} that reads from a dora cache if possible.
 */
public class DoraCacheFileInStream extends FileInStream {
  private final long mLength;
  private long mPos = 0;
  private boolean mClosed;
  private final DoraDataReader mDataReader;

  /**
   * Constructor.
   * @param reader
   * @param length
   */
  public DoraCacheFileInStream(DoraDataReader reader,
      long length) {
    mDataReader = reader;
    mLength = length;
  }

  @Override
  public long remaining() {
    return mLength - mPos;
  }

  @Override
  public int read(byte[] b, int off, int len) throws IOException {
    Objects.requireNonNull(b, "Read buffer cannot be null");
    return read(ByteBuffer.wrap(b, off, len));
  }

  @Override
<<<<<<< HEAD
  public int read(ByteBuffer byteBuffer) throws IOException {
    int len = byteBuffer.remaining();
    Preconditions.checkState(!mClosed, "Cannot do operations on a closed BlockInStream");
=======
  public int read(ByteBuffer byteBuffer, int off, int len) throws IOException {
    Preconditions.checkArgument(len >= 0, "negative length");
    Preconditions.checkArgument(byteBuffer.remaining() >= len,
        "insufficient space left in buffer: {} needed, {} remaining", len, byteBuffer.remaining());
    Preconditions.checkState(!mClosed, "stream closed");
>>>>>>> d31f4b75
    if (len == 0) {
      return 0;
    }
    if (mPos == mLength) {
      return -1;
    }
    int bytesRead = 0;
    try {
      bytesRead = mDataReader.read(mPos, ChannelAdapters.intoByteBuffer(byteBuffer), len);
    } catch (PartialReadException e) {
      bytesRead = e.getBytesRead();
      if (bytesRead == 0) {
        // we didn't make any progress, throw the exception so that the caller needs to handle that
        Throwables.propagateIfPossible(e.getCause(), IOException.class);
        throw new IOException(e.getCause());
      }
      // otherwise ignore the exception and let the caller decide whether to continue
    } finally {
      if (bytesRead > 0) { // -1 indicates EOF
        mPos += bytesRead;
      }
<<<<<<< HEAD
      return -1;
    }
    int toRead = Math.min(len, mCurrentChunk.readableBytes());
    mCurrentChunk.readBytes(byteBuffer);
    mPos += toRead;
    if (mPos == mLength) {
      // a performance improvement introduced by https://github.com/Alluxio/alluxio/issues/14020
      closeDataReader();
=======
>>>>>>> d31f4b75
    }

    return bytesRead;
  }

  @Override
  public int positionedRead(long position, byte[] buffer, int offset, int length)
      throws IOException {
    if (length == 0) {
      return 0;
    }
    if (position < 0 || position >= mLength) {
      return -1;
    }
    try {
      mDataReader.readFully(position,
          ChannelAdapters.intoByteArray(buffer, offset, length), length);
    } catch (PartialReadException e) {
      if (e.getCauseType() == PartialReadException.CauseType.EARLY_EOF) {
        if (e.getBytesRead() > 0) {
          return e.getBytesRead();
        } else {
          return -1;
        }
      }
      Throwables.propagateIfPossible(e.getCause(), IOException.class);
      throw new IOException(e.getCause());
    }
    return length;
  }

  @Override
  public long getPos() throws IOException {
    return mPos;
  }

  @Override
  public void seek(long pos) throws IOException {
    Preconditions.checkState(!mClosed, "Cannot do operations on a closed BlockInStream");
    Preconditions.checkArgument(pos >= 0, PreconditionMessage.ERR_SEEK_NEGATIVE.toString(), pos);
    Preconditions.checkArgument(pos <= mLength,
        "Seek position past the end of the read region (block or file).");
    if (pos == mPos) {
      return;
    }
    mPos = pos;
  }

  @Override
  public long skip(long n) throws IOException {
    Preconditions.checkState(!mClosed, "Cannot do operations on a closed BlockInStream");
    if (n <= 0) {
      return 0;
    }
    long toSkip = Math.min(remaining(), n);
    seek(mPos + toSkip);
    return toSkip;
  }

  @Override
  public void close() throws IOException {
    if (mClosed) {
      return;
    }
    mClosed = true;
    mDataReader.close();
  }
}<|MERGE_RESOLUTION|>--- conflicted
+++ resolved
@@ -55,17 +55,9 @@
   }
 
   @Override
-<<<<<<< HEAD
   public int read(ByteBuffer byteBuffer) throws IOException {
+    Preconditions.checkState(!mClosed, "stream closed");
     int len = byteBuffer.remaining();
-    Preconditions.checkState(!mClosed, "Cannot do operations on a closed BlockInStream");
-=======
-  public int read(ByteBuffer byteBuffer, int off, int len) throws IOException {
-    Preconditions.checkArgument(len >= 0, "negative length");
-    Preconditions.checkArgument(byteBuffer.remaining() >= len,
-        "insufficient space left in buffer: {} needed, {} remaining", len, byteBuffer.remaining());
-    Preconditions.checkState(!mClosed, "stream closed");
->>>>>>> d31f4b75
     if (len == 0) {
       return 0;
     }
@@ -87,17 +79,6 @@
       if (bytesRead > 0) { // -1 indicates EOF
         mPos += bytesRead;
       }
-<<<<<<< HEAD
-      return -1;
-    }
-    int toRead = Math.min(len, mCurrentChunk.readableBytes());
-    mCurrentChunk.readBytes(byteBuffer);
-    mPos += toRead;
-    if (mPos == mLength) {
-      // a performance improvement introduced by https://github.com/Alluxio/alluxio/issues/14020
-      closeDataReader();
-=======
->>>>>>> d31f4b75
     }
 
     return bytesRead;
