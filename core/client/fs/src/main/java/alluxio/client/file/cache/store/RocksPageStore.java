/*
 * The Alluxio Open Foundation licenses this work under the Apache License, version 2.0
 * (the "License"). You may not use this work except in compliance with the License, which is
 * available at www.apache.org/licenses/LICENSE-2.0
 *
 * This software is distributed on an "AS IS" basis, WITHOUT WARRANTIES OR CONDITIONS OF ANY KIND,
 * either express or implied, as more fully set forth in the License.
 *
 * See the NOTICE file distributed with this work for information regarding copyright ownership.
 */

package alluxio.client.file.cache.store;

import alluxio.client.file.cache.PageId;
import alluxio.client.file.cache.PageInfo;
import alluxio.client.file.cache.PageStore;
import alluxio.exception.PageNotFoundException;
import alluxio.proto.client.Cache;

import com.google.common.base.Preconditions;
import com.google.common.collect.Streams;
import org.rocksdb.Options;
import org.rocksdb.RocksDB;
import org.rocksdb.RocksDBException;
import org.rocksdb.RocksIterator;
import org.slf4j.Logger;
import org.slf4j.LoggerFactory;

import java.io.ByteArrayInputStream;
import java.io.IOException;
import java.nio.ByteBuffer;
import java.nio.charset.Charset;
import java.util.Iterator;
import java.util.NoSuchElementException;
import java.util.stream.Stream;

import javax.annotation.Nullable;
import javax.annotation.concurrent.NotThreadSafe;

/**
 * A page store implementation which utilizes rocksDB to persist the data. This implementation
 * will not be included to client jar by default to reduce client jar size.
 */
@NotThreadSafe
public class RocksPageStore implements PageStore {
  private static final Logger LOG = LoggerFactory.getLogger(RocksPageStore.class);
  private static final byte[] CONF_KEY = "CONF".getBytes();
  // TODO(feng): consider making the overhead ratio configurable
  // We assume 20% overhead using Rocksdb as a page store, i.e., with 1GB space allocated, we
  // expect no more than 1024MB/(1+20%)=853MB logical data stored
  private static final double ROCKS_OVERHEAD_RATIO = 0.2;

  private final long mCapacity;
  private final RocksDB mDb;
  private final RocksPageStoreOptions mOptions;

  /**
   * @param options options for the rocks page store
   * @return a new instance of {@link PageStore} backed by RocksDB
   * @throws IOException if I/O error happens
   */
  public static RocksPageStore open(RocksPageStoreOptions options) throws IOException {
    Preconditions.checkArgument(options.getMaxPageSize() > 0);
    RocksDB.loadLibrary();
    Options rocksOptions = new Options();
    rocksOptions.setCreateIfMissing(true);
    rocksOptions.setWriteBufferSize(options.getWriteBufferSize());
    rocksOptions.setCompressionType(options.getCompressionType());
    RocksDB db = null;
    try {
      db = RocksDB.open(rocksOptions, options.getRootDir());
      byte[] confData = db.get(CONF_KEY);
      Cache.PRocksPageStoreOptions pOptions = options.toProto();
      if (confData != null) {
        Cache.PRocksPageStoreOptions persistedOptions =
            Cache.PRocksPageStoreOptions.parseFrom(confData);
        if (!persistedOptions.equals(pOptions)) {
          db.close();
          throw new IOException("Inconsistent configuration for RocksPageStore");
        }
      }
      db.put(CONF_KEY, pOptions.toByteArray());
    } catch (RocksDBException e) {
      if (db != null) {
        db.close();
      }
      throw new IOException("Couldn't open rocksDB database", e);
    }
    return new RocksPageStore(options, db);
  }

  /**
   * Creates a new instance of {@link PageStore} backed by RocksDB.
   *
   * @param options options for the rocks page store
   */
  private RocksPageStore(RocksPageStoreOptions options, RocksDB rocksDB) {
    mOptions = options;
    mCapacity = (long) (options.getCacheSize() / (1 + ROCKS_OVERHEAD_RATIO));
    mDb = rocksDB;
  }

  @Override
  public void put(PageId pageId, byte[] page) throws IOException {
    try {
      byte[] key = getKeyFromPageId(pageId);
      mDb.put(key, page);
    } catch (RocksDBException e) {
      throw new IOException("Failed to store page", e);
    }
  }

  @Override
<<<<<<< HEAD
  public int get(PageId pageId, int pageOffset, byte[] buffer, int bufferOffset)
=======
  public int get(PageId pageId, int pageOffset, int bytesToRead, byte[] buffer, int bufferOffset)
>>>>>>> e05128b5
      throws IOException, PageNotFoundException {
    Preconditions.checkArgument(pageOffset >= 0, "page offset should be non-negative");
    try {
      byte[] page = mDb.get(getKeyFromPageId(pageId));
      if (page == null) {
        throw new PageNotFoundException(new String(getKeyFromPageId(pageId)));
      }
      Preconditions.checkArgument(pageOffset <= page.length,
          "page offset %s exceeded page size %s", pageOffset, page.length);
      try (ByteArrayInputStream bais = new ByteArrayInputStream(page)) {
        int bytesSkipped = (int) bais.skip(pageOffset);
        if (pageOffset != bytesSkipped) {
          throw new IOException(
              String.format("Failed to read page %s from offset %s: %s bytes skipped", pageId,
                  pageOffset, bytesSkipped));
        }
        int bytesRead = 0;
        int bytesLeft = Math.min(page.length - pageOffset, buffer.length - bufferOffset);
<<<<<<< HEAD
=======
        bytesLeft = Math.min(bytesLeft, bytesToRead);
>>>>>>> e05128b5
        while (bytesLeft >= 0) {
          int bytes = bais.read(buffer, bufferOffset + bytesRead, bytesLeft);
          if (bytes <= 0) {
            break;
          }
          bytesRead += bytes;
          bytesLeft -= bytes;
        }
        return bytesRead;
      }
    } catch (RocksDBException e) {
      throw new IOException("Failed to retrieve page", e);
    }
  }

  @Override
  public void delete(PageId pageId) throws PageNotFoundException {
    try {
      byte[] key = getKeyFromPageId(pageId);
      mDb.delete(key);
    } catch (RocksDBException e) {
      throw new PageNotFoundException("Failed to remove page", e);
    }
  }

  @Override
  public void close() {
    mDb.close();
  }

  private static byte[] getKeyFromPageId(PageId pageId) {
    byte[] fileId = pageId.getFileId().getBytes();
    ByteBuffer buf = ByteBuffer.allocate(Long.BYTES + fileId.length);
    buf.putLong(pageId.getPageIndex());
    buf.put(fileId);
    return buf.array();
  }

  /**
   * @param key key of a record
   * @return the corresponding page id, or null if the key does not match the pattern
   */
  @Nullable
  private static PageId getPageIdFromKey(byte[] key) {
    if (key.length < Long.BYTES) {
      return null;
    }
    ByteBuffer buf = ByteBuffer.wrap(key);
    long pageIndex = buf.getLong();
    String fileId = Charset.defaultCharset().decode(buf).toString();
    return new PageId(fileId, pageIndex);
  }

  @Override
  public Stream<PageInfo> getPages() {
    RocksIterator iter = mDb.newIterator();
    iter.seekToFirst();
    return Streams.stream(new PageIterator(iter)).onClose(iter::close);
  }

  @Override
  public long getCacheSize() {
    return mCapacity;
  }

  private class PageIterator implements Iterator<PageInfo> {
    private final RocksIterator mIter;
    private PageInfo mValue;

    PageIterator(RocksIterator iter) {
      mIter = iter;
    }

    @Override
    public boolean hasNext() {
      return ensureValue() != null;
    }

    @Override
    public PageInfo next() {
      PageInfo value = ensureValue();
      if (value == null) {
        throw new NoSuchElementException();
      }
      mIter.next();
      mValue = null;
      return value;
    }

    @Nullable
    private PageInfo ensureValue() {
      if (mValue == null) {
        for (; mIter.isValid(); mIter.next()) {
          PageId id = getPageIdFromKey(mIter.key());
          long size = mIter.value().length;
          if (id != null) {
            mValue = new PageInfo(id, size);
            break;
          }
        }
      }
      return mValue;
    }
  }
}<|MERGE_RESOLUTION|>--- conflicted
+++ resolved
@@ -111,11 +111,7 @@
   }
 
   @Override
-<<<<<<< HEAD
-  public int get(PageId pageId, int pageOffset, byte[] buffer, int bufferOffset)
-=======
   public int get(PageId pageId, int pageOffset, int bytesToRead, byte[] buffer, int bufferOffset)
->>>>>>> e05128b5
       throws IOException, PageNotFoundException {
     Preconditions.checkArgument(pageOffset >= 0, "page offset should be non-negative");
     try {
@@ -134,10 +130,7 @@
         }
         int bytesRead = 0;
         int bytesLeft = Math.min(page.length - pageOffset, buffer.length - bufferOffset);
-<<<<<<< HEAD
-=======
         bytesLeft = Math.min(bytesLeft, bytesToRead);
->>>>>>> e05128b5
         while (bytesLeft >= 0) {
           int bytes = bais.read(buffer, bufferOffset + bytesRead, bytesLeft);
           if (bytes <= 0) {
