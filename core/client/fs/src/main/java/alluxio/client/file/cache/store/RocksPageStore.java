--- conflicted
+++ resolved
@@ -33,14 +33,8 @@
 import java.nio.channels.ReadableByteChannel;
 import java.nio.charset.Charset;
 import java.util.Iterator;
-<<<<<<< HEAD
+import java.util.NoSuchElementException;
 import java.util.function.Predicate;
-=======
-import java.util.NoSuchElementException;
-import java.util.concurrent.atomic.AtomicLong;
-import java.util.stream.Collectors;
-import java.util.stream.Stream;
->>>>>>> 893d2354
 
 import javax.annotation.Nullable;
 import javax.annotation.concurrent.NotThreadSafe;
@@ -90,11 +84,6 @@
     try {
       byte[] key = getKeyFromPageId(pageId);
       mDb.put(key, page);
-<<<<<<< HEAD
-=======
-      mSize.incrementAndGet();
-      mBytes.getAndAdd((long) page.length + key.length);
->>>>>>> 893d2354
     } catch (RocksDBException e) {
       throw new IOException("Failed to store page", e);
     }
