/*
 * The Alluxio Open Foundation licenses this work under the Apache License, version 2.0
 * (the "License"). You may not use this work except in compliance with the License, which is
 * available at www.apache.org/licenses/LICENSE-2.0
 *
 * This software is distributed on an "AS IS" basis, WITHOUT WARRANTIES OR CONDITIONS OF ANY KIND,
 * either express or implied, as more fully set forth in the License.
 *
 * See the NOTICE file distributed with this work for information regarding copyright ownership.
 */

package alluxio.client.file.cache.store;

import alluxio.client.file.cache.PageId;
import alluxio.client.file.cache.PageStore;
import alluxio.exception.PageNotFoundException;
<<<<<<< HEAD
=======
import alluxio.proto.client.Cache;
>>>>>>> 723bd461

import com.google.common.base.Preconditions;
import com.google.common.collect.Streams;
import org.apache.commons.io.FileUtils;
import org.rocksdb.Options;
import org.rocksdb.RocksDB;
import org.rocksdb.RocksDBException;
import org.rocksdb.RocksIterator;
import org.slf4j.Logger;
import org.slf4j.LoggerFactory;

import java.io.ByteArrayInputStream;
import java.io.File;
import java.io.IOException;
import java.nio.ByteBuffer;
import java.nio.channels.Channels;
import java.nio.channels.ReadableByteChannel;
<<<<<<< HEAD
import java.util.concurrent.atomic.AtomicLong;
=======
import java.util.Collection;
import java.util.Iterator;
import java.util.concurrent.atomic.AtomicInteger;
import java.util.stream.Collectors;
>>>>>>> 723bd461

import javax.annotation.Nullable;
import javax.annotation.concurrent.NotThreadSafe;

/**
 * A page store implementation which utilizes rocksDB to persist the data.
 */
@NotThreadSafe
public class RocksPageStore implements PageStore {
  private static final Logger LOG = LoggerFactory.getLogger(RocksPageStore.class);
  private static final int KEY_LEN = 16;
  private static final byte[] CONF_KEY = "CONF".getBytes();

  public static final int KEY_LENGTH = 16;
  private final String mRoot;
  private final RocksDB mDb;
  private final AtomicLong mSize = new AtomicLong(0);
  private final AtomicLong mBytes = new AtomicLong(0);

  /**
   * Creates a new instance of {@link PageStore} backed by RocksDB.
   *
   * @param options options for the rocks page store
   * @throws IOException when fails to create a {@link RocksPageStore}
   */
  public RocksPageStore(RocksPageStoreOptions options) throws IOException {
    Preconditions.checkArgument(options.getMaxPageSize() > 0);
    mRoot = options.getRootDir();
    Cache.PRocksPageStoreOptions pOptions = options.toProto();
    RocksDB.loadLibrary();
    RocksDB db = null;
    Options rocksOptions = new Options();
    rocksOptions.setCreateIfMissing(true);
    rocksOptions.setWriteBufferSize(options.getWriteBufferSize());
    rocksOptions.setCompressionType(options.getCompressionType());
    try {
      db = RocksDB.open(rocksOptions, options.getRootDir());
      byte[] confData = db.get(CONF_KEY);
      if (confData != null) {
        Cache.PRocksPageStoreOptions persistedOptions =
            Cache.PRocksPageStoreOptions.parseFrom(confData);
        if (persistedOptions.equals(pOptions)) {
          try (RocksIterator iter = db.newIterator()) {
            mSize.set((int) Streams.stream(new PageIterator(iter)).count());
          }
        } else {
          db.close();
          db = null;
          FileUtils.cleanDirectory(new File(mRoot));
          db = RocksDB.open(rocksOptions, options.getRootDir());
        }
      }
      db.put(CONF_KEY, pOptions.toByteArray());
    } catch (RocksDBException | IOException e) {
      if (db != null) {
        db.close();
      }
      throw new IOException("Couldn't open rocksDB database", e);
    }
    mDb = db;
  }

  @Override
  public void put(PageId pageId, byte[] page) throws IOException {
    try {
<<<<<<< HEAD
      byte[] key = getPageKey(pageId);
      mDb.put(key, page);
=======
      mDb.put(getKeyFromPageId(pageId), page);
>>>>>>> 723bd461
      mSize.incrementAndGet();
      mBytes.getAndAdd(page.length + key.length);
    } catch (RocksDBException e) {
      throw new IOException("Failed to store page", e);
    }
  }

  @Override
  public ReadableByteChannel get(PageId pageId, int pageOffset)
      throws IOException, PageNotFoundException {
    Preconditions.checkArgument(pageOffset >= 0, "page offset should be non-negative");
    try {
      byte[] page = mDb.get(getKeyFromPageId(pageId));
      if (page == null) {
        throw new PageNotFoundException(new String(getKeyFromPageId(pageId)));
      }
      Preconditions.checkArgument(pageOffset <= page.length,
          "page offset %s exceeded page size %s", pageOffset, page.length);
      ByteArrayInputStream bais = new ByteArrayInputStream(page);
      bais.skip(pageOffset);
      return Channels.newChannel(bais);
    } catch (RocksDBException e) {
      throw new IOException("Failed to retrieve page", e);
    }
  }

  @Override
  public void delete(PageId pageId, long pageSize) throws PageNotFoundException {
    try {
<<<<<<< HEAD
      byte[] key = getPageKey(pageId);
      mDb.delete(key);
=======
      mDb.delete(getKeyFromPageId(pageId));
>>>>>>> 723bd461
      mSize.decrementAndGet();
      mBytes.getAndAdd(-(key.length + pageSize));
    } catch (RocksDBException e) {
      throw new PageNotFoundException("Failed to remove page", e);
    }
  }

  @Override
  public void close() {
    mDb.close();
  }

<<<<<<< HEAD
  private byte[] getPageKey(PageId pageId) {
    ByteBuffer buf = ByteBuffer.allocate(KEY_LENGTH);
=======
  private static byte[] getKeyFromPageId(PageId pageId) {
    ByteBuffer buf = ByteBuffer.allocate(KEY_LEN);
>>>>>>> 723bd461
    buf.putLong(pageId.getFileId());
    buf.putLong(pageId.getPageIndex());
    return buf.array();
  }

  /**
   * @param key key of a record
   * @return the corresponding page id, or null if the key does not match the pattern
   */
  @Nullable
  private static PageId getPageIdFromKey(byte[] key) {
    if (key.length != KEY_LEN) {
      return null;
    }
    ByteBuffer buf = ByteBuffer.wrap(key);
    long fileId = buf.getLong();
    long pageIndex = buf.getLong();
    return new PageId(fileId, pageIndex);
  }

  @Override
  public long pages() {
    return mSize.get();
  }

  @Override
<<<<<<< HEAD
  public long bytes() {
    return mBytes.get();
=======
  public Collection<PageId> getPages() {
    try (RocksIterator iter = mDb.newIterator()) {
      return Streams.stream(new PageIterator(iter)).collect(Collectors.toList());
    }
  }

  private class PageIterator implements Iterator<PageId>, AutoCloseable {
    private final RocksIterator mIter;
    private PageId mValue;

    PageIterator(RocksIterator iter) {
      mIter = iter;
      mIter.seekToFirst();
    }

    @Override
    public boolean hasNext() {
      return ensureValue() != null;
    }

    @Override
    public PageId next() {
      PageId value = ensureValue();
      mIter.next();
      mValue = null;
      return value;
    }

    @Nullable
    private PageId ensureValue() {
      if (mValue == null) {
        for (; mIter.isValid(); mIter.next()) {
          PageId id = getPageIdFromKey(mIter.key());
          if (id != null) {
            mValue = id;
            break;
          }
        }
      }
      return mValue;
    }

    @Override
    public void close() throws Exception {
      mIter.close();
    }
>>>>>>> 723bd461
  }
}<|MERGE_RESOLUTION|>--- conflicted
+++ resolved
@@ -14,10 +14,7 @@
 import alluxio.client.file.cache.PageId;
 import alluxio.client.file.cache.PageStore;
 import alluxio.exception.PageNotFoundException;
-<<<<<<< HEAD
-=======
 import alluxio.proto.client.Cache;
->>>>>>> 723bd461
 
 import com.google.common.base.Preconditions;
 import com.google.common.collect.Streams;
@@ -35,14 +32,10 @@
 import java.nio.ByteBuffer;
 import java.nio.channels.Channels;
 import java.nio.channels.ReadableByteChannel;
-<<<<<<< HEAD
 import java.util.concurrent.atomic.AtomicLong;
-=======
 import java.util.Collection;
 import java.util.Iterator;
-import java.util.concurrent.atomic.AtomicInteger;
 import java.util.stream.Collectors;
->>>>>>> 723bd461
 
 import javax.annotation.Nullable;
 import javax.annotation.concurrent.NotThreadSafe;
@@ -56,7 +49,6 @@
   private static final int KEY_LEN = 16;
   private static final byte[] CONF_KEY = "CONF".getBytes();
 
-  public static final int KEY_LENGTH = 16;
   private final String mRoot;
   private final RocksDB mDb;
   private final AtomicLong mSize = new AtomicLong(0);
@@ -108,12 +100,8 @@
   @Override
   public void put(PageId pageId, byte[] page) throws IOException {
     try {
-<<<<<<< HEAD
-      byte[] key = getPageKey(pageId);
+      byte[] key = getKeyFromPageId(pageId);
       mDb.put(key, page);
-=======
-      mDb.put(getKeyFromPageId(pageId), page);
->>>>>>> 723bd461
       mSize.incrementAndGet();
       mBytes.getAndAdd(page.length + key.length);
     } catch (RocksDBException e) {
@@ -143,12 +131,8 @@
   @Override
   public void delete(PageId pageId, long pageSize) throws PageNotFoundException {
     try {
-<<<<<<< HEAD
-      byte[] key = getPageKey(pageId);
+      byte[] key = getKeyFromPageId(pageId);
       mDb.delete(key);
-=======
-      mDb.delete(getKeyFromPageId(pageId));
->>>>>>> 723bd461
       mSize.decrementAndGet();
       mBytes.getAndAdd(-(key.length + pageSize));
     } catch (RocksDBException e) {
@@ -161,13 +145,8 @@
     mDb.close();
   }
 
-<<<<<<< HEAD
-  private byte[] getPageKey(PageId pageId) {
-    ByteBuffer buf = ByteBuffer.allocate(KEY_LENGTH);
-=======
   private static byte[] getKeyFromPageId(PageId pageId) {
     ByteBuffer buf = ByteBuffer.allocate(KEY_LEN);
->>>>>>> 723bd461
     buf.putLong(pageId.getFileId());
     buf.putLong(pageId.getPageIndex());
     return buf.array();
@@ -194,10 +173,11 @@
   }
 
   @Override
-<<<<<<< HEAD
   public long bytes() {
     return mBytes.get();
-=======
+  }
+
+  @Override
   public Collection<PageId> getPages() {
     try (RocksIterator iter = mDb.newIterator()) {
       return Streams.stream(new PageIterator(iter)).collect(Collectors.toList());
@@ -244,6 +224,5 @@
     public void close() throws Exception {
       mIter.close();
     }
->>>>>>> 723bd461
   }
 }