/*
 * The Alluxio Open Foundation licenses this work under the Apache License, version 2.0
 * (the "License"). You may not use this work except in compliance with the License, which is
 * available at www.apache.org/licenses/LICENSE-2.0
 *
 * This software is distributed on an "AS IS" basis, WITHOUT WARRANTIES OR CONDITIONS OF ANY KIND,
 * either express or implied, as more fully set forth in the License.
 *
 * See the NOTICE file distributed with this work for information regarding copyright ownership.
 */

package alluxio.client.file;

import alluxio.AbstractMasterClient;
import alluxio.AlluxioURI;
import alluxio.Constants;
import alluxio.exception.status.AlluxioStatusException;
import alluxio.grpc.CancelSyncMetadataPRequest;
import alluxio.grpc.CancelSyncMetadataPResponse;
import alluxio.grpc.CheckAccessPOptions;
import alluxio.grpc.CheckAccessPRequest;
import alluxio.grpc.CheckConsistencyPOptions;
import alluxio.grpc.CheckConsistencyPRequest;
import alluxio.grpc.CompleteFilePOptions;
import alluxio.grpc.CompleteFilePRequest;
import alluxio.grpc.CreateDirectoryPOptions;
import alluxio.grpc.CreateDirectoryPRequest;
import alluxio.grpc.CreateFilePOptions;
import alluxio.grpc.CreateFilePRequest;
import alluxio.grpc.DeletePOptions;
import alluxio.grpc.DeletePRequest;
import alluxio.grpc.ExistsPOptions;
import alluxio.grpc.ExistsPRequest;
import alluxio.grpc.FileSystemMasterClientServiceGrpc;
import alluxio.grpc.FreePOptions;
import alluxio.grpc.FreePRequest;
import alluxio.grpc.GetFilePathPRequest;
<<<<<<< HEAD
import alluxio.grpc.GetLostFilesPRequest;
=======
import alluxio.grpc.GetJobProgressPRequest;
import alluxio.grpc.GetJobProgressPResponse;
>>>>>>> 15a333a5
import alluxio.grpc.GetMountTablePRequest;
import alluxio.grpc.GetNewBlockIdForFilePOptions;
import alluxio.grpc.GetNewBlockIdForFilePRequest;
import alluxio.grpc.GetStateLockHoldersPOptions;
import alluxio.grpc.GetStateLockHoldersPRequest;
import alluxio.grpc.GetStatusPOptions;
import alluxio.grpc.GetStatusPRequest;
import alluxio.grpc.GetSyncPathListPRequest;
import alluxio.grpc.GetSyncProgressPRequest;
import alluxio.grpc.GetSyncProgressPResponse;
import alluxio.grpc.GrpcUtils;
import alluxio.grpc.JobProgressPOptions;
import alluxio.grpc.JobProgressReportFormat;
import alluxio.grpc.ListStatusPOptions;
import alluxio.grpc.ListStatusPRequest;
<<<<<<< HEAD
import alluxio.grpc.LostBlockList;
=======
import alluxio.grpc.ListStatusPartialPOptions;
import alluxio.grpc.ListStatusPartialPRequest;
>>>>>>> 15a333a5
import alluxio.grpc.MountPOptions;
import alluxio.grpc.MountPRequest;
import alluxio.grpc.NeedsSyncRequest;
import alluxio.grpc.RenamePOptions;
import alluxio.grpc.RenamePRequest;
import alluxio.grpc.ReverseResolvePRequest;
import alluxio.grpc.ScheduleAsyncPersistencePOptions;
import alluxio.grpc.ScheduleAsyncPersistencePRequest;
import alluxio.grpc.ServiceType;
import alluxio.grpc.SetAclAction;
import alluxio.grpc.SetAclPOptions;
import alluxio.grpc.SetAclPRequest;
import alluxio.grpc.SetAttributePOptions;
import alluxio.grpc.SetAttributePRequest;
import alluxio.grpc.StartSyncPRequest;
import alluxio.grpc.StopJobPRequest;
import alluxio.grpc.StopJobPResponse;
import alluxio.grpc.StopSyncPRequest;
import alluxio.grpc.SubmitJobPRequest;
import alluxio.grpc.SubmitJobPResponse;
import alluxio.grpc.SyncMetadataAsyncPResponse;
import alluxio.grpc.SyncMetadataPOptions;
import alluxio.grpc.SyncMetadataPRequest;
import alluxio.grpc.SyncMetadataPResponse;
import alluxio.grpc.UnmountPOptions;
import alluxio.grpc.UnmountPRequest;
import alluxio.grpc.UpdateMountPRequest;
import alluxio.grpc.UpdateUfsModePOptions;
import alluxio.grpc.UpdateUfsModePRequest;
import alluxio.job.JobDescription;
import alluxio.job.JobRequest;
import alluxio.master.MasterClientContext;
import alluxio.retry.CountingRetry;
import alluxio.security.authorization.AclEntry;
import alluxio.util.FileSystemOptionsUtils;
import alluxio.wire.SyncPointInfo;

import com.google.protobuf.ByteString;
import org.apache.commons.lang3.SerializationUtils;
import org.slf4j.Logger;
import org.slf4j.LoggerFactory;

import java.util.ArrayList;
import java.util.HashMap;
import java.util.List;
import java.util.Map;
import java.util.Optional;
import java.util.Spliterator;
import java.util.Spliterators;
import java.util.function.Consumer;
import java.util.stream.Collectors;
import java.util.stream.StreamSupport;
import javax.annotation.concurrent.ThreadSafe;

/**
 * A wrapper for the gRPC client to interact with the file system master, used by alluxio clients.
 *
 */
@ThreadSafe
public final class RetryHandlingFileSystemMasterClient extends AbstractMasterClient
    implements FileSystemMasterClient {
  private static final Logger RPC_LOG = LoggerFactory.getLogger(FileSystemMasterClient.class);

  private FileSystemMasterClientServiceGrpc.FileSystemMasterClientServiceBlockingStub mClient =
      null;

  /**
   * Creates a new {@link RetryHandlingFileSystemMasterClient} instance.
   *
   * @param conf master client configuration
   */
  public RetryHandlingFileSystemMasterClient(MasterClientContext conf) {
    super(conf);
  }

  @Override
  protected ServiceType getRemoteServiceType() {
    return ServiceType.FILE_SYSTEM_MASTER_CLIENT_SERVICE;
  }

  @Override
  protected String getServiceName() {
    return Constants.FILE_SYSTEM_MASTER_CLIENT_SERVICE_NAME;
  }

  @Override
  protected long getServiceVersion() {
    return Constants.FILE_SYSTEM_MASTER_CLIENT_SERVICE_VERSION;
  }

  @Override
  protected void afterConnect() {
    mClient = FileSystemMasterClientServiceGrpc.newBlockingStub(mChannel);
  }

  @Override
  public void checkAccess(AlluxioURI path, CheckAccessPOptions options)
      throws AlluxioStatusException {
    retryRPC(() -> mClient.checkAccess(
        CheckAccessPRequest.newBuilder().setPath(getTransportPath(path))
            .setOptions(options).build()),
        RPC_LOG, "CheckAccess", "path=%s,options=%s", path, options);
  }

  @Override
  public List<AlluxioURI> checkConsistency(final AlluxioURI path,
      final CheckConsistencyPOptions options) throws AlluxioStatusException {
    return retryRPC(() -> {
      List<String> inconsistentPaths = mClient.checkConsistency(CheckConsistencyPRequest
          .newBuilder().setPath(getTransportPath(path)).setOptions(options).build())
          .getInconsistentPathsList();
      List<AlluxioURI> inconsistentUris = new ArrayList<>(inconsistentPaths.size());
      for (String inconsistentPath : inconsistentPaths) {
        inconsistentUris.add(new AlluxioURI(inconsistentPath));
      }
      return inconsistentUris;
    }, RPC_LOG, "CheckConsistency", "path=%s,options=%s", path, options);
  }

  @Override
  public void createDirectory(final AlluxioURI path,
      final CreateDirectoryPOptions options) throws AlluxioStatusException {
    retryRPC(
        () -> mClient.createDirectory(CreateDirectoryPRequest.newBuilder()
            .setPath(getTransportPath(path)).setOptions(options).build()),
        RPC_LOG, "CreateDirectory", "path=%s,options=%s", path, options);
  }

  @Override
  public URIStatus createFile(final AlluxioURI path, final CreateFilePOptions options)
      throws AlluxioStatusException {
    return retryRPC(
        () -> new URIStatus(GrpcUtils.fromProto(mClient.createFile(CreateFilePRequest.newBuilder()
            .setPath(getTransportPath(path)).setOptions(options).build()).getFileInfo())),
        RPC_LOG, "CreateFile", "path=%s,options=%s", path, options);
  }

  @Override
  public void completeFile(final AlluxioURI path, final CompleteFilePOptions options)
      throws AlluxioStatusException {
    retryRPC(() -> mClient.completeFile(CompleteFilePRequest.newBuilder()
        .setPath(getTransportPath(path)).setOptions(options).build()), RPC_LOG, "CompleteFile",
        "path=%s,options=%s", path, options);
  }

  @Override
  public void delete(final AlluxioURI path, final DeletePOptions options)
      throws AlluxioStatusException {
    retryRPC(() -> mClient.remove(DeletePRequest.newBuilder().setPath(getTransportPath(path))
        .setOptions(options).build()), RPC_LOG, "Delete",
        "path=%s,options=%s", path, options);
  }

  @Override
  public boolean exists(final AlluxioURI path, final ExistsPOptions options)
      throws AlluxioStatusException {
    return retryRPC(() -> mClient.exists(ExistsPRequest.newBuilder()
        .setPath(getTransportPath(path))
        .setOptions(options).build()).getExists(), RPC_LOG, "Exists",
        "path=%s,options=%s", path, options);
  }

  @Override
  public void free(final AlluxioURI path, final FreePOptions options)
      throws AlluxioStatusException {
    retryRPC(() -> mClient.free(FreePRequest.newBuilder().setPath(getTransportPath(path))
        .setOptions(options).build()), RPC_LOG, "Free", "path=%s,options=%s", path, options);
  }

  @Override
  public String getFilePath(long fileId) throws AlluxioStatusException {
    return retryRPC(() -> mClient.getFilePath(GetFilePathPRequest
            .newBuilder().setFileId(fileId).build()).getPath(), RPC_LOG, "GetFilePath", "fileId=%d",
        fileId);
  }

  @Override
  public URIStatus getStatus(final AlluxioURI path, final GetStatusPOptions options)
      throws AlluxioStatusException {
    return retryRPC(() -> new URIStatus(GrpcUtils
        .fromProto(mClient.getStatus(GetStatusPRequest.newBuilder().setPath(getTransportPath(path))
            .setOptions(options).build()).getFileInfo())),
        RPC_LOG, "GetStatus", "path=%s,options=%s", path, options);
  }

  @Override
  public synchronized List<SyncPointInfo> getSyncPathList() throws AlluxioStatusException {
    return retryRPC(() -> mClient.getSyncPathList(GetSyncPathListPRequest.getDefaultInstance())
        .getSyncPathsList().stream().map(x -> alluxio.wire.SyncPointInfo.fromProto(x))
        .collect(Collectors.toList()), RPC_LOG, "GetSyncPathList", "");
  }

  @Override
  public long getNewBlockIdForFile(final AlluxioURI path)
      throws AlluxioStatusException {
    return retryRPC(
        () -> mClient.getNewBlockIdForFile(
            GetNewBlockIdForFilePRequest.newBuilder().setPath(getTransportPath(path))
                .setOptions(GetNewBlockIdForFilePOptions.newBuilder().build()).build())
            .getId(),
        RPC_LOG, "GetNewBlockIdForFile", "path=%s", path);
  }

  @Override
  public Map<String, alluxio.wire.MountPointInfo> getMountTable(boolean checkUfs)
      throws AlluxioStatusException {
    return retryRPC(() -> {
      Map<String, alluxio.wire.MountPointInfo> mountTableWire = new HashMap<>();
      for (Map.Entry<String, alluxio.grpc.MountPointInfo> entry : mClient
          .getMountTable(GetMountTablePRequest.newBuilder().setCheckUfs(checkUfs).build())
          .getMountPointsMap()
          .entrySet()) {
        mountTableWire.put(entry.getKey(), GrpcUtils.fromProto(entry.getValue()));
      }
      return mountTableWire;
    }, RPC_LOG, "GetMountTable", "");
  }

  @Override
  public void iterateStatus(final AlluxioURI path, final ListStatusPOptions options,
      Consumer<? super URIStatus> action)
      throws AlluxioStatusException {
    retryRPC(
         new CountingRetry(0),
        () ->  {
          StreamSupport.stream(
              Spliterators.spliteratorUnknownSize(
                  mClient.listStatus(ListStatusPRequest.newBuilder()
                      .setPath(getTransportPath(path)).setOptions(options).build()),
                  Spliterator.ORDERED),
              false)
              .flatMap(pListStatusResponse -> pListStatusResponse.getFileInfosList().stream()
                  .map(pFileInfo -> new URIStatus(GrpcUtils.fromProto(pFileInfo))))
              .forEach(action);
          return null;
        },
        RPC_LOG, "ListStatus", "path=%s,options=%s", path, options);
  }

  @Override
  public List<URIStatus> listStatus(final AlluxioURI path, final ListStatusPOptions options)
      throws AlluxioStatusException {
    return retryRPC(() -> {
      List<URIStatus> result = new ArrayList<>();
      mClient
          .listStatus(ListStatusPRequest.newBuilder().setPath(getTransportPath(path))
              .setOptions(options).build())
          .forEachRemaining(
              (pListStatusResponse) -> result.addAll(pListStatusResponse.getFileInfosList().stream()
                  .map((pFileInfo) -> new URIStatus(GrpcUtils.fromProto(pFileInfo)))
                  .collect(Collectors.toList())));
      return result;
    }, RPC_LOG, "ListStatus", "path=%s,options=%s", path, options);
  }

  @Override
  public ListStatusPartialResult listStatusPartial(
      final AlluxioURI path, final ListStatusPartialPOptions options)
      throws AlluxioStatusException {
    return retryRPC(() -> ListStatusPartialResult.fromProto(mClient
        .listStatusPartial(ListStatusPartialPRequest.newBuilder().setPath(getTransportPath(path))
            .setOptions(options).build())), RPC_LOG,
        "ListStatusPartial", "path=%s,options=%s", path, options);
  }

  @Override
  public void mount(final AlluxioURI alluxioPath, final AlluxioURI ufsPath,
      final MountPOptions options) throws AlluxioStatusException {
    retryRPC(
        () -> mClient.mount(MountPRequest.newBuilder().setAlluxioPath(alluxioPath.toString())
            .setUfsPath(ufsPath.toString()).setOptions(options).build()),
        RPC_LOG, "Mount", "alluxioPath=%s,ufsPath=%s,options=%s", alluxioPath, ufsPath, options);
  }

  @Override
  public void updateMount(final AlluxioURI alluxioPath, final MountPOptions options)
      throws AlluxioStatusException {
    retryRPC(
        () -> mClient.updateMount(UpdateMountPRequest.newBuilder()
            .setAlluxioPath(alluxioPath.toString())
            .setOptions(options).build()),
        RPC_LOG, "UpdateMount", "path=%s,options=%s", alluxioPath, options);
  }

  @Override
  public void rename(final AlluxioURI src, final AlluxioURI dst)
      throws AlluxioStatusException {
    rename(src, dst, FileSystemOptionsUtils.renameDefaults(mContext.getClusterConf()));
  }

  @Override
  public void rename(final AlluxioURI src, final AlluxioURI dst,
      final RenamePOptions options) throws AlluxioStatusException {
    retryRPC(() -> mClient.rename(RenamePRequest.newBuilder().setPath(getTransportPath(src))
        .setDstPath(getTransportPath(dst)).setOptions(options).build()), RPC_LOG, "Rename",
        "src=%s,dst=%s,options=%s", src, dst, options);
  }

  @Override
  public AlluxioURI reverseResolve(final AlluxioURI ufsUri) throws AlluxioStatusException {
    return retryRPC(() -> new AlluxioURI(mClient.reverseResolve(ReverseResolvePRequest.newBuilder()
        .setUfsUri(ufsUri.toString()).build()).getAlluxioPath()), RPC_LOG, "ReverseResolve",
        "ufsUri=%s", ufsUri);
  }

  @Override
  public void setAcl(AlluxioURI path, SetAclAction action, List<AclEntry> entries,
      SetAclPOptions options) throws AlluxioStatusException {
    retryRPC(() -> mClient.setAcl(
        SetAclPRequest.newBuilder().setPath(getTransportPath(path)).setAction(action)
            .addAllEntries(entries.stream().map(GrpcUtils::toProto).collect(Collectors.toList()))
            .setOptions(options).build()),
        RPC_LOG, "SetAcl", "path=%s,action=%s,entries=%s,options=%s",
        path, action, entries, options);
  }

  @Override
  public void setAttribute(final AlluxioURI path, final SetAttributePOptions options)
      throws AlluxioStatusException {
    retryRPC(() -> mClient.setAttribute(SetAttributePRequest.newBuilder()
        .setPath(getTransportPath(path)).setOptions(options).build()), RPC_LOG, "SetAttribute",
        "path=%s,options=%s", path, options);
  }

  @Override
  public void scheduleAsyncPersist(final AlluxioURI path, ScheduleAsyncPersistencePOptions options)
      throws AlluxioStatusException {
    retryRPC(() -> mClient.scheduleAsyncPersistence(ScheduleAsyncPersistencePRequest.newBuilder()
        .setPath(getTransportPath(path)).setOptions(options).build()), RPC_LOG,
        "ScheduleAsyncPersist", "path=%s,options=%s", path, options);
  }

  @Override
  public synchronized void startSync(final AlluxioURI path) throws AlluxioStatusException {
    retryRPC(
        () -> mClient
            .startSync(StartSyncPRequest.newBuilder().setPath(getTransportPath(path)).build()),
        RPC_LOG, "StartSync", "path=%s", path);
  }

  @Override
  public synchronized void stopSync(final AlluxioURI path) throws AlluxioStatusException {
    retryRPC(
        () -> mClient
            .stopSync(StopSyncPRequest.newBuilder().setPath(getTransportPath(path)).build()),
        RPC_LOG, "StopSync", "path=%s", path);
  }

  @Override
  public void unmount(final AlluxioURI alluxioPath) throws AlluxioStatusException {
    retryRPC(() -> mClient
        .unmount(UnmountPRequest.newBuilder().setAlluxioPath(getTransportPath(alluxioPath))
            .setOptions(UnmountPOptions.newBuilder().build()).build()),
        RPC_LOG, "Unmount", "path=%s", alluxioPath);
  }

  @Override
  public void updateUfsMode(final AlluxioURI ufsUri,
      final UpdateUfsModePOptions options) throws AlluxioStatusException {
    retryRPC(
        () -> mClient.updateUfsMode(UpdateUfsModePRequest.newBuilder()
            .setUfsPath(ufsUri.getRootPath()).setOptions(options).build()),
        RPC_LOG, "UpdateUfsMode", "ufsUri=%s,options=%s", ufsUri, options);
  }

  @Override
  public List<String> getStateLockHolders()
      throws AlluxioStatusException {
    return retryRPC(() -> {
      final ArrayList<String> result = new ArrayList<>();
      mClient.getStateLockHolders(GetStateLockHoldersPRequest.newBuilder()
          .setOptions(GetStateLockHoldersPOptions.newBuilder().build()).build()).getThreadsList()
          .forEach((thread) -> result.add(thread));
      return result;
    }, RPC_LOG, "GetStateLockHolders", "");
  }

  @Override
<<<<<<< HEAD
  public Map<Long, LostBlockList> getLostFiles()
      throws AlluxioStatusException {
    return retryRPC(() -> {
      Map<Long, LostBlockList> result =
          mClient.getLostFilesWithBlocks(GetLostFilesPRequest.newBuilder().build())
              .getLostFilesMap();
      return result;
    }, RPC_LOG, "GetLostFilesId", "");
=======
  public void needsSync(AlluxioURI path) throws AlluxioStatusException {
    retryRPC(
        () -> mClient.needsSync(
            NeedsSyncRequest.newBuilder().setPath(getTransportPath(path)).build()),
        RPC_LOG, "NeedsSync", "path=%s", path);
  }

  @Override
  public Optional<String> submitJob(JobRequest job) {
    connectWithRuntimeException();
    final ByteString requestBody = ByteString.copyFrom(SerializationUtils.serialize(job));
    SubmitJobPRequest request = SubmitJobPRequest
        .newBuilder()
        .setRequestBody(requestBody)
        .build();
    SubmitJobPResponse response = mClient.submitJob(request);
    return response.hasJobId() ? Optional.of(response.getJobId()) : Optional.empty();
  }

  @Override
  public boolean stopJob(JobDescription jobDescription) {
    connectWithRuntimeException();
    StopJobPResponse response = mClient.stopJob(StopJobPRequest
        .newBuilder()
        .setJobDescription(alluxio.grpc.JobDescription
            .newBuilder()
            .setType(jobDescription.getType())
            .setPath(jobDescription.getPath())
            .build())
        .build());
    return response.getJobStopped();
  }

  @Override
  public String getJobProgress(JobDescription jobDescription,
      JobProgressReportFormat format, boolean verbose) {
    JobProgressPOptions.Builder options = JobProgressPOptions.newBuilder()
            .setVerbose(verbose)
            .setFormat(format);
    connectWithRuntimeException();
    GetJobProgressPResponse response = mClient.getJobProgress(
        GetJobProgressPRequest.newBuilder()
            .setJobDescription(alluxio.grpc.JobDescription
            .newBuilder()
            .setType(jobDescription.getType())
            .setPath(jobDescription.getPath())
            .build())
            .setOptions(options.build())
            .build());
    return response.getProgressReport();
  }

  @Override
  public SyncMetadataPResponse syncMetadata(AlluxioURI path, SyncMetadataPOptions options)
      throws AlluxioStatusException {
    return retryRPC(() -> {
      SyncMetadataPRequest request = SyncMetadataPRequest.newBuilder()
          .setPath(path.getPath())
          .setOptions(options)
          .build();
      SyncMetadataPResponse response = mClient.syncMetadata(request);
      return response;
    }, RPC_LOG, "SyncMetadata", "path=%s,options=%s", path, options);
  }

  @Override
  public SyncMetadataAsyncPResponse syncMetadataAsync(AlluxioURI path, SyncMetadataPOptions options)
      throws AlluxioStatusException {
    return retryRPC(() -> {
      SyncMetadataPRequest request = SyncMetadataPRequest.newBuilder()
          .setPath(path.getPath())
          .setOptions(options)
          .build();
      SyncMetadataAsyncPResponse response = mClient.syncMetadataAsync(request);
      return response;
    }, RPC_LOG, "SyncMetadataAsync", "path=%s,options=%s", path, options);
  }

  @Override
  public GetSyncProgressPResponse getSyncProgress(long taskGroupId) throws AlluxioStatusException {
    return retryRPC(() -> {
      GetSyncProgressPRequest request = GetSyncProgressPRequest.newBuilder()
          .setTaskGroupId(taskGroupId)
          .build();
      return mClient.getSyncProgress(request);
    }, RPC_LOG, "GetSyncProgress", "taskGroupId=%s", taskGroupId);
  }

  @Override
  public CancelSyncMetadataPResponse cancelSyncMetadata(long taskGroupId)
      throws AlluxioStatusException {
    return retryRPC(() -> {
      CancelSyncMetadataPRequest request = CancelSyncMetadataPRequest.newBuilder()
          .setTaskGroupId(taskGroupId)
          .build();
      return mClient.cancelSyncMetadata(request);
    }, RPC_LOG, "CancelSyncMetadata", "taskGroupId=%s", taskGroupId);
>>>>>>> 15a333a5
  }

  /**
   * Gets the path that will be transported to master.
   *
   * @param uri uri
   * @return transport path
   */
  private static String getTransportPath(AlluxioURI uri) {
    if (uri.hasScheme() && !uri.getScheme().equals(Constants.SCHEME)) {
      // Return full URI for non-Alluxio path.
      return uri.toString();
    } else {
      // Scheme-less URIs are assumed to be Alluxio paths
      // and getPath() is used to avoid string conversion.
      return uri.getPath();
    }
  }
}<|MERGE_RESOLUTION|>--- conflicted
+++ resolved
@@ -35,12 +35,9 @@
 import alluxio.grpc.FreePOptions;
 import alluxio.grpc.FreePRequest;
 import alluxio.grpc.GetFilePathPRequest;
-<<<<<<< HEAD
-import alluxio.grpc.GetLostFilesPRequest;
-=======
 import alluxio.grpc.GetJobProgressPRequest;
 import alluxio.grpc.GetJobProgressPResponse;
->>>>>>> 15a333a5
+import alluxio.grpc.GetLostFilesPRequest;
 import alluxio.grpc.GetMountTablePRequest;
 import alluxio.grpc.GetNewBlockIdForFilePOptions;
 import alluxio.grpc.GetNewBlockIdForFilePRequest;
@@ -56,12 +53,9 @@
 import alluxio.grpc.JobProgressReportFormat;
 import alluxio.grpc.ListStatusPOptions;
 import alluxio.grpc.ListStatusPRequest;
-<<<<<<< HEAD
-import alluxio.grpc.LostBlockList;
-=======
 import alluxio.grpc.ListStatusPartialPOptions;
 import alluxio.grpc.ListStatusPartialPRequest;
->>>>>>> 15a333a5
+import alluxio.grpc.LostBlockList;
 import alluxio.grpc.MountPOptions;
 import alluxio.grpc.MountPRequest;
 import alluxio.grpc.NeedsSyncRequest;
@@ -440,16 +434,6 @@
   }
 
   @Override
-<<<<<<< HEAD
-  public Map<Long, LostBlockList> getLostFiles()
-      throws AlluxioStatusException {
-    return retryRPC(() -> {
-      Map<Long, LostBlockList> result =
-          mClient.getLostFilesWithBlocks(GetLostFilesPRequest.newBuilder().build())
-              .getLostFilesMap();
-      return result;
-    }, RPC_LOG, "GetLostFilesId", "");
-=======
   public void needsSync(AlluxioURI path) throws AlluxioStatusException {
     retryRPC(
         () -> mClient.needsSync(
@@ -547,7 +531,17 @@
           .build();
       return mClient.cancelSyncMetadata(request);
     }, RPC_LOG, "CancelSyncMetadata", "taskGroupId=%s", taskGroupId);
->>>>>>> 15a333a5
+  }
+
+  @Override
+  public Map<Long, LostBlockList> getLostFiles()
+      throws AlluxioStatusException {
+    return retryRPC(() -> {
+      Map<Long, LostBlockList> result =
+          mClient.getLostFilesWithBlocks(GetLostFilesPRequest.newBuilder().build())
+              .getLostFilesMap();
+      return result;
+    }, RPC_LOG, "GetLostFilesId", "");
   }
 
   /**
