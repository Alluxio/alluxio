--- conflicted
+++ resolved
@@ -205,11 +205,8 @@
 
   @Override
   public synchronized void mount(final AlluxioURI alluxioPath, final AlluxioURI ufsPath,
-<<<<<<< HEAD
       final MountOptions options) throws IOException {
-=======
       final MountOptions options) throws AlluxioStatusException {
->>>>>>> 804cc357
     retryRPC(() -> {
       mClient.mount(alluxioPath.toString(), ufsPath.toString(), options.toThrift());
       return null;
