--- conflicted
+++ resolved
@@ -28,7 +28,6 @@
 import alluxio.grpc.DeletePOptions;
 import alluxio.grpc.DeletePRequest;
 import alluxio.grpc.FileSystemMasterClientServiceGrpc;
-import alluxio.grpc.FileSystemMasterCommonPOptions;
 import alluxio.grpc.FreePOptions;
 import alluxio.grpc.FreePRequest;
 import alluxio.grpc.GetFilePathPRequest;
@@ -41,8 +40,6 @@
 import alluxio.grpc.GrpcUtils;
 import alluxio.grpc.ListStatusPOptions;
 import alluxio.grpc.ListStatusPRequest;
-import alluxio.grpc.LoadMetadataPOptions;
-import alluxio.grpc.LoadMetadataPType;
 import alluxio.grpc.MountPOptions;
 import alluxio.grpc.MountPRequest;
 import alluxio.grpc.RenamePOptions;
@@ -78,10 +75,6 @@
 import java.util.Map;
 import java.util.Spliterator;
 import java.util.Spliterators;
-<<<<<<< HEAD
-import java.util.concurrent.atomic.AtomicLong;
-=======
->>>>>>> e05128b5
 import java.util.function.Consumer;
 import java.util.stream.Collectors;
 import java.util.stream.StreamSupport;
@@ -276,32 +269,6 @@
                   .collect(Collectors.toList())));
       return result;
     }, RPC_LOG, "ListStatus", "path=%s,options=%s", path, options);
-  }
-
-  @Override
-  public long loadMetadata(AlluxioURI path, LoadMetadataPOptions options)
-      throws AlluxioStatusException {
-    return retryRPC(
-        () -> {
-          ListStatusPOptions lsOptions = ListStatusPOptions.newBuilder()
-              .setCommonOptions(
-                  FileSystemMasterCommonPOptions.newBuilder()
-                      .setSyncIntervalMs(0)
-                      .build())
-              .setLoadMetadataType(LoadMetadataPType.ALWAYS)
-              .setRecursive(options.getRecursive())
-              .build();
-          final AtomicLong num = new AtomicLong();
-          mClient.listStatus(
-              ListStatusPRequest.newBuilder()
-                  .setPath(getTransportPath(path))
-                  .setOptions(lsOptions).build())
-              .forEachRemaining((pListStatusResponse) -> {
-                num.addAndGet(pListStatusResponse.getFileInfosCount());
-              });
-          return num.get();
-        }, RPC_LOG, "loadMetadata", "path=%s,options=%s", path, options
-    );
   }
 
   @Override
