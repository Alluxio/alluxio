/*
 * The Alluxio Open Foundation licenses this work under the Apache License, version 2.0
 * (the "License"). You may not use this work except in compliance with the License, which is
 * available at www.apache.org/licenses/LICENSE-2.0
 *
 * This software is distributed on an "AS IS" basis, WITHOUT WARRANTIES OR CONDITIONS OF ANY KIND,
 * either express or implied, as more fully set forth in the License.
 *
 * See the NOTICE file distributed with this work for information regarding copyright ownership.
 *
 */

package alluxio.client.file.cache;

import alluxio.client.file.cache.store.LocalPageStore;
import alluxio.client.file.cache.store.LocalPageStoreOptions;
import alluxio.client.file.cache.store.PageNotFoundException;
import alluxio.client.file.cache.store.PageStoreOptions;
import alluxio.client.file.cache.store.RocksPageStore;

import java.io.IOException;
import java.nio.channels.ReadableByteChannel;

/**
 * A simple abstraction on the storage to put, get and delete pages. The implementation of this
 * class does not need to provide thread-safety.
 */
public interface PageStore extends AutoCloseable {

  /**
   * Creates a new {@link PageStore}.
   *
   * @param options the options to instantiate the page store
   * @return a PageStore instance
   */
  static PageStore create(PageStoreOptions options) {
    switch (options.getType()) {
      case LOCAL:
        return new LocalPageStore(options.toOptions());
      case ROCKS:
        return new RocksPageStore(options.toOptions());
      default:
        throw new IllegalArgumentException(
            "Incompatible PageStore " + options.getType() + " specified");
    }
  }

  /**
   * Creates a new default instance of {@link PageStore}.
   * @return the default {@link PageStore}
   */
  static PageStore create() {
    return create(new LocalPageStoreOptions());
  }

  /**
   * Writes a new page from a source channel to the store.
   *
   * @param fileId file identifier
   * @param pageIndex index of the page within the file
   * @param src source channel to read this new page
   * @throws IOException
   * @return the number of bytes written
   */
  int put(long fileId, long pageIndex, ReadableByteChannel src) throws IOException;

  /**
   * Gets a page from the store to the destination channel.
   *
   * @param fileId file indentifier
   * @param pageIndex index of page within the file
   * @return the number of bytes read
   * @throws IOException
   * @throws PageNotFoundException when the page isn't found in the store
   */
  ReadableByteChannel get(long fileId, long pageIndex) throws IOException,
      PageNotFoundException;

  /**
   * Deletes a page from the store.
   *
   * @param fileId file identifier
   * @param pageIndex index of page within the file
<<<<<<< HEAD
   * @return if the page was deleted
=======
>>>>>>> a249ce14
   * @throws IOException
   * @throws PageNotFoundException when the page isn't found in the store
   */
  void delete(long fileId, long pageIndex) throws IOException, PageNotFoundException;

  @Override
  void close();

  /**
   * @return the number of pages stored
   */
<<<<<<< HEAD
  boolean delete(long fileId, long pageIndex) throws IOException;

  /**
   * @return size of the data in store
   */
  long size() throws IOException;
=======
  int size();
>>>>>>> a249ce14
}<|MERGE_RESOLUTION|>--- conflicted
+++ resolved
@@ -81,10 +81,6 @@
    *
    * @param fileId file identifier
    * @param pageIndex index of page within the file
-<<<<<<< HEAD
-   * @return if the page was deleted
-=======
->>>>>>> a249ce14
    * @throws IOException
    * @throws PageNotFoundException when the page isn't found in the store
    */
@@ -96,14 +92,5 @@
   /**
    * @return the number of pages stored
    */
-<<<<<<< HEAD
-  boolean delete(long fileId, long pageIndex) throws IOException;
-
-  /**
-   * @return size of the data in store
-   */
-  long size() throws IOException;
-=======
   int size();
->>>>>>> a249ce14
 }