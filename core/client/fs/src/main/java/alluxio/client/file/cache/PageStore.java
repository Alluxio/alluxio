--- conflicted
+++ resolved
@@ -128,11 +128,7 @@
    * @throws PageNotFoundException when the page isn't found in the store
    */
   default int get(PageId pageId, byte[] buffer) throws IOException, PageNotFoundException {
-<<<<<<< HEAD
-    return get(pageId, 0, buffer, 0);
-=======
     return get(pageId, 0, buffer.length, buffer, 0);
->>>>>>> e05128b5
   }
 
   /**
@@ -140,10 +136,7 @@
    *
    * @param pageId page identifier
    * @param pageOffset offset within page
-<<<<<<< HEAD
-=======
    * @param bytesToRead bytes to read in this page
->>>>>>> e05128b5
    * @param buffer destination buffer
    * @param bufferOffset offset in buffer
    * @return the number of bytes read
@@ -151,13 +144,8 @@
    * @throws PageNotFoundException when the page isn't found in the store
    * @throws IllegalArgumentException when the page offset exceeds the page size
    */
-<<<<<<< HEAD
-  int get(PageId pageId, int pageOffset, byte[] buffer, int bufferOffset) throws IOException,
-      PageNotFoundException;
-=======
   int get(PageId pageId, int pageOffset, int bytesToRead, byte[] buffer, int bufferOffset)
       throws IOException, PageNotFoundException;
->>>>>>> e05128b5
 
   /**
    * Deletes a page from the store.
