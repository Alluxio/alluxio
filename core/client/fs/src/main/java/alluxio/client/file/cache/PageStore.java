/*
 * The Alluxio Open Foundation licenses this work under the Apache License, version 2.0
 * (the "License"). You may not use this work except in compliance with the License, which is
 * available at www.apache.org/licenses/LICENSE-2.0
 *
 * This software is distributed on an "AS IS" basis, WITHOUT WARRANTIES OR CONDITIONS OF ANY KIND,
 * either express or implied, as more fully set forth in the License.
 *
 * See the NOTICE file distributed with this work for information regarding copyright ownership.
 */

package alluxio.client.file.cache;

import alluxio.client.file.cache.store.LocalPageStore;
import alluxio.client.file.cache.store.PageStoreOptions;
import alluxio.client.file.cache.store.PageStoreType;
import alluxio.client.file.cache.store.RocksPageStore;
import alluxio.exception.PageNotFoundException;
import alluxio.util.io.FileUtils;

import org.slf4j.Logger;
import org.slf4j.LoggerFactory;

import java.io.IOException;
import java.nio.channels.ReadableByteChannel;
import java.nio.file.Files;
import java.nio.file.Path;
import java.nio.file.Paths;
import java.util.function.Consumer;
import java.util.stream.Stream;

/**
 * A simple abstraction on the storage to put, get and delete pages. The implementation of this
 * class does not need to provide thread-safety.
 */
public interface PageStore extends AutoCloseable {
  Logger LOG = LoggerFactory.getLogger(PageStore.class);

  /**
   * Creates a new {@link PageStore}.
   *
   * @param options the options to instantiate the page store
   * @return a PageStore instance
   */
<<<<<<< HEAD
  static PageStore create(PageStoreOptions options) {
=======
  static PageStore create(PageStoreOptions options) throws IOException {
    LOG.info("Create PageStore option={}", options.toString());
>>>>>>> 294ddccc
    switch (options.getType()) {
      case LOCAL:
        return new LocalPageStore(options.toOptions());
      case ROCKS:
        return new RocksPageStore(options.toOptions());
      default:
        throw new IllegalArgumentException(
            "Incompatible PageStore " + options.getType() + " specified");
    }
  }

  /**
   * Gets store path given root directory and store type.
   *
   * @param storeType the type of the page store
   * @param rootDir the root directory path
   * @return the store directory path
   */
  static Path getStorePath(PageStoreType storeType, String rootDir) {
    return Paths.get(rootDir, storeType.name());
  }

  /**
   * Initializes a page store at the configured location.
   * Data from different store type will be removed.
   *
   * @param options initialize a new page store based on the options
   * @throws IOException when failed to clean up the specific location
   */
  default void initialize(PageStoreOptions options) throws IOException {
    String rootPath = options.getRootDir();
    PageStoreType storeType = options.getType();
    Path storePath = getStorePath(storeType, rootPath);
    Files.createDirectories(storePath);
    LOG.debug("Clean cache directory {}", rootPath);
    try (Stream<Path> stream = Files.list(Paths.get(rootPath))) {
      stream.filter(path -> !storePath.equals(path))
          .forEach(path -> {
            try {
              FileUtils.deletePathRecursively(path.toString());
            } catch (IOException e) {
              LOG.warn("failed to delete {} in cache directory: {}", path, e.toString());
            }
          });
    }
  }

  /**
   * Writes a new page from a source channel to the store.
   *
   * @param pageId page identifier
   * @param page page data
   */
  void put(PageId pageId, byte[] page) throws IOException;

  /**
   * Wraps a page from the store as a channel to read.
   *
   * @param pageId page identifier
   * @return the channel to read this page
   * @throws IOException when the store fails to read this page
   * @throws PageNotFoundException when the page isn't found in the store
   */
  default ReadableByteChannel get(PageId pageId) throws IOException,
      PageNotFoundException {
    return get(pageId, 0);
  }

  /**
   * Gets part of a page from the store to the destination channel.
   *
   * @param pageId page identifier
   * @param pageOffset offset within page
   * @return the number of bytes read
   * @throws IOException when the store fails to read this page
   * @throws PageNotFoundException when the page isn't found in the store
   * @throws IllegalArgumentException when the page offset exceeds the page size
   */
  ReadableByteChannel get(PageId pageId, int pageOffset) throws IOException,
      PageNotFoundException;

  /**
   * Deletes a page from the store.
   *
   * @param pageId page identifier
   * @param pageSize page size in bytes
   * @throws IOException when the store fails to delete this page
   * @throws PageNotFoundException when the page isn't found in the store
   */
  void delete(PageId pageId, long pageSize) throws IOException, PageNotFoundException;

  /**
   * Restores the page store from a previous run.
   *
   * @param initFunc function to apply during restore process
   * @return true if successfully restored from previous state
   * @throws IOException if any error occurs
   */
  boolean restore(Consumer<PageInfo> initFunc) throws IOException;

  /**
   * @return an estimated ratio between the overhead storage consumption and the actual data size
   */
  default double getOverheadRatio() {
    return 0;
  }
}<|MERGE_RESOLUTION|>--- conflicted
+++ resolved
@@ -42,12 +42,8 @@
    * @param options the options to instantiate the page store
    * @return a PageStore instance
    */
-<<<<<<< HEAD
   static PageStore create(PageStoreOptions options) {
-=======
-  static PageStore create(PageStoreOptions options) throws IOException {
     LOG.info("Create PageStore option={}", options.toString());
->>>>>>> 294ddccc
     switch (options.getType()) {
       case LOCAL:
         return new LocalPageStore(options.toOptions());
