--- conflicted
+++ resolved
@@ -11,11 +11,8 @@
 
 package alluxio.client.file.cache;
 
-<<<<<<< HEAD
-=======
+import alluxio.conf.InstancedConfiguration;
 import alluxio.ConfigurationTestUtils;
->>>>>>> e3669cbf
-import alluxio.conf.InstancedConfiguration;
 import alluxio.exception.PageNotFoundException;
 
 import org.junit.Assert;
@@ -42,11 +39,7 @@
    */
   @Before
   public void before() {
-<<<<<<< HEAD
-    mMetaStore = new DefaultMetaStore(InstancedConfiguration.defaults());
-=======
-    mMetaStore = new DefaultMetaStore(CacheEvictor.create(mConf));
->>>>>>> e3669cbf
+    mMetaStore = new DefaultMetaStore(mConf);
   }
 
   @Test
