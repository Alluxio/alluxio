--- conflicted
+++ resolved
@@ -33,12 +33,6 @@
 import java.io.IOException;
 import java.nio.ByteBuffer;
 import java.nio.channels.ReadableByteChannel;
-<<<<<<< HEAD
-=======
-import java.util.Collection;
-import java.util.HashMap;
-import java.util.HashSet;
->>>>>>> 723bd461
 import java.util.LinkedList;
 import java.util.Queue;
 
@@ -68,7 +62,7 @@
   public final ExpectedException mThrown = ExpectedException.none();
 
   @Before
-  public void before() {
+  public void before() throws Exception {
     mConf.set(PropertyKey.USER_CLIENT_CACHE_PAGE_SIZE, PAGE_SIZE_BYTES);
     mConf.set(PropertyKey.USER_CLIENT_CACHE_SIZE, CACHE_SIZE_BYTES);
     mConf.set(PropertyKey.USER_CLIENT_CACHE_DIR, mTemp.getRoot().getAbsolutePath());
@@ -270,81 +264,6 @@
   }
 
   /**
-<<<<<<< HEAD
-=======
-   * Implementation of page store that stores cached data in memory.
-   */
-  class HashMapPageStore implements PageStore {
-
-    HashMap mStore = new HashMap<PageId, byte[]>();
-
-    public HashMapPageStore() {
-    }
-
-    @Override
-    public void put(PageId pageId, byte[] page) throws IOException {
-      mStore.put(pageId, page);
-    }
-
-    @Override
-    public ReadableByteChannel get(PageId pageId, int pageOffset)
-        throws IOException, PageNotFoundException {
-      byte[] buf = (byte[]) mStore.get(pageId);
-      ByteArrayInputStream is = new ByteArrayInputStream(buf);
-      is.skip(pageOffset);
-      return Channels.newChannel(is);
-    }
-
-    @Override
-    public void delete(PageId pageId) throws IOException, PageNotFoundException {
-      if (null == mStore.remove(pageId)) {
-        throw new PageNotFoundException("not found key " + pageId);
-      }
-    }
-
-    @Override
-    public void close() {
-      // noop
-    }
-
-    @Override
-    public int size() {
-      return mStore.size();
-    }
-
-    @Override
-    public Collection<PageId> getPages() {
-      return mStore.keySet();
-    }
-  }
-
-  /**
-   * Implementation of meta store that stores cached data in memory.
-   */
-  class HashSetMetaStore implements MetaStore {
-    HashSet mPages = new HashSet<PageId>();
-
-    @Override
-    public boolean hasPage(PageId pageId) {
-      return mPages.contains(pageId);
-    }
-
-    @Override
-    public boolean addPage(PageId pageId) {
-      return mPages.add(pageId);
-    }
-
-    @Override
-    public void removePage(PageId pageId) throws PageNotFoundException {
-      if (!mPages.contains(pageId)) {
-        throw new PageNotFoundException("page not found " + pageId);
-      }
-      mPages.remove(pageId);
-    }
-  }
-
-  /**
->>>>>>> 723bd461
    * Implementation of Evictor using FIFO eviction policy for the test.
    */
   class FIFOEvictor implements CacheEvictor {
