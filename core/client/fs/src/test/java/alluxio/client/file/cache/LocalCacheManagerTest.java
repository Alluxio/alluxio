/*
 * The Alluxio Open Foundation licenses this work under the Apache License, version 2.0
 * (the "License"). You may not use this work except in compliance with the License, which is
 * available at www.apache.org/licenses/LICENSE-2.0
 *
 * This software is distributed on an "AS IS" basis, WITHOUT WARRANTIES OR CONDITIONS OF ANY KIND,
 * either express or implied, as more fully set forth in the License.
 *
 * See the NOTICE file distributed with this work for information regarding copyright ownership.
 */

package alluxio.client.file.cache;

import static org.junit.Assert.assertArrayEquals;
import static org.junit.Assert.assertEquals;
import static org.junit.Assert.assertFalse;
import static org.junit.Assert.assertTrue;

import alluxio.ConfigurationTestUtils;
import alluxio.Constants;
import alluxio.client.file.cache.store.LocalPageStore;
import alluxio.client.file.cache.store.PageStoreOptions;
import alluxio.client.file.cache.store.PageStoreType;
import alluxio.conf.InstancedConfiguration;
import alluxio.conf.PropertyKey;
import alluxio.exception.PageNotFoundException;
import alluxio.util.io.BufferUtils;
import alluxio.util.io.FileUtils;

import org.junit.Before;
import org.junit.Rule;
import org.junit.Test;
import org.junit.rules.ExpectedException;
import org.junit.rules.TemporaryFolder;

import java.io.IOException;
import java.nio.ByteBuffer;
import java.nio.file.Paths;
import java.util.LinkedList;
import java.util.UUID;
import java.util.concurrent.atomic.AtomicBoolean;
import java.util.concurrent.atomic.AtomicInteger;

import javax.annotation.Nullable;

/**
 * Tests for the {@link LocalCacheManager} class.
 */
public final class LocalCacheManagerTest {
  private static final int PAGE_SIZE_BYTES = Constants.KB;
  private static final int CACHE_SIZE_BYTES = 512 * Constants.KB;
  private static final PageId PAGE_ID1 = new PageId("0L", 0L);
  private static final PageId PAGE_ID2 = new PageId("1L", 1L);
  private static final byte[] PAGE1 = BufferUtils.getIncreasingByteArray(PAGE_SIZE_BYTES);
  private static final byte[] PAGE2 = BufferUtils.getIncreasingByteArray(255, PAGE_SIZE_BYTES);

  private LocalCacheManager mCacheManager;
  private InstancedConfiguration mConf = ConfigurationTestUtils.defaults();
  private MetaStore mMetaStore;
  private PageStore mPageStore;
  private CacheEvictor mEvictor;
  private byte[] mBuf = new byte[PAGE_SIZE_BYTES];

  @Rule
  public TemporaryFolder mTemp = new TemporaryFolder();

  @Rule
  public ExpectedException mThrown = ExpectedException.none();

  @Before
  public void before() throws Exception {
    mConf.set(PropertyKey.USER_CLIENT_CACHE_PAGE_SIZE, PAGE_SIZE_BYTES);
    mConf.set(PropertyKey.USER_CLIENT_CACHE_SIZE, CACHE_SIZE_BYTES);
    mConf.set(PropertyKey.USER_CLIENT_CACHE_DIR, mTemp.getRoot().getAbsolutePath());
    mConf.set(PropertyKey.USER_CLIENT_CACHE_ASYNC_WRITE_ENABLED, false);
<<<<<<< HEAD
    mMetaStore = MetaStore.create(mConf);
=======
>>>>>>> e3669cbf
    mPageStore = PageStore.create(PageStoreOptions.create(mConf), true);
    mEvictor = new FIFOEvictor();
    mMetaStore = MetaStore.create(mEvictor);
    mCacheManager = new LocalCacheManager(mConf, mMetaStore, mPageStore);
  }

  private byte[] page(int i, int pageLen) {
    return BufferUtils.getIncreasingByteArray(i, pageLen);
  }

  private PageId pageId(long i, int pageIndex) {
    return new PageId(Long.toString(i), pageIndex);
  }

  @Test
  public void putNew() throws Exception {
    assertTrue(mCacheManager.put(PAGE_ID1, PAGE1));
    assertEquals(PAGE1.length, mCacheManager.get(PAGE_ID1, 0, PAGE1.length, mBuf, 0));
    assertArrayEquals(PAGE1, mBuf);
  }

  @Test
  public void putExist() throws Exception {
    assertTrue(mCacheManager.put(PAGE_ID1, PAGE1));
<<<<<<< HEAD
    assertFalse(mCacheManager.put(PAGE_ID1, PAGE2));
    assertEquals(PAGE1.length, mCacheManager.get(PAGE_ID1, 0, PAGE1.length, mBuf, 0));
=======
    assertTrue(mCacheManager.put(PAGE_ID1, PAGE2));
    assertEquals(PAGE1.length, mCacheManager.get(PAGE_ID1, PAGE1.length, mBuf, 0));
>>>>>>> e3669cbf
    assertArrayEquals(PAGE1, mBuf);
  }

  @Test
  public void putEvict() throws Exception {
    mConf.set(PropertyKey.USER_CLIENT_CACHE_SIZE, PAGE_SIZE_BYTES);
    mPageStore = PageStore.create(PageStoreOptions.create(mConf), true);
    mCacheManager = new LocalCacheManager(mConf, mMetaStore, mPageStore);
    assertTrue(mCacheManager.put(PAGE_ID1, PAGE1));
    assertTrue(mCacheManager.put(PAGE_ID2, PAGE2));
    assertEquals(0, mCacheManager.get(PAGE_ID1, 0, PAGE1.length, mBuf, 0));
    assertEquals(PAGE2.length, mCacheManager.get(PAGE_ID2, 0, PAGE1.length, mBuf, 0));
    assertArrayEquals(PAGE2, mBuf);
  }

  @Test
  public void putSmallPages() throws Exception {
    // Cache size is only one full page, but should be able to store multiple small pages
    mConf.set(PropertyKey.USER_CLIENT_CACHE_SIZE, PAGE_SIZE_BYTES);
    mPageStore = PageStore.create(PageStoreOptions.create(mConf), true);
    mCacheManager = new LocalCacheManager(mConf, mMetaStore, mPageStore);
    int smallPageLen = 8;
    long numPages = mConf.getBytes(PropertyKey.USER_CLIENT_CACHE_PAGE_SIZE) / smallPageLen;
    for (int i = 0; i < numPages; i++) {
      PageId id = pageId(i, 0);
      byte[] smallPage = page(i, smallPageLen);
      assertTrue(mCacheManager.put(id, smallPage));
    }
    for (int i = 0; i < numPages; i++) {
      PageId id = pageId(i, 0);
      byte[] buf = new byte[smallPageLen];
      assertEquals(smallPageLen, mCacheManager.get(id, 0, smallPageLen, buf, 0));
      assertArrayEquals(page(i, smallPageLen), buf);
    }
  }

  @Test
  public void evictSmallPageByPutSmallPage() throws Exception {
    mConf.set(PropertyKey.USER_CLIENT_CACHE_SIZE, PAGE_SIZE_BYTES);
    mPageStore = PageStore.create(PageStoreOptions.create(mConf), true);
    mCacheManager = new LocalCacheManager(mConf, mMetaStore, mPageStore);
    int smallPageLen = 8;
    long numPages = mConf.getBytes(PropertyKey.USER_CLIENT_CACHE_PAGE_SIZE) / smallPageLen;
    for (int i = 0; i < numPages; i++) {
      PageId id = pageId(i, 0);
      assertTrue(mCacheManager.put(id, page(i, smallPageLen)));
    }
    // this should trigger evicting the first page (by FIFO)
    assertTrue(mCacheManager.put(pageId(numPages, 0), page(-1, smallPageLen)));
    for (int i = 0; i < numPages; i++) {
      byte[] buf = new byte[smallPageLen];
      PageId id = pageId(i, 0);
      if (i == 0) {
        assertEquals(0, mCacheManager.get(id, 0, smallPageLen, buf, 0));
      } else {
        assertEquals(smallPageLen, mCacheManager.get(id, 0, smallPageLen, buf, 0));
        assertArrayEquals(page(i, smallPageLen), buf);
      }
    }
  }

  @Test
  public void evictSmallPagesByPutPigPage() throws Exception {
    mConf.set(PropertyKey.USER_CLIENT_CACHE_SIZE, PAGE_SIZE_BYTES);
    mPageStore = PageStore.create(PageStoreOptions.create(mConf), true);
    mCacheManager = new LocalCacheManager(mConf, mMetaStore, mPageStore);
    int smallPageLen = 8;
    long numPages = mConf.getBytes(PropertyKey.USER_CLIENT_CACHE_PAGE_SIZE) / smallPageLen;
    for (int i = 0; i < numPages; i++) {
      PageId id = pageId(i, 0);
      assertTrue(mCacheManager.put(id, page(i, smallPageLen)));
    }
    byte[] bigPage = page(0, PAGE_SIZE_BYTES);
    PageId bigPageId = pageId(-1, 0);
    for (int i = 0; i < numPages - 1; i++) {
      assertFalse(mCacheManager.put(bigPageId, bigPage));
    }
    assertTrue(mCacheManager.put(bigPageId, bigPage));
    byte[] buf = new byte[PAGE_SIZE_BYTES];
    assertEquals(PAGE_SIZE_BYTES, mCacheManager.get(bigPageId, 0, PAGE_SIZE_BYTES, buf, 0));
    assertArrayEquals(bigPage, buf);
  }

  @Test
  public void evictBigPagesByPutSmallPage() throws Exception {
    mConf.set(PropertyKey.USER_CLIENT_CACHE_SIZE, PAGE_SIZE_BYTES);
    mPageStore = PageStore.create(PageStoreOptions.create(mConf), true);
    mCacheManager = new LocalCacheManager(mConf, mMetaStore, mPageStore);
    PageId bigPageId = pageId(-1, 0);
    assertTrue(mCacheManager.put(bigPageId, page(0, PAGE_SIZE_BYTES)));
    int smallPageLen = 8;
    long numPages = mConf.getBytes(PropertyKey.USER_CLIENT_CACHE_PAGE_SIZE) / smallPageLen;
    byte[] smallPage = BufferUtils.getIncreasingByteArray(smallPageLen);
    for (int i = 0; i < numPages; i++) {
      PageId id = pageId(i, 0);
      assertTrue(mCacheManager.put(id, smallPage));
    }
  }

  @Test
  public void putGetPartialPage() throws Exception {
    int[] sizeArray = {1, PAGE_SIZE_BYTES / 2, PAGE_SIZE_BYTES - 1};
    for (int size: sizeArray) {
      PageId pageId = new PageId("3", size);
      byte[] pageData = page(0, size);
      assertTrue(mCacheManager.put(pageId, pageData));
      byte[] buf = new byte[size];
      assertEquals(size, mCacheManager.get(pageId, 0, size, buf, 0));
      assertArrayEquals(pageData, buf);
    }
  }

  @Test
  public void putMoreThanCacheCapacity() throws Exception {
    int cacheSize = CACHE_SIZE_BYTES / PAGE_SIZE_BYTES;
    for (int i = 0; i < 2 * cacheSize; i++) {
      PageId pageId = new PageId("3", i);
      mCacheManager.put(pageId, page(i, PAGE_SIZE_BYTES));
      if (i >= cacheSize) {
        PageId id = new PageId("3", i - cacheSize + 1);
        assertEquals(0,
            mCacheManager.get(new PageId("3", i - cacheSize), 0, PAGE_SIZE_BYTES, mBuf, 0));
        assertEquals(PAGE_SIZE_BYTES, mCacheManager.get(id, 0, PAGE_SIZE_BYTES, mBuf, 0));
        assertArrayEquals(page(i - cacheSize + 1, PAGE_SIZE_BYTES), mBuf);
      }
    }
  }

  @Test
  public void putLargeId() throws Exception {
    long[] fileIdArray = {Long.MAX_VALUE - 1, Long.MAX_VALUE, Long.MIN_VALUE, Long.MIN_VALUE + 1};
    long[] pageIndexArray = {Long.MAX_VALUE - 1, Long.MAX_VALUE};
    for (long fileId : fileIdArray) {
      for (long pageIndexId : pageIndexArray) {
        PageId largeId = new PageId("0", pageIndexId);
        mCacheManager.put(largeId, PAGE1);
        assertEquals(PAGE_SIZE_BYTES, mCacheManager.get(largeId, 0, PAGE1.length, mBuf, 0));
        assertArrayEquals(PAGE1, mBuf);
      }
    }
  }

  @Test
  public void getExist() throws Exception {
    mCacheManager.put(PAGE_ID1, PAGE1);
    assertEquals(PAGE_SIZE_BYTES, mCacheManager.get(PAGE_ID1, 0, PAGE1.length, mBuf, 0));
    assertArrayEquals(PAGE1, mBuf);
  }

  @Test
  public void getNotExist() throws Exception {
    assertEquals(0, mCacheManager.get(PAGE_ID1, 0, PAGE1.length, mBuf, 0));
  }

  @Test
  public void getOffset() throws Exception {
    mCacheManager.put(PAGE_ID1, PAGE1);
    int[] offsetArray = {0, 1, PAGE_SIZE_BYTES / 2, PAGE_SIZE_BYTES - 1};
    for (int offset: offsetArray) {
      assertEquals(PAGE1.length - offset,
          mCacheManager.get(PAGE_ID1, offset, PAGE1.length - offset, mBuf, 0));
      assertEquals(ByteBuffer.wrap(PAGE1, offset, PAGE1.length - offset),
          ByteBuffer.wrap(mBuf, 0, PAGE1.length - offset));
    }
  }

  @Test
  public void getNotEnoughSpaceException() throws Exception {
    byte[] buf = new byte[PAGE1.length - 1];
    mThrown.expect(IllegalArgumentException.class);
    mCacheManager.get(PAGE_ID1, 0, PAGE1.length, buf, 0);
  }

  @Test
  public void deleteExist() throws Exception {
    mCacheManager.put(PAGE_ID1, PAGE1);
    mCacheManager.delete(PAGE_ID1);
    assertEquals(0, mCacheManager.get(PAGE_ID1, 0, PAGE1.length, mBuf, 0));
  }

  @Test
  public void deleteNotExist() throws Exception {
    assertFalse(mCacheManager.delete(PAGE_ID1));
  }

  @Test
  public void restore() throws Exception {
    PageId pageUuid = new PageId(UUID.randomUUID().toString(), 0);
    mCacheManager.put(PAGE_ID1, PAGE1);
    mCacheManager.put(pageUuid, PAGE2);
    mCacheManager.close();
    mCacheManager = LocalCacheManager.create(mConf);
    assertEquals(PAGE1.length, mCacheManager.get(PAGE_ID1, 0, PAGE1.length, mBuf, 0));
    assertArrayEquals(PAGE1, mBuf);
    assertEquals(PAGE2.length, mCacheManager.get(pageUuid, 0, PAGE1.length, mBuf, 0));
    assertArrayEquals(PAGE2, mBuf);
  }

  @Test
  public void restoreFailed() throws Exception {
    PageId pageUuid = new PageId(UUID.randomUUID().toString(), 0);
    mCacheManager.put(PAGE_ID1, PAGE1);
    mCacheManager.put(pageUuid, PAGE2);
    mCacheManager.close();
    String rootDir = PageStore.getStorePath(PageStoreType.LOCAL,
        mConf.get(PropertyKey.USER_CLIENT_CACHE_DIR)).toString();
    FileUtils.createFile(Paths.get(rootDir, "invalidPageFile").toString());
    mCacheManager = LocalCacheManager.create(mConf);
    assertEquals(0, mCacheManager.get(PAGE_ID1, 0, PAGE1.length, mBuf, 0));
    assertEquals(0, mCacheManager.get(pageUuid, 0, PAGE2.length, mBuf, 0));
  }

  @Test
  public void asyncCache() throws Exception {
    final int threads = 16;
    mConf.set(PropertyKey.USER_CLIENT_CACHE_ASYNC_WRITE_ENABLED, true);
    mConf.set(PropertyKey.USER_CLIENT_CACHE_ASYNC_WRITE_THREADS, threads);
    mConf.set(PropertyKey.USER_CLIENT_CACHE_STORE_TYPE, "LOCAL");
    PutDelayedPageStore pageStore = new PutDelayedPageStore();
    mCacheManager = new LocalCacheManager(mConf, mMetaStore, pageStore);
    for (int i = 0; i < threads; i++) {
      PageId pageId = new PageId("5", i);
      assertTrue(mCacheManager.put(pageId, page(i, PAGE_SIZE_BYTES)));
    }
    // fail due to full queue
    assertFalse(mCacheManager.put(PAGE_ID1, PAGE1));
    pageStore.setHanging(false);
    while (pageStore.getPuts() < threads) {
      Thread.sleep(1000);
    }
    pageStore.setHanging(true);
    for (int i = 0; i < threads; i++) {
      PageId pageId = new PageId("6", i);
      assertTrue(mCacheManager.put(pageId, page(i, PAGE_SIZE_BYTES)));
    }
  }

  @Test
  public void asyncCacheSamePage() throws Exception {
    final int threads = 16;
    mConf.set(PropertyKey.USER_CLIENT_CACHE_ASYNC_WRITE_ENABLED, true);
    mConf.set(PropertyKey.USER_CLIENT_CACHE_ASYNC_WRITE_THREADS, threads);
    mConf.set(PropertyKey.USER_CLIENT_CACHE_STORE_TYPE, "LOCAL");
    PutDelayedPageStore pageStore = new PutDelayedPageStore();
    mCacheManager = new LocalCacheManager(mConf, mMetaStore, pageStore);
    assertTrue(mCacheManager.put(PAGE_ID1, PAGE1));
    assertFalse(mCacheManager.put(PAGE_ID1, PAGE1));
    pageStore.setHanging(false);
    while (pageStore.getPuts() < 1) {
      Thread.sleep(1000);
    }
    pageStore.setHanging(true);
    assertTrue(mCacheManager.put(PAGE_ID1, PAGE1));
  }

  @Test
  public void recoverCacheFromFailedPut() throws Exception {
    FaultyPageStore pageStore = new FaultyPageStore();
    mCacheManager = new LocalCacheManager(mConf, mMetaStore, pageStore);
    pageStore.setPutFaulty(true);
    // a failed put
    assertFalse(mCacheManager.put(PAGE_ID1, PAGE1));
    // no state left after previous failed put
    assertEquals(0, mCacheManager.get(PAGE_ID1, 0, PAGE1.length, mBuf, 0));
    // can ask to put same page again without exception
    assertFalse(mCacheManager.put(PAGE_ID1, PAGE1));
    // still no state left
<<<<<<< HEAD
    assertEquals(0, mCacheManager.get(PAGE_ID1, 0, PAGE1.length, mBuf, 0));
    pageStore.setFaulty(false);
=======
    assertEquals(0, mCacheManager.get(PAGE_ID1, PAGE1.length, mBuf, 0));
    pageStore.setPutFaulty(false);
    assertTrue(mCacheManager.put(PAGE_ID1, PAGE1));
    assertEquals(PAGE_SIZE_BYTES, mCacheManager.get(PAGE_ID1, PAGE1.length, mBuf, 0));
    assertArrayEquals(PAGE1, mBuf);
  }

  @Test
  public void failedPageStoreDeleteOnEviction() throws Exception {
    mConf.set(PropertyKey.USER_CLIENT_CACHE_SIZE, PAGE_SIZE_BYTES);
    FaultyPageStore pageStore = new FaultyPageStore();
    mCacheManager = new LocalCacheManager(mConf, mMetaStore, pageStore);
    pageStore.setDeleteFaulty(true);
    // first put should be ok
    assertTrue(mCacheManager.put(PAGE_ID1, PAGE1));
    // trigger a failed eviction
    assertFalse(mCacheManager.put(PAGE_ID2, PAGE2));
    // restore page store to function
    pageStore.setDeleteFaulty(false);
    // trigger another eviction, this should work
>>>>>>> e3669cbf
    assertTrue(mCacheManager.put(PAGE_ID1, PAGE1));
    assertEquals(PAGE_SIZE_BYTES, mCacheManager.get(PAGE_ID1, 0, PAGE1.length, mBuf, 0));
    assertArrayEquals(PAGE1, mBuf);
  }

  /**
   * A PageStore where put can throw IOException on put.
   */
  private class FaultyPageStore extends LocalPageStore {
    public FaultyPageStore() {
      super(PageStoreOptions.create(mConf).toOptions());
    }

    private AtomicBoolean mPutFaulty = new AtomicBoolean(false);
    private AtomicBoolean mDeleteFaulty = new AtomicBoolean(false);

    @Override
    public void put(PageId pageId, byte[] page) throws IOException {
      if (mPutFaulty.get()) {
        throw new IOException("Not found");
      }
      super.put(pageId, page);
    }

    @Override
    public void delete(PageId pageId) throws IOException, PageNotFoundException {
      if (mDeleteFaulty.get()) {
        throw new IOException("Not found");
      }
      super.delete(pageId);
    }

    void setPutFaulty(boolean faulty) {
      mPutFaulty.set(faulty);
    }

    void setDeleteFaulty(boolean faulty) {
      mDeleteFaulty.set(faulty);
    }
  }

  /**
   * A PageStore where put will always hang.
   */
  private class PutDelayedPageStore extends LocalPageStore {
    private AtomicBoolean mHanging = new AtomicBoolean(true);
    private AtomicInteger mPut = new AtomicInteger(0);

    public PutDelayedPageStore() {
      super(PageStoreOptions.create(mConf).toOptions());
    }

    @Override
    public void put(PageId pageId, byte[] page) throws IOException {
      // never quit
      while (mHanging.get()) {}
      super.put(pageId, page);
      mPut.getAndIncrement();
    }

    void setHanging(boolean value) {
      mHanging.set(value);
    }

    int getPuts() {
      return mPut.get();
    }
  }

  /**
   * Implementation of Evictor using FIFO eviction policy for the test.
   */
  class FIFOEvictor implements CacheEvictor {
    final LinkedList<PageId> mQueue = new LinkedList<>();

    public FIFOEvictor() {}

    @Override
    public void updateOnGet(PageId pageId) {
      // noop
    }

    @Override
    public void updateOnPut(PageId pageId) {
      mQueue.add(pageId);
    }

    @Override
    public void updateOnDelete(PageId pageId) {
      mQueue.remove(mQueue.indexOf(pageId));
    }

    @Nullable
    @Override
    public PageId evict() {
      return mQueue.peek();
    }

    @Override
    public void reset() {
      mQueue.clear();
    }
  }
}<|MERGE_RESOLUTION|>--- conflicted
+++ resolved
@@ -73,13 +73,9 @@
     mConf.set(PropertyKey.USER_CLIENT_CACHE_SIZE, CACHE_SIZE_BYTES);
     mConf.set(PropertyKey.USER_CLIENT_CACHE_DIR, mTemp.getRoot().getAbsolutePath());
     mConf.set(PropertyKey.USER_CLIENT_CACHE_ASYNC_WRITE_ENABLED, false);
-<<<<<<< HEAD
-    mMetaStore = MetaStore.create(mConf);
-=======
->>>>>>> e3669cbf
     mPageStore = PageStore.create(PageStoreOptions.create(mConf), true);
     mEvictor = new FIFOEvictor();
-    mMetaStore = MetaStore.create(mEvictor);
+    mMetaStore = new DefaultMetaStore(mConf, mEvictor);
     mCacheManager = new LocalCacheManager(mConf, mMetaStore, mPageStore);
   }
 
@@ -101,13 +97,8 @@
   @Test
   public void putExist() throws Exception {
     assertTrue(mCacheManager.put(PAGE_ID1, PAGE1));
-<<<<<<< HEAD
-    assertFalse(mCacheManager.put(PAGE_ID1, PAGE2));
+    assertTrue(mCacheManager.put(PAGE_ID1, PAGE2));
     assertEquals(PAGE1.length, mCacheManager.get(PAGE_ID1, 0, PAGE1.length, mBuf, 0));
-=======
-    assertTrue(mCacheManager.put(PAGE_ID1, PAGE2));
-    assertEquals(PAGE1.length, mCacheManager.get(PAGE_ID1, PAGE1.length, mBuf, 0));
->>>>>>> e3669cbf
     assertArrayEquals(PAGE1, mBuf);
   }
 
@@ -375,14 +366,10 @@
     // can ask to put same page again without exception
     assertFalse(mCacheManager.put(PAGE_ID1, PAGE1));
     // still no state left
-<<<<<<< HEAD
-    assertEquals(0, mCacheManager.get(PAGE_ID1, 0, PAGE1.length, mBuf, 0));
-    pageStore.setFaulty(false);
-=======
-    assertEquals(0, mCacheManager.get(PAGE_ID1, PAGE1.length, mBuf, 0));
+    assertEquals(0, mCacheManager.get(PAGE_ID1, 0, PAGE1.length, mBuf, 0));
     pageStore.setPutFaulty(false);
     assertTrue(mCacheManager.put(PAGE_ID1, PAGE1));
-    assertEquals(PAGE_SIZE_BYTES, mCacheManager.get(PAGE_ID1, PAGE1.length, mBuf, 0));
+    assertEquals(PAGE_SIZE_BYTES, mCacheManager.get(PAGE_ID1, 0, PAGE1.length, mBuf, 0));
     assertArrayEquals(PAGE1, mBuf);
   }
 
@@ -399,7 +386,6 @@
     // restore page store to function
     pageStore.setDeleteFaulty(false);
     // trigger another eviction, this should work
->>>>>>> e3669cbf
     assertTrue(mCacheManager.put(PAGE_ID1, PAGE1));
     assertEquals(PAGE_SIZE_BYTES, mCacheManager.get(PAGE_ID1, 0, PAGE1.length, mBuf, 0));
     assertArrayEquals(PAGE1, mBuf);
