--- conflicted
+++ resolved
@@ -22,12 +22,9 @@
 import alluxio.Constants;
 import alluxio.client.file.cache.store.LocalPageStore;
 import alluxio.client.file.cache.store.PageStoreOptions;
-<<<<<<< HEAD
 import alluxio.client.quota.CacheQuota;
 import alluxio.client.quota.CacheScope;
-=======
 import alluxio.conf.AlluxioConfiguration;
->>>>>>> ebb9cc9f
 import alluxio.conf.InstancedConfiguration;
 import alluxio.conf.PropertyKey;
 import alluxio.exception.PageNotFoundException;
@@ -89,16 +86,7 @@
     mConf.set(PropertyKey.USER_CLIENT_CACHE_SIZE, CACHE_SIZE_BYTES);
     mConf.set(PropertyKey.USER_CLIENT_CACHE_DIR, mTemp.getRoot().getAbsolutePath());
     mConf.set(PropertyKey.USER_CLIENT_CACHE_ASYNC_WRITE_ENABLED, false);
-<<<<<<< HEAD
     mConf.set(PropertyKey.USER_CLIENT_CACHE_EVICTOR_CLASS, FIFOEvictor.class.getName());
-    mConf.set(PropertyKey.USER_CLIENT_CACHE_ASYNC_RESTORE_ENABLED, false);
-    mConf.set(PropertyKey.USER_CLIENT_CACHE_TIMEOUT_DURATION, "-1");
-    mPageStoreOptions = PageStoreOptions.create(mConf);
-    mPageStore = PageStore.create(mPageStoreOptions);
-    mEvictor = new FIFOEvictor();
-    mMetaStore = new DefaultMetaStore(mConf);
-    mCacheManager = new LocalCacheManager(mConf, mMetaStore, mPageStore);
-=======
     // default setting in prestodb
     mConf.set(PropertyKey.USER_CLIENT_CACHE_ASYNC_RESTORE_ENABLED, true);
     // default setting in prestodb
@@ -106,9 +94,8 @@
     mPageStoreOptions = PageStoreOptions.create(mConf);
     mPageStore = PageStore.create(mPageStoreOptions);
     mEvictor = new FIFOEvictor();
-    mMetaStore = MetaStore.create(mEvictor);
+    mMetaStore = new DefaultMetaStore(mConf);
     mCacheManager = createLocalCacheManager();
->>>>>>> ebb9cc9f
   }
 
   private byte[] page(int i, int pageLen) {
@@ -502,15 +489,7 @@
     mCacheManager.close();
     mPageStore = PageStore.open(mPageStoreOptions); // previous page store has been closed
     mPageStore.put(PAGE_ID1, PAGE1);
-<<<<<<< HEAD
-    mCacheManager = LocalCacheManager.create(mConf, mMetaStore, mPageStore);
-    CommonUtils.waitFor("async restore completed",
-        () -> mCacheManager.state() == CacheManager.State.READ_WRITE,
-        WaitForOptions.defaults().setTimeoutMs(10000));
-=======
-    mConf.set(PropertyKey.USER_CLIENT_CACHE_ASYNC_RESTORE_ENABLED, true);
     mCacheManager = createLocalCacheManager(mConf, mMetaStore, mPageStore);
->>>>>>> ebb9cc9f
     assertTrue(mCacheManager.put(PAGE_ID2, PAGE2));
     assertEquals(PAGE1.length, mCacheManager.get(PAGE_ID1, PAGE1.length, mBuf, 0));
     assertArrayEquals(PAGE1, mBuf);
@@ -577,14 +556,7 @@
     mPageStore.put(pageUuid, PAGE2);
     String rootDir = mPageStoreOptions.getRootDir();
     FileUtils.createFile(Paths.get(rootDir, "invalidPageFile").toString());
-<<<<<<< HEAD
-    mCacheManager = LocalCacheManager.create(mConf, mMetaStore, mPageStore);
-    CommonUtils.waitFor("async restore completed",
-        () -> mCacheManager.state() == CacheManager.State.READ_WRITE,
-        WaitForOptions.defaults().setTimeoutMs(10000));
-=======
     mCacheManager = createLocalCacheManager(mConf, mMetaStore, mPageStore);
->>>>>>> ebb9cc9f
     assertEquals(0, mCacheManager.get(PAGE_ID1, PAGE1.length, mBuf, 0));
     assertEquals(0, mCacheManager.get(pageUuid, PAGE2.length, mBuf, 0));
   }
@@ -668,14 +640,7 @@
         PAGE1.length + PAGE2.length + 1));
     mPageStoreOptions = PageStoreOptions.create(mConf);
     mPageStore = PageStore.open(mPageStoreOptions);
-<<<<<<< HEAD
-    mCacheManager = LocalCacheManager.create(mConf, mMetaStore, mPageStore);
-    CommonUtils.waitFor("async restore completed",
-        () -> mCacheManager.state() == CacheManager.State.READ_WRITE,
-        WaitForOptions.defaults().setTimeoutMs(1000000));
-=======
     mCacheManager = createLocalCacheManager(mConf, mMetaStore, mPageStore);
->>>>>>> ebb9cc9f
     assertEquals(PAGE1.length, mCacheManager.get(PAGE_ID1, PAGE1.length, mBuf, 0));
     assertArrayEquals(PAGE1, mBuf);
     assertEquals(PAGE2.length, mCacheManager.get(PAGE_ID2, PAGE2.length, mBuf, 0));
