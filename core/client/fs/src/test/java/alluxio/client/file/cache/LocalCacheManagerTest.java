--- conflicted
+++ resolved
@@ -23,14 +23,8 @@
 import alluxio.client.file.cache.evictor.FIFOEvictor;
 import alluxio.client.file.cache.store.LocalPageStore;
 import alluxio.client.file.cache.store.PageStoreOptions;
-<<<<<<< HEAD
-import alluxio.client.file.cache.store.PageStoreType;
 import alluxio.client.quota.CacheQuota;
 import alluxio.client.quota.CacheScope;
-import alluxio.client.quota.PrestoCacheQuota;
-import alluxio.client.quota.PrestoCacheScope;
-=======
->>>>>>> b189dd45
 import alluxio.conf.InstancedConfiguration;
 import alluxio.conf.PropertyKey;
 import alluxio.exception.PageNotFoundException;
@@ -40,11 +34,8 @@
 import alluxio.util.io.FileUtils;
 import alluxio.util.io.PathUtils;
 
-<<<<<<< HEAD
 import com.google.common.collect.ImmutableMap;
-=======
 import com.google.common.collect.Streams;
->>>>>>> b189dd45
 import org.junit.Before;
 import org.junit.Rule;
 import org.junit.Test;
@@ -56,11 +47,7 @@
 import java.nio.ByteBuffer;
 import java.nio.file.Files;
 import java.nio.file.Paths;
-<<<<<<< HEAD
-=======
 import java.util.Iterator;
-import java.util.LinkedList;
->>>>>>> b189dd45
 import java.util.UUID;
 import java.util.concurrent.atomic.AtomicBoolean;
 import java.util.concurrent.atomic.AtomicInteger;
@@ -97,21 +84,14 @@
     mConf.set(PropertyKey.USER_CLIENT_CACHE_SIZE, CACHE_SIZE_BYTES);
     mConf.set(PropertyKey.USER_CLIENT_CACHE_DIR, mTemp.getRoot().getAbsolutePath());
     mConf.set(PropertyKey.USER_CLIENT_CACHE_ASYNC_WRITE_ENABLED, false);
-<<<<<<< HEAD
     mConf.set(PropertyKey.USER_CLIENT_CACHE_EVICTOR_CLASS, FIFOEvictor.class.getName());
-    mPageStore = PageStore.create(PageStoreOptions.create(mConf), true);
+    mConf.set(PropertyKey.USER_CLIENT_CACHE_ASYNC_RESTORE_ENABLED, false);
+    mConf.set(PropertyKey.USER_CLIENT_CACHE_TIMEOUT_DURATION, "-1");
+    mPageStoreOptions = PageStoreOptions.create(mConf);
+    mPageStore = PageStore.create(mPageStoreOptions);
     mEvictor = new FIFOEvictor(mConf);
     mMetaStore = new DefaultMetaStore(mConf, mEvictor);
     mCacheManager = new LocalCacheManager(mConf, mMetaStore, mPageStore);
-=======
-    mConf.set(PropertyKey.USER_CLIENT_CACHE_ASYNC_RESTORE_ENABLED, false);
-    mConf.set(PropertyKey.USER_CLIENT_CACHE_TIMEOUT_DURATION, "-1");
-    mPageStoreOptions = PageStoreOptions.create(mConf);
-    mPageStore = PageStore.create(mPageStoreOptions);
-    mEvictor = new FIFOEvictor();
-    mMetaStore = MetaStore.create(mEvictor);
-    mCacheManager = LocalCacheManager.create(mConf, mMetaStore, mPageStore);
->>>>>>> b189dd45
   }
 
   private byte[] page(int i, int pageLen) {
@@ -324,20 +304,20 @@
     mConf.set(PropertyKey.USER_CLIENT_CACHE_QUOTA_ENABLED, true);
     mMetaStore = new DefaultMetaStore(mConf);
     mCacheManager = new LocalCacheManager(mConf, mMetaStore, mPageStore);
-    CacheScope scope = PrestoCacheScope.create("schema.table.partition");
+    CacheScope scope = CacheScope.create("schema.table.partition");
 
     // insufficient partition quota
-    assertFalse(mCacheManager.put(PAGE_ID1, PAGE1, scope, new PrestoCacheQuota(
-        ImmutableMap.of(PrestoCacheScope.Level.PARTITION, (long) PAGE1.length - 1))));
+    assertFalse(mCacheManager.put(PAGE_ID1, PAGE1, scope, new CacheQuota(
+        ImmutableMap.of(CacheScope.Level.PARTITION, (long) PAGE1.length - 1))));
     // insufficient table quota
-    assertFalse(mCacheManager.put(PAGE_ID1, PAGE1, scope, new PrestoCacheQuota(
-        ImmutableMap.of(PrestoCacheScope.Level.TABLE, (long) PAGE1.length - 1))));
+    assertFalse(mCacheManager.put(PAGE_ID1, PAGE1, scope, new CacheQuota(
+        ImmutableMap.of(CacheScope.Level.TABLE, (long) PAGE1.length - 1))));
     // insufficient schema quota
-    assertFalse(mCacheManager.put(PAGE_ID1, PAGE1, scope, new PrestoCacheQuota(
-        ImmutableMap.of(PrestoCacheScope.Level.SCHEMA, (long) PAGE1.length - 1))));
+    assertFalse(mCacheManager.put(PAGE_ID1, PAGE1, scope, new CacheQuota(
+        ImmutableMap.of(CacheScope.Level.SCHEMA, (long) PAGE1.length - 1))));
     // insufficient global quota
-    assertFalse(mCacheManager.put(PAGE_ID1, PAGE1, scope, new PrestoCacheQuota(
-        ImmutableMap.of(PrestoCacheScope.Level.GLOBAL, (long) PAGE1.length - 1))));
+    assertFalse(mCacheManager.put(PAGE_ID1, PAGE1, scope, new CacheQuota(
+        ImmutableMap.of(CacheScope.Level.GLOBAL, (long) PAGE1.length - 1))));
     // without quota
     assertTrue(mCacheManager.put(PAGE_ID1, PAGE1));
   }
@@ -345,17 +325,18 @@
   @Test
   public void putWithQuotaEviction() throws Exception {
     mConf.set(PropertyKey.USER_CLIENT_CACHE_QUOTA_ENABLED, true);
-    PrestoCacheScope partitionCacheScope = PrestoCacheScope.create("schema.table.partition");
-    PrestoCacheScope tableCacheScope = PrestoCacheScope.create("schema.table");
-    PrestoCacheScope schemaCacheScope = PrestoCacheScope.create("schema");
-
-    PrestoCacheScope[] quotaCacheScopes = {partitionCacheScope, tableCacheScope, schemaCacheScope, PrestoCacheScope.GLOBAL};
-    for (PrestoCacheScope cacheScope : quotaCacheScopes) {
+    CacheScope partitionCacheScope = CacheScope.create("schema.table.partition");
+    CacheScope tableCacheScope = CacheScope.create("schema.table");
+    CacheScope schemaCacheScope = CacheScope.create("schema");
+
+    CacheScope[] quotaCacheScopes = {partitionCacheScope, tableCacheScope, schemaCacheScope, CacheScope.GLOBAL};
+    for (CacheScope cacheScope : quotaCacheScopes) {
       mMetaStore = new DefaultMetaStore(mConf);
-      mPageStore = PageStore.create(PageStoreOptions.create(mConf), true);
+      mPageStore = PageStore.create(PageStoreOptions.create(mConf));
       mCacheManager = new LocalCacheManager(mConf, mMetaStore, mPageStore);
       CacheQuota quota =
-          new CacheQuota(ImmutableMap.of(cacheScope, (long) PAGE1.length + PAGE2.length - 1));
+          new CacheQuota(ImmutableMap.of(cacheScope.level(),
+              (long) PAGE1.length + PAGE2.length - 1));
       assertTrue(mCacheManager.put(PAGE_ID1, PAGE1, partitionCacheScope, quota));
       assertEquals(PAGE1.length, mCacheManager.get(PAGE_ID1, 0, PAGE1.length, mBuf, 0));
       assertTrue(mCacheManager.put(PAGE_ID2, PAGE2, partitionCacheScope, quota));
@@ -366,16 +347,17 @@
   @Test
   public void putWithQuotaMoreThanCacheCapacity() throws Exception {
     mConf.set(PropertyKey.USER_CLIENT_CACHE_QUOTA_ENABLED, true);
-    PrestoCacheScope partitionCacheScope = PrestoCacheScope.create("schema.table.partition");
-    PrestoCacheScope tableCacheScope = PrestoCacheScope.create("schema.table");
-    PrestoCacheScope schemaCacheScope = PrestoCacheScope.create("schema");
-
-    PrestoCacheScope[] quotaCacheScopes = {partitionCacheScope, tableCacheScope, schemaCacheScope, PrestoCacheScope.GLOBAL};
-    for (PrestoCacheScope cacheScope : quotaCacheScopes) {
+    CacheScope partitionCacheScope = CacheScope.create("schema.table.partition");
+    CacheScope tableCacheScope = CacheScope.create("schema.table");
+    CacheScope schemaCacheScope = CacheScope.create("schema");
+
+    CacheScope[] quotaCacheScopes = {partitionCacheScope, tableCacheScope, schemaCacheScope, CacheScope.GLOBAL};
+    for (CacheScope cacheScope : quotaCacheScopes) {
       mMetaStore = new DefaultMetaStore(mConf);
-      mPageStore = PageStore.create(PageStoreOptions.create(mConf), true);
+      mPageStore = PageStore.create(PageStoreOptions.create(mConf));
       mCacheManager = new LocalCacheManager(mConf, mMetaStore, mPageStore);
-      CacheQuota quota = new CacheQuota(ImmutableMap.of(cacheScope, (long) CACHE_SIZE_BYTES + 1));
+      CacheQuota quota = new CacheQuota(ImmutableMap.of(cacheScope.level(),
+          (long) CACHE_SIZE_BYTES + 1));
       int cacheSize = CACHE_SIZE_BYTES / PAGE_SIZE_BYTES;
       for (int i = 0; i < 2 * cacheSize; i++) {
         PageId pageId = new PageId("3", i);
@@ -394,19 +376,19 @@
   @Test
   public void putWithInsufficientParentQuota() throws Exception {
     mConf.set(PropertyKey.USER_CLIENT_CACHE_QUOTA_ENABLED, true);
-    PrestoCacheScope partitionCacheScope1 = PrestoCacheScope.create("schema.table.partition1");
-    PrestoCacheScope partitionCacheScope2 = PrestoCacheScope.create("schema.table.partition2");
-    PrestoCacheScope tableCacheScope = PrestoCacheScope.create("schema.table");
-    PrestoCacheScope schemaCacheScope = PrestoCacheScope.create("schema");
-    PrestoCacheScope[] quotaCacheScopes = {tableCacheScope, schemaCacheScope, PrestoCacheScope.GLOBAL};
-    for (PrestoCacheScope cacheScope : quotaCacheScopes) {
+    CacheScope partitionCacheScope1 = CacheScope.create("schema.table.partition1");
+    CacheScope partitionCacheScope2 = CacheScope.create("schema.table.partition2");
+    CacheScope tableCacheScope = CacheScope.create("schema.table");
+    CacheScope schemaCacheScope = CacheScope.create("schema");
+    CacheScope[] quotaCacheScopes = {tableCacheScope, schemaCacheScope, CacheScope.GLOBAL};
+    for (CacheScope cacheScope : quotaCacheScopes) {
       mMetaStore = new DefaultMetaStore(mConf);
-      mPageStore = PageStore.create(PageStoreOptions.create(mConf), true);
+      mPageStore = PageStore.create(PageStoreOptions.create(mConf));
       mCacheManager = new LocalCacheManager(mConf, mMetaStore, mPageStore);
       CacheQuota quota = new CacheQuota(ImmutableMap.of(
-          partitionCacheScope1, (long) PAGE1.length,
-          partitionCacheScope2, (long) PAGE2.length,
-          cacheScope, (long) PAGE1.length + PAGE2.length - 1
+          partitionCacheScope1.level(), (long) PAGE1.length,
+          partitionCacheScope2.level(), (long) PAGE2.length,
+          cacheScope.level(), (long) PAGE1.length + PAGE2.length - 1
       ));
       assertTrue(mCacheManager.put(PAGE_ID1, PAGE1, partitionCacheScope1, quota));
       assertEquals(PAGE1.length, mCacheManager.get(PAGE_ID1, 0, PAGE1.length, mBuf, 0));
@@ -476,17 +458,12 @@
   @Test
   public void syncRestore() throws Exception {
     mCacheManager.close();
-<<<<<<< HEAD
-    mCacheManager = LocalCacheManager.create(mConf);
-    assertEquals(PAGE1.length, mCacheManager.get(PAGE_ID1, 0, PAGE1.length, mBuf, 0));
-=======
     PageId pageUuid = new PageId(UUID.randomUUID().toString(), 0);
     mPageStore.put(PAGE_ID1, PAGE1);
     mPageStore.put(pageUuid, PAGE2);
     mCacheManager = LocalCacheManager.create(mConf, mMetaStore, mPageStore);
     assertEquals(CacheManager.State.READ_WRITE, mCacheManager.state());
-    assertEquals(PAGE1.length, mCacheManager.get(PAGE_ID1, PAGE1.length, mBuf, 0));
->>>>>>> b189dd45
+    assertEquals(PAGE1.length, mCacheManager.get(PAGE_ID1, 0, PAGE1.length, mBuf, 0));
     assertArrayEquals(PAGE1, mBuf);
     assertEquals(PAGE2.length, mCacheManager.get(pageUuid, 0, PAGE1.length, mBuf, 0));
     assertArrayEquals(PAGE2, mBuf);
@@ -502,9 +479,9 @@
         () ->  mCacheManager.state() == CacheManager.State.READ_WRITE,
         WaitForOptions.defaults().setTimeoutMs(10000));
     assertTrue(mCacheManager.put(PAGE_ID2, PAGE2));
-    assertEquals(PAGE1.length, mCacheManager.get(PAGE_ID1, PAGE1.length, mBuf, 0));
-    assertArrayEquals(PAGE1, mBuf);
-    assertEquals(PAGE2.length, mCacheManager.get(PAGE_ID2, PAGE2.length, mBuf, 0));
+    assertEquals(PAGE1.length, mCacheManager.get(PAGE_ID1, 0, PAGE1.length, mBuf, 0));
+    assertArrayEquals(PAGE1, mBuf);
+    assertEquals(PAGE2.length, mCacheManager.get(PAGE_ID2, 0, PAGE2.length, mBuf, 0));
     assertArrayEquals(PAGE2, mBuf);
   }
 
@@ -521,9 +498,9 @@
     assertEquals(CacheManager.State.READ_ONLY, mCacheManager.state());
     Thread.sleep(1000); // some buffer to restore page1
     // In READ_ONLY mode we still get previously added page
-    assertEquals(PAGE1.length, mCacheManager.get(PAGE_ID1, PAGE1.length, mBuf, 0));
-    assertArrayEquals(PAGE1, mBuf);
-    assertEquals(PAGE2.length, mCacheManager.get(pageUuid, PAGE2.length, mBuf, 0));
+    assertEquals(PAGE1.length, mCacheManager.get(PAGE_ID1, 0, PAGE1.length, mBuf, 0));
+    assertArrayEquals(PAGE1, mBuf);
+    assertEquals(PAGE2.length, mCacheManager.get(pageUuid, 0, PAGE2.length, mBuf, 0));
     assertArrayEquals(PAGE2, mBuf);
     // In READ_ONLY mode we cannot put
     assertFalse(mCacheManager.put(PAGE_ID2, PAGE2));
@@ -536,7 +513,7 @@
         WaitForOptions.defaults().setTimeoutMs(10000));
     // Put get back to normal
     assertTrue(mCacheManager.put(PAGE_ID2, PAGE2));
-    assertEquals(PAGE2.length, mCacheManager.get(PAGE_ID2, PAGE2.length, mBuf, 0));
+    assertEquals(PAGE2.length, mCacheManager.get(PAGE_ID2, 0, PAGE2.length, mBuf, 0));
     assertArrayEquals(PAGE2, mBuf);
     assertTrue(mCacheManager.delete(PAGE_ID2));
   }
@@ -549,15 +526,10 @@
     mPageStore.put(pageUuid, PAGE2);
     String rootDir = mPageStoreOptions.getRootDir();
     FileUtils.createFile(Paths.get(rootDir, "invalidPageFile").toString());
-<<<<<<< HEAD
-    mCacheManager = LocalCacheManager.create(mConf);
+    mCacheManager = LocalCacheManager.create(mConf, mMetaStore, mPageStore);
+    assertEquals(CacheManager.State.READ_WRITE, mCacheManager.state());
     assertEquals(0, mCacheManager.get(PAGE_ID1, 0, PAGE1.length, mBuf, 0));
     assertEquals(0, mCacheManager.get(pageUuid, 0, PAGE2.length, mBuf, 0));
-=======
-    mCacheManager = LocalCacheManager.create(mConf, mMetaStore, mPageStore);
-    assertEquals(CacheManager.State.READ_WRITE, mCacheManager.state());
-    assertEquals(0, mCacheManager.get(PAGE_ID1, PAGE1.length, mBuf, 0));
-    assertEquals(0, mCacheManager.get(pageUuid, PAGE2.length, mBuf, 0));
   }
 
   @Test
@@ -573,9 +545,8 @@
     CommonUtils.waitFor("async restore completed",
         () ->  mCacheManager.state() == CacheManager.State.READ_WRITE,
         WaitForOptions.defaults().setTimeoutMs(10000));
-    assertEquals(0, mCacheManager.get(PAGE_ID1, PAGE1.length, mBuf, 0));
-    assertEquals(0, mCacheManager.get(pageUuid, PAGE2.length, mBuf, 0));
->>>>>>> b189dd45
+    assertEquals(0, mCacheManager.get(PAGE_ID1, 0, PAGE1.length, mBuf, 0));
+    assertEquals(0, mCacheManager.get(pageUuid, 0, PAGE2.length, mBuf, 0));
   }
 
   @Test
@@ -613,7 +584,7 @@
       CommonUtils.waitFor("async restore completed",
           () -> mCacheManager.state() == CacheManager.State.NOT_IN_USE,
           WaitForOptions.defaults().setTimeoutMs(10000));
-      assertEquals(-1, mCacheManager.get(PAGE_ID1, PAGE1.length, mBuf, 0));
+      assertEquals(-1, mCacheManager.get(PAGE_ID1, 0, PAGE1.length, mBuf, 0));
       assertFalse(mCacheManager.put(PAGE_ID2, PAGE2));
       assertFalse(mCacheManager.delete(PAGE_ID1));
     } finally {
@@ -633,11 +604,11 @@
     mPageStoreOptions = PageStoreOptions.create(mConf);
     mPageStore = PageStore.open(mPageStoreOptions);
     mCacheManager = LocalCacheManager.create(mConf, mMetaStore, mPageStore);
-    assertEquals(PAGE1.length, mCacheManager.get(PAGE_ID1, PAGE1.length, mBuf, 0));
-    assertArrayEquals(PAGE1, mBuf);
-    assertEquals(PAGE2.length, mCacheManager.get(PAGE_ID2, PAGE2.length, mBuf, 0));
+    assertEquals(PAGE1.length, mCacheManager.get(PAGE_ID1, 0, PAGE1.length, mBuf, 0));
+    assertArrayEquals(PAGE1, mBuf);
+    assertEquals(PAGE2.length, mCacheManager.get(PAGE_ID2, 0, PAGE2.length, mBuf, 0));
     assertArrayEquals(PAGE2, mBuf);
-    assertEquals(0, mCacheManager.get(pageUuid, PAGE2.length, mBuf, 0));
+    assertEquals(0, mCacheManager.get(pageUuid, 0, PAGE2.length, mBuf, 0));
   }
 
   @Test
@@ -656,11 +627,11 @@
     CommonUtils.waitFor("async restore completed",
         () ->  mCacheManager.state() == CacheManager.State.READ_WRITE,
         WaitForOptions.defaults().setTimeoutMs(1000000));
-    assertEquals(PAGE1.length, mCacheManager.get(PAGE_ID1, PAGE1.length, mBuf, 0));
-    assertArrayEquals(PAGE1, mBuf);
-    assertEquals(PAGE2.length, mCacheManager.get(PAGE_ID2, PAGE2.length, mBuf, 0));
+    assertEquals(PAGE1.length, mCacheManager.get(PAGE_ID1, 0, PAGE1.length, mBuf, 0));
+    assertArrayEquals(PAGE1, mBuf);
+    assertEquals(PAGE2.length, mCacheManager.get(PAGE_ID2, 0, PAGE2.length, mBuf, 0));
     assertArrayEquals(PAGE2, mBuf);
-    assertEquals(0, mCacheManager.get(pageUuid, PAGE2.length, mBuf, 0));
+    assertEquals(0, mCacheManager.get(pageUuid, 0, PAGE2.length, mBuf, 0));
   }
 
   @Test
@@ -767,7 +738,7 @@
         new TimeBoundPageStore(pageStore, mPageStoreOptions));
     assertTrue(mCacheManager.put(PAGE_ID1, PAGE1));
     pageStore.setGetHanging(true);
-    assertEquals(-1, mCacheManager.get(PAGE_ID1, PAGE1.length, mBuf, 0));
+    assertEquals(-1, mCacheManager.get(PAGE_ID1, 0, PAGE1.length, mBuf, 0));
     pageStore.setGetHanging(false);
   }
 
