/*
 * The Alluxio Open Foundation licenses this work under the Apache License, version 2.0
 * (the "License"). You may not use this work except in compliance with the License, which is
 * available at www.apache.org/licenses/LICENSE-2.0
 *
 * This software is distributed on an "AS IS" basis, WITHOUT WARRANTIES OR CONDITIONS OF ANY KIND,
 * either express or implied, as more fully set forth in the License.
 *
 * See the NOTICE file distributed with this work for information regarding copyright ownership.
 */

package alluxio.client.file;

import static org.junit.Assert.assertArrayEquals;
import static org.junit.Assert.assertEquals;
import static org.junit.Assert.assertTrue;
import static org.junit.Assert.fail;
import static org.junit.Assume.assumeTrue;
import static org.mockito.Matchers.anyInt;
import static org.mockito.Mockito.any;
import static org.mockito.Mockito.anyLong;
import static org.mockito.Mockito.doNothing;
import static org.mockito.Mockito.doReturn;
import static org.mockito.Mockito.eq;
import static org.mockito.Mockito.mock;
import static org.mockito.Mockito.times;
import static org.mockito.Mockito.verify;
import static org.mockito.Mockito.when;

import alluxio.AlluxioURI;
import alluxio.ClientContext;
import alluxio.ConfigurationTestUtils;
import alluxio.client.block.AlluxioBlockStore;
import alluxio.client.block.BlockWorkerInfo;
import alluxio.client.block.stream.BlockInStream;
import alluxio.client.block.stream.BlockInStream.BlockInStreamSource;
import alluxio.client.block.stream.BlockWorkerClient;
import alluxio.client.block.stream.TestBlockInStream;
import alluxio.client.file.options.InStreamOptions;
import alluxio.client.util.ClientTestUtils;
import alluxio.conf.InstancedConfiguration;
import alluxio.conf.PropertyKey;
import alluxio.exception.PreconditionMessage;
import alluxio.exception.status.UnavailableException;
import alluxio.grpc.OpenFilePOptions;
import alluxio.grpc.ReadPType;
import alluxio.resource.CloseableResource;
import alluxio.util.io.BufferUtils;
import alluxio.wire.BlockInfo;
import alluxio.wire.FileBlockInfo;
import alluxio.wire.FileInfo;
import alluxio.wire.WorkerNetAddress;

import org.junit.After;
import org.junit.Before;
import org.junit.Test;
import org.junit.runner.RunWith;
import org.junit.runners.Parameterized;
import org.mockito.MockedStatic;
import org.mockito.invocation.InvocationOnMock;
import org.mockito.stubbing.Answer;
import org.powermock.api.mockito.PowerMockito;
import org.powermock.core.classloader.annotations.PrepareForTest;
import org.powermock.modules.junit4.PowerMockRunner;
import org.powermock.modules.junit4.PowerMockRunnerDelegate;

import java.io.IOException;
import java.nio.ByteBuffer;
import java.util.ArrayList;
import java.util.Arrays;
import java.util.Collection;
import java.util.List;

/**
 * Tests for the {@link AlluxioFileInStream} class.
 *
 * It is a parameterized test that checks different caching behaviors when the blocks are located at
 * different locations.
 */
@RunWith(PowerMockRunner.class)
@PowerMockRunnerDelegate(Parameterized.class)
@PrepareForTest({AlluxioBlockStore.class})
public final class AlluxioFileInStreamTest {
  private static final long BLOCK_LENGTH = 100L;
  private final BlockInStreamSource mBlockSource;
  private final long mFileSize;
  private final long mNumBlocks;
  private AlluxioBlockStore mBlockStore;
  private FileSystemContext mContext;
  private FileInfo mInfo;
  private URIStatus mStatus;

  private final InstancedConfiguration mConf = ConfigurationTestUtils.defaults();

  private List<TestBlockInStream> mInStreams;

  private AlluxioFileInStream mTestStream;
  private MockedStatic mMockedStaticBlockStore;

  /**
   * @return a list of all sources of where the blocks reside and file size
   */
  @Parameterized.Parameters
  public static Collection<Object[]> data() {
    return Arrays.asList(new Object[][] {
      {BlockInStreamSource.PROCESS_LOCAL, 350L},
      {BlockInStreamSource.NODE_LOCAL, 350L},
      {BlockInStreamSource.UFS, 350L},
      {BlockInStreamSource.REMOTE, 350L},
      {BlockInStreamSource.REMOTE, 800L}
    });
  }

  /**
   * @param blockSource the source of the block to read
   * @param fileSize file size in bytes
   */
  public AlluxioFileInStreamTest(BlockInStreamSource blockSource, long fileSize) {
    mBlockSource = blockSource;
    mFileSize = fileSize;
    mNumBlocks = (mFileSize - 1) / BLOCK_LENGTH + 1;
  }

  private long getBlockLength(int blockIndex) {
    return Math.min(mFileSize, BLOCK_LENGTH * (blockIndex + 1)) - BLOCK_LENGTH * blockIndex;
  }

  /**
   * Sets up the context and streams before a test runs.
   */
  @Before
  public void before() throws Exception {
    mInfo = new FileInfo().setBlockSizeBytes(BLOCK_LENGTH).setLength(mFileSize);

    ClientTestUtils.setSmallBufferSizes(mConf);
    mConf.set(PropertyKey.USER_BLOCK_READ_RETRY_SLEEP_MIN, "1ms");
    mConf.set(PropertyKey.USER_BLOCK_READ_RETRY_SLEEP_MAX, "5ms");
    mConf.set(PropertyKey.USER_BLOCK_READ_RETRY_MAX_DURATION, "1s");

    BlockWorkerClient client = mock(BlockWorkerClient.class);
    doNothing().when(client).asyncCache(any());

    mContext = mock(FileSystemContext.class);
    when(mContext.getClientContext()).thenReturn(ClientContext.create(mConf));
    when(mContext.getClusterConf()).thenReturn(mConf);
    when(mContext.getPathConf(any(AlluxioURI.class))).thenReturn(mConf);
    when(mContext.getNodeLocalWorker()).thenReturn(new WorkerNetAddress());
    when(mContext.getCachedWorkers()).thenReturn(new ArrayList<>());
    when(mContext.acquireBlockWorkerClient(any()))
        .thenReturn(new CloseableResource<BlockWorkerClient>(client) {
          @Override
          public void close() {}
        });
    mBlockStore = mock(AlluxioBlockStore.class);
    PowerMockito.mockStatic(AlluxioBlockStore.class);
    PowerMockito.when(AlluxioBlockStore.create(mContext)).thenReturn(mBlockStore);

    // Set up BufferedBlockInStreams and caching streams
    mInStreams = new ArrayList<>();
    List<Long> blockIds = new ArrayList<>();
    List<FileBlockInfo> fileBlockInfos = new ArrayList<>();
    for (int i = 0; i < mNumBlocks; i++) {
      blockIds.add((long) i);
      FileBlockInfo fbInfo = new FileBlockInfo().setBlockInfo(new BlockInfo().setBlockId(i));
      fileBlockInfos.add(fbInfo);
      final byte[] input = BufferUtils
          .getIncreasingByteArray((int) (i * BLOCK_LENGTH), (int) getBlockLength(i));
      mInStreams.add(new TestBlockInStream(input, i, input.length, false, mBlockSource));
      when(mContext.getCachedWorkers())
          .thenReturn(Arrays.asList(new BlockWorkerInfo(new WorkerNetAddress(), 0, 0)));
      when(mBlockStore.getInStream(eq((long) i), any(InStreamOptions.class), any()))
          .thenAnswer(invocation -> {
            long blockId = (Long) invocation.getArguments()[0];
            return mInStreams.get((int) blockId).isClosed() ? new TestBlockInStream(input,
                blockId, input.length, false, mBlockSource) : mInStreams.get((int) blockId);
          });
      when(mBlockStore.getInStream(eq(new BlockInfo().setBlockId(i)), any(InStreamOptions.class),
          any())).thenAnswer(invocation -> {
            long blockId = ((BlockInfo) invocation.getArguments()[0]).getBlockId();
            return mInStreams.get((int) blockId).isClosed() ? new TestBlockInStream(input,
                blockId, input.length, false, mBlockSource) : mInStreams.get((int) blockId);
          });
    }
    mInfo.setBlockIds(blockIds);
    mInfo.setFileBlockInfos(fileBlockInfos).setReplicationMax(1);
    mStatus = new URIStatus(mInfo);

    OpenFilePOptions readOptions =
        OpenFilePOptions.newBuilder().setReadType(ReadPType.CACHE_PROMOTE).build();
    mTestStream = new AlluxioFileInStream(mStatus, new InStreamOptions(mStatus, readOptions,
        mConf), mContext);
  }

  @After
  public void after() throws Exception {
    mTestStream.close();
    ClientTestUtils.resetClient(mConf);
  }

  /**
   * Tests that reading through the file one byte at a time will yield the correct data.
   */
  @Test
  public void singleByteRead() throws Exception {
    for (int i = 0; i < mFileSize; i++) {
      assertEquals(i & 0xff, mTestStream.read());
    }
  }

  /**
   * Tests that reading half of a file works.
   */
  @Test
  public void readHalfFile() throws Exception {
    testReadBuffer((int) (mFileSize / 2));
  }

  /**
   * Tests that reading a part of a file works.
   */
  @Test
  public void readPartialBlock() throws Exception {
    testReadBuffer((int) (BLOCK_LENGTH / 2));
  }

  /**
   * Tests that reading the complete block works.
   */
  @Test
  public void readBlock() throws Exception {
    testReadBuffer((int) BLOCK_LENGTH);
  }

  /**
   * Tests that reading the complete block works and the BlockInStream is closed.
   */
  @Test
  public void readBlockStreamCloseOnEnd() throws Exception {
    int dataRead = (int) BLOCK_LENGTH;
    byte[] buffer = new byte[dataRead];
    mTestStream.read(buffer);
    assertEquals(true, mInStreams.get(0).isClosed());
    assertArrayEquals(BufferUtils.getIncreasingByteArray(dataRead), buffer);
  }

  /**
   * Tests that reading the complete file works.
   */
  @Test
  public void readFile() throws Exception {
    testReadBuffer((int) mFileSize);
  }

  /**
   * Tests that reading the complete file works and all streams are closed when to the end of file.
   */
  @Test
  public void readFileStreamCloseOnEnd() throws Exception {
    int dataRead = (int) mFileSize;
    byte[] buffer = new byte[dataRead];
    mTestStream.read(buffer);

    for (int i = 0; i < mNumBlocks; i++) {
      assertEquals(true, mInStreams.get(i).isClosed());
    }
    assertArrayEquals(BufferUtils.getIncreasingByteArray(dataRead), buffer);
  }

  /**
   * Tests that reading a buffer at an offset writes the bytes to the correct places.
   */
  @Test
  public void readOffset() throws IOException {
    int offset = (int) (BLOCK_LENGTH / 3);
    int len = (int) BLOCK_LENGTH;
    byte[] buffer = new byte[offset + len];
    // Create expectedBuffer containing `offset` 0's followed by `len` increasing bytes
    byte[] expectedBuffer = new byte[offset + len];
    System.arraycopy(BufferUtils.getIncreasingByteArray(len), 0, expectedBuffer, offset, len);
    mTestStream.read(buffer, offset, len);
    assertArrayEquals(expectedBuffer, buffer);
  }

  /**
   * Read through the file in small chunks and verify each chunk.
   */
  @Test
  public void readManyChunks() throws IOException {
    int chunksize = 10;
    // chunksize must divide FILE_LENGTH evenly for this test to work
    assertEquals(0, mFileSize % chunksize);
    byte[] buffer = new byte[chunksize];
    int offset = 0;
    for (int i = 0; i < mFileSize / chunksize; i++) {
      mTestStream.read(buffer, 0, chunksize);
      assertArrayEquals(BufferUtils.getIncreasingByteArray(offset, chunksize), buffer);
      offset += chunksize;
    }
  }

  /**
   * Tests that {@link FileInStream#remaining()} is correctly updated during reads, skips, and
   * seeks.
   */
  @Test
  public void testRemaining() throws IOException {
    assumeTrue(mFileSize > 310);
    assertEquals(mFileSize, mTestStream.remaining());
    mTestStream.read();
    assertEquals(mFileSize - 1, mTestStream.remaining());
    mTestStream.read(new byte[150]);
    assertEquals(mFileSize - 151, mTestStream.remaining());
    mTestStream.skip(140);
    assertEquals(mFileSize - 291, mTestStream.remaining());
    mTestStream.seek(310);
    assertEquals(mFileSize - 310, mTestStream.remaining());
    mTestStream.seek(130);
    assertEquals(mFileSize - 130, mTestStream.remaining());
  }

  /**
   * Tests seek, particularly that seeking over part of a block will cause us not to cache it, and
   * cancels the existing cache stream.
   */
  @Test
  public void testSeek() throws IOException {
    assumeTrue(mFileSize >= BLOCK_LENGTH * 3.1);
    int seekAmount = (int) (BLOCK_LENGTH / 2);
    int readAmount = (int) (BLOCK_LENGTH * 2);
    byte[] buffer = new byte[readAmount];
    // Seek halfway into block 1
    mTestStream.seek(seekAmount);
    // Read two blocks from 0.5 to 2.5
    mTestStream.read(buffer);
    assertArrayEquals(BufferUtils.getIncreasingByteArray(seekAmount, readAmount), buffer);

    // second block is cached if the block is not local
    byte[] expected = mBlockSource != BlockInStreamSource.REMOTE ? new byte[0]
        : BufferUtils.getIncreasingByteArray((int) BLOCK_LENGTH, (int) BLOCK_LENGTH);

    // Seek to current position (does nothing)
    mTestStream.seek(seekAmount + readAmount);
    // Seek a short way past start of block 3
    mTestStream.seek((long) (BLOCK_LENGTH * 3.1));
    assertEquals(BufferUtils.byteToInt((byte) (BLOCK_LENGTH * 3.1)), mTestStream.read());
    mTestStream.seek(mFileSize);
  }

  /**
   * Tests seeking back to the beginning of a block after the block's remaining is 0.
   */
  @Test
  public void seekToBeginningAfterReadingWholeBlock() throws IOException {
    // Read the whole block.
    int blockSize = (int) BLOCK_LENGTH;
    byte[] block = new byte[blockSize];
    mTestStream.read(block);
    assertArrayEquals(BufferUtils.getIncreasingByteArray(0, blockSize), block);

    // Seek to the beginning of the current block, then read half of it.
    mTestStream.seek(0);
    int halfBlockSize = blockSize / 2;
    byte[] halfBlock = new byte[halfBlockSize];
    mTestStream.read(halfBlock);
    assertArrayEquals(BufferUtils.getIncreasingByteArray(0, halfBlockSize), halfBlock);
  }

  /**
   * Tests seeking to the beginning of the last block after reaching EOF.
   */
  @Test
  public void seekToLastBlockAfterReachingEOF() throws IOException {
    mTestStream.read(new byte[(int) mFileSize]);
    mTestStream.seek(mFileSize - BLOCK_LENGTH);
    byte[] block = new byte[(int) BLOCK_LENGTH];
    mTestStream.read(block);
    assertArrayEquals(BufferUtils.getIncreasingByteArray(
        (int) (mFileSize - BLOCK_LENGTH), (int) BLOCK_LENGTH), block);
  }

  /**
   * Tests seeking to EOF, then seeking to position 0 and read the whole file.
   */
  @Test
  public void seekToEOFBeforeReadingFirstBlock() throws IOException {
    mTestStream.seek(mFileSize);
    mTestStream.seek(0);
    byte[] block = new byte[(int) BLOCK_LENGTH];
    mTestStream.read(block);
    assertArrayEquals(
        BufferUtils.getIncreasingByteArray(0, (int) BLOCK_LENGTH), block);
  }

  /**
   * Tests seeking with incomplete block caching enabled. It seeks backward for more than a block.
   */
  @Test
  public void longSeekBackwardCachingPartiallyReadBlocks() throws IOException {
    OpenFilePOptions options =
        OpenFilePOptions.newBuilder().setReadType(ReadPType.CACHE_PROMOTE).build();
    mTestStream =
        new AlluxioFileInStream(mStatus, new InStreamOptions(mStatus, options, mConf), mContext);
    int seekAmount = (int) (BLOCK_LENGTH / 4 + BLOCK_LENGTH);
    int readAmount = (int) (BLOCK_LENGTH * 3 - BLOCK_LENGTH / 2);
    byte[] buffer = new byte[readAmount];
    mTestStream.read(buffer);

    // Seek backward.
    mTestStream.seek(readAmount - seekAmount);

    // Block 2 is cached though it is not fully read.
    validatePartialCaching(2, (int) BLOCK_LENGTH / 2);
  }

  /**
   * Tests reading and seeking with no local worker. Nothing should be cached.
   */
  @Test
  public void testSeekWithNoLocalWorker() throws IOException {
    // Overrides the get local worker call
    when(mContext.getNodeLocalWorker()).thenReturn(null);
    OpenFilePOptions options =
        OpenFilePOptions.newBuilder().setReadType(ReadPType.CACHE_PROMOTE).build();
    mTestStream =
        new AlluxioFileInStream(mStatus, new InStreamOptions(mStatus, options, mConf), mContext);
    int readAmount = (int) (BLOCK_LENGTH / 2);
    byte[] buffer = new byte[readAmount];
    // read and seek several times
    mTestStream.read(buffer);
    assertEquals(readAmount, mInStreams.get(0).getBytesRead());
    mTestStream.seek(BLOCK_LENGTH + BLOCK_LENGTH / 2);
    mTestStream.seek(0);

    // only reads the read amount, regardless of block source
    assertEquals(readAmount, mInStreams.get(0).getBytesRead());
    assertEquals(0, mInStreams.get(1).getBytesRead());
  }

  @Test
  public void seekAndClose() throws IOException {
    OpenFilePOptions options =
        OpenFilePOptions.newBuilder().setReadType(ReadPType.CACHE_PROMOTE).build();
    mTestStream =
        new AlluxioFileInStream(mStatus, new InStreamOptions(mStatus, options, mConf), mContext);
    int seekAmount = (int) (BLOCK_LENGTH / 2);
    mTestStream.seek(seekAmount);
    mTestStream.close();

    // Block 0 is cached though it is not fully read.
    validatePartialCaching(0, 0);
  }

  /**
   * Tests seeking with incomplete block caching enabled. It seeks backward within 1 block.
   */
  @Test
  public void shortSeekBackwardCachingPartiallyReadBlocks() throws IOException {
    OpenFilePOptions options =
        OpenFilePOptions.newBuilder().setReadType(ReadPType.CACHE_PROMOTE).build();
    mTestStream =
        new AlluxioFileInStream(mStatus, new InStreamOptions(mStatus, options, mConf), mContext);
    int seekAmount = (int) (BLOCK_LENGTH / 4);
    int readAmount = (int) (BLOCK_LENGTH * 2 - BLOCK_LENGTH / 2);
    byte[] buffer = new byte[readAmount];
    mTestStream.read(buffer);

    // Seek backward.
    mTestStream.seek(readAmount - seekAmount);

    // Block 1 is cached though it is not fully read.
    validatePartialCaching(1, (int) BLOCK_LENGTH / 2);

    // Seek many times. It will cache block 1 only once.
    for (int i = 0; i <= seekAmount; i++) {
      mTestStream.seek(readAmount - seekAmount - i);
    }
    validatePartialCaching(1, (int) BLOCK_LENGTH / 2);
  }

  /**
   * Tests seeking with incomplete block caching enabled. It seeks forward for more than a block.
   */
  @Test
  public void longSeekForwardCachingPartiallyReadBlocks() throws IOException {
    OpenFilePOptions options =
        OpenFilePOptions.newBuilder().setReadType(ReadPType.CACHE_PROMOTE).build();
    mTestStream = new AlluxioFileInStream(mStatus, new InStreamOptions(mStatus, options, mConf),
        mContext);
    int seekAmount = (int) (BLOCK_LENGTH / 4 + BLOCK_LENGTH);
    int readAmount = (int) (BLOCK_LENGTH / 2);
    byte[] buffer = new byte[readAmount];
    mTestStream.read(buffer);

    // Seek backward.
    mTestStream.seek(readAmount + seekAmount);

    // Block 0 is cached though it is not fully read.
    validatePartialCaching(0, readAmount);

    // Block 1 is being cached though its prefix it not read.
    validatePartialCaching(1, 0);
    mTestStream.close();
    validatePartialCaching(1, 0);
  }

  /**
   * Tests seeking with incomplete block caching enabled. It seeks forward within a block.
   */
  @Test
  public void shortSeekForwardCachingPartiallyReadBlocks() throws IOException {
    OpenFilePOptions options =
        OpenFilePOptions.newBuilder().setReadType(ReadPType.CACHE_PROMOTE).build();
    mTestStream =
        new AlluxioFileInStream(mStatus, new InStreamOptions(mStatus, options, mConf), mContext);
    int seekAmount = (int) (BLOCK_LENGTH / 4);
    int readAmount = (int) (BLOCK_LENGTH * 2 - BLOCK_LENGTH / 2);
    byte[] buffer = new byte[readAmount];
    mTestStream.read(buffer);

    // Seek backward.
    mTestStream.seek(readAmount + seekAmount);

    // Block 1 (till seek pos) is being cached.
    validatePartialCaching(1, (int) BLOCK_LENGTH / 2);

    // Seek forward many times. The prefix is always cached.
    for (int i = 0; i < seekAmount; i++) {
      mTestStream.seek(readAmount + seekAmount + i);
      validatePartialCaching(1, (int) BLOCK_LENGTH / 2);
    }
  }

  /**
   * Tests skipping backwards when the seek buffer size is smaller than block size.
   */
  @Test
  public void seekBackwardSmallSeekBuffer() throws IOException {
    OpenFilePOptions options =
        OpenFilePOptions.newBuilder().setReadType(ReadPType.CACHE_PROMOTE).build();
    mTestStream =
        new AlluxioFileInStream(mStatus, new InStreamOptions(mStatus, options, mConf), mContext);
    int readAmount = (int) (BLOCK_LENGTH / 2);
    byte[] buffer = new byte[readAmount];
    mTestStream.read(buffer);

    mTestStream.seek(readAmount - 1);

    validatePartialCaching(0, readAmount);
  }

  /**
   * Tests seeking with incomplete block caching enabled. It seeks forward for more than a block
   * and then seek to the file beginning.
   */
  @Test
  public void seekBackwardToFileBeginning() throws IOException {
    OpenFilePOptions options =
        OpenFilePOptions.newBuilder().setReadType(ReadPType.CACHE_PROMOTE).build();
    mTestStream =
        new AlluxioFileInStream(mStatus, new InStreamOptions(mStatus, options, mConf), mContext);
    int seekAmount = (int) (BLOCK_LENGTH / 4 + BLOCK_LENGTH);

    // Seek forward.
    mTestStream.seek(seekAmount);

    // Block 1 is partially cached though it is not fully read.
    validatePartialCaching(1, 0);

    // Seek backward.
    mTestStream.seek(0);

    // Block 1 is fully cached though it is not fully read.
    validatePartialCaching(1, 0);

    mTestStream.close();

    // block 0 is cached
    validatePartialCaching(0, 0);
  }

  /**
   * Tests skip, particularly that skipping the start of a block will cause us not to cache it, and
   * cancels the existing cache stream.
   */
  @Test
  public void testSkip() throws IOException {
    assumeTrue(mNumBlocks > 3);
    int skipAmount = (int) (BLOCK_LENGTH / 2);
    int readAmount = (int) (BLOCK_LENGTH * 2);
    byte[] buffer = new byte[readAmount];
    // Skip halfway into block 1
    mTestStream.skip(skipAmount);
    // Read two blocks from 0.5 to 2.5
    mTestStream.read(buffer);
    assertArrayEquals(BufferUtils.getIncreasingByteArray(skipAmount, readAmount), buffer);

    assertEquals(0, mTestStream.skip(0));
    // Skip the next half block, bringing us to block 3
    assertEquals(BLOCK_LENGTH / 2, mTestStream.skip(BLOCK_LENGTH / 2));
    assertEquals(BufferUtils.byteToInt((byte) (BLOCK_LENGTH * 3)), mTestStream.read());
  }

  /**
   * Tests that {@link IOException}s thrown by the {@link AlluxioBlockStore} are properly
   * propagated.
   */
  @Test
  public void failGetInStream() throws IOException {
    when(mBlockStore.getInStream(any(BlockInfo.class), any(InStreamOptions.class), any()))
        .thenThrow(new UnavailableException("test exception"));
    try {
      mTestStream.read();
      fail("block store should throw exception");
    } catch (IOException e) {
      assertEquals("test exception", e.getMessage());
    }
  }

  /**
   * Tests that reading out of bounds properly returns -1.
   */
  @Test
  public void readOutOfBounds() throws IOException {
    mTestStream.read(new byte[(int) mFileSize]);
    assertEquals(-1, mTestStream.read());
    assertEquals(-1, mTestStream.read(new byte[10]));
  }

  /**
   * Tests that specifying an invalid offset/length for a buffer read throws the right exception.
   */
  @Test
  public void readBadBuffer() throws IOException {
    try {
      mTestStream.read(new byte[10], 5, 6);
      fail("the buffer read of invalid offset/length should fail");
    } catch (IllegalArgumentException e) {
      assertEquals(String.format(PreconditionMessage.ERR_BUFFER_STATE.toString(), 10, 5, 6),
          e.getMessage());
    }
  }

  /**
   * Tests that seeking to a negative position will throw the right exception.
   */
  @Test
  public void seekNegative() throws IOException {
    try {
      mTestStream.seek(-1);
      fail("seeking negative position should fail");
    } catch (IllegalArgumentException e) {
      assertEquals(String.format(PreconditionMessage.ERR_SEEK_NEGATIVE.toString(), -1),
          e.getMessage());
    }
  }

  /**
   * Tests that seeking past the end of the stream will throw the right exception.
   */
  @Test
  public void seekPastEnd() throws IOException {
    try {
      mTestStream.seek(mFileSize + 1);
      fail("seeking past the end of the stream should fail");
    } catch (IllegalArgumentException e) {
      assertEquals(String.format(PreconditionMessage.ERR_SEEK_PAST_END_OF_FILE.toString(),
          mFileSize + 1), e.getMessage());
    }
  }

  /**
   * Tests that skipping a negative amount correctly reports that 0 bytes were skipped.
   */
  @Test
  public void skipNegative() throws IOException {
    assertEquals(0, mTestStream.skip(-10));
  }

  @Test
  public void positionedRead() throws IOException {
    byte[] b = new byte[(int) BLOCK_LENGTH];
    mTestStream.positionedRead(BLOCK_LENGTH, b, 0, b.length);
    assertArrayEquals(BufferUtils.getIncreasingByteArray((int) BLOCK_LENGTH, (int)
        BLOCK_LENGTH), b);
  }

  /**
   * Tests the BlockInStream is closed when reading to the end of the block.
   */
  @Test
  public void positionedReadStreamCloseOnEnd() throws IOException {
    byte[] b = new byte[(int) BLOCK_LENGTH];
    mTestStream.positionedRead(0, b, 0, b.length);
    assertEquals(true, mInStreams.get(0).isClosed());
    assertArrayEquals(BufferUtils.getIncreasingByteArray((int) 0, (int)
        BLOCK_LENGTH), b);
  }

  @Test
  public void multiBlockPositionedRead() throws IOException {
    byte[] b = new byte[(int) BLOCK_LENGTH * 2];
    mTestStream.positionedRead(BLOCK_LENGTH / 2, b, 0, b.length);
    assertArrayEquals(BufferUtils.getIncreasingByteArray((int) BLOCK_LENGTH / 2, (int)
        BLOCK_LENGTH * 2), b);
  }

  @Test
  public void readOneRetry() throws Exception {
    long offset = 37;
    // Setups a broken stream for the first block to throw an exception.
    TestBlockInStream workingStream = mInStreams.get(0);
    TestBlockInStream brokenStream = mock(TestBlockInStream.class);
    when(mBlockStore
        .getInStream(any(BlockInfo.class), any(InStreamOptions.class), any()))
        .thenReturn(brokenStream).thenReturn(workingStream);
    when(brokenStream.read()).thenThrow(new UnavailableException("test exception"));
    when(brokenStream.getPos()).thenReturn(offset);

    mTestStream.seek(offset);
    int b = mTestStream.read();

    doReturn(0).when(brokenStream).read();
    verify(brokenStream, times(1)).read();
    assertEquals(offset, b);
  }

  @Test
  public void readBufferRetry() throws Exception {
    TestBlockInStream workingStream = mInStreams.get(0);
    TestBlockInStream brokenStream = mock(TestBlockInStream.class);
    when(mBlockStore
        .getInStream(any(BlockInfo.class), any(InStreamOptions.class), any()))
        .thenReturn(brokenStream).thenReturn(workingStream);
    when(brokenStream.read(any(ByteBuffer.class), anyInt(), anyInt()))
        .thenThrow(new UnavailableException("test exception"));
    when(brokenStream.getPos()).thenReturn(BLOCK_LENGTH / 2);

    mTestStream.seek(BLOCK_LENGTH / 2);
    byte[] b = new byte[(int) BLOCK_LENGTH * 2];
    mTestStream.read(b, 0, b.length);

    doReturn(0).when(brokenStream).read(any(ByteBuffer.class), anyInt(), anyInt());
    verify(brokenStream, times(1))
        .read(any(ByteBuffer.class), anyInt(), anyInt());
    assertArrayEquals(BufferUtils.getIncreasingByteArray((int) BLOCK_LENGTH / 2, (int)
        BLOCK_LENGTH * 2), b);
  }

  @Test
  public void positionedReadRetry() throws Exception {
    TestBlockInStream workingStream = mInStreams.get(0);
    TestBlockInStream brokenStream = mock(TestBlockInStream.class);
    when(mBlockStore
        .getInStream(eq(0L), any(InStreamOptions.class), any()))
        .thenReturn(brokenStream).thenReturn(workingStream);
    when(brokenStream.positionedRead(anyLong(), any(byte[].class), anyInt(), anyInt()))
        .thenThrow(new UnavailableException("test exception"));

    byte[] b = new byte[(int) BLOCK_LENGTH * 2];
    mTestStream.positionedRead(BLOCK_LENGTH / 2, b, 0, b.length);

    doReturn(0)
        .when(brokenStream).positionedRead(anyLong(), any(byte[].class), anyInt(), anyInt());
    verify(brokenStream, times(1))
        .positionedRead(anyLong(), any(byte[].class), anyInt(), anyInt());
    assertArrayEquals(BufferUtils.getIncreasingByteArray((int) BLOCK_LENGTH / 2, (int)
        BLOCK_LENGTH * 2), b);
  }

  /**
   * Tests that when the underlying blocks are inconsistent with the metadata in terms of block
   * length, an exception is thrown rather than client hanging indefinitely. This case may happen if
   * the file in Alluxio and UFS is out of sync.
   */
  @Test
  public void blockInStreamOutOfSync() throws Exception {
    when(mBlockStore.getInStream(any(BlockInfo.class), any(InStreamOptions.class), any()))
        .thenAnswer(new Answer<BlockInStream>() {
          @Override
          public BlockInStream answer(InvocationOnMock invocation) throws Throwable {
            return new TestBlockInStream(new byte[1], 0, BLOCK_LENGTH, false, mBlockSource);
          }
        });
    byte[] buffer = new byte[(int) BLOCK_LENGTH];
    try {
      mTestStream.read(buffer, 0, (int) BLOCK_LENGTH);
      fail("BlockInStream is inconsistent, an Exception is expected");
    } catch (IllegalStateException e) {
      // expect an exception to throw
    }
  }

  @Test
<<<<<<< HEAD
  public void testUnbufferAroundRead() throws Exception {
    byte[] buffer = new byte[(int) (FILE_LENGTH / 2)];
    mTestStream.unbuffer();
    mTestStream.read(buffer);
    mTestStream.unbuffer();
    mTestStream.close();

    assertArrayEquals(BufferUtils.getIncreasingByteArray((int) (FILE_LENGTH / 2)), buffer);
  }

  @Test
  public void testMultiUnbufferAroundSeek() throws Exception {
    int seekAmount = (int) (BLOCK_LENGTH / 2);
    int readAmount = (int) (BLOCK_LENGTH * 2);
    byte[] buffer = new byte[readAmount];
    mTestStream.unbuffer();
    mTestStream.seek(seekAmount);
    mTestStream.unbuffer();
    mTestStream.read(buffer);
    assertArrayEquals(BufferUtils.getIncreasingByteArray(seekAmount, readAmount), buffer);

    byte[] expected = mBlockSource != BlockInStreamSource.REMOTE ? new byte[0]
        : BufferUtils.getIncreasingByteArray((int) BLOCK_LENGTH, (int) BLOCK_LENGTH);

    mTestStream.unbuffer();
    mTestStream.seek(seekAmount + readAmount);
    mTestStream.unbuffer();
    mTestStream.seek((long) (BLOCK_LENGTH * 3.1));
    mTestStream.unbuffer();
    assertEquals(BufferUtils.byteToInt((byte) (BLOCK_LENGTH * 3.1)), mTestStream.read());
    mTestStream.seek(FILE_LENGTH);
  }

  @Test
  public void testMultiUnbufferAroundSkip() throws Exception {
    int skipAmount = (int) (BLOCK_LENGTH / 2);
    int readAmount = (int) (BLOCK_LENGTH * 2);
    byte[] buffer = new byte[readAmount];
    mTestStream.unbuffer();
    mTestStream.skip(skipAmount);
    mTestStream.unbuffer();
    mTestStream.read(buffer);
    assertArrayEquals(BufferUtils.getIncreasingByteArray(skipAmount, readAmount), buffer);

    assertEquals(0, mTestStream.skip(0));
    assertEquals(BLOCK_LENGTH / 2, mTestStream.skip(BLOCK_LENGTH / 2));
    assertEquals(BufferUtils.byteToInt((byte) (BLOCK_LENGTH * 3)), mTestStream.read());
=======
  public void getPos() throws Exception {
    assertEquals(0, mTestStream.getPos());
    mTestStream.read();
    assertEquals(1, mTestStream.getPos());
    mTestStream.read(new byte[(int) mFileSize], 0, (int) mFileSize);
    assertEquals(mFileSize, mTestStream.getPos());
  }

  // See https://github.com/Alluxio/alluxio/issues/13828
  @Test
  public void triggerAsyncOnClose() throws Exception {
    assumeTrue(mBlockSource == BlockInStreamSource.UFS);
    mInfo.setReplicationMax(1);
    mStatus = new URIStatus(mInfo);
    OpenFilePOptions readOptions =
        OpenFilePOptions.newBuilder().setReadType(ReadPType.CACHE_PROMOTE).build();
    mTestStream = new AlluxioFileInStream(mStatus, new InStreamOptions(mStatus, readOptions,
        mConf), mContext);
    mTestStream.read(new byte[(int) mFileSize], 0, (int) mFileSize);
    assertEquals(mFileSize, mTestStream.getPos());
    assertTrue(mTestStream.triggerAsyncCaching(mInStreams.get(mInStreams.size() - 1)));
>>>>>>> 6ad1e4fe
  }

  /**
   * Tests that reading dataRead bytes into a buffer will properly write those bytes to the cache
   * streams and that the correct bytes are read from the {@link FileInStream}.
   *
   * @param dataRead the bytes to read
   */
  private void testReadBuffer(int dataRead) throws Exception {
    byte[] buffer = new byte[dataRead];
    mTestStream.read(buffer);
    assertArrayEquals(BufferUtils.getIncreasingByteArray(dataRead), buffer);
  }

  /**
   * Validates the partial caching behavior. This function
   * verifies the block at the given index is read for the given sizes.
   */
  // TODO(binfan): with better netty RPC mocking, verify that async cache request for the target
  // block is sent to the netty channel
  private void validatePartialCaching(int index, int readSize) {
    assertEquals(readSize, mInStreams.get(index).getBytesRead());
  }
}<|MERGE_RESOLUTION|>--- conflicted
+++ resolved
@@ -791,19 +791,16 @@
   }
 
   @Test
-<<<<<<< HEAD
-  public void testUnbufferAroundRead() throws Exception {
-    byte[] buffer = new byte[(int) (FILE_LENGTH / 2)];
+  public void unbufferAroundRead() throws Exception {
+    byte[] buffer = new byte[(int) (mFileSize / 2)];
     mTestStream.unbuffer();
     mTestStream.read(buffer);
     mTestStream.unbuffer();
-    mTestStream.close();
-
-    assertArrayEquals(BufferUtils.getIncreasingByteArray((int) (FILE_LENGTH / 2)), buffer);
-  }
-
-  @Test
-  public void testMultiUnbufferAroundSeek() throws Exception {
+    assertArrayEquals(BufferUtils.getIncreasingByteArray((int) (mFileSize / 2)), buffer);
+  }
+
+  @Test
+  public void multiUnbufferAroundSeek() throws Exception {
     int seekAmount = (int) (BLOCK_LENGTH / 2);
     int readAmount = (int) (BLOCK_LENGTH * 2);
     byte[] buffer = new byte[readAmount];
@@ -822,11 +819,11 @@
     mTestStream.seek((long) (BLOCK_LENGTH * 3.1));
     mTestStream.unbuffer();
     assertEquals(BufferUtils.byteToInt((byte) (BLOCK_LENGTH * 3.1)), mTestStream.read());
-    mTestStream.seek(FILE_LENGTH);
-  }
-
-  @Test
-  public void testMultiUnbufferAroundSkip() throws Exception {
+    mTestStream.seek(mFileSize);
+  }
+
+  @Test
+  public void multiUnbufferAroundSkip() throws Exception {
     int skipAmount = (int) (BLOCK_LENGTH / 2);
     int readAmount = (int) (BLOCK_LENGTH * 2);
     byte[] buffer = new byte[readAmount];
@@ -839,7 +836,9 @@
     assertEquals(0, mTestStream.skip(0));
     assertEquals(BLOCK_LENGTH / 2, mTestStream.skip(BLOCK_LENGTH / 2));
     assertEquals(BufferUtils.byteToInt((byte) (BLOCK_LENGTH * 3)), mTestStream.read());
-=======
+  }
+
+  @Test
   public void getPos() throws Exception {
     assertEquals(0, mTestStream.getPos());
     mTestStream.read();
@@ -861,7 +860,6 @@
     mTestStream.read(new byte[(int) mFileSize], 0, (int) mFileSize);
     assertEquals(mFileSize, mTestStream.getPos());
     assertTrue(mTestStream.triggerAsyncCaching(mInStreams.get(mInStreams.size() - 1)));
->>>>>>> 6ad1e4fe
   }
 
   /**
