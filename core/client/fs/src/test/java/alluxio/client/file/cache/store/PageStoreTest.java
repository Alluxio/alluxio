--- conflicted
+++ resolved
@@ -23,10 +23,7 @@
 import alluxio.exception.PageNotFoundException;
 import alluxio.util.io.BufferUtils;
 
-<<<<<<< HEAD
 import org.junit.After;
-=======
->>>>>>> 723bd461
 import org.junit.Before;
 import org.junit.Ignore;
 import org.junit.Rule;
@@ -72,17 +69,10 @@
   public final ExpectedException mThrown = ExpectedException.none();
 
   @Before
-  public void before() {
-<<<<<<< HEAD
-=======
+  public void before() throws Exception {
     mOptions.setPageSize(1024);
     mOptions.setCacheSize(65536);
     mOptions.setAlluxioVersion(ProjectConstants.VERSION);
-  }
-
-  @Test
-  public void test() throws Exception {
->>>>>>> 723bd461
     mOptions.setRootDir(mTemp.getRoot().getAbsolutePath());
     mPageStore = PageStore.create(mOptions);
   }
@@ -142,8 +132,6 @@
     }
   }
 
-<<<<<<< HEAD
-=======
   @Test
   public void getPages() throws Exception {
     mOptions.setRootDir(mTemp.getRoot().getAbsolutePath());
@@ -164,7 +152,6 @@
   }
 
   @Ignore
->>>>>>> 723bd461
   @Test
   public void testPagesAndBytes() throws Exception {
     long totalBytes = 0;
