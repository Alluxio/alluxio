--- conflicted
+++ resolved
@@ -203,8 +203,6 @@
     return new Path(alluxioURI.toString());
   }
 
-<<<<<<< HEAD
-=======
   /**
    * @param conf Hadoop conf
    * @return Alluxio configuration merged from Hadoop conf
@@ -238,6 +236,5 @@
     return new URIStatus(info);
   }
 
->>>>>>> e05128b5
   private HadoopUtils() {} // prevent instantiation
 }