--- conflicted
+++ resolved
@@ -53,21 +53,13 @@
 
   @Override
   public void readBytes(byte[] dst, int dstIndex, int length) {
-<<<<<<< HEAD
-    throw new RuntimeException("DataByteArrayChannel#readBytes is not implemented.");
-=======
     throw new UnsupportedOperationException("DataByteArrayChannel#readBytes is not implemented.");
->>>>>>> 3c576a00
   }
 
   @Override
   public int readableBytes() {
-<<<<<<< HEAD
-    throw new RuntimeException("DataByteArrayChannel#readableBytes is not implemented.");
-=======
     throw new UnsupportedOperationException(
         "DataByteArrayChannel#readableBytes is not implemented.");
->>>>>>> 3c576a00
   }
 
   @Override
