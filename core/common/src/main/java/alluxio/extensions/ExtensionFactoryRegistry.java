/*
 * The Alluxio Open Foundation licenses this work under the Apache License, version 2.0
 * (the "License"). You may not use this work except in compliance with the License, which is
 * available at www.apache.org/licenses/LICENSE-2.0
 *
 * This software is distributed on an "AS IS" basis, WITHOUT WARRANTIES OR CONDITIONS OF ANY KIND,
 * either express or implied, as more fully set forth in the License.
 *
 * See the NOTICE file distributed with this work for information regarding copyright ownership.
 */

package alluxio.extensions;

import static java.util.stream.Collectors.toList;

import alluxio.conf.AlluxioConfiguration;
import alluxio.conf.PropertyKey;
import alluxio.recorder.Recorder;
import alluxio.underfs.UnderFileSystemFactory;
import alluxio.util.ExtensionUtils;
import alluxio.util.io.PathUtils;

import com.google.common.base.Preconditions;
import org.slf4j.Logger;
import org.slf4j.LoggerFactory;

import java.io.File;
import java.io.IOException;
import java.net.URL;
import java.nio.file.DirectoryStream;
import java.nio.file.Files;
import java.nio.file.Path;
import java.nio.file.Paths;
import java.util.ArrayList;
import java.util.Arrays;
import java.util.Collections;
import java.util.List;
import java.util.Optional;
import java.util.ServiceLoader;
import java.util.concurrent.CopyOnWriteArrayList;
import javax.annotation.concurrent.NotThreadSafe;

/**
 * <p>
 * An extension registry that uses the {@link ServiceLoader} mechanism to automatically discover
 * available factories and provides a central place for obtaining actual extension instances.
 * </p>
 * <h3>Registering New Factories</h3>
 * <p>
 * New factories can be registered either using the {@linkplain ServiceLoader} based automatic
 * discovery mechanism or manually using the static {@link #register(T)}
 * method. The down-side of the automatic discovery mechanism is that the discovery order is not
 * controllable. As a result if your implementation is designed as a replacement for one of the
 * standard implementations, depending on the order in which the JVM discovers the services your own
 * implementation may not take priority. You can enable {@code DEBUG} level logging for this class
 * to see the order in which factories are discovered and which is selected when obtaining a
 * {@link T} instance for a path. If this shows that your implementation is not
 * getting discovered or used, you may wish to use the manual registration approach.
 * </p>
 * <h4>Automatic Discovery</h4>
 * <p>
 * To use the {@linkplain ServiceLoader} based mechanism you need to have a file with the same name
 * as the factory class {@code T} placed in the {@code META-INF\services} directory
 * of your project. This file should contain the full name of your factory types (one per line),
 * your factory types must have a public unparameterised constructor available (see
 * {@link ServiceLoader} for more detail on this). You can enable {@code DEBUG} level logging to see
 * factories as they are discovered if you wish to check that your implementation gets discovered.
 * </p>
 * <h4>Manual Registration</h4>
 * <p>
 * To manually register a factory, simply pass an instance of your factory to the
 * {@link #register(T)} method. This can be useful when your factory cannot be
 * instantiated without arguments or in cases where automatic discovery does not give your factory
 * priority. Factories registered this way will be registered at the start of the factories list so
 * will have the first opportunity to indicate whether they support a requested path.
 * </p>
 * @param <T> The type of extension factory
 * @param <S> the type of configuration to be used when creating the extension
 */
@NotThreadSafe
public class ExtensionFactoryRegistry<T extends ExtensionFactory<?, S>,
    S extends AlluxioConfiguration> {
  private static final Logger LOG = LoggerFactory.getLogger(ExtensionFactoryRegistry.class);

  public static final String UNKNOWN_VERSION = "unknown";
  /**
   * The base list of factories, which does not include any lib or extension factories. The only
   * factories in the base list will be built-in factories, and any additional factories
   * registered by tests. All other factories will be discovered and service loaded when extension
   * creation occurs.
   */
  private final List<T> mFactories = new CopyOnWriteArrayList<>();
  private final String mExtensionPattern;
  private final Class<T> mFactoryClass;
  private boolean mInit = false;

  /**
   * Constructs a registry for loading extension of a particular type.
   * @param factoryClass the type of the extension factory
   * @param extensionPattern the pattern used to select libraries to be loaded
   */
  public ExtensionFactoryRegistry(Class<T> factoryClass, String extensionPattern) {
    mFactoryClass = Preconditions.checkNotNull(factoryClass, "factoryClass");
    mExtensionPattern = extensionPattern;
    init();
  }

  private synchronized void init() {
    // Discover and register the available base factories
    ServiceLoader<T> discoveredFactories =
        ServiceLoader.load(mFactoryClass, mFactoryClass.getClassLoader());
    for (T factory : discoveredFactories) {
      LOG.debug("Discovered base extension factory implementation {} - {}", factory.getClass(),
          factory);
      register(factory);
    }
  }

  /**
   * Returns a read-only view of the available base factories.
   *
   * @return Read-only view of the available base factories
   */
  public List<T> getAvailable() {
    return Collections.unmodifiableList(mFactories);
  }

  /**
   * Finds all the factories that support the given path and record the detailed execution process.
   *
   * @param path path
   * @param conf configuration of the extension
   * @param recorder recorder used to record the detailed execution process
   * @return list of factories that support the given path which may be an empty list
   */
  public List<T> findAllWithRecorder(String path, S conf, Recorder recorder) {
    Preconditions.checkArgument(path != null, "path may not be null");

    List<T> eligibleFactories = scanRegistered(path, conf);
    if (!eligibleFactories.isEmpty()) {
      LOG.debug("Find {} eligible items from registered factories for path {}",
          eligibleFactories.size(), path);
      return eligibleFactories;
    }

    List<T> factories = new ArrayList<>(mFactories);
<<<<<<< HEAD
    List<T> eligibleFactories = select(path, conf, factories);
    if (!eligibleFactories.isEmpty()) {
      return eligibleFactories;
    }

    factories.clear();
    String libDir = PathUtils.concatPath(conf.get(PropertyKey.HOME), "lib");
    String extensionDir = conf.get(PropertyKey.EXTENSIONS_DIR);
=======
    String libDir = PathUtils.concatPath(conf.getString(PropertyKey.HOME), "lib");
    String extensionDir = conf.getString(PropertyKey.EXTENSIONS_DIR);
>>>>>>> d4362849
    scanLibs(factories, libDir);
    recorder.record("Loaded {} factory core jars from {}", factories.size(), libDir);
    scanExtensions(factories, extensionDir);
    recorder.record("Loaded extension jars from {}.%n"
        + "The total number of loaded factory core jars is {}", extensionDir, factories.size());

    if (conf.isSetByUser(PropertyKey.UNDERFS_VERSION)) {
      recorder.record("alluxio.underfs.version is set by user, target version is {}",
          conf.getString(PropertyKey.UNDERFS_VERSION));
    } else {
      recorder.record("alluxio.underfs.version is not set by user");
    }

<<<<<<< HEAD
    eligibleFactories = select(path, conf, factories);
=======
    for (T factory : factories) {
      // if `getVersion` returns null set the version to "unknown"
      String version = UNKNOWN_VERSION;
      if (factory instanceof UnderFileSystemFactory) {
        version = Optional.ofNullable(((UnderFileSystemFactory) factory)
            .getVersion()).orElse(UNKNOWN_VERSION);
      }
      if (factory.supportsPath(path, conf)) {
        String message =
            String.format("Adding factory %s of version %s which supports path %s",
                factory.getClass().getSimpleName(), version, path);
        recorder.record(message);
        LOG.debug(message);
        eligibleFactories.add(factory);
      } else {
        recorder.record("Factory implementation {} of version {} "
            + "isn't eligible for path {}", factory.getClass().getSimpleName(), version, path);
      }
    }
>>>>>>> d4362849
    if (eligibleFactories.isEmpty()) {
      String message = String.format("No factory implementation supports the path %s", path);
      recorder.record(message);
      LOG.warn(message);
    }
    return eligibleFactories;
  }

  /**
   * Finds factories from registered collection.
   * @param path path
   * @param conf configuration of the extension
   * @return list of factories that support the given path which may be an empty list
   */
  public List<T> scanRegistered(String path, S conf) {
    return mFactories.stream()
        .filter(factory -> factory.supportsPath(path, conf))
        .collect(toList());
  }

  /**
   * Finds all factory from the extensions directory.
   *
   * @param factories list of factories to add to
   */
  private void scanExtensions(List<T> factories, String extensionsDir) {
    LOG.info("Loading extension jars from {}", extensionsDir);
    scan(Arrays.asList(ExtensionUtils.listExtensions(extensionsDir)), factories);
  }

  /**
   * Finds all factory from the lib directory.
   *
   * @param factories list of factories to add to
   */
  private void scanLibs(List<T> factories, String libDir) {
    LOG.info("Loading core jars from {}", libDir);
    List<File> files = new ArrayList<>();
    try (DirectoryStream<Path> stream =
        Files.newDirectoryStream(Paths.get(libDir), mExtensionPattern)) {
      for (Path entry : stream) {
        if (entry.toFile().isFile()) {
          files.add(entry.toFile());
        }
      }
    } catch (IOException e) {
      LOG.warn("Failed to load libs: {}", e.toString());
    }
    scan(files, factories);
  }

  /**
   * Class-loads jar files that have not been loaded.
   *
   * @param files jar files to class-load
   * @param factories list of factories to add to
   */
  private void scan(List<File> files, List<T> factories) {
    for (File jar : files) {
      try {
        URL extensionURL = jar.toURI().toURL();
        String jarPath = extensionURL.toString();

        ClassLoader extensionsClassLoader = new ExtensionsClassLoader(new URL[] {extensionURL},
            ClassLoader.getSystemClassLoader());
        ServiceLoader<T> extensionServiceLoader =
            ServiceLoader.load(mFactoryClass, extensionsClassLoader);
        for (T factory : extensionServiceLoader) {
          LOG.debug("Discovered a factory implementation {} - {} in jar {}", factory.getClass(),
              factory, jarPath);
          register(factory, factories);
<<<<<<< HEAD
=======
          // Also add to the cache
>>>>>>> d4362849
          register(factory);
        }
      } catch (Throwable t) {
        LOG.warn("Failed to load jar {}: {}", jar, t.toString());
      }
    }
  }

  /**
   * Registers a new factory.
   * <p>
   * Factories are registered at the start of the factories list so they can override the existing
   * automatically discovered factories. Generally if you use the {@link ServiceLoader} mechanism
   * properly it should be unnecessary to call this, however since ServiceLoader discovery order
   * may be susceptible to class loader behavioral differences there may be rare cases when you
   * need to manually register the desired factory.
   * </p>
   *
   * @param factory factory to register
   */
  public void register(T factory) {
    register(factory, mFactories);
  }

  private void register(T factory, List<T> factories) {
    if (factory == null) {
      return;
    }

    LOG.debug("Registered factory implementation {} - {}", factory.getClass(), factory);

    // Insert at start of list so it will take precedence over automatically discovered and
    // previously registered factories
    factories.add(0, factory);
  }

  /**
   * Resets the registry to its default state
   * <p>
   * This clears the registry as it stands and rediscovers the available factories.
   * </p>
   */
  public synchronized void reset() {
    if (mInit) {
      // Reset state
      mInit = false;
      mFactories.clear();
    }

    // Reinitialise
    init();
  }

  /**
   * Unregisters an existing factory.
   *
   * @param factory factory to unregister
   */
  public void unregister(T factory) {
    unregister(factory, mFactories);
  }

  private void unregister(T factory, List<T> factories) {
    if (factory == null) {
      return;
    }

    LOG.debug("Unregistered factory implementation {} - {}", factory.getClass(), factory);
    factories.remove(factory);
  }

  /**
   * Selects all the factories that support the given path from the given list of factories.
   *
   * @param path path
   * @param conf configuration of the extension
   * @param factories list of factories
   * @return list of factories that support the given path which may be an empty list
   */
  private List<T> select(String path, S conf, List<T> factories) {
    Preconditions.checkNotNull(path, "path may not be null");

    List<T> eligibleFactories = new ArrayList<>();
    for (T factory : factories) {
      if (factory.supportsPath(path, conf)) {
        LOG.debug("Factory implementation {} is eligible for path {}", factory, path);
        eligibleFactories.add(factory);
      }
    }
    return eligibleFactories;
  }
}<|MERGE_RESOLUTION|>--- conflicted
+++ resolved
@@ -144,19 +144,14 @@
     }
 
     List<T> factories = new ArrayList<>(mFactories);
-<<<<<<< HEAD
     List<T> eligibleFactories = select(path, conf, factories);
     if (!eligibleFactories.isEmpty()) {
       return eligibleFactories;
     }
 
     factories.clear();
-    String libDir = PathUtils.concatPath(conf.get(PropertyKey.HOME), "lib");
-    String extensionDir = conf.get(PropertyKey.EXTENSIONS_DIR);
-=======
     String libDir = PathUtils.concatPath(conf.getString(PropertyKey.HOME), "lib");
     String extensionDir = conf.getString(PropertyKey.EXTENSIONS_DIR);
->>>>>>> d4362849
     scanLibs(factories, libDir);
     recorder.record("Loaded {} factory core jars from {}", factories.size(), libDir);
     scanExtensions(factories, extensionDir);
@@ -170,9 +165,7 @@
       recorder.record("alluxio.underfs.version is not set by user");
     }
 
-<<<<<<< HEAD
     eligibleFactories = select(path, conf, factories);
-=======
     for (T factory : factories) {
       // if `getVersion` returns null set the version to "unknown"
       String version = UNKNOWN_VERSION;
@@ -192,7 +185,7 @@
             + "isn't eligible for path {}", factory.getClass().getSimpleName(), version, path);
       }
     }
->>>>>>> d4362849
+
     if (eligibleFactories.isEmpty()) {
       String message = String.format("No factory implementation supports the path %s", path);
       recorder.record(message);
@@ -264,10 +257,7 @@
           LOG.debug("Discovered a factory implementation {} - {} in jar {}", factory.getClass(),
               factory, jarPath);
           register(factory, factories);
-<<<<<<< HEAD
-=======
           // Also add to the cache
->>>>>>> d4362849
           register(factory);
         }
       } catch (Throwable t) {
