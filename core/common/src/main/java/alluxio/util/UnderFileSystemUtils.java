/*
 * The Alluxio Open Foundation licenses this work under the Apache License, version 2.0
 * (the "License"). You may not use this work except in compliance with the License, which is
 * available at www.apache.org/licenses/LICENSE-2.0
 *
 * This software is distributed on an "AS IS" basis, WITHOUT WARRANTIES OR CONDITIONS OF ANY KIND,
 * either express or implied, as more fully set forth in the License.
 *
 * See the NOTICE file distributed with this work for information regarding copyright ownership.
 */

package alluxio.util;

import alluxio.AlluxioURI;
import alluxio.underfs.UnderFileSystem;
import alluxio.underfs.options.DeleteOptions;

import java.io.IOException;
import java.io.OutputStream;

import javax.annotation.concurrent.ThreadSafe;

/**
 * Utility functions for working with {@link alluxio.underfs.UnderFileSystem}.
 *
 */
@ThreadSafe
public final class UnderFileSystemUtils {

  /**
   * Deletes the directory at the given path if it exists.
   *
   * @param ufs instance of {@link UnderFileSystem}
   * @param path path to the directory
   */
  public static void deleteDirIfExists(UnderFileSystem ufs, String path) throws IOException {
    if (ufs.isDirectory(path)
        && !ufs.deleteDirectory(path, DeleteOptions.defaults().setRecursive(true))) {
      throw new IOException("Folder " + path + " already exists but can not be deleted.");
    }
  }

  /**
   * Attempts to create the directory if it does not already exist.
   *
   * @param ufs instance of {@link UnderFileSystem}
   * @param path path to the directory
   */
  public static void mkdirIfNotExists(UnderFileSystem ufs, String path) throws IOException {
    if (!ufs.isDirectory(path)) {
      if (!ufs.mkdirs(path)) {
        throw new IOException("Failed to make folder: " + path);
      }
    }
  }

  /**
   * Creates an empty file.
   *
   * @param ufs instance of {@link UnderFileSystem}
   * @param path path to the file
   */
  public static void touch(UnderFileSystem ufs, String path) throws IOException {
    OutputStream os = ufs.create(path);
    os.close();
  }

  /**
   * Deletes the specified path from the specified under file system if it is a file and exists.
   *
   * @param ufs instance of {@link UnderFileSystem}
   * @param path the path to delete
   */
  public static void deleteFileIfExists(UnderFileSystem ufs, String path) {
    try {
      if (ufs.isFile(path)) {
        ufs.deleteFile(path);
      }
    } catch (IOException e) {
      throw new RuntimeException(e);
    }
  }

  /**
   * @param ufs the {@link UnderFileSystem} implementation to check
   * @return true if the implementation is a Google cloud store implementation
   */
  public static boolean isGcs(UnderFileSystem ufs) {
    return "gcs".equals(ufs.getUnderFSType());
  }

  /**
   * @param ufs the {@link UnderFileSystem} implementation to check
   * @return true if the implementation is a local file system implementation
   */
  public static boolean isLocal(UnderFileSystem ufs) {
    return "local".equals(ufs.getUnderFSType());
  }

  /**
   * @param ufs the {@link UnderFileSystem} implementation to check
   * @return true if the implementation is a Hadoop distributed file system implementation
   */
  public static boolean isHdfs(UnderFileSystem ufs) {
    return "hdfs".equals(ufs.getUnderFSType());
  }

  /**
   * @param ufs the {@link UnderFileSystem} implementation to check
   * @return true if the implementation is an Object storage service implementation
   */
  public static boolean isOss(UnderFileSystem ufs) {
    return "oss".equals(ufs.getUnderFSType());
  }

  /**
   * @param ufs the {@link UnderFileSystem} implementation to check
   * @return true if the implementation is an S3 implementation
   */
  public static boolean isS3(UnderFileSystem ufs) {
    return "s3".equals(ufs.getUnderFSType()) || "s3a".equals(ufs.getUnderFSType());
  }

  /**
   * @param ufs the {@link UnderFileSystem} implementation to check
   * @return true if the implementation is a Swift storage implementation
   */
  public static boolean isSwift(UnderFileSystem ufs) {
    return "swift".equals(ufs.getUnderFSType());
  }

  /**
   * @param ufs the {@link UnderFileSystem} implementation to check
<<<<<<< HEAD
   * @return true if the implementation is a Baidu Cloud BOS service implementation
   */
  public static boolean isBos(UnderFileSystem ufs) {
    return "bos".equals(ufs.getUnderFSType());
=======
   * @return true if the implementation is a Http implementation
   */
  public static boolean isWeb(UnderFileSystem ufs) {
    return "web".equals(ufs.getUnderFSType());
>>>>>>> d1b48938
  }

  /**
   * @param uri the UFS path
   * @return the bucket or container name of the object storage
   */
  public static String getBucketName(AlluxioURI uri) {
    return uri.getAuthority().toString();
  }

  /**
   * Returns an approximate content hash, using the length and modification time.
   *
   * @param length the content length
   * @param modTime the content last modification time
   * @return the content hash
   */
  public static String approximateContentHash(long length, long modTime) {
    // approximating the content hash with the file length and modtime.
    StringBuilder sb = new StringBuilder();
    sb.append('(');
    sb.append("len:");
    sb.append(length);
    sb.append(", ");
    sb.append("modtime:");
    sb.append(modTime);
    sb.append(')');
    return sb.toString();
  }

  private UnderFileSystemUtils() {} // prevent instantiation
}<|MERGE_RESOLUTION|>--- conflicted
+++ resolved
@@ -131,17 +131,18 @@
 
   /**
    * @param ufs the {@link UnderFileSystem} implementation to check
-<<<<<<< HEAD
    * @return true if the implementation is a Baidu Cloud BOS service implementation
    */
   public static boolean isBos(UnderFileSystem ufs) {
     return "bos".equals(ufs.getUnderFSType());
-=======
+  }
+
+  /**
+   * @param ufs the {@link UnderFileSystem} implementation to check
    * @return true if the implementation is a Http implementation
    */
   public static boolean isWeb(UnderFileSystem ufs) {
     return "web".equals(ufs.getUnderFSType());
->>>>>>> d1b48938
   }
 
   /**
