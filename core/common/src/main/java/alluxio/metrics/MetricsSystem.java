--- conflicted
+++ resolved
@@ -57,12 +57,9 @@
   public enum InstanceType {
     MASTER("master"),
     WORKER("worker"),
+    CLUSTER("cluster"),
     CLIENT("client"),
-<<<<<<< HEAD
-    CLUSTER("cluster");
-=======
     PROXY("proxy");
->>>>>>> 5a598087
 
     private String mValue;
 
