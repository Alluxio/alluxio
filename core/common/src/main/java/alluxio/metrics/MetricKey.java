--- conflicted
+++ resolved
@@ -368,19 +368,16 @@
           .setDescription("Total number of unique blocks in Alluxio")
           .setMetricType(MetricType.GAUGE)
           .build();
-<<<<<<< HEAD
   public static final MetricKey MASTER_TOTAL_RPCS =
       new Builder("Master.TotalRpcs")
           .setDescription("Throughput of master RPC calls. This metrics indicates how busy the"
               + " master is serving client and worker requests")
           .setMetricType(MetricType.TIMER)
           .setIsClusterAggregated(false)
-=======
   public static final MetricKey MASTER_TOTAL_BLOCK_REPLICA_COUNT =
       new Builder("Master.BlockReplicaCount")
           .setDescription("Total number of block replicas in Alluxio")
           .setMetricType(MetricType.GAUGE)
->>>>>>> f0cae910
           .build();
   public static final MetricKey MASTER_INODE_HEAP_SIZE =
       new Builder("Master.InodeHeapSize")
