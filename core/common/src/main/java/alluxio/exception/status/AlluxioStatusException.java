--- conflicted
+++ resolved
@@ -99,11 +99,7 @@
       case OUT_OF_RANGE:
       case RESOURCE_EXHAUSTED:
         if (BusyException.CUSTOM_EXCEPTION_MESSAGE.equals(getMessage())) {
-<<<<<<< HEAD
-          MetricsSystem.counter(MetricKey.CLIENT_BYTES_READ_LOCAL.getName()).inc(1);
-=======
           MetricsSystem.counter(MetricKey.CLIENT_BUSY_EXCEPTION_COUNT.getName()).inc(1);
->>>>>>> 289172f7
           return new BusyException();
         }
         return new AlluxioException(getMessage(), this);
