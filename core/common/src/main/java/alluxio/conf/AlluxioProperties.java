--- conflicted
+++ resolved
@@ -184,11 +184,8 @@
     // remove is a nop if the key doesn't already exist
     if (mUserProps.containsKey(key)) {
       mUserProps.remove(key);
-<<<<<<< HEAD
+      mSources.remove(key);
       outdateVersion();
-=======
-      mSources.remove(key);
->>>>>>> 3fe4ac0d
     }
   }
 
