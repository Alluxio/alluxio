--- conflicted
+++ resolved
@@ -246,27 +246,6 @@
   }
 
   @Override
-<<<<<<< HEAD
-=======
-  public Map<String, String> toMap(ConfigurationValueOptions options) {
-    Map<String, String> map = new HashMap<>();
-    mProperties.forEach((key, value) ->
-        map.put(key.getName(), containsKey(key) ? get(key, options) : null));
-    return map;
-  }
-
-  @Override
-  public Map<String, String> toMap() {
-    return toMap(ConfigurationValueOptions.defaults());
-  }
-
-  @Override
-  public Map<String, String> toRawMap() {
-    return toMap(ConfigurationValueOptions.defaults().useRawValue(true));
-  }
-
-  @Override
->>>>>>> 0a1b5bd9
   public Source getSource(PropertyKey key) {
     return mProperties.getSource(key);
   }
