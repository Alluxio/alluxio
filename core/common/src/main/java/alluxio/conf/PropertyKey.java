/*
 * The Alluxio Open Foundation licenses this work under the Apache License, version 2.0
 * (the "License"). You may not use this work except in compliance with the License, which is
 * available at www.apache.org/licenses/LICENSE-2.0
 *
 * This software is distributed on an "AS IS" basis, WITHOUT WARRANTIES OR CONDITIONS OF ANY KIND,
 * either express or implied, as more fully set forth in the License.
 *
 * See the NOTICE file distributed with this work for information regarding copyright ownership.
 */

package alluxio.conf;

import static alluxio.conf.PropertyKey.Builder.booleanBuilder;
import static alluxio.conf.PropertyKey.Builder.classBuilder;
import static alluxio.conf.PropertyKey.Builder.dataSizeBuilder;
import static alluxio.conf.PropertyKey.Builder.doubleBuilder;
import static alluxio.conf.PropertyKey.Builder.durationBuilder;
import static alluxio.conf.PropertyKey.Builder.enumBuilder;
import static alluxio.conf.PropertyKey.Builder.intBuilder;
import static alluxio.conf.PropertyKey.Builder.listBuilder;
import static alluxio.conf.PropertyKey.Builder.stringBuilder;
import static com.google.common.base.Preconditions.checkArgument;
import static com.google.common.base.Preconditions.checkState;
import static java.lang.String.format;

import alluxio.Constants;
import alluxio.DefaultSupplier;
import alluxio.ProjectConstants;
import alluxio.RuntimeConstants;
import alluxio.annotation.PublicApi;
import alluxio.client.ReadType;
import alluxio.client.WriteType;
import alluxio.client.file.cache.ShadowCacheType;
import alluxio.client.file.cache.store.PageStoreType;
import alluxio.exception.ExceptionMessage;
import alluxio.executor.RpcExecutorType;
import alluxio.executor.ThreadPoolExecutorQueueType;
import alluxio.grpc.LoadMetadataPType;
import alluxio.grpc.Scope;
import alluxio.grpc.TtlAction;
import alluxio.grpc.WritePType;
import alluxio.master.GraceMode;
import alluxio.master.ZookeeperConnectionErrorPolicy;
import alluxio.master.journal.JournalType;
import alluxio.master.metastore.MetastoreType;
import alluxio.master.metastore.rocks.DataBlockIndexType;
import alluxio.master.metastore.rocks.IndexType;
import alluxio.network.ChannelType;
import alluxio.security.authentication.AuthType;
import alluxio.util.FormatUtils;
import alluxio.util.OSUtils;
import alluxio.util.io.PathUtils;
import alluxio.worker.block.BlockStoreType;
import alluxio.worker.block.management.BackoffStrategy;

import com.google.common.annotations.VisibleForTesting;
import com.google.common.base.Joiner;
import com.google.common.base.MoreObjects;
import com.google.common.base.Objects;
import com.google.common.base.Preconditions;
import com.google.common.base.Strings;
import com.google.common.cache.Cache;
import com.google.common.cache.CacheBuilder;
import com.google.common.collect.ImmutableList;
import com.sun.management.OperatingSystemMXBean;
import io.netty.util.ResourceLeakDetector;
import org.slf4j.Logger;
import org.slf4j.LoggerFactory;

import java.io.File;
import java.lang.management.ManagementFactory;
import java.util.Arrays;
import java.util.Collection;
import java.util.List;
import java.util.Map;
import java.util.Optional;
import java.util.concurrent.ConcurrentHashMap;
import java.util.function.BiFunction;
import java.util.function.Function;
import java.util.function.Supplier;
import java.util.regex.Matcher;
import java.util.regex.Pattern;
import javax.annotation.Nullable;
import javax.annotation.concurrent.ThreadSafe;

/**
 * Configuration property keys. This class provides a set of pre-defined property keys.
 */
@ThreadSafe
@PublicApi
public final class PropertyKey implements Comparable<PropertyKey> {
  /** Regex string to find "${key}" for variable substitution. */
  public static final String REGEX_STRING = "(\\$\\{([^{}]*)\\})";
  /** Regex to find ${key} for variable substitution. */
  public static final Pattern CONF_REGEX = Pattern.compile(REGEX_STRING);

  private static final Logger LOG = LoggerFactory.getLogger(PropertyKey.class);

  // The following two maps must be the first to initialize within this file.
  /** A map from default property key's string name to the key. */
  private static final Map<String, PropertyKey> DEFAULT_KEYS_MAP = new ConcurrentHashMap<>();
  /** A map from default property key's alias to the key. */
  private static final Map<String, PropertyKey> DEFAULT_ALIAS_MAP = new ConcurrentHashMap<>();
  /** A cache storing result for template regexp matching results. */
  private static final Cache<String, Boolean> REGEXP_CACHE = CacheBuilder.newBuilder()
      .maximumSize(1024)
      .build();

  /**
   * The consistency check level to apply to a certain property key.
   * User can run "alluxio validateEnv all cluster.conf.consistent" to validate the consistency of
   * configuration properties within the cluster. The command reads all Alluxio properties on
   * each node of the cluster and shows error or warning for properties that have inconsistent
   * values among the nodes. For example, it would show error if the Alluxio property for aws secret
   * access key has some value on a master node and a different value on one of the worker nodes.
   */
  public enum ConsistencyCheckLevel {
    /**
     * Do not check consistency of property value.
     * This should be set if the property is not required to have same value among the nodes
     * (e.g. worker hostname).
     */
    IGNORE,
    /**
     * Check consistency of property value, show warning of inconsistent values.
     * This should be set if the property is recommended to have same value among the nodes,
     * although having different values does not cause immediate issues(e.g. alluxio home folder
     * location, timeout value for connecting to a worker).
     */
    WARN,
    /**
     * Check consistency of property value, show error of inconsistent values.
     * This should be set if the property is required to have same value among the nodes
     * (e.g. AWS credentials, journal location).
     */
    ENFORCE,
  }

  /**
   * Indicates how the property value should be displayed.
   */
  public enum DisplayType {
    /**
     * The property value should be displayed normally.
     */
    DEFAULT,
    /**
     * The property value contains credentials and should not be displayed directly.
     */
    CREDENTIALS,
  }

  /**
   * Indicates property type.
   */
  public enum PropertyType {
    /**
     * The Property's value is of boolean type, stored as a Boolean.
     */
    BOOLEAN(Boolean.class),
    /**
     * The Property's value is of integer type, stored as an Integer.
     */
    INTEGER(Integer.class),
    /**
     * The Property's value is of double type, stored as a Double.
     */
    DOUBLE(Double.class),
    /**
     * The Property's value is of string type, stored as a String.
     */
    STRING(String.class),
    /**
     * The Property's value represents a time duration, stored as a Long in ms.
     */
    DURATION(String.class),
    /**
     * The Property's value represents a data size, stored as a Long in bytes.
     */
    DATASIZE(String.class),
    /**
     * The Property's value is of list type, stored as a delimiter separated string.
     */
    LIST(String.class),
    /**
     * The Property's value is an enum for a predefined enum class.
     */
    ENUM(Enum.class),
    /**
     * The Property's value is of class type, stored as a Class.
     */
    CLASS(String.class);

    private final Class<?> mJavaType;

    PropertyType(Class<?> javaType) {
      mJavaType = javaType;
    }

    Class<?> getJavaType() {
      return mJavaType;
    }
  }

  public static final Function<Object, Boolean> CHECK_FILE_EXISTS = (fileName) -> {
    if (!(fileName instanceof String)) {
      return false;
    }
    File file = new File((String) fileName);
    return file.exists();
  };

  /**
   * Builder to create {@link PropertyKey} instances. Note that, <code>Builder.build()</code> will
   * throw exception if there is an existing property built with the same name.
   */
  public static final class Builder {
    private String[] mAlias;
    private DefaultSupplier mDefaultSupplier;
    private Object mDefaultValue;
    private String mDescription;
    private String mName;
    private boolean mIgnoredSiteProperty;
    private boolean mIsBuiltIn = true;
    private boolean mIsHidden;
    private ConsistencyCheckLevel mConsistencyCheckLevel = ConsistencyCheckLevel.IGNORE;
    private Scope mScope = Scope.ALL;
    private DisplayType mDisplayType = DisplayType.DEFAULT;
    private boolean mIsDynamic = true;
    private Function<Object, Boolean> mValueValidationFunction;
    private final PropertyType mType;
    private final Optional<Class<? extends Enum>> mEnumType;
    private final Optional<String> mDelimiter;

    /**
     * @param name name of the property
     * @return a Builder for boolean properties
     */
    public static Builder booleanBuilder(String name) {
      return new Builder(name, PropertyType.BOOLEAN);
    }

    /**
     * @param name name of the property
     * @return a Builder for int properties
     */
    public static Builder intBuilder(String name) {
      return new Builder(name, PropertyType.INTEGER);
    }

    /**
     * @param name name of the property
     * @return a Builder for double properties
     */
    public static Builder doubleBuilder(String name) {
      return new Builder(name, PropertyType.DOUBLE);
    }

    /**
     * @param name name of the property
     * @return a Builder for string properties
     */
    public static Builder stringBuilder(String name) {
      return new Builder(name, PropertyType.STRING);
    }

    /**
     * @param name name of the property
     * @param enumType enum class of the property
     * @return a Builder for enum properties
     */
    public static Builder enumBuilder(String name, Class<? extends Enum> enumType) {
      return new Builder(name, PropertyType.ENUM, Optional.of(enumType), Optional.empty());
    }

    /**
     * @param name name of the property
     * @return a Builder for time duration properties
     */
    public static Builder durationBuilder(String name) {
      return new Builder(name, PropertyType.DURATION);
    }

    /**
     * @param name name of the property
     * @return a Builder for data size properties
     */
    public static Builder dataSizeBuilder(String name) {
      return new Builder(name, PropertyType.DATASIZE);
    }

    /**
     * @param name name of the property
     * @return a Builder for class properties
     */
    public static Builder classBuilder(String name) {
      return new Builder(name, PropertyType.CLASS);
    }

    /**
     * @param name name of the property
     * @return a Builder for list properties
     */
    public static Builder listBuilder(String name) {
      return new Builder(name, PropertyType.LIST, Optional.empty(), Optional.of(","));
    }

    private Builder(String name, PropertyType type) {
      this(name, type, Optional.empty(), Optional.empty());
    }

    private Builder(
        String name,
        PropertyType type,
        Optional<Class<? extends Enum>> enumType,
        Optional<String> delimiter) {
      mName = name;
      mType = type;
      mEnumType = enumType;
      mDelimiter = delimiter;
    }

    /**
     * @param template template for the property name
     * @param params parameters of the template
     */
    public Builder(PropertyKey.Template template, Object... params) {
      this(PropertyType.STRING, template, params);
    }

    /**
     * @param type type of the property
     * @param template template for the property name
     * @param params parameters of the template
     */
    public Builder(PropertyType type, PropertyKey.Template template, Object... params) {
      this(format(template.mFormat, params), type);
    }

    /**
     * @param type type of the property
     * @param delimiter delimiter for value, if list value is given as a string
     * @param template template for the property name
     * @param params parameters of the template
     */
    public Builder(PropertyType type, Optional<String> delimiter,
        PropertyKey.Template template, Object... params) {
      this(format(template.mFormat, params), type, Optional.empty(), delimiter);
    }

    /**
     * @param aliases aliases for the property
     * @return the updated builder instance
     */
    public Builder setAlias(String... aliases) {
      mAlias = Arrays.copyOf(aliases, aliases.length);
      return this;
    }

    /**
     * @param name name for the property
     * @return the updated builder instance
     */
    public Builder setName(String name) {
      mName = name;
      return this;
    }

    /**
     * @param defaultSupplier supplier for the property's default value
     * @return the updated builder instance
     */
    public Builder setDefaultSupplier(DefaultSupplier defaultSupplier) {
      if (defaultSupplier.get() == null
          || defaultSupplier.get().getClass().equals(mType.getJavaType())) {
        mDefaultSupplier = defaultSupplier;
      } else {
        mDefaultSupplier = new DefaultSupplier(() -> String.valueOf(defaultSupplier.get()),
            defaultSupplier.getDescription());
      }
      return this;
    }

    /**
     * @param supplier supplier for the property's default value
     * @param description description of the default value
     * @return the updated builder instance
     */
    public Builder setDefaultSupplier(Supplier<Object> supplier, String description) {
      return setDefaultSupplier(new DefaultSupplier(supplier, description));
    }

    /**
     * @param defaultValue the property's default value
     * @return the updated builder instance
     */
    public Builder setDefaultValue(Object defaultValue) {
      checkArgument(validateValue(defaultValue, mType, mEnumType, mValueValidationFunction));
      mDefaultValue = formatValue(defaultValue, mType, mEnumType, mDelimiter);
      return this;
    }

    /**
     * @param description of the property
     * @return the updated builder instance
     */
    public Builder setDescription(String description) {
      mDescription = description;
      return this;
    }

    /**
     * @param isBuiltIn whether to the property is a built-in Alluxio property
     * @return the updated builder instance
     */
    public Builder setIsBuiltIn(boolean isBuiltIn) {
      mIsBuiltIn = isBuiltIn;
      return this;
    }

    /**
     * @param isHidden whether to hide the property when generating property documentation
     * @return the updated builder instance
     */
    public Builder setIsHidden(boolean isHidden) {
      mIsHidden = isHidden;
      return this;
    }

    /**
     * @param ignoredSiteProperty whether the property should be ignored in alluxio-site.properties
     * @return the updated builder instance
     */
    public Builder setIgnoredSiteProperty(boolean ignoredSiteProperty) {
      mIgnoredSiteProperty = ignoredSiteProperty;
      return this;
    }

    /**
     * @param consistencyCheckLevel the consistency level that applies to this property
     * @return the updated builder instance
     */
    public Builder setConsistencyCheckLevel(ConsistencyCheckLevel consistencyCheckLevel) {
      mConsistencyCheckLevel = consistencyCheckLevel;
      return this;
    }

    /**
     * @param scope which components this property applies to
     * @return the updated builder instance
     */
    public Builder setScope(Scope scope) {
      mScope = scope;
      return this;
    }

    /**
     * @param displayType the displayType that indicates how the property value should be displayed
     * @return the updated builder instance
     */
    public Builder setDisplayType(DisplayType displayType) {
      mDisplayType = displayType;
      return this;
    }

    /**
     * @param dynamic whether the property could be updated dynamically
     * @return the updated builder instance
     */
    public Builder setIsDynamic(boolean dynamic) {
      mIsDynamic = dynamic;
      return this;
    }

    /**
     * @param valueValidationFunction custom function to validate the property value
     * @return the updated builder instance
     */
    public Builder setValueValidationFunction(Function<Object, Boolean> valueValidationFunction) {
      mValueValidationFunction = valueValidationFunction;
      return this;
    }

    /**
     * Creates and registers the property key.
     *
     * @return the created property key instance
     */
    public PropertyKey build() {
      PropertyKey key = buildUnregistered();
      checkState(PropertyKey.register(key), "Cannot register existing key \"%s\"",
          mName);
      return key;
    }

    /**
     * Creates the property key without registering it with default property list.
     *
     * @return the created property key instance
     */
    public PropertyKey buildUnregistered() {
      DefaultSupplier defaultSupplier = mDefaultSupplier;
      if (defaultSupplier == null) {
        if (mDefaultValue == null) {
          defaultSupplier = new DefaultSupplier(() -> null, "null");
        } else {
          defaultSupplier = new DefaultSupplier(() -> mDefaultValue, String.valueOf(mDefaultValue));
        }
      }

      if (mValueValidationFunction != null && defaultSupplier.get() != null) {
        checkState(mValueValidationFunction.apply(defaultSupplier.get()),
            "Invalid value for property key %s: %s", mName, defaultSupplier.get());
      }

      return new PropertyKey(mName, mDescription, mType, mEnumType, mDelimiter, defaultSupplier,
          mAlias, mIgnoredSiteProperty, mIsHidden, mConsistencyCheckLevel, mScope, mDisplayType,
          mIsBuiltIn, mIsDynamic, mValueValidationFunction);
    }

    @Override
    public String toString() {
      return MoreObjects.toStringHelper(this)
          .add("alias", mAlias)
          .add("defaultValue", mDefaultValue)
          .add("description", mDescription)
          .add("name", mName).toString();
    }
  }

  public static final PropertyKey CONF_DIR =
      stringBuilder(Name.CONF_DIR)
          .setDefaultValue(format("${%s}/conf", Name.HOME))
          .setDescription("The directory of Alluxio configuration files."
              + " This property is only for internal use."
              + " To change the location, set environment variable $ALLUXIO_CONF_DIR instead.")
          .setIgnoredSiteProperty(true)
          .setIsHidden(true)
          .setConsistencyCheckLevel(ConsistencyCheckLevel.WARN)
          .setScope(Scope.ALL)
          .build();
  public static final PropertyKey CONF_DYNAMIC_UPDATE_ENABLED =
      booleanBuilder(Name.CONF_DYNAMIC_UPDATE_ENABLED)
          .setDefaultValue(false)
          .setDescription("Whether to support dynamic update property.")
          .setConsistencyCheckLevel(ConsistencyCheckLevel.WARN)
          .setScope(Scope.ALL)
          .build();
  public static final PropertyKey CONF_VALIDATION_ENABLED =
      booleanBuilder(Name.CONF_VALIDATION_ENABLED)
          .setDefaultValue(true)
          .setDescription("Whether to validate the configuration properties when initializing "
              + "Alluxio clients or server process.")
          .setIsHidden(true)
          .setConsistencyCheckLevel(ConsistencyCheckLevel.WARN)
          .setScope(Scope.ALL)
          .build();
  public static final PropertyKey DEBUG =
      booleanBuilder(Name.DEBUG)
          .setDefaultValue(false)
          .setDescription("Set to true to enable debug mode which has additional logging and "
              + "info in the Web UI.")
          .setConsistencyCheckLevel(ConsistencyCheckLevel.WARN)
          .setScope(Scope.SERVER)
          .build();
  public static final PropertyKey EXTENSIONS_DIR =
      stringBuilder(Name.EXTENSIONS_DIR)
          .setDefaultValue(format("${%s}/extensions", Name.HOME))
          .setDescription("The directory containing Alluxio extensions.")
          .setConsistencyCheckLevel(ConsistencyCheckLevel.WARN)
          .setScope(Scope.SERVER)
          .build();
  public static final PropertyKey HOME =
      stringBuilder(Name.HOME)
          .setDefaultValue("/opt/alluxio")
          .setDescription("Alluxio installation directory.")
          .setConsistencyCheckLevel(ConsistencyCheckLevel.WARN)
          .setScope(Scope.ALL)
          .build();
  public static final PropertyKey LEAK_DETECTOR_LEVEL =
      enumBuilder(Name.LEAK_DETECTOR_LEVEL, ResourceLeakDetector.Level.class)
          .setDefaultValue(ResourceLeakDetector.Level.DISABLED)
          .setDescription("Set this to one of {DISABLED, SIMPLE, ADVANCED, PARANOID} to track "
              + "resource leaks in the Alluxio codebase. DISABLED does not track any leaks. "
              + "SIMPLE only samples resources, and doesn't track recent accesses, having a low "
              + "overhead. ADVANCED is like simple, but tracks recent object accesses and has "
              + "higher overhead. PARANOID tracks all objects and has the highest overhead. "
              + "It is recommended to only use this value during testing.")
          .setConsistencyCheckLevel(ConsistencyCheckLevel.IGNORE)
          .setScope(Scope.ALL)
          .build();
  public static final PropertyKey LEAK_DETECTOR_EXIT_ON_LEAK =
      booleanBuilder(Name.LEAK_DETECTOR_EXIT_ON_LEAK)
          .setDefaultValue(false)
          .setDescription("If set to true, the JVM will exit as soon as a leak is detected. Use "
              + "only in testing environments.")
          .setConsistencyCheckLevel(ConsistencyCheckLevel.IGNORE)
          .setScope(Scope.ALL)
          .build();
  public static final PropertyKey LOGGER_TYPE =
      stringBuilder(Name.LOGGER_TYPE)
          .setDefaultValue("Console")
          .setDescription("This controls which logger the process uses. "
              + "This is only set by test code.")
          .setIsHidden(true)
          .setConsistencyCheckLevel(ConsistencyCheckLevel.IGNORE)
          .setScope(Scope.ALL)
          .build();
  // Used in alluxio-config.sh and conf/log4j.properties
  public static final PropertyKey LOGS_DIR =
      stringBuilder(Name.LOGS_DIR)
          .setDefaultValue(format("${%s}/logs", Name.WORK_DIR))
          .setDescription("The path to store logs files of Alluxio servers."
              + " This property is only for internal use."
              + " To change the location, set environment variable $ALLUXIO_LOGS_DIR instead.")
          .setIgnoredSiteProperty(true)
          .setIsHidden(true)
          .setConsistencyCheckLevel(ConsistencyCheckLevel.WARN)
          .setScope(Scope.ALL)
          .build();
  // Used in alluxio-config.sh and conf/log4j.properties
  public static final PropertyKey USER_LOGS_DIR =
      stringBuilder(Name.USER_LOGS_DIR)
          .setDefaultValue(format("${%s}/user", Name.LOGS_DIR))
          .setDescription("The path to store logs of Alluxio command lines."
              + " This property is only for internal use."
              + " To change the location, set environment variable $ALLUXIO_USER_LOGS_DIR instead.")
          .setIgnoredSiteProperty(true)
          .setIsHidden(true)
          .setConsistencyCheckLevel(ConsistencyCheckLevel.WARN)
          .build();
  public static final PropertyKey METRICS_CONF_FILE =
      stringBuilder(Name.METRICS_CONF_FILE)
          .setDefaultValue(format("${%s}/metrics.properties", Name.CONF_DIR))
          .setDescription("The file path of the metrics system configuration file. By default "
              + "it is `metrics.properties` in the `conf` directory.")
          .setConsistencyCheckLevel(ConsistencyCheckLevel.WARN)
          .setScope(Scope.ALL)
          .build();
  public static final PropertyKey METRICS_CONTEXT_SHUTDOWN_TIMEOUT =
      durationBuilder(Name.METRICS_CONTEXT_SHUTDOWN_TIMEOUT)
          .setDefaultValue("1sec")
          .setDescription("Time to wait for the metrics context to shut down. The main purpose for "
              + "this property is to allow tests to shut down faster.")
          .setConsistencyCheckLevel(ConsistencyCheckLevel.IGNORE)
          .setIsHidden(true)
          .setScope(Scope.ALL)
          .build();
  public static final PropertyKey METRICS_EXECUTOR_TASK_WARN_SIZE =
      intBuilder(Name.METRICS_EXECUTOR_TASK_WARN_SIZE)
          .setDefaultValue(1000)
          .setDescription(String.format("When instrumenting an executor with"
                  + " InstrumentedExecutorService, if the number of"
                  + " active tasks (queued or running) is greater than this value, a warning log"
                  + " will be printed at the interval given by %s",
              Name.METRICS_EXECUTOR_TASK_WARN_FREQUENCY))
          .setScope(Scope.ALL)
          .setConsistencyCheckLevel(ConsistencyCheckLevel.IGNORE)
          .build();
  public static final PropertyKey METRICS_EXECUTOR_TASK_WARN_FREQUENCY =
      durationBuilder(Name.METRICS_EXECUTOR_TASK_WARN_FREQUENCY)
          .setDefaultValue("5sec")
          .setDescription(String.format("When instrumenting an executor with"
                  + "InstrumentedExecutorService, if the number of"
                  + " active tasks (queued or running) is greater than %s value, a warning log"
                  + " will be printed at the given interval",
              Name.METRICS_EXECUTOR_TASK_WARN_SIZE))
          .setScope(Scope.ALL)
          .setConsistencyCheckLevel(ConsistencyCheckLevel.IGNORE)
          .build();
  public static final PropertyKey NETWORK_CONNECTION_AUTH_TIMEOUT =
      durationBuilder(Name.NETWORK_CONNECTION_AUTH_TIMEOUT)
          .setDefaultValue("30sec")
          .setDescription("Maximum time to wait for a connection (gRPC channel) to attempt to "
              + "receive an authentication response.")
          .setConsistencyCheckLevel(ConsistencyCheckLevel.WARN)
          .setScope(Scope.ALL)
          .build();
  public static final PropertyKey NETWORK_CONNECTION_HEALTH_CHECK_TIMEOUT =
      durationBuilder(Name.NETWORK_CONNECTION_HEALTH_CHECK_TIMEOUT)
          .setAlias("alluxio.network.connection.health.check.timeout.ms")
          .setDefaultValue("5sec")
          .setDescription("Allowed duration for checking health of client connections (gRPC "
              + "channels) before being assigned to a client. If a connection does not become "
              + "active  within configured time, it will be shut down and a new connection will be "
              + "created for the client")
          .setConsistencyCheckLevel(ConsistencyCheckLevel.WARN)
          .setScope(Scope.ALL)
          .build();
  public static final PropertyKey NETWORK_CONNECTION_SERVER_SHUTDOWN_TIMEOUT =
      durationBuilder(Name.NETWORK_CONNECTION_SERVER_SHUTDOWN_TIMEOUT)
          .setDefaultValue("60sec")
          .setDescription("Maximum time to wait for gRPC server to stop on shutdown")
          .setConsistencyCheckLevel(ConsistencyCheckLevel.WARN)
          .setScope(Scope.SERVER)
          .build();
  public static final PropertyKey NETWORK_CONNECTION_SHUTDOWN_GRACEFUL_TIMEOUT =
      durationBuilder(Name.NETWORK_CONNECTION_SHUTDOWN_GRACEFUL_TIMEOUT)
          .setDefaultValue("45sec")
          .setDescription("Maximum time to wait for connections (gRPC channels) to stop on "
              + "shutdown")
          .setConsistencyCheckLevel(ConsistencyCheckLevel.WARN)
          .setScope(Scope.ALL)
          .build();
  public static final PropertyKey NETWORK_CONNECTION_SHUTDOWN_TIMEOUT =
      durationBuilder(Name.NETWORK_CONNECTION_SHUTDOWN_TIMEOUT)
          .setDefaultValue("15sec")
          .setDescription("Maximum time to wait for connections (gRPC channels) to stop after "
              + "graceful shutdown attempt.")
          .setConsistencyCheckLevel(ConsistencyCheckLevel.WARN)
          .setScope(Scope.ALL)
          .build();
  public static final PropertyKey NETWORK_HOST_RESOLUTION_TIMEOUT_MS =
      durationBuilder(Name.NETWORK_HOST_RESOLUTION_TIMEOUT_MS)
          .setAlias("alluxio.network.host.resolution.timeout.ms")
          .setDefaultValue("5sec")
          .setDescription("During startup of the Master and Worker processes Alluxio needs to "
              + "ensure that they are listening on externally resolvable and reachable host "
              + "names. To do this, Alluxio will automatically attempt to select an "
              + "appropriate host name if one was not explicitly specified. This represents "
              + "the maximum amount of time spent waiting to determine if a candidate host "
              + "name is resolvable over the network.")
          .setConsistencyCheckLevel(ConsistencyCheckLevel.WARN)
          .setScope(Scope.ALL)
          .build();
  public static final PropertyKey SITE_CONF_DIR =
      listBuilder(Name.SITE_CONF_DIR)
          .setDefaultSupplier(
              () -> format("${%s}/,%s/.alluxio/,/etc/alluxio/",
                  Name.CONF_DIR, System.getProperty("user.home")),
              format("${%s}/,${user.home}/.alluxio/,/etc/alluxio/", Name.CONF_DIR))
          .setDescription(
              format("Comma-separated search path for %s.", Constants.SITE_PROPERTIES))
          .setIgnoredSiteProperty(true)
          .setConsistencyCheckLevel(ConsistencyCheckLevel.WARN)
          .setScope(Scope.ALL)
          .build();
  public static final PropertyKey ROCKS_INODE_CONF_FILE =
      stringBuilder(Name.ROCKS_INODE_CONF_FILE)
          .setDescription(format("Path of file containing RocksDB inode store configuration."
              + " A template configuration cab be found at ${%s}/rocks-inode.ini.template."
              + " See https://github.com/facebook/rocksdb/blob/main/examples/rocksdb_option_file_example.ini"
              + " for more information on RocksDB configuration files."
              + " If unset then a default configuration will"
              + " be used.", Name.CONF_DIR))
          .setScope(Scope.ALL)
          .build();
  public static final PropertyKey ROCKS_BLOCK_CONF_FILE =
      stringBuilder(Name.ROCKS_BLOCK_CONF_FILE)
          .setDescription(format("Path of file containing RocksDB block store configuration."
              + " A template configuration cab be found at ${%s}/rocks-block.ini.template."
              + " See https://github.com/facebook/rocksdb/blob/main/examples/rocksdb_option_file_example.ini"
              + " for more information on RocksDB configuration files."
              + " If unset then a default configuration will"
              + " be used.", Name.CONF_DIR))
          .setScope(Scope.ALL)
          .build();
  public static final PropertyKey NETWORK_IP_ADDRESS_USED =
      booleanBuilder(Name.NETWORK_IP_ADDRESS_USED)
          .setDefaultValue(false)
          .setDescription("If true, when alluxio.<service_name>.hostname and "
              + "alluxio.<service_name>.bind.host of a service not specified, "
              + "use IP as the connect host of the service.")
          .setConsistencyCheckLevel(ConsistencyCheckLevel.WARN)
          .setScope(Scope.ALL)
          .build();
  public static final PropertyKey TEST_MODE =
      booleanBuilder(Name.TEST_MODE)
          .setDefaultValue(false)
          .setDescription("Flag used only during tests to allow special behavior.")
          .setConsistencyCheckLevel(ConsistencyCheckLevel.WARN)
          .setIsHidden(true)
          .setScope(Scope.ALL)
          .build();
  public static final PropertyKey TMP_DIRS =
      listBuilder(Name.TMP_DIRS)
          .setDefaultValue("/tmp")
          .setDescription("The path(s) to store Alluxio temporary files, use commas as delimiters. "
              + "If multiple paths are specified, one will be selected at random per temporary "
              + "file. Currently, only files to be uploaded to object stores are stored in these "
              + "paths.")
          .setScope(Scope.SERVER)
          .build();
  public static final PropertyKey VERSION =
      stringBuilder(Name.VERSION)
          .setConsistencyCheckLevel(ConsistencyCheckLevel.IGNORE)
          .setDefaultValue(ProjectConstants.VERSION)
          .setDescription("Version of Alluxio. User should never modify this property.")
          .setIgnoredSiteProperty(true)
          .setIsHidden(true)
          .setScope(Scope.ALL)
          .build();
  public static final PropertyKey WEB_FILE_INFO_ENABLED =
      booleanBuilder(Name.WEB_FILE_INFO_ENABLED)
          .setDefaultValue(true)
          .setDescription("Whether detailed file information are enabled for the web UI.")
          .setConsistencyCheckLevel(ConsistencyCheckLevel.ENFORCE)
          .setScope(Scope.SERVER)
          .build();
  public static final PropertyKey WEB_RESOURCES =
      stringBuilder(Name.WEB_RESOURCES)
          .setDefaultValue(format("${%s}/webui/", Name.HOME))
          .setDescription("Path to the web UI resources. User should never modify this property.")
          .setConsistencyCheckLevel(ConsistencyCheckLevel.WARN)
          .setScope(Scope.SERVER)
          .setIsHidden(true)
          .build();
  public static final PropertyKey WEB_THREADS =
      intBuilder(Name.WEB_THREADS)
          .setDefaultValue(1)
          .setDescription("How many threads to serve Alluxio web UI.")
          .setConsistencyCheckLevel(ConsistencyCheckLevel.WARN)
          .setScope(Scope.SERVER)
          .build();
  public static final PropertyKey WEB_CORS_ENABLED =
      booleanBuilder(Name.WEB_CORS_ENABLED)
          .setDefaultValue(false)
          .setDescription("Set to true to enable Cross-Origin Resource Sharing for RESTful API"
              + "endpoints.")
          .setConsistencyCheckLevel(ConsistencyCheckLevel.WARN)
          .setScope(Scope.SERVER)
          .build();
  public static final PropertyKey WEB_REFRESH_INTERVAL =
      durationBuilder(Name.WEB_REFRESH_INTERVAL)
          .setDefaultValue("15s")
          .setDescription("The amount of time to await before refreshing the Web UI if it is set "
              + "to auto refresh.")
          .setConsistencyCheckLevel(ConsistencyCheckLevel.WARN)
          .setScope(Scope.SERVER)
          .build();
  public static final PropertyKey WEB_THREAD_DUMP_TO_LOG =
      booleanBuilder(Name.WEB_THREAD_DUMP_TO_LOG)
          .setDefaultValue(false)
          .setDescription("Whether thread information is also printed to the log "
              + "when the thread dump api is accessed")
          .setConsistencyCheckLevel(ConsistencyCheckLevel.WARN)
          .setScope(Scope.SERVER)
          .build();
  public static final PropertyKey WEB_UI_ENABLED =
      booleanBuilder(Name.WEB_UI_ENABLED)
          .setDefaultValue(true)
          .setDescription("Whether the master/worker will have Web UI enabled. "
              + "If set to false, the master/worker will not have Web UI page, but the RESTful "
              + "endpoints and metrics will still be available.")
          .setConsistencyCheckLevel(ConsistencyCheckLevel.WARN)
          .setScope(Scope.SERVER)
          .build();
  public static final PropertyKey WORK_DIR =
      stringBuilder(Name.WORK_DIR)
          .setDefaultValue(format("${%s}", Name.HOME))
          .setDescription("The directory to use for Alluxio's working directory. By default, "
              + "the journal, logs, and under file storage data (if using local filesystem) "
              + "are written here.")
          .setConsistencyCheckLevel(ConsistencyCheckLevel.WARN)
          .setScope(Scope.SERVER)
          .build();
  public static final PropertyKey ZOOKEEPER_ADDRESS =
      stringBuilder(Name.ZOOKEEPER_ADDRESS)
          .setDescription("Address of ZooKeeper.")
          .setConsistencyCheckLevel(ConsistencyCheckLevel.ENFORCE)
          .setScope(Scope.ALL)
          .build();
  public static final PropertyKey ZOOKEEPER_CONNECTION_TIMEOUT =
      durationBuilder(Name.ZOOKEEPER_CONNECTION_TIMEOUT)
          .setDefaultValue("15s") // matches Zookeeper's default
          .setDescription("Connection timeout for Alluxio (job) masters to select "
              + "the leading (job) master when connecting to Zookeeper")
          .setConsistencyCheckLevel(ConsistencyCheckLevel.WARN)
          .setScope(Scope.MASTER)
          .build();
  public static final PropertyKey ZOOKEEPER_ELECTION_PATH =
      stringBuilder(Name.ZOOKEEPER_ELECTION_PATH)
          .setDefaultValue("/alluxio/election")
          .setDescription("Election directory in ZooKeeper.")
          .setConsistencyCheckLevel(ConsistencyCheckLevel.ENFORCE)
          .setScope(Scope.ALL)
          .build();
  public static final PropertyKey ZOOKEEPER_ENABLED =
      booleanBuilder(Name.ZOOKEEPER_ENABLED)
          .setDefaultValue(false)
          .setDescription("If true, setup master fault tolerant mode using ZooKeeper.")
          .setConsistencyCheckLevel(ConsistencyCheckLevel.ENFORCE)
          .setScope(Scope.ALL)
          .build();
  public static final PropertyKey ZOOKEEPER_LEADER_INQUIRY_RETRY_COUNT =
      intBuilder(Name.ZOOKEEPER_LEADER_INQUIRY_RETRY_COUNT)
          .setDefaultValue(10)
          .setDescription("The number of retries to inquire leader from ZooKeeper.")
          .setConsistencyCheckLevel(ConsistencyCheckLevel.WARN)
          .setScope(Scope.ALL)
          .build();
  public static final PropertyKey ZOOKEEPER_LEADER_PATH =
      stringBuilder(Name.ZOOKEEPER_LEADER_PATH)
          .setDefaultValue("/alluxio/leader")
          .setDescription("Leader directory in ZooKeeper.")
          .setConsistencyCheckLevel(ConsistencyCheckLevel.ENFORCE)
          .setScope(Scope.ALL)
          .build();
  public static final PropertyKey ZOOKEEPER_SESSION_TIMEOUT =
      durationBuilder(Name.ZOOKEEPER_SESSION_TIMEOUT)
          .setDefaultValue("60s") // matches Zookeeper's default
          .setDescription("Session timeout to use when connecting to Zookeeper")
          .setConsistencyCheckLevel(ConsistencyCheckLevel.WARN)
          .setScope(Scope.MASTER)
          .build();
  public static final PropertyKey ZOOKEEPER_AUTH_ENABLED =
      booleanBuilder(Name.ZOOKEEPER_AUTH_ENABLED)
          .setDefaultValue(true)
          .setDescription("If true, enable client-side Zookeeper authentication.")
          .setConsistencyCheckLevel(ConsistencyCheckLevel.WARN)
          .setScope(Scope.ALL)
          .build();
  public static final PropertyKey ZOOKEEPER_LEADER_CONNECTION_ERROR_POLICY =
      enumBuilder(Name.ZOOKEEPER_LEADER_CONNECTION_ERROR_POLICY,
          ZookeeperConnectionErrorPolicy.class)
          .setDefaultValue(ZookeeperConnectionErrorPolicy.SESSION)
          .setDescription("Connection error policy defines how errors on zookeeper connections "
              + "to be treated in leader election. "
              + "STANDARD policy treats every connection event as failure."
              + "SESSION policy relies on zookeeper sessions for judging failures, "
              + "helping leader to retain its status, as long as its session is protected.")
          .setConsistencyCheckLevel(ConsistencyCheckLevel.ENFORCE)
          .setScope(Scope.MASTER)
          .build();
  /**
   * UFS related properties.
   */
  public static final PropertyKey UNDERFS_ALLOW_SET_OWNER_FAILURE =
      booleanBuilder(Name.UNDERFS_ALLOW_SET_OWNER_FAILURE)
          .setDefaultValue(false)
          .setDescription("Whether to allow setting owner in UFS to fail. When set to true, "
              + "it is possible file or directory owners diverge between Alluxio and UFS.")
          .setConsistencyCheckLevel(ConsistencyCheckLevel.ENFORCE)
          .setScope(Scope.MASTER)
          .build();
  public static final PropertyKey UNDERFS_CLEANUP_ENABLED =
      booleanBuilder(Name.UNDERFS_CLEANUP_ENABLED)
          .setDefaultValue(false)
          .setDescription("Whether or not to clean up under file storage periodically."
              + "Some ufs operations may not be completed and cleaned up successfully "
              + "in normal ways and leave some intermediate data that needs periodical cleanup."
              + "If enabled, all the mount points will be cleaned up when a leader master starts "
              + "or cleanup interval is reached. This should be used sparingly.")
          .setConsistencyCheckLevel(ConsistencyCheckLevel.ENFORCE)
          .setScope(Scope.MASTER)
          .build();
  public static final PropertyKey UNDERFS_CLEANUP_INTERVAL =
      durationBuilder(Name.UNDERFS_CLEANUP_INTERVAL)
          .setDefaultValue("1day")
          .setDescription("The interval for periodically cleaning all the "
              + " mounted under file storages.")
          .setConsistencyCheckLevel(ConsistencyCheckLevel.WARN)
          .setScope(Scope.MASTER)
          .build();
  public static final PropertyKey UNDERFS_LISTING_LENGTH =
      intBuilder(Name.UNDERFS_LISTING_LENGTH)
          .setDefaultValue(1000)
          .setDescription("The maximum number of directory entries to list in a single query "
              + "to under file system. If the total number of entries is greater than the "
              + "specified length, multiple queries will be issued.")
          .setConsistencyCheckLevel(ConsistencyCheckLevel.ENFORCE)
          .setScope(Scope.MASTER)
          .build();
  public static final PropertyKey UNDERFS_LOGGING_THRESHOLD =
      durationBuilder(Name.UNDERFS_LOGGING_THRESHOLD)
          .setDefaultValue("10s")
          .setDescription("Logging a UFS API call when it takes more time than the threshold.")
          .setConsistencyCheckLevel(ConsistencyCheckLevel.IGNORE)
          .setScope(Scope.SERVER)
          .build();
  public static final PropertyKey UNDERFS_GCS_DEFAULT_MODE =
      stringBuilder(Name.UNDERFS_GCS_DEFAULT_MODE)
          .setDefaultValue("0700")
          .setDescription("Mode (in octal notation) for GCS objects if mode cannot be discovered.")
          .setConsistencyCheckLevel(ConsistencyCheckLevel.WARN)
          .setScope(Scope.SERVER)
          .build();
  public static final PropertyKey UNDERFS_GCS_DIRECTORY_SUFFIX =
      stringBuilder(Name.UNDERFS_GCS_DIRECTORY_SUFFIX)
          .setDefaultValue("/")
          .setDescription("Directories are represented in GCS as zero-byte objects named with "
              + "the specified suffix.")
          .setConsistencyCheckLevel(ConsistencyCheckLevel.ENFORCE)
          .setScope(Scope.SERVER)
          .build();
  public static final PropertyKey UNDERFS_GCS_OWNER_ID_TO_USERNAME_MAPPING =
      stringBuilder(Name.UNDERFS_GCS_OWNER_ID_TO_USERNAME_MAPPING)
          .setDescription(format("Optionally, specify a preset gcs owner id "
              + "to Alluxio username static mapping in the format \"id1=user1;id2=user2\". "
              + "The Google Cloud Storage IDs can be found at the console address "
              + "https://console.cloud.google.com/storage/settings . Please use the "
              + "\"Owners\" one. This property key is only valid when %s=1",
              Name.UNDERFS_GCS_VERSION))
          .setConsistencyCheckLevel(ConsistencyCheckLevel.ENFORCE)
          .setScope(Scope.SERVER)
          .build();
  public static final PropertyKey UNDERFS_GCS_RETRY_INITIAL_DELAY_MS =
      durationBuilder(Name.UNDERFS_GCS_RETRY_INITIAL_DELAY_MS)
          .setDefaultValue(1000)
          .setDescription("Initial delay before attempting the retry on the ufs")
          .setConsistencyCheckLevel(ConsistencyCheckLevel.ENFORCE)
          .setScope(Scope.SERVER)
          .build();
  public static final PropertyKey UNDERFS_GCS_RETRY_MAX_DELAY_MS =
      durationBuilder(Name.UNDERFS_GCS_RETRY_MAX_DELAY_MS)
          .setDefaultValue("1min")
          .setDescription("Maximum delay before attempting the retry on the ufs")
          .setConsistencyCheckLevel(ConsistencyCheckLevel.ENFORCE)
          .setScope(Scope.SERVER)
          .build();
  public static final PropertyKey UNDERFS_GCS_RETRY_DELAY_MULTIPLIER =
      intBuilder(Name.UNDERFS_GCS_RETRY_DELAY_MULTIPLIER)
          .setDefaultValue(2)
          .setDescription("Delay multiplier while retrying requests on the ufs")
          .setConsistencyCheckLevel(ConsistencyCheckLevel.ENFORCE)
          .setScope(Scope.SERVER)
          .build();
  public static final PropertyKey UNDERFS_GCS_RETRY_JITTER =
      booleanBuilder(Name.UNDERFS_GCS_RETRY_JITTER)
          .setDefaultValue(true)
          .setDescription("Enable delay jitter while retrying requests on the ufs")
          .setConsistencyCheckLevel(ConsistencyCheckLevel.ENFORCE)
          .setScope(Scope.SERVER)
          .build();
  public static final PropertyKey UNDERFS_GCS_RETRY_TOTAL_DURATION_MS =
      durationBuilder(Name.UNDERFS_GCS_RETRY_TOTAL_DURATION_MS)
          .setDefaultValue("5min")
          .setDescription("Maximum retry duration on the ufs")
          .setConsistencyCheckLevel(ConsistencyCheckLevel.ENFORCE)
          .setScope(Scope.SERVER)
          .build();
  public static final PropertyKey UNDERFS_GCS_RETRY_MAX =
      intBuilder(Name.UNDERFS_GCS_RETRY_MAX)
          .setDefaultValue(60)
          .setDescription("Maximum Number of retries on the ufs")
          .setConsistencyCheckLevel(ConsistencyCheckLevel.ENFORCE)
          .setScope(Scope.SERVER)
          .build();
  public static final PropertyKey UNDERFS_GCS_VERSION =
      intBuilder(Name.UNDERFS_GCS_VERSION)
          .setDefaultValue(2)
          .setDescription(format("Specify the version of GCS module to use. "
              + "GCS version \"1\" builds on top of jets3t package "
              + "which requires %s and %s. GCS version \"2\" build on top "
              + "of Google cloud API which requires %s", Name.GCS_ACCESS_KEY, Name.GCS_SECRET_KEY,
              Name.GCS_CREDENTIAL_PATH))
          .setConsistencyCheckLevel(ConsistencyCheckLevel.ENFORCE)
          .setScope(Scope.SERVER)
          .build();
  public static final PropertyKey UNDERFS_HDFS_CONFIGURATION =
      stringBuilder(Name.UNDERFS_HDFS_CONFIGURATION)
          .setDefaultValue(format(
              "${%s}/core-site.xml:${%s}/hdfs-site.xml", Name.CONF_DIR, Name.CONF_DIR))
          .setDescription("Location of the HDFS configuration file to overwrite "
              + "the default HDFS client configuration. Note that, these files must be available"
              + "on every node.")
          .setConsistencyCheckLevel(ConsistencyCheckLevel.WARN)
          .setScope(Scope.SERVER)
          .build();
  public static final PropertyKey UNDERFS_HDFS_IMPL =
      stringBuilder(Name.UNDERFS_HDFS_IMPL)
          .setDefaultValue("org.apache.hadoop.hdfs.DistributedFileSystem")
          .setDescription("The implementation class of the HDFS as the under storage system.")
          .setConsistencyCheckLevel(ConsistencyCheckLevel.ENFORCE)
          .setScope(Scope.SERVER)
          .build();
  public static final PropertyKey UNDERFS_HDFS_PREFIXES =
      listBuilder(Name.UNDERFS_HDFS_PREFIXES)
          .setDefaultValue("hdfs://,glusterfs:///")
          .setDescription("Optionally, specify which prefixes should run through the HDFS "
              + "implementation of UnderFileSystem. The delimiter is any whitespace "
              + "and/or ','.")
          .setConsistencyCheckLevel(ConsistencyCheckLevel.ENFORCE)
          .setScope(Scope.SERVER)
          .build();
  public static final PropertyKey UNDERFS_HDFS_REMOTE =
      booleanBuilder(Name.UNDERFS_HDFS_REMOTE)
          .setDefaultValue(true)
          .setDescription("Boolean indicating whether or not the under storage worker nodes "
              + "are remote with respect to Alluxio worker nodes. If set to true, Alluxio "
              + "will not attempt to discover locality information from the under storage "
              + "because locality is impossible. This will improve performance. The default "
              + "value is true.")
          .setConsistencyCheckLevel(ConsistencyCheckLevel.ENFORCE)
          .setScope(Scope.SERVER)
          .build();
  public static final PropertyKey UNDERFS_IO_THREADS =
      intBuilder(Name.UNDERFS_IO_THREADS)
          .setDefaultSupplier(() -> Math.max(4, 4 * Runtime.getRuntime().availableProcessors()),
              "Use 4*{CPU core count} for UFS IO.")
          .setDescription("Number of threads used for UFS IO operation")
          .setConsistencyCheckLevel(ConsistencyCheckLevel.WARN)
          .setScope(Scope.SERVER)
          .build();
  public static final PropertyKey UNDERFS_LOCAL_SKIP_BROKEN_SYMLINKS =
      booleanBuilder(Name.UNDERFS_LOCAL_SKIP_BROKEN_SYMLINKS)
          .setDefaultValue(false)
          .setDescription("When set to true, any time the local underfs lists a broken "
              + "symlink, it will treat the entry as if it didn't exist at all."
              + "")
          .setConsistencyCheckLevel(ConsistencyCheckLevel.ENFORCE)
          .setScope(Scope.SERVER)
          .build();
  public static final PropertyKey UNDERFS_WEB_HEADER_LAST_MODIFIED =
      stringBuilder(Name.UNDERFS_WEB_HEADER_LAST_MODIFIED)
          .setDefaultValue("EEE, dd MMM yyyy HH:mm:ss zzz")
          .setDescription("Date format of last modified for a http response header.")
          .setConsistencyCheckLevel(ConsistencyCheckLevel.ENFORCE)
          .setScope(Scope.SERVER)
          .build();
  public static final PropertyKey UNDERFS_WEB_CONNECTION_TIMEOUT =
      durationBuilder(Name.UNDERFS_WEB_CONNECTION_TIMEOUT)
          .setDefaultValue("60s")
          .setDescription("Default timeout for a http connection.")
          .setConsistencyCheckLevel(ConsistencyCheckLevel.ENFORCE)
          .setScope(Scope.SERVER)
          .build();
  public static final PropertyKey UNDERFS_WEB_PARENT_NAMES =
      listBuilder(Name.UNDERFS_WEB_PARENT_NAMES)
          .setDefaultValue("Parent Directory,..,../")
          .setDescription("The text of the http link for the parent directory.")
          .setConsistencyCheckLevel(ConsistencyCheckLevel.ENFORCE)
          .setScope(Scope.SERVER)
          .build();
  public static final PropertyKey UNDERFS_WEB_TITLES =
      listBuilder(Name.UNDERFS_WEB_TITLES)
          .setDefaultValue("Index of,Directory listing for")
          .setDescription("The title of the content for a http url.")
          .setConsistencyCheckLevel(ConsistencyCheckLevel.ENFORCE)
          .setScope(Scope.SERVER)
          .build();
  public static final PropertyKey UNDERFS_OBJECT_STORE_BREADCRUMBS_ENABLED =
      booleanBuilder(Name.UNDERFS_OBJECT_STORE_BREADCRUMBS_ENABLED)
          .setDefaultValue(true)
          .setDescription("Set this to false to prevent Alluxio from creating zero byte objects "
              + "during read or list operations on object store UFS. Leaving this on enables more"
              + " efficient listing of prefixes.")
          .setConsistencyCheckLevel(ConsistencyCheckLevel.WARN)
          .setScope(Scope.SERVER)
          .build();
  public static final PropertyKey UNDERFS_OBJECT_STORE_MULTI_RANGE_CHUNK_SIZE =
      dataSizeBuilder(Name.UNDERFS_OBJECT_STORE_MULTI_RANGE_CHUNK_SIZE)
          .setDefaultValue(format("${%s}", Name.USER_BLOCK_SIZE_BYTES_DEFAULT))
          .setDescription("Default chunk size for ranged reads from multi-range object input "
              + "streams.")
          .setConsistencyCheckLevel(ConsistencyCheckLevel.WARN)
          .setScope(Scope.SERVER)
          .build();
  public static final PropertyKey UNDERFS_OBJECT_STORE_SERVICE_THREADS =
      intBuilder(Name.UNDERFS_OBJECT_STORE_SERVICE_THREADS)
          .setDefaultValue(20)
          .setDescription("The number of threads in executor pool for parallel object store "
              + "UFS operations, such as directory renames and deletes.")
          .setConsistencyCheckLevel(ConsistencyCheckLevel.WARN)
          .setScope(Scope.SERVER)
          .build();
  public static final PropertyKey UNDERFS_OBJECT_STORE_SKIP_PARENT_DIRECTORY_CREATION =
      booleanBuilder(Name.UNDERFS_OBJECT_STORE_SKIP_PARENT_DIRECTORY_CREATION)
          .setDefaultValue(true)
          .setDescription("Do not create parent directory for new files. Object stores generally "
              + "uses prefix which is not required for creating new files. Skipping parent "
              + "directory is recommended for better performance. Set this to false if the "
              + "object store requires prefix creation for new files.")
          .setConsistencyCheckLevel(ConsistencyCheckLevel.WARN)
          .setScope(Scope.SERVER)
          .build();
  public static final PropertyKey UNDERFS_OBJECT_STORE_MOUNT_SHARED_PUBLICLY =
      booleanBuilder(Name.UNDERFS_OBJECT_STORE_MOUNT_SHARED_PUBLICLY)
          .setDefaultValue(false)
          .setDescription("Whether or not to share object storage under storage system "
              + "mounted point with all Alluxio users. Note that this configuration has no "
              + "effect on HDFS nor local UFS.")
          .setConsistencyCheckLevel(ConsistencyCheckLevel.ENFORCE)
          .setScope(Scope.SERVER)
          .build();
  public static final PropertyKey UNDERFS_EVENTUAL_CONSISTENCY_RETRY_BASE_SLEEP_MS =
      durationBuilder(Name.UNDERFS_EVENTUAL_CONSISTENCY_RETRY_BASE_SLEEP_MS)
          .setDefaultValue("50ms")
          .setDescription("To handle eventually consistent storage semantics "
              + "for certain under storages, Alluxio will perform retries "
              + "when under storage metadata doesn't match Alluxio's expectations. "
              + "These retries use exponential backoff. "
              + "This property determines the base time for the exponential backoff.")
          .setConsistencyCheckLevel(ConsistencyCheckLevel.WARN)
          .setScope(Scope.SERVER)
          .build();
  public static final PropertyKey UNDERFS_EVENTUAL_CONSISTENCY_RETRY_MAX_NUM =
      intBuilder(Name.UNDERFS_EVENTUAL_CONSISTENCY_RETRY_MAX_NUM)
          .setDefaultValue(20)
          .setDescription("To handle eventually consistent storage semantics "
              + "for certain under storages, Alluxio will perform retries "
              + "when under storage metadata doesn't match Alluxio's expectations. "
              + "These retries use exponential backoff. "
              + "This property determines the maximum number of retries.")
          .setConsistencyCheckLevel(ConsistencyCheckLevel.WARN)
          .setScope(Scope.SERVER)
          .build();
  public static final PropertyKey UNDERFS_EVENTUAL_CONSISTENCY_RETRY_MAX_SLEEP_MS =
      durationBuilder(Name.UNDERFS_EVENTUAL_CONSISTENCY_RETRY_MAX_SLEEP_MS)
          .setDefaultValue("30sec")
          .setDescription("To handle eventually consistent storage semantics "
              + "for certain under storages, Alluxio will perform retries "
              + "when under storage metadata doesn't match Alluxio's expectations. "
              + "These retries use exponential backoff. "
              + "This property determines the maximum wait time in the backoff.")
          .setConsistencyCheckLevel(ConsistencyCheckLevel.WARN)
          .setScope(Scope.SERVER)
          .build();
  public static final PropertyKey UNDERFS_OSS_CONNECT_MAX =
      intBuilder(Name.UNDERFS_OSS_CONNECT_MAX)
          .setDefaultValue(1024)
          .setDescription("The maximum number of OSS connections.")
          .setConsistencyCheckLevel(ConsistencyCheckLevel.WARN)
          .setScope(Scope.SERVER)
          .build();
  public static final PropertyKey UNDERFS_OSS_CONNECT_TIMEOUT =
      durationBuilder(Name.UNDERFS_OSS_CONNECT_TIMEOUT)
          .setAlias("alluxio.underfs.oss.connection.timeout.ms")
          .setDefaultValue("50sec")
          .setDescription("The timeout when connecting to OSS.")
          .setConsistencyCheckLevel(ConsistencyCheckLevel.WARN)
          .setScope(Scope.SERVER)
          .build();
  public static final PropertyKey UNDERFS_OSS_CONNECT_TTL =
      durationBuilder(Name.UNDERFS_OSS_CONNECT_TTL)
          .setDefaultValue(-1)
          .setDescription("The TTL of OSS connections in ms.")
          .setConsistencyCheckLevel(ConsistencyCheckLevel.WARN)
          .setScope(Scope.SERVER)
          .build();
  public static final PropertyKey UNDERFS_OSS_SOCKET_TIMEOUT =
      durationBuilder(Name.UNDERFS_OSS_SOCKET_TIMEOUT)
          .setAlias("alluxio.underfs.oss.socket.timeout.ms")
          .setDefaultValue("50sec")
          .setDescription("The timeout of OSS socket.")
          .setConsistencyCheckLevel(ConsistencyCheckLevel.WARN)
          .setScope(Scope.SERVER)
          .build();
  public static final PropertyKey UNDERFS_S3_ADMIN_THREADS_MAX =
      intBuilder(Name.UNDERFS_S3_ADMIN_THREADS_MAX)
          .setDefaultValue(20)
          .setDescription("The maximum number of threads to use for metadata operations when "
              + "communicating with S3. These operations may be fairly concurrent and "
              + "frequent but should not take much time to process.")
          .setConsistencyCheckLevel(ConsistencyCheckLevel.WARN)
          .setScope(Scope.SERVER)
          .build();
  public static final PropertyKey UNDERFS_S3_DISABLE_DNS_BUCKETS =
      booleanBuilder(Name.UNDERFS_S3_DISABLE_DNS_BUCKETS)
          .setDefaultValue(false)
          .setDescription("Optionally, specify to make all S3 requests path style.")
          .setConsistencyCheckLevel(ConsistencyCheckLevel.ENFORCE)
          .setScope(Scope.SERVER)
          .build();
  public static final PropertyKey UNDERFS_S3_ENDPOINT =
      stringBuilder(Name.UNDERFS_S3_ENDPOINT)
          .setDescription("Optionally, to reduce data latency or visit resources which are "
              + "separated in different AWS regions, specify a regional endpoint to make aws "
              + "requests. An endpoint is a URL that is the entry point for a web service. "
              + "For example, s3.cn-north-1.amazonaws.com.cn is an entry point for the Amazon "
              + "S3 service in beijing region.")
          .setConsistencyCheckLevel(ConsistencyCheckLevel.ENFORCE)
          .setScope(Scope.SERVER)
          .build();
  public static final PropertyKey UNDERFS_S3_ENDPOINT_REGION =
      stringBuilder(Name.UNDERFS_S3_ENDPOINT_REGION)
          .setDescription("Optionally, set the S3 endpoint region. If not provided, "
              + "inducted from the endpoint uri or set to null")
          .setConsistencyCheckLevel(ConsistencyCheckLevel.ENFORCE)
          .setScope(Scope.SERVER)
          .build();
  public static final PropertyKey UNDERFS_S3_OWNER_ID_TO_USERNAME_MAPPING =
      stringBuilder(Name.UNDERFS_S3_OWNER_ID_TO_USERNAME_MAPPING)
          .setDescription("Optionally, specify a preset s3 canonical id to Alluxio username "
              + "static mapping, in the format \"id1=user1;id2=user2\". The AWS S3 canonical "
              + "ID can be found at the console address "
              + "https://console.aws.amazon.com/iam/home?#security_credential . Please expand "
              + "the \"Account Identifiers\" tab and refer to \"Canonical User ID\". "
              + "Unspecified owner id will map to a default empty username")
          .setConsistencyCheckLevel(ConsistencyCheckLevel.ENFORCE)
          .setScope(Scope.SERVER)
          .build();
  public static final PropertyKey UNDERFS_S3_PROXY_HOST =
      stringBuilder(Name.UNDERFS_S3_PROXY_HOST)
          .setDescription("Optionally, specify a proxy host for communicating with S3.")
          .setConsistencyCheckLevel(ConsistencyCheckLevel.ENFORCE)
          .setScope(Scope.SERVER)
          .build();
  public static final PropertyKey UNDERFS_S3_PROXY_PORT =
      intBuilder(Name.UNDERFS_S3_PROXY_PORT)
          .setDescription("Optionally, specify a proxy port for communicating with S3.")
          .setConsistencyCheckLevel(ConsistencyCheckLevel.ENFORCE)
          .setScope(Scope.SERVER)
          .build();
  public static final PropertyKey UNDERFS_S3_REGION =
      stringBuilder(Name.UNDERFS_S3_REGION)
          .setDescription("Optionally, set the S3 bucket region. If not provided, "
              + "will enable the global bucket access with extra requests")
          .setConsistencyCheckLevel(ConsistencyCheckLevel.ENFORCE)
          .setScope(Scope.SERVER)
          .build();
  public static final PropertyKey UNDERFS_S3_THREADS_MAX =
      intBuilder(Name.UNDERFS_S3_THREADS_MAX)
          .setDefaultValue(40)
          .setDescription("The maximum number of threads to use for communicating with S3 and "
              + "the maximum number of concurrent connections to S3. Includes both threads "
              + "for data upload and metadata operations. This number should be at least as "
              + "large as the max admin threads plus max upload threads.")
          .setConsistencyCheckLevel(ConsistencyCheckLevel.WARN)
          .setScope(Scope.SERVER)
          .build();
  public static final PropertyKey UNDERFS_S3_UPLOAD_THREADS_MAX =
      intBuilder(Name.UNDERFS_S3_UPLOAD_THREADS_MAX)
          .setDefaultValue(20)
          .setDescription("For an Alluxio worker, this is the maximum number of threads to use "
              + "for uploading data to S3 for multipart uploads. These operations can be fairly "
              + "expensive, so multiple threads are encouraged. However, this also splits the "
              + "bandwidth between threads, meaning the overall latency for completing an upload "
              + "will be higher for more threads. For the Alluxio master, this is the maximum "
              + "number of threads used for the rename (copy) operation. It is recommended that "
              + "value should be greater than or equal to "
              + Name.UNDERFS_OBJECT_STORE_SERVICE_THREADS)
          .setConsistencyCheckLevel(ConsistencyCheckLevel.WARN)
          .setScope(Scope.SERVER)
          .build();
  public static final PropertyKey UNDERFS_S3_DEFAULT_MODE =
      stringBuilder(Name.UNDERFS_S3_DEFAULT_MODE)
          .setAlias("alluxio.underfs.s3a.default.mode")
          .setDefaultValue("0700")
          .setDescription("Mode (in octal notation) for S3 objects if mode cannot be discovered.")
          .setConsistencyCheckLevel(ConsistencyCheckLevel.WARN)
          .setScope(Scope.SERVER)
          .build();
  public static final PropertyKey UNDERFS_S3_DIRECTORY_SUFFIX =
      stringBuilder(Name.UNDERFS_S3_DIRECTORY_SUFFIX)
          .setAlias("alluxio.underfs.s3a.directory.suffix")
          .setDefaultValue("/")
          .setDescription("Directories are represented in S3 as zero-byte objects named with "
              + "the specified suffix.")
          .setConsistencyCheckLevel(ConsistencyCheckLevel.ENFORCE)
          .setScope(Scope.SERVER)
          .build();
  public static final PropertyKey UNDERFS_S3_BULK_DELETE_ENABLED =
      booleanBuilder(Name.UNDERFS_S3_BULK_DELETE_ENABLED)
          .setAlias("alluxio.underfs.s3a.bulk.delete.enabled")
          .setDefaultValue(true)
          .setIsHidden(true)
          .setConsistencyCheckLevel(ConsistencyCheckLevel.ENFORCE)
          .setScope(Scope.SERVER)
          .build();
  public static final PropertyKey UNDERFS_S3_INHERIT_ACL =
      booleanBuilder(Name.UNDERFS_S3_INHERIT_ACL)
          .setAlias("alluxio.underfs.s3a.inherit_acl")
          .setDefaultValue(true)
          .setDescription("Set this property to false to disable inheriting bucket ACLs on "
              + "objects. Note that the translation from bucket ACLs to Alluxio user permissions "
              + "is best effort as some S3-like storage services doe not implement ACLs fully "
              + "compatible with S3.")
          .setConsistencyCheckLevel(ConsistencyCheckLevel.ENFORCE)
          .setScope(Scope.SERVER)
          .build();
  public static final PropertyKey UNDERFS_S3_INTERMEDIATE_UPLOAD_CLEAN_AGE =
      durationBuilder(Name.UNDERFS_S3_INTERMEDIATE_UPLOAD_CLEAN_AGE)
          .setAlias("alluxio.underfs.s3a.intermediate.upload.clean.age")
          .setDefaultValue("3day")
          .setDescription("Streaming uploads may not have been completed/aborted correctly "
              + "and need periodical ufs cleanup. If ufs cleanup is enabled, "
              + "intermediate multipart uploads in all non-readonly S3 mount points "
              + "older than this age will be cleaned. This may impact other "
              + "ongoing upload operations, so a large clean age is encouraged.")
          .setConsistencyCheckLevel(ConsistencyCheckLevel.WARN)
          .setScope(Scope.SERVER)
          .build();
  public static final PropertyKey UNDERFS_S3_LIST_OBJECTS_V1 =
      booleanBuilder(Name.UNDERFS_S3_LIST_OBJECTS_V1)
          .setAlias("alluxio.underfs.s3a.list.objects.v1")
          .setDefaultValue(false)
          .setDescription("Whether to use version 1 of GET Bucket (List Objects) API.")
          .setConsistencyCheckLevel(ConsistencyCheckLevel.ENFORCE)
          .setScope(Scope.SERVER)
          .build();
  public static final PropertyKey UNDERFS_S3_MAX_ERROR_RETRY =
      intBuilder(Name.UNDERFS_S3_MAX_ERROR_RETRY)
          .setAlias("alluxio.underfs.s3a.max.error.retry")
          .setDescription("The maximum number of retry attempts for failed retryable requests."
              + "Setting this property will override the AWS SDK default.")
          .setConsistencyCheckLevel(ConsistencyCheckLevel.WARN)
          .setScope(Scope.SERVER)
          .build();
  public static final PropertyKey UNDERFS_S3_REQUEST_TIMEOUT =
      durationBuilder(Name.UNDERFS_S3_REQUEST_TIMEOUT)
          .setAlias("alluxio.underfs.s3a.request.timeout.ms", "alluxio.underfs.s3a.request.timeout")
          .setDefaultValue("1min")
          .setDescription("The timeout for a single request to S3. Infinity if set to 0. "
              + "Setting this property to a non-zero value can improve performance by "
              + "avoiding the long tail of requests to S3. For very slow connections to S3, "
              + "consider increasing this value or setting it to 0.")
          .setConsistencyCheckLevel(ConsistencyCheckLevel.WARN)
          .setScope(Scope.SERVER)
          .build();
  public static final PropertyKey UNDERFS_S3_SECURE_HTTP_ENABLED =
      booleanBuilder(Name.UNDERFS_S3_SECURE_HTTP_ENABLED)
          .setAlias("alluxio.underfs.s3a.secure.http.enabled")
          .setDefaultValue(false)
          .setDescription("Whether or not to use HTTPS protocol when communicating with S3.")
          .setConsistencyCheckLevel(ConsistencyCheckLevel.ENFORCE)
          .setScope(Scope.SERVER)
          .build();
  public static final PropertyKey UNDERFS_S3_SERVER_SIDE_ENCRYPTION_ENABLED =
      booleanBuilder(Name.UNDERFS_S3_SERVER_SIDE_ENCRYPTION_ENABLED)
          .setAlias("alluxio.underfs.s3a.server.side.encryption.enabled")
          .setDefaultValue(false)
          .setDescription("Whether or not to encrypt data stored in S3.")
          .setConsistencyCheckLevel(ConsistencyCheckLevel.ENFORCE)
          .setScope(Scope.SERVER)
          .build();
  public static final PropertyKey UNDERFS_S3_SIGNER_ALGORITHM =
      stringBuilder(Name.UNDERFS_S3_SIGNER_ALGORITHM)
          .setAlias("alluxio.underfs.s3a.signer.algorithm")
          .setDescription("The signature algorithm which should be used to sign requests to "
              + "the s3 service. This is optional, and if not set, the client will "
              + "automatically determine it. For interacting with an S3 endpoint which only "
              + "supports v2 signatures, set this to \"S3SignerType\".")
          .setConsistencyCheckLevel(ConsistencyCheckLevel.ENFORCE)
          .setScope(Scope.SERVER)
          .build();
  public static final PropertyKey UNDERFS_S3_CONNECT_TTL =
      durationBuilder(Name.UNDERFS_S3_CONNECT_TTL)
          .setDefaultValue(-1)
          .setDescription("The expiration time of S3 connections in ms. -1 means the connection "
            + "will never expire.")
          .setConsistencyCheckLevel(ConsistencyCheckLevel.WARN)
          .setScope(Scope.SERVER)
          .build();
  public static final PropertyKey UNDERFS_S3_SOCKET_TIMEOUT =
      durationBuilder(Name.UNDERFS_S3_SOCKET_TIMEOUT)
          .setAlias("alluxio.underfs.s3a.socket.timeout.ms", "alluxio.underfs.s3a.socket.timeout")
          .setDefaultValue("50sec")
          .setDescription("Length of the socket timeout when communicating with S3.")
          .setConsistencyCheckLevel(ConsistencyCheckLevel.WARN)
          .setScope(Scope.SERVER)
          .build();
  public static final PropertyKey UNDERFS_S3_STREAMING_UPLOAD_ENABLED =
      booleanBuilder(Name.UNDERFS_S3_STREAMING_UPLOAD_ENABLED)
          .setAlias("alluxio.underfs.s3a.streaming.upload.enabled")
          .setDefaultValue(false)
          .setDescription("(Experimental) If true, using streaming upload to write to S3.")
          .setConsistencyCheckLevel(ConsistencyCheckLevel.ENFORCE)
          .setScope(Scope.SERVER)
          .build();
  public static final PropertyKey UNDERFS_S3_STREAMING_UPLOAD_PARTITION_SIZE =
      dataSizeBuilder(Name.UNDERFS_S3_STREAMING_UPLOAD_PARTITION_SIZE)
          .setAlias("alluxio.underfs.s3a.streaming.upload.partition.size")
          .setDefaultValue("64MB")
          .setDescription("Maximum allowable size of a single buffer file when using "
              + "S3A streaming upload. When the buffer file reaches the partition size, "
              + "it will be uploaded and the upcoming data will write to other buffer files."
              + "If the partition size is too small, S3A upload speed might be affected. ")
          .setConsistencyCheckLevel(ConsistencyCheckLevel.WARN)
          .setScope(Scope.SERVER)
          .build();
  public static final PropertyKey UNDERFS_KODO_REQUESTS_MAX =
      intBuilder(Name.UNDERFS_KODO_REQUESTS_MAX)
          .setDefaultValue(64)
          .setDescription("The maximum number of kodo connections.")
          .setConsistencyCheckLevel(ConsistencyCheckLevel.WARN)
          .setScope(Scope.SERVER)
          .build();
  public static final PropertyKey UNDERFS_KODO_CONNECT_TIMEOUT =
      durationBuilder(Name.UNDERFS_KODO_CONNECT_TIMEOUT)
          .setDefaultValue("50sec")
          .setDescription("The connect timeout of kodo.")
          .setConsistencyCheckLevel(ConsistencyCheckLevel.WARN)
          .setScope(Scope.SERVER)
          .build();

  public static final PropertyKey UNDERFS_CEPHFS_AUTH_ID =
      stringBuilder(Name.UNDERFS_CEPHFS_AUTH_ID)
          .setDefaultValue("admin")
          .setDescription("Ceph client id for authentication.")
          .setConsistencyCheckLevel(ConsistencyCheckLevel.WARN)
          .setScope(Scope.SERVER)
          .build();
  public static final PropertyKey UNDERFS_CEPHFS_CONF_FILE =
      stringBuilder(Name.UNDERFS_CEPHFS_CONF_FILE)
          .setDefaultValue("/etc/ceph/ceph.conf")
          .setDescription("Path to Ceph configuration file.")
          .setConsistencyCheckLevel(ConsistencyCheckLevel.WARN)
          .setScope(Scope.SERVER)
          .build();
  public static final PropertyKey UNDERFS_CEPHFS_CONF_OPTS =
      stringBuilder(Name.UNDERFS_CEPHFS_CONF_OPTS)
          .setDescription("Extra configuration options for CephFS client.")
          .setConsistencyCheckLevel(ConsistencyCheckLevel.WARN)
          .setScope(Scope.SERVER)
          .build();
  public static final PropertyKey UNDERFS_CEPHFS_AUTH_KEY =
      stringBuilder(Name.UNDERFS_CEPHFS_AUTH_KEY)
          .setDescription("CephX authentication key, base64 encoded.")
          .setConsistencyCheckLevel(ConsistencyCheckLevel.WARN)
          .setScope(Scope.SERVER)
          .build();
  public static final PropertyKey UNDERFS_CEPHFS_AUTH_KEYFILE =
      stringBuilder(Name.UNDERFS_CEPHFS_AUTH_KEYFILE)
          .setDescription("Path to CephX authentication key file.")
          .setConsistencyCheckLevel(ConsistencyCheckLevel.WARN)
          .setScope(Scope.SERVER)
          .build();
  public static final PropertyKey UNDERFS_CEPHFS_AUTH_KEYRING =
      stringBuilder(Name.UNDERFS_CEPHFS_AUTH_KEYRING)
          .setDefaultValue("/etc/ceph/ceph.client.admin.keyring")
          .setDescription("Path to CephX authentication keyring file.")
          .setConsistencyCheckLevel(ConsistencyCheckLevel.WARN)
          .setScope(Scope.SERVER)
          .build();
  public static final PropertyKey UNDERFS_CEPHFS_MON_HOST =
      stringBuilder(Name.UNDERFS_CEPHFS_MON_HOST)
          .setDefaultValue("0.0.0.0")
          .setDescription("List of hosts or addresses to search for a Ceph monitor.")
          .setConsistencyCheckLevel(ConsistencyCheckLevel.WARN)
          .setScope(Scope.SERVER)
          .build();
  public static final PropertyKey UNDERFS_CEPHFS_MDS_NAMESPACE =
      stringBuilder(Name.UNDERFS_CEPHFS_MDS_NAMESPACE)
          .setDescription("CephFS filesystem to mount.")
          .setConsistencyCheckLevel(ConsistencyCheckLevel.WARN)
          .setScope(Scope.SERVER)
          .build();
  public static final PropertyKey UNDERFS_CEPHFS_MOUNT_UID =
      stringBuilder(Name.UNDERFS_CEPHFS_MOUNT_UID)
          .setDefaultValue("0")
          .setDescription("The user ID of CephFS mount.")
          .setConsistencyCheckLevel(ConsistencyCheckLevel.WARN)
          .setScope(Scope.SERVER)
          .build();
  public static final PropertyKey UNDERFS_CEPHFS_MOUNT_GID =
      stringBuilder(Name.UNDERFS_CEPHFS_MOUNT_GID)
          .setDefaultValue("0")
          .setDescription("The group ID of CephFS mount.")
          .setConsistencyCheckLevel(ConsistencyCheckLevel.WARN)
          .setScope(Scope.SERVER)
          .build();
  public static final PropertyKey UNDERFS_CEPHFS_MOUNT_POINT =
      stringBuilder(Name.UNDERFS_CEPHFS_MOUNT_POINT)
          .setDefaultValue("/")
          .setDescription("Directory to mount on the CephFS filesystem.")
          .setConsistencyCheckLevel(ConsistencyCheckLevel.WARN)
          .setScope(Scope.SERVER)
          .build();
  public static final PropertyKey UNDERFS_CEPHFS_LOCALIZE_READS =
      booleanBuilder(Name.UNDERFS_CEPHFS_LOCALIZE_READS)
          .setDefaultValue(false)
          .setDescription("Utilize Ceph localized reads feature.")
          .setConsistencyCheckLevel(ConsistencyCheckLevel.WARN)
          .setScope(Scope.SERVER)
          .build();

  // UFS access control related properties
  //
  // Not prefixed with fs, the s3a property names mirror the aws-sdk property names for ease of use
  public static final PropertyKey ABFS_CLIENT_ENDPOINT = stringBuilder(Name.ABFS_CLIENT_ENDPOINT)
      .setDescription("The oauth endpoint for ABFS.")
      .setConsistencyCheckLevel(ConsistencyCheckLevel.ENFORCE)
      .setScope(Scope.SERVER)
      .build();
  public static final PropertyKey ABFS_CLIENT_ID = stringBuilder(Name.ABFS_CLIENT_ID)
      .setDescription("The client id for ABFS.")
      .setConsistencyCheckLevel(ConsistencyCheckLevel.ENFORCE)
      .setScope(Scope.SERVER)
      .build();
  public static final PropertyKey ABFS_CLIENT_SECRET = stringBuilder(Name.ABFS_CLIENT_SECRET)
      .setDescription("The client secret for ABFS.")
      .setConsistencyCheckLevel(ConsistencyCheckLevel.ENFORCE)
      .setScope(Scope.SERVER)
      .setDisplayType(DisplayType.CREDENTIALS)
      .build();
  public static final PropertyKey GCS_ACCESS_KEY = stringBuilder(Name.GCS_ACCESS_KEY)
      .setDescription(format("The access key of GCS bucket. This property key "
          + "is only valid when %s=1", Name.UNDERFS_GCS_VERSION))
      .setConsistencyCheckLevel(ConsistencyCheckLevel.ENFORCE)
      .setScope(Scope.SERVER)
      .setDisplayType(DisplayType.CREDENTIALS)
      .build();
  public static final PropertyKey GCS_SECRET_KEY = stringBuilder(Name.GCS_SECRET_KEY)
      .setDescription(format("The secret key of GCS bucket. This property key "
          + "is only valid when %s=1", Name.UNDERFS_GCS_VERSION))
      .setConsistencyCheckLevel(ConsistencyCheckLevel.ENFORCE)
      .setScope(Scope.SERVER)
      .setDisplayType(DisplayType.CREDENTIALS)
      .build();
  public static final PropertyKey GCS_CREDENTIAL_PATH = stringBuilder(Name.GCS_CREDENTIAL_PATH)
      .setDescription(format("The json file path of Google application credentials. "
          + "This property key is only valid when %s=2", Name.UNDERFS_GCS_VERSION))
      .setConsistencyCheckLevel(ConsistencyCheckLevel.ENFORCE)
      .setScope(Scope.SERVER)
      .build();
  public static final PropertyKey OSS_ACCESS_KEY = stringBuilder(Name.OSS_ACCESS_KEY)
      .setDescription("The access key of OSS bucket.")
      .setConsistencyCheckLevel(ConsistencyCheckLevel.ENFORCE)
      .setScope(Scope.SERVER)
      .setDisplayType(DisplayType.CREDENTIALS)
      .build();
  public static final PropertyKey OSS_ENDPOINT_KEY = stringBuilder(Name.OSS_ENDPOINT_KEY)
      .setDescription("The endpoint key of OSS bucket.")
      .setConsistencyCheckLevel(ConsistencyCheckLevel.ENFORCE)
      .setScope(Scope.SERVER)
      .build();
  public static final PropertyKey OSS_SECRET_KEY = stringBuilder(Name.OSS_SECRET_KEY)
      .setDescription("The secret key of OSS bucket.")
      .setConsistencyCheckLevel(ConsistencyCheckLevel.ENFORCE)
      .setScope(Scope.SERVER)
      .setDisplayType(DisplayType.CREDENTIALS)
      .build();
  public static final PropertyKey S3A_ACCESS_KEY = stringBuilder(Name.S3A_ACCESS_KEY)
      .setAlias(Name.AWS_ACCESS_KEY)
      .setDescription("The access key of S3 bucket.")
      .setConsistencyCheckLevel(ConsistencyCheckLevel.ENFORCE)
      .setScope(Scope.SERVER)
      .setDisplayType(DisplayType.CREDENTIALS)
      .build();
  public static final PropertyKey S3A_SECRET_KEY = stringBuilder(Name.S3A_SECRET_KEY)
      .setAlias(Name.AWS_SECRET_KEY)
      .setDescription("The secret key of S3 bucket.")
      .setConsistencyCheckLevel(ConsistencyCheckLevel.ENFORCE)
      .setScope(Scope.SERVER)
      .setDisplayType(DisplayType.CREDENTIALS)
      .build();
  public static final PropertyKey SWIFT_AUTH_METHOD_KEY = stringBuilder(Name.SWIFT_AUTH_METHOD_KEY)
      .setDescription("Choice of authentication method: "
          + "[tempauth (default), swiftauth, keystone, keystonev3].")
      .setConsistencyCheckLevel(ConsistencyCheckLevel.ENFORCE)
      .build();
  public static final PropertyKey SWIFT_AUTH_URL_KEY = stringBuilder(Name.SWIFT_AUTH_URL_KEY)
      .setDescription("Authentication URL for REST server, e.g., http://server:8090/auth/v1.0.")
      .setConsistencyCheckLevel(ConsistencyCheckLevel.ENFORCE)
      .build();
  public static final PropertyKey SWIFT_PASSWORD_KEY = stringBuilder(Name.SWIFT_PASSWORD_KEY)
      .setDescription("The password used for user:tenant authentication.")
      .setConsistencyCheckLevel(ConsistencyCheckLevel.ENFORCE)
      .setDisplayType(DisplayType.CREDENTIALS)
      .build();
  public static final PropertyKey SWIFT_SIMULATION = booleanBuilder(Name.SWIFT_SIMULATION)
      .setDescription("Whether to simulate a single node Swift backend for testing purposes: "
          + "true or false (default).")
      .setConsistencyCheckLevel(ConsistencyCheckLevel.ENFORCE)
      .build();
  public static final PropertyKey SWIFT_TENANT_KEY = stringBuilder(Name.SWIFT_TENANT_KEY)
      .setDescription("Swift user for authentication.")
      .setConsistencyCheckLevel(ConsistencyCheckLevel.ENFORCE)
      .setDisplayType(DisplayType.CREDENTIALS)
      .build();
  public static final PropertyKey SWIFT_USER_KEY = stringBuilder(Name.SWIFT_USER_KEY)
      .setDescription("Swift tenant for authentication.")
      .setConsistencyCheckLevel(ConsistencyCheckLevel.ENFORCE)
      .setDisplayType(DisplayType.CREDENTIALS)
      .build();
  public static final PropertyKey SWIFT_REGION_KEY = stringBuilder(Name.SWIFT_REGION_KEY)
      .setDescription("Service region when using Keystone authentication.")
      .setConsistencyCheckLevel(ConsistencyCheckLevel.ENFORCE)
      .build();
  public static final PropertyKey COS_ACCESS_KEY =
      stringBuilder(Name.COS_ACCESS_KEY)
          .setDescription("The access key of COS bucket.")
          .setConsistencyCheckLevel(ConsistencyCheckLevel.ENFORCE)
          .setScope(Scope.SERVER)
          .setDisplayType(DisplayType.CREDENTIALS)
          .build();
  public static final PropertyKey COS_APP_ID =
      stringBuilder(Name.COS_APP_ID)
          .setDescription("The app id of COS bucket.")
          .setScope(Scope.SERVER)
          .build();
  public static final PropertyKey COS_CONNECTION_MAX =
      intBuilder(Name.COS_CONNECTION_MAX)
          .setDefaultValue(1024)
          .setDescription("The maximum number of COS connections.")
          .setScope(Scope.SERVER)
          .build();
  public static final PropertyKey COS_CONNECTION_TIMEOUT =
      durationBuilder(Name.COS_CONNECTION_TIMEOUT)
          .setDefaultValue("50sec")
          .setDescription("The timeout of connecting to COS.")
          .setScope(Scope.SERVER)
          .build();
  public static final PropertyKey COS_SOCKET_TIMEOUT =
      durationBuilder(Name.COS_SOCKET_TIMEOUT)
          .setDefaultValue("50sec")
          .setDescription("The timeout of COS socket.")
          .setScope(Scope.SERVER)
          .build();
  public static final PropertyKey COS_REGION =
      stringBuilder(Name.COS_REGION)
          .setDescription("The region name of COS bucket.")
          .setConsistencyCheckLevel(ConsistencyCheckLevel.ENFORCE)
          .setScope(Scope.SERVER)
          .build();
  public static final PropertyKey COS_SECRET_KEY =
      stringBuilder(Name.COS_SECRET_KEY)
          .setDescription("The secret key of COS bucket.")
          .setConsistencyCheckLevel(ConsistencyCheckLevel.ENFORCE)
          .setScope(Scope.SERVER)
          .setDisplayType(DisplayType.CREDENTIALS)
          .build();
  // Journal ufs related properties
  public static final PropertyKey MASTER_JOURNAL_UFS_OPTION =
      stringBuilder(Name.MASTER_JOURNAL_UFS_OPTION)
          .setDescription("The configuration to use for the journal operations.")
          .setConsistencyCheckLevel(ConsistencyCheckLevel.ENFORCE)
          .setScope(Scope.MASTER)
          .build();
  public static final PropertyKey KODO_ACCESS_KEY =
      stringBuilder(Name.KODO_ACCESS_KEY)
          .setDescription("The access key of Kodo bucket.")
          .setConsistencyCheckLevel(ConsistencyCheckLevel.ENFORCE)
          .setScope(Scope.SERVER)
          .setDisplayType(DisplayType.CREDENTIALS)
          .build();
  public static final PropertyKey KODO_SECRET_KEY =
      stringBuilder(Name.KODO_SECRET_KEY)
          .setDescription("The secret key of Kodo bucket.")
          .setConsistencyCheckLevel(ConsistencyCheckLevel.ENFORCE)
          .setScope(Scope.SERVER)
          .setDisplayType(DisplayType.CREDENTIALS)
          .build();
  public static final PropertyKey KODO_DOWNLOAD_HOST =
      stringBuilder(Name.KODO_DOWNLOAD_HOST)
          .setDescription("The download domain of Kodo bucket.")
          .setConsistencyCheckLevel(ConsistencyCheckLevel.ENFORCE)
          .setScope(Scope.SERVER)
          .build();
  public static final PropertyKey KODO_ENDPOINT =
      stringBuilder(Name.KODO_ENDPOINT)
          .setDescription("The endpoint of Kodo bucket.")
          .setConsistencyCheckLevel(ConsistencyCheckLevel.ENFORCE)
          .setScope(Scope.SERVER)
          .build();
  public static final PropertyKey OBS_ACCESS_KEY =
      stringBuilder(Name.OBS_ACCESS_KEY)
          .setDescription("The access key of OBS bucket.")
          .setConsistencyCheckLevel(ConsistencyCheckLevel.ENFORCE)
          .setScope(Scope.SERVER)
          .setDisplayType(DisplayType.CREDENTIALS)
          .build();
  public static final PropertyKey OBS_ENDPOINT =
      stringBuilder(Name.OBS_ENDPOINT)
          .setDefaultValue("obs.myhwclouds.com")
          .setDescription("The endpoint of OBS bucket.")
          .setConsistencyCheckLevel(ConsistencyCheckLevel.ENFORCE)
          .setScope(Scope.SERVER)
          .build();
  public static final PropertyKey OBS_SECRET_KEY =
      stringBuilder(Name.OBS_SECRET_KEY)
          .setDescription("The secret key of OBS bucket.")
          .setConsistencyCheckLevel(ConsistencyCheckLevel.ENFORCE)
          .setScope(Scope.SERVER)
          .setDisplayType(DisplayType.CREDENTIALS)
          .build();
  public static final PropertyKey OBS_BUCKET_TYPE =
      stringBuilder(Name.OBS_BUCKET_TYPE)
          .setDefaultValue("obs")
          .setDescription("The type of bucket (obs/pfs).")
          .setConsistencyCheckLevel(ConsistencyCheckLevel.ENFORCE)
          .setScope(Scope.SERVER)
          .build();
  //
  // Mount table related properties
  //
  public static final PropertyKey MASTER_MOUNT_TABLE_ROOT_ALLUXIO =
      new Builder(PropertyType.STRING, Template.MASTER_MOUNT_TABLE_ALLUXIO, "root")
          .setDefaultValue("/")
          .setDescription("Alluxio root mount point.")
          .setConsistencyCheckLevel(ConsistencyCheckLevel.ENFORCE)
          .setScope(Scope.MASTER)
          .build();
  public static final PropertyKey MASTER_MOUNT_TABLE_ROOT_OPTION =
      new Builder(Template.MASTER_MOUNT_TABLE_OPTION, "root")
          .setDescription("Configuration for the UFS of Alluxio root mount point.")
          .setConsistencyCheckLevel(ConsistencyCheckLevel.ENFORCE)
          .setScope(Scope.MASTER)
          .build();
  public static final PropertyKey MASTER_MOUNT_TABLE_ROOT_READONLY =
      new Builder(PropertyType.BOOLEAN, Template.MASTER_MOUNT_TABLE_READONLY, "root")
          .setDefaultValue(false)
          .setDescription("Whether Alluxio root mount point is readonly.")
          .setConsistencyCheckLevel(ConsistencyCheckLevel.ENFORCE)
          .setScope(Scope.MASTER)
          .build();
  @Deprecated
  public static final PropertyKey MASTER_MOUNT_TABLE_ROOT_SHARED =
      new Builder(PropertyType.BOOLEAN, Template.MASTER_MOUNT_TABLE_SHARED, "root")
          .setDefaultValue(true)
          .setDescription("Whether Alluxio root mount point is shared.")
          .setConsistencyCheckLevel(ConsistencyCheckLevel.ENFORCE)
          .setScope(Scope.MASTER)
          .build();
  public static final PropertyKey MASTER_MOUNT_TABLE_ROOT_UFS =
      new Builder(PropertyType.STRING, Template.MASTER_MOUNT_TABLE_UFS, "root")
          .setAlias("alluxio.underfs.address")
          .setDescription("The storage address of the UFS at the Alluxio root mount point.")
          .setDefaultValue(format("${%s}/underFSStorage", Name.WORK_DIR))
          .setConsistencyCheckLevel(ConsistencyCheckLevel.ENFORCE)
          .setScope(Scope.MASTER)
          .build();

  /**
   * Master related properties.
   */
  public static final PropertyKey MASTER_ASYNC_PERSIST_SIZE_VALIDATION =
      booleanBuilder(Name.MASTER_ASYNC_PERSIST_SIZE_VALIDATION)
          .setDefaultValue(true)
          .setDescription("Checks if the size of an async persist file matches the original file "
              + "and fails the async persist job if not.")
          .setIsHidden(true)
          .setConsistencyCheckLevel(ConsistencyCheckLevel.WARN)
          .setScope(Scope.MASTER)
          .build();
  public static final PropertyKey MASTER_AUDIT_LOGGING_ENABLED =
      booleanBuilder(Name.MASTER_AUDIT_LOGGING_ENABLED)
          .setDefaultValue(false)
          .setDescription("Set to true to enable file system master audit.")
          .setConsistencyCheckLevel(ConsistencyCheckLevel.WARN)
          .setScope(Scope.MASTER)
          .build();
  public static final PropertyKey MASTER_AUDIT_LOGGING_QUEUE_CAPACITY =
      intBuilder(Name.MASTER_AUDIT_LOGGING_QUEUE_CAPACITY)
          .setDefaultValue(10000)
          .setDescription("Capacity of the queue used by audit logging.")
          .setConsistencyCheckLevel(ConsistencyCheckLevel.WARN)
          .setScope(Scope.MASTER)
          .build();
  public static final PropertyKey MASTER_BACKUP_DIRECTORY =
      stringBuilder(Name.MASTER_BACKUP_DIRECTORY)
          .setDefaultValue("/alluxio_backups")
          .setDescription("Default directory for writing master metadata backups. This path is "
              + "an absolute path of the root UFS. For example, if the root ufs "
              + "directory is hdfs://host:port/alluxio/data, the default backup directory will be "
              + "hdfs://host:port/alluxio_backups.")
          .setConsistencyCheckLevel(ConsistencyCheckLevel.ENFORCE)
          .setScope(Scope.MASTER)
          .build();
  public static final PropertyKey MASTER_BACKUP_ENTRY_BUFFER_COUNT =
      intBuilder(Name.MASTER_BACKUP_ENTRY_BUFFER_COUNT)
          .setDefaultValue(10000)
          .setDescription("How many journal entries to buffer during a back-up.")
          .setConsistencyCheckLevel(ConsistencyCheckLevel.ENFORCE)
          .setScope(Scope.MASTER)
          .build();
  public static final PropertyKey MASTER_BACKUP_DELEGATION_ENABLED =
      booleanBuilder(Name.MASTER_BACKUP_DELEGATION_ENABLED)
          .setDefaultValue(false)
          .setDescription("Whether to delegate journals to standby masters in HA cluster.")
          .setConsistencyCheckLevel(ConsistencyCheckLevel.ENFORCE)
          .setScope(Scope.MASTER)
          .build();
  public static final PropertyKey MASTER_BACKUP_TRANSPORT_TIMEOUT =
      durationBuilder(Name.MASTER_BACKUP_TRANSPORT_TIMEOUT)
          .setDefaultValue("30sec")
          .setDescription("Communication timeout for messaging between masters for "
              + "coordinating backup.")
          .setConsistencyCheckLevel(ConsistencyCheckLevel.WARN)
          .setScope(Scope.MASTER)
          .build();
  public static final PropertyKey MASTER_BACKUP_HEARTBEAT_INTERVAL =
      durationBuilder(Name.MASTER_BACKUP_HEARTBEAT_INTERVAL)
          .setDefaultValue("2sec")
          .setDescription("Interval at which stand-by master that is taking the backup will "
              + "update the leading master with current backup status.")
          .setConsistencyCheckLevel(ConsistencyCheckLevel.IGNORE)
          .setScope(Scope.MASTER)
          .build();
  public static final PropertyKey MASTER_BACKUP_CONNECT_INTERVAL_MIN =
      durationBuilder(Name.MASTER_BACKUP_CONNECT_INTERVAL_MIN)
          .setDefaultValue("1sec")
          .setDescription("Minimum delay between each connection attempt to backup-leader.")
          .setConsistencyCheckLevel(ConsistencyCheckLevel.IGNORE)
          .setScope(Scope.MASTER)
          .build();
  public static final PropertyKey MASTER_BACKUP_CONNECT_INTERVAL_MAX =
      durationBuilder(Name.MASTER_BACKUP_CONNECT_INTERVAL_MAX)
          .setDefaultValue("30sec")
          .setDescription("Maximum delay between each connection attempt to backup-leader.")
          .setConsistencyCheckLevel(ConsistencyCheckLevel.IGNORE)
          .setScope(Scope.MASTER)
          .build();
  public static final PropertyKey MASTER_BACKUP_ABANDON_TIMEOUT =
      durationBuilder(Name.MASTER_BACKUP_ABANDON_TIMEOUT)
          .setDefaultValue("1min")
          .setDescription("Duration after which leader will abandon the backup"
              + " if it has not received heartbeat from backup-worker.")
          .setConsistencyCheckLevel(ConsistencyCheckLevel.IGNORE)
          .setScope(Scope.MASTER)
          .build();
  public static final PropertyKey MASTER_BACKUP_STATE_LOCK_EXCLUSIVE_DURATION =
      durationBuilder(Name.MASTER_BACKUP_STATE_LOCK_EXCLUSIVE_DURATION)
          .setDefaultValue("0ms")
          .setDescription("Alluxio master will allow only exclusive locking of "
              + "the state-lock for this duration. This duration starts after masters "
              + "are started for the first time. "
              + "User RPCs will fail to acquire state-lock during this phase and "
              + "a backup is guaranteed take the state-lock meanwhile.")
          .setConsistencyCheckLevel(ConsistencyCheckLevel.ENFORCE)
          .setScope(Scope.MASTER)
          .build();
  public static final PropertyKey MASTER_BACKUP_STATE_LOCK_INTERRUPT_CYCLE_ENABLED =
      booleanBuilder(Name.MASTER_BACKUP_STATE_LOCK_INTERRUPT_CYCLE_ENABLED)
          .setDefaultValue(false)
          .setDescription("This controls whether RPCs that are waiting/holding state-lock "
              + "in shared-mode will be interrupted while state-lock is taken exclusively.")
          .setConsistencyCheckLevel(ConsistencyCheckLevel.ENFORCE)
          .setScope(Scope.MASTER)
          .build();
  public static final PropertyKey MASTER_BACKUP_STATE_LOCK_INTERRUPT_CYCLE_INTERVAL =
      durationBuilder(Name.MASTER_BACKUP_STATE_LOCK_INTERRUPT_CYCLE_INTERVAL)
          .setDefaultValue("30sec")
          .setDescription("The interval at which the RPCs that are waiting/holding state-lock "
              + "in shared-mode will be interrupted while state-lock is taken exclusively.")
          .setConsistencyCheckLevel(ConsistencyCheckLevel.ENFORCE)
          .setScope(Scope.MASTER)
          .build();
  public static final PropertyKey MASTER_BACKUP_STATE_LOCK_FORCED_DURATION =
      durationBuilder(Name.MASTER_BACKUP_STATE_LOCK_FORCED_DURATION)
          .setDefaultValue("15min")
          .setDescription("Exclusive locking of the state-lock will timeout after "
              + "this duration is spent on forced phase.")
          .setConsistencyCheckLevel(ConsistencyCheckLevel.ENFORCE)
          .setScope(Scope.MASTER)
          .build();
  public static final PropertyKey MASTER_BACKUP_SUSPEND_TIMEOUT =
      durationBuilder(Name.MASTER_BACKUP_SUSPEND_TIMEOUT)
          .setDefaultValue("3min")
          .setDescription("Timeout for when suspend request is not followed by a backup request.")
          .setConsistencyCheckLevel(ConsistencyCheckLevel.IGNORE)
          .setScope(Scope.MASTER)
          .build();
  public static final PropertyKey MASTER_BLOCK_SCAN_INVALID_BATCH_MAX_SIZE =
      intBuilder(Name.MASTER_BLOCK_SCAN_INVALID_BATCH_MAX_SIZE)
          .setDefaultValue(10_000_000)
          .setDescription("The invalid block max batch size when the master is scanning the invalid"
              + " blocks, minus number means no limit.")
          .setConsistencyCheckLevel(ConsistencyCheckLevel.IGNORE)
          .setScope(Scope.MASTER)
          .build();
  public static final PropertyKey MASTER_DAILY_BACKUP_ENABLED =
      booleanBuilder(Name.MASTER_DAILY_BACKUP_ENABLED)
          .setDefaultValue(false)
          .setDescription("Whether or not to enable daily primary master "
              + "metadata backup.")
          .setConsistencyCheckLevel(ConsistencyCheckLevel.ENFORCE)
          .setScope(Scope.MASTER)
          .build();
  public static final PropertyKey MASTER_DAILY_BACKUP_FILES_RETAINED =
      intBuilder(Name.MASTER_DAILY_BACKUP_FILES_RETAINED)
          .setDefaultValue(3)
          .setDescription("The maximum number of backup files to keep in the backup directory.")
          .setConsistencyCheckLevel(ConsistencyCheckLevel.ENFORCE)
          .setScope(Scope.MASTER)
          .build();
  public static final PropertyKey MASTER_DAILY_BACKUP_TIME =
      stringBuilder(Name.MASTER_DAILY_BACKUP_TIME)
          .setDefaultValue("05:00")
          .setDescription("Default UTC time for writing daily master metadata backups. "
              + "The accepted time format is hour:minute which is based on a 24-hour clock "
              + "(E.g., 05:30, 06:00, and 22:04). "
              + "Backing up metadata requires a pause in master metadata changes, "
              + "so please set this value to an off-peak time "
              + "to avoid interfering with other users of the system.")
          .setConsistencyCheckLevel(ConsistencyCheckLevel.ENFORCE)
          .setScope(Scope.MASTER)
          .build();
  public static final PropertyKey MASTER_SHELL_BACKUP_STATE_LOCK_GRACE_MODE =
      enumBuilder(Name.MASTER_SHELL_BACKUP_STATE_LOCK_GRACE_MODE, GraceMode.class)
          .setDefaultValue(GraceMode.FORCED)
          .setDescription("Grace mode helps taking the state-lock exclusively for backup "
              + "with minimum disruption to existing RPCs. This low-impact locking phase "
              + "is called grace-cycle. Two modes are supported: TIMEOUT/FORCED."
              + "TIMEOUT: Means exclusive locking will timeout if it cannot acquire the lock"
              + "with grace-cycle. "
              + "FORCED: Means the state-lock will be taken forcefully if grace-cycle fails "
              + "to acquire it. Forced phase might trigger interrupting of existing RPCs if "
              + "it is enabled.")
          .setConsistencyCheckLevel(ConsistencyCheckLevel.ENFORCE)
          .setScope(Scope.MASTER)
          .build();
  public static final PropertyKey MASTER_SHELL_BACKUP_STATE_LOCK_TRY_DURATION =
      durationBuilder(Name.MASTER_SHELL_BACKUP_STATE_LOCK_TRY_DURATION)
          .setDefaultValue("0s")
          .setDescription("The duration that controls how long the state-lock is "
              + "tried within a single grace-cycle.")
          .setConsistencyCheckLevel(ConsistencyCheckLevel.ENFORCE)
          .setScope(Scope.MASTER)
          .build();
  public static final PropertyKey MASTER_SHELL_BACKUP_STATE_LOCK_SLEEP_DURATION =
      durationBuilder(Name.MASTER_SHELL_BACKUP_STATE_LOCK_SLEEP_DURATION)
          .setDefaultValue("0s")
          .setDescription("The duration that controls how long the lock waiter "
              + "sleeps within a single grace-cycle.")
          .setConsistencyCheckLevel(ConsistencyCheckLevel.ENFORCE)
          .setScope(Scope.MASTER)
          .build();
  public static final PropertyKey MASTER_SHELL_BACKUP_STATE_LOCK_TIMEOUT =
      durationBuilder(Name.MASTER_SHELL_BACKUP_STATE_LOCK_TIMEOUT)
          .setDefaultValue("0s")
          .setDescription("The max duration for a grace-cycle.")
          .setConsistencyCheckLevel(ConsistencyCheckLevel.ENFORCE)
          .setScope(Scope.MASTER)
          .build();
  public static final PropertyKey MASTER_DAILY_BACKUP_STATE_LOCK_GRACE_MODE =
      enumBuilder(Name.MASTER_DAILY_BACKUP_STATE_LOCK_GRACE_MODE, GraceMode.class)
          .setDefaultValue(GraceMode.TIMEOUT)
          .setDescription("Grace mode helps taking the state-lock exclusively for backup "
              + "with minimum disruption to existing RPCs. This low-impact locking phase "
              + "is called grace-cycle. Two modes are supported: TIMEOUT/FORCED."
              + "TIMEOUT: Means exclusive locking will timeout if it cannot acquire the lock"
              + "with grace-cycle. "
              + "FORCED: Means the state-lock will be taken forcefully if grace-cycle fails "
              + "to acquire it. Forced phase might trigger interrupting of existing RPCs if "
              + "it is enabled.")
          .setConsistencyCheckLevel(ConsistencyCheckLevel.ENFORCE)
          .setScope(Scope.MASTER)
          .build();
  public static final PropertyKey MASTER_DAILY_BACKUP_STATE_LOCK_TRY_DURATION =
      durationBuilder(Name.MASTER_DAILY_BACKUP_STATE_LOCK_TRY_DURATION)
          .setDefaultValue("2m")
          .setDescription("The duration that controls how long the state-lock is "
              + "tried within a single grace-cycle.")
          .setConsistencyCheckLevel(ConsistencyCheckLevel.ENFORCE)
          .setScope(Scope.MASTER)
          .build();
  public static final PropertyKey MASTER_DAILY_BACKUP_STATE_LOCK_SLEEP_DURATION =
      durationBuilder(Name.MASTER_DAILY_BACKUP_STATE_LOCK_SLEEP_DURATION)
          .setDefaultValue("5m")
          .setDescription("The duration that controls how long the lock waiter "
              + "sleeps within a single grace-cycle.")
          .setConsistencyCheckLevel(ConsistencyCheckLevel.ENFORCE)
          .setScope(Scope.MASTER)
          .build();
  public static final PropertyKey MASTER_DAILY_BACKUP_STATE_LOCK_TIMEOUT =
      durationBuilder(Name.MASTER_DAILY_BACKUP_STATE_LOCK_TIMEOUT)
          .setDefaultValue("1h")
          .setDescription("The max duration for a grace-cycle.")
          .setConsistencyCheckLevel(ConsistencyCheckLevel.ENFORCE)
          .setScope(Scope.MASTER)
          .build();
  public static final PropertyKey MASTER_BIND_HOST =
      stringBuilder(Name.MASTER_BIND_HOST)
          .setDefaultValue("0.0.0.0")
          .setDescription("The hostname that Alluxio master binds to.")
          .setScope(Scope.MASTER)
          .build();
  public static final PropertyKey MASTER_CLUSTER_METRICS_UPDATE_INTERVAL =
      durationBuilder(Name.MASTER_CLUSTER_METRICS_UPDATE_INTERVAL)
          .setDefaultValue("1min")
          .setDescription("The interval for periodically updating the cluster level metrics.")
          .setConsistencyCheckLevel(ConsistencyCheckLevel.WARN)
          .setScope(Scope.MASTER)
          .setIsHidden(true)
          .build();
  public static final PropertyKey MASTER_CONTAINER_ID_RESERVATION_SIZE =
      intBuilder(Name.MASTER_CONTAINER_ID_RESERVATION_SIZE)
        .setDefaultValue(1000)
        .setDescription("The number of container ids to 'reserve' before having to journal "
              + "container id state. This allows the master to return container ids within "
              + "the reservation, without having to write to.")
        .setScope(Scope.MASTER)
        .build();
  public static final PropertyKey MASTER_EMBEDDED_JOURNAL_ADDRESSES =
      listBuilder(Name.MASTER_EMBEDDED_JOURNAL_ADDRESSES)
          .setDescription(format("A comma-separated list of journal addresses for all "
              + "masters in the cluster. The format is 'hostname1:port1,hostname2:port2,...'. When "
              + "left unset, Alluxio uses ${%s}:${%s} by default", Name.MASTER_HOSTNAME,
              Name.MASTER_EMBEDDED_JOURNAL_PORT))
          // We intentionally don't set a default value here. That way, we can use isSet() to check
          // whether the user explicitly set these addresses. If they did, we determine job master
          // embedded journal addresses using the same hostnames the user set here. Otherwise, we
          // use jobMasterHostname:jobMasterEmbeddedJournalPort by default.
          .setScope(Scope.ALL)
          .build();
  public static final PropertyKey MASTER_EMBEDDED_JOURNAL_MIN_ELECTION_TIMEOUT =
      durationBuilder(Name.MASTER_EMBEDDED_JOURNAL_MIN_ELECTION_TIMEOUT)
          .setDescription("The min election timeout for the embedded journal.")
          .setDefaultValue("10s")
          .setConsistencyCheckLevel(ConsistencyCheckLevel.WARN)
          .setScope(Scope.MASTER)
          .build();
  public static final PropertyKey MASTER_EMBEDDED_JOURNAL_MAX_ELECTION_TIMEOUT =
      durationBuilder(Name.MASTER_EMBEDDED_JOURNAL_MAX_ELECTION_TIMEOUT)
          .setDescription(format(
              "The max election timeout for the embedded journal. When a random period between "
              + "${%s} and ${%s} elapses without a master receiving any messages, the master "
              + "will attempt to become the primary Election timeout will be waited initially "
              + "when the cluster is forming. So larger values for election timeout will cause "
              + "longer start-up time. Smaller values might introduce instability to leadership.",
              Name.MASTER_EMBEDDED_JOURNAL_MIN_ELECTION_TIMEOUT,
              Name.MASTER_EMBEDDED_JOURNAL_MAX_ELECTION_TIMEOUT))
          // TODO(qian0817): dynamically set here
          .setDefaultValue("20s")
          .setConsistencyCheckLevel(ConsistencyCheckLevel.WARN)
          .setScope(Scope.MASTER)
          .build();
  public static final PropertyKey MASTER_EMBEDDED_JOURNAL_CATCHUP_RETRY_WAIT =
      durationBuilder(Name.MASTER_EMBEDDED_JOURNAL_CATCHUP_RETRY_WAIT)
          .setDefaultValue("1s")
          .setDescription("Time for embedded journal leader to wait before retrying a catch up. "
              + "This is added to avoid excessive retries when server is not ready.")
          .setConsistencyCheckLevel(ConsistencyCheckLevel.WARN)
          .setScope(Scope.MASTER)
          .build();
  public static final PropertyKey MASTER_EMBEDDED_JOURNAL_ENTRY_SIZE_MAX =
      dataSizeBuilder(Name.MASTER_EMBEDDED_JOURNAL_ENTRY_SIZE_MAX)
          .setDefaultValue("10MB")
          .setDescription("The maximum single journal entry size allowed to be flushed. "
              + "This value should be smaller than 30MB. Set to a larger value to allow larger "
              + "journal entries when using the Alluxio Catalog service.")
          .setConsistencyCheckLevel(ConsistencyCheckLevel.WARN)
          .setScope(Scope.MASTER)
          .build();
  public static final PropertyKey MASTER_EMBEDDED_JOURNAL_FLUSH_SIZE_MAX =
      dataSizeBuilder(Name.MASTER_EMBEDDED_JOURNAL_FLUSH_SIZE_MAX)
          .setDefaultValue("160MB")
          .setDescription("The maximum size in bytes of journal entries allowed "
              + "in concurrent journal flushing (journal IO to standby masters "
              + "and IO to local disks).")
          .setConsistencyCheckLevel(ConsistencyCheckLevel.WARN)
          .setScope(Scope.MASTER)
          .build();
  public static final PropertyKey MASTER_EMBEDDED_JOURNAL_PORT =
      intBuilder(Name.MASTER_EMBEDDED_JOURNAL_PORT)
          .setDescription("The port to use for embedded journal communication with other masters.")
          .setDefaultValue(19200)
          .setScope(Scope.ALL)
          .build();
  public static final PropertyKey MASTER_EMBEDDED_JOURNAL_RETRY_CACHE_EXPIRY_TIME =
      durationBuilder(Name.MASTER_EMBEDDED_JOURNAL_RETRY_CACHE_EXPIRY_TIME)
          .setDefaultValue("60s")
          .setDescription("The time for embedded journal server retry cache to expire. Setting a "
              + "bigger value allows embedded journal server to cache the responses for a longer "
              + "time in case of journal writer retries, but will take up more memory in master.")
          .setConsistencyCheckLevel(ConsistencyCheckLevel.WARN)
          .setScope(Scope.MASTER)
          .build();
  public static final PropertyKey MASTER_EMBEDDED_JOURNAL_WRITE_REMOTE_ENABLED =
      booleanBuilder(Name.MASTER_EMBEDDED_JOURNAL_WRITE_REMOTE_ENABLED)
          .setDefaultValue(false)
          .setDescription("Whether the journal writer will write to remote master. This is "
              + "disabled by default and should not be turned on unless Alluxio encounters issues "
              + "with local journal write.")
          .setConsistencyCheckLevel(ConsistencyCheckLevel.WARN)
          .setScope(Scope.MASTER)
          .setIsHidden(true)
          .build();
  public static final PropertyKey MASTER_EMBEDDED_JOURNAL_WRITE_TIMEOUT =
      durationBuilder(Name.MASTER_EMBEDDED_JOURNAL_WRITE_TIMEOUT)
          .setDefaultValue("30sec")
          .setDescription("Maximum time to wait for a write/flush on embedded journal.")
          .setConsistencyCheckLevel(ConsistencyCheckLevel.WARN)
          .setScope(Scope.MASTER)
          .build();
  public static final PropertyKey MASTER_EMBEDDED_JOURNAL_SNAPSHOT_REPLICATION_CHUNK_SIZE =
      dataSizeBuilder(Name.MASTER_EMBEDDED_JOURNAL_SNAPSHOT_REPLICATION_CHUNK_SIZE)
          .setDefaultValue("4MB")
          .setDescription("The stream chunk size used by masters to replicate snapshots.")
          .setConsistencyCheckLevel(ConsistencyCheckLevel.WARN)
          .setScope(Scope.MASTER)
          .build();
  public static final PropertyKey MASTER_EMBEDDED_JOURNAL_RAFT_CLIENT_REQUEST_TIMEOUT =
      durationBuilder(Name.MASTER_EMBEDDED_JOURNAL_RAFT_CLIENT_REQUEST_TIMEOUT)
          .setDefaultValue("60sec")
          .setDescription("Time after which calls made through the Raft client timeout.")
          .setConsistencyCheckLevel(ConsistencyCheckLevel.WARN)
          .setScope(Scope.MASTER)
          .build();
  public static final PropertyKey MASTER_EMBEDDED_JOURNAL_RAFT_CLIENT_REQUEST_INTERVAL =
      durationBuilder(Name.MASTER_EMBEDDED_JOURNAL_RAFT_CLIENT_REQUEST_INTERVAL)
          .setDefaultValue("100ms")
          .setDescription("Base interval for retrying Raft client calls. The retry policy is "
              + "ExponentialBackoffRetry")
          .setConsistencyCheckLevel(ConsistencyCheckLevel.WARN)
          .setScope(Scope.MASTER)
          .build();
  public static final PropertyKey MASTER_EMBEDDED_JOURNAL_TRANSPORT_REQUEST_TIMEOUT_MS =
      durationBuilder(Name.MASTER_EMBEDDED_JOURNAL_TRANSPORT_REQUEST_TIMEOUT_MS)
          .setDefaultValue("5sec")
          .setDescription("The duration after which embedded journal masters will timeout "
              + "messages sent between each other. Lower values might cause leadership "
              + "instability when the network is slow.")
          .setConsistencyCheckLevel(ConsistencyCheckLevel.WARN)
          .setScope(Scope.MASTER)
          .build();
  public static final PropertyKey MASTER_EMBEDDED_JOURNAL_TRANSPORT_MAX_INBOUND_MESSAGE_SIZE =
      dataSizeBuilder(Name.MASTER_EMBEDDED_JOURNAL_TRANSPORT_MAX_INBOUND_MESSAGE_SIZE)
          .setDefaultValue("100MB")
          .setDescription("The maximum size of a message that can be sent to the "
              + "embedded journal server node.")
          .setConsistencyCheckLevel(ConsistencyCheckLevel.WARN)
          .setScope(Scope.MASTER)
          .build();
  public static final PropertyKey MASTER_RPC_ADDRESSES =
      listBuilder(Name.MASTER_RPC_ADDRESSES)
          .setDescription("A list of comma-separated host:port RPC addresses where the client "
              + "should look for masters when using multiple masters without Zookeeper. This "
              + "property is not used when Zookeeper is enabled, since Zookeeper already stores "
              + "the master addresses.")
          .setScope(Scope.ALL)
          .build();
  public static final PropertyKey MASTER_FILE_ACCESS_TIME_JOURNAL_FLUSH_INTERVAL =
      durationBuilder(Name.MASTER_FILE_ACCESS_TIME_JOURNAL_FLUSH_INTERVAL)
          .setDefaultValue("1h")
          .setDescription("The minimum interval between files access time update journal entries "
              + "get flushed asynchronously. Setting it to a non-positive value will make the the "
              + "journal update synchronous. Asynchronous update reduces the performance impact of "
              + "tracking access time but can lose some access time update when master stops "
              + "unexpectedly.")
          .setConsistencyCheckLevel(ConsistencyCheckLevel.WARN)
          .setScope(Scope.MASTER)
          .build();
  public static final PropertyKey MASTER_FILE_ACCESS_TIME_UPDATE_PRECISION =
      durationBuilder(Name.MASTER_FILE_ACCESS_TIME_UPDATE_PRECISION)
          .setDefaultValue("1d")
          .setDescription("The file last access time is precise up to this value. Setting it to"
              + "a non-positive value will update last access time on every file access operation."
              + "Longer precision will help reduce the performance impact of tracking access time "
              + "by reduce the amount of metadata writes occur while reading the same group of "
              + "files repetitively.")
          .setConsistencyCheckLevel(ConsistencyCheckLevel.WARN)
          .setScope(Scope.MASTER)
          .build();
  public static final PropertyKey MASTER_FILE_ACCESS_TIME_UPDATER_SHUTDOWN_TIMEOUT =
      durationBuilder(Name.MASTER_FILE_ACCESS_TIME_UPDATER_SHUTDOWN_TIMEOUT)
          .setDefaultValue("1sec")
          .setDescription("Maximum time to wait for access updater to stop on shutdown.")
          .setConsistencyCheckLevel(ConsistencyCheckLevel.WARN)
          .setScope(Scope.MASTER)
          .build();
  public static final PropertyKey MASTER_FORMAT_FILE_PREFIX =
      stringBuilder(Name.MASTER_FORMAT_FILE_PREFIX)
          .setAlias("alluxio.master.format.file_prefix")
          .setDefaultValue("_format_")
          .setDescription("The file prefix of the file generated in the journal directory "
              + "when the journal is formatted. The master will search for a file with this "
              + "prefix when determining if the journal is formatted.")
          .setConsistencyCheckLevel(ConsistencyCheckLevel.ENFORCE)
          .setScope(Scope.MASTER)
          .build();
  public static final PropertyKey MASTER_STANDBY_HEARTBEAT_INTERVAL =
      durationBuilder(Name.MASTER_STANDBY_HEARTBEAT_INTERVAL)
          .setDefaultValue("2min")
          .setDescription("The heartbeat interval between Alluxio primary master and standby "
              + "masters.")
          .setConsistencyCheckLevel(ConsistencyCheckLevel.WARN)
          .setScope(Scope.MASTER)
          .build();
  public static final PropertyKey MASTER_METASTORE =
      enumBuilder(Name.MASTER_METASTORE, MetastoreType.class)
          .setDefaultValue(MetastoreType.ROCKS)
          .setDescription("The type of metastore to use, either HEAP or ROCKS. The heap metastore "
              + "keeps all metadata on-heap, while the rocks metastore stores some metadata on "
              + "heap and some metadata on disk. The rocks metastore has the advantage of being "
              + "able to support a large namespace (1 billion plus files) without needing a "
              + "massive heap size.")
          .setConsistencyCheckLevel(ConsistencyCheckLevel.ENFORCE)
          .setScope(Scope.MASTER)
          .build();
  public static final PropertyKey MASTER_METASTORE_DIR =
      stringBuilder(Name.MASTER_METASTORE_DIR)
          .setDefaultValue(format("${%s}/metastore", Name.WORK_DIR))
          .setDescription("The metastore work directory. Only some metastores need disk.")
          .setConsistencyCheckLevel(ConsistencyCheckLevel.WARN)
          .setScope(Scope.MASTER)
          .build();
  public static final PropertyKey MASTER_METASTORE_INODE_CACHE_EVICT_BATCH_SIZE =
      intBuilder(Name.MASTER_METASTORE_INODE_CACHE_EVICT_BATCH_SIZE)
          // TODO(andrew): benchmark different batch sizes to improve the default and provide a
          // tuning guideline
          .setDefaultValue(1000)
          .setDescription("The batch size for evicting entries from the inode cache.")
          .setConsistencyCheckLevel(ConsistencyCheckLevel.ENFORCE)
          .setScope(Scope.MASTER)
          .build();
  public static final PropertyKey MASTER_METASTORE_INODE_CACHE_HIGH_WATER_MARK_RATIO =
      doubleBuilder(Name.MASTER_METASTORE_INODE_CACHE_HIGH_WATER_MARK_RATIO)
          .setDefaultValue(0.85)
          .setDescription("The high water mark for the inode cache, as a ratio from high water "
              + "mark to total cache size. If this is 0.85 and the max size is 10 million, the "
              + "high water mark value is 8.5 million. When the cache reaches the high "
              + "water mark, the eviction process will evict down to the low water mark.")
          .setConsistencyCheckLevel(ConsistencyCheckLevel.ENFORCE)
          .setScope(Scope.MASTER)
          .build();
  public static final PropertyKey MASTER_METASTORE_INODE_CACHE_LOW_WATER_MARK_RATIO =
      doubleBuilder(Name.MASTER_METASTORE_INODE_CACHE_LOW_WATER_MARK_RATIO)
          .setDefaultValue(0.8)
          .setDescription("The low water mark for the inode cache, as a ratio from low water mark "
              + "to total cache size. If this is 0.8 and the max size is 10 million, the low "
              + "water mark value is 8 million. When the cache reaches the high "
              + "water mark, the eviction process will evict down to the low water mark.")
          .setConsistencyCheckLevel(ConsistencyCheckLevel.ENFORCE)
          .setScope(Scope.MASTER)
          .build();
  // 2k bytes per inode cache key and * 2 for the existence of edge cache and some leeway
  public static final PropertyKey MASTER_METASTORE_INODE_CACHE_MAX_SIZE =
      intBuilder(Name.MASTER_METASTORE_INODE_CACHE_MAX_SIZE)
          .setDefaultSupplier(() -> (int) Math.min(Integer.MAX_VALUE / 2,
              Runtime.getRuntime().maxMemory() / 2000 / 2),
              "{Max memory of master JVM} / 2 / 2 KB per inode")
          .setDescription("The number of inodes to cache on-heap. "
              + "The default value is chosen based on half the amount of maximum available memory "
              + "of master JVM at runtime, and the estimation that each inode takes up "
              + "approximately 2 KB of memory. "
              + "This only applies to off-heap metastores, e.g. ROCKS. Set this to 0 to disable "
              + "the on-heap inode cache")
          .setConsistencyCheckLevel(ConsistencyCheckLevel.ENFORCE)
          .setScope(Scope.MASTER)
          .build();
  // In Java8 in container environment Runtime.availableProcessors() always returns 1,
  // which is not the actual number of cpus, so we set a safe default value 4.
  public static final PropertyKey MASTER_METASTORE_INODE_ITERATION_CRAWLER_COUNT =
      intBuilder(Name.MASTER_METASTORE_INODE_ITERATION_CRAWLER_COUNT)
          .setDefaultSupplier(() -> Math.max(4, Runtime.getRuntime().availableProcessors()),
              "Use {CPU core count} for enumeration.")
          .setDescription("The number of threads used during inode tree enumeration.")
          .setConsistencyCheckLevel(ConsistencyCheckLevel.ENFORCE)
          .setScope(Scope.MASTER)
          .build();
  public static final PropertyKey MASTER_METASTORE_INODE_ENUMERATOR_BUFFER_COUNT =
      intBuilder(Name.MASTER_METASTORE_INODE_ENUMERATOR_BUFFER_COUNT)
          .setDefaultValue(10000)
          .setDescription("The number of entries to buffer during read-ahead enumeration.")
          .setConsistencyCheckLevel(ConsistencyCheckLevel.ENFORCE)
          .setScope(Scope.MASTER)
          .build();
  public static final PropertyKey MASTER_METASTORE_ITERATOR_READAHEAD_SIZE =
      dataSizeBuilder(Name.MASTER_METASTORE_ITERATOR_READAHEAD_SIZE)
          .setDefaultValue("64MB")
          .setDescription("The read-ahead size (in bytes) for metastore iterators.")
          .setConsistencyCheckLevel(ConsistencyCheckLevel.ENFORCE)
          .setScope(Scope.MASTER)
          .build();
  public static final PropertyKey MASTER_METASTORE_INODE_INHERIT_OWNER_AND_GROUP =
      booleanBuilder(Name.MASTER_METASTORE_INODE_INHERIT_OWNER_AND_GROUP)
          .setDefaultValue(true)
          .setDescription("Whether to inherit the owner/group from the parent when creating a new "
              + "inode path if empty")
          .setConsistencyCheckLevel(ConsistencyCheckLevel.ENFORCE)
          .setScope(Scope.MASTER)
          .build();
  public static final PropertyKey MASTER_METASTORE_ROCKS_BLOCK_META_BLOOM_FILTER =
      booleanBuilder(Name.MASTER_METASTORE_ROCKS_BLOCK_META_BLOOM_FILTER)
          .setDescription("Whether or not to use a bloom filter in the Block meta"
              + " table in RocksDB. If unset, the RocksDB default will be used."
              + " See https://github.com/facebook/rocksdb/wiki/RocksDB-Bloom-Filter")
          .setDefaultValue(false)
          .setConsistencyCheckLevel(ConsistencyCheckLevel.ENFORCE)
          .setScope(Scope.MASTER)
          .build();
  public static final PropertyKey MASTER_METASTORE_ROCKS_BLOCK_META_CACHE_SIZE =
      intBuilder(Name.MASTER_METASTORE_ROCKS_BLOCK_META_CACHE_SIZE)
          .setDescription("The capacity in bytes of the RocksDB block metadata table LRU "
              + " cache. If unset, the RocksDB default will be used."
              + " See https://github.com/facebook/rocksdb/wiki/Block-Cache")
          .setConsistencyCheckLevel(ConsistencyCheckLevel.ENFORCE)
          .setScope(Scope.MASTER)
          .build();
  public static final PropertyKey MASTER_METASTORE_ROCKS_BLOCK_META_BLOCK_INDEX =
      enumBuilder(Name.MASTER_METASTORE_ROCKS_BLOCK_META_BLOCK_INDEX, DataBlockIndexType.class)
          .setDescription("The block index type to be used in the RocksDB block metadata table."
              + " If unset, the RocksDB default will be used."
              + "See https://rocksdb.org/blog/2018/08/23/data-block-hash-index.html")
          .setConsistencyCheckLevel(ConsistencyCheckLevel.ENFORCE)
          .setScope(Scope.MASTER)
          .build();
  public static final PropertyKey MASTER_METASTORE_ROCKS_BLOCK_META_INDEX =
      enumBuilder(Name.MASTER_METASTORE_ROCKS_BLOCK_META_INDEX, IndexType.class)
          .setDescription("The index type to be used in the RocksDB block metadata table."
              + " If unset, the RocksDB default will be used."
              + " See https://github.com/facebook/rocksdb/wiki/Index-Block-Format")
          .setConsistencyCheckLevel(ConsistencyCheckLevel.ENFORCE)
          .setScope(Scope.MASTER)
          .build();
  public static final PropertyKey MASTER_METASTORE_ROCKS_BLOCK_LOCATION_BLOOM_FILTER =
      booleanBuilder(Name.MASTER_METASTORE_ROCKS_BLOCK_LOCATION_BLOOM_FILTER)
          .setDescription("Whether or not to use a bloom filter in the Block location"
              + " table in RocksDB. If unset, the RocksDB default will be used."
              + " See https://github.com/facebook/rocksdb/wiki/RocksDB-Bloom-Filter")
          .setDefaultValue(false)
          .setConsistencyCheckLevel(ConsistencyCheckLevel.ENFORCE)
          .setScope(Scope.MASTER)
          .build();
  public static final PropertyKey MASTER_METASTORE_ROCKS_BLOCK_LOCATION_CACHE_SIZE =
      intBuilder(Name.MASTER_METASTORE_ROCKS_BLOCK_LOCATION_CACHE_SIZE)
          .setDescription("The capacity in bytes of the RocksDB block location table LRU "
              + "cache. If unset, the RocksDB default will be used."
              + " See https://github.com/facebook/rocksdb/wiki/Block-Cache")
          .setConsistencyCheckLevel(ConsistencyCheckLevel.ENFORCE)
          .setScope(Scope.MASTER)
          .build();
  public static final PropertyKey MASTER_METASTORE_ROCKS_BLOCK_LOCATION_BLOCK_INDEX =
      enumBuilder(Name.MASTER_METASTORE_ROCKS_BLOCK_LOCATION_BLOCK_INDEX, DataBlockIndexType.class)
          .setDescription("The block index type to be used in the RocksDB block location table."
              + " If unset, the RocksDB default will be used."
              + " See https://rocksdb.org/blog/2018/08/23/data-block-hash-index.html")
          .setConsistencyCheckLevel(ConsistencyCheckLevel.ENFORCE)
          .setScope(Scope.MASTER)
          .build();
  public static final PropertyKey MASTER_METASTORE_ROCKS_BLOCK_LOCATION_INDEX =
      enumBuilder(Name.MASTER_METASTORE_ROCKS_BLOCK_LOCATION_INDEX, IndexType.class)
          .setDescription("The index type to be used in the RocksDB block location table. "
              + "If unset, the RocksDB default will be used."
              + " See https://github.com/facebook/rocksdb/wiki/Index-Block-Format")
          .setConsistencyCheckLevel(ConsistencyCheckLevel.ENFORCE)
          .setScope(Scope.MASTER)
          .build();
  public static final PropertyKey MASTER_METASTORE_ROCKS_EDGE_BLOOM_FILTER =
      booleanBuilder(Name.MASTER_METASTORE_ROCKS_EDGE_BLOOM_FILTER)
          .setDescription("Whether or not to use a bloom filter in the Inode edge"
              + " table in RocksDB. If unset, the RocksDB default will be used."
              + " See https://github.com/facebook/rocksdb/wiki/RocksDB-Bloom-Filter")
          .setDefaultValue(false)
          .setConsistencyCheckLevel(ConsistencyCheckLevel.ENFORCE)
          .setScope(Scope.MASTER)
          .build();
  public static final PropertyKey MASTER_METASTORE_ROCKS_EDGE_CACHE_SIZE =
      intBuilder(Name.MASTER_METASTORE_ROCKS_EDGE_CACHE_SIZE)
          .setDescription("The capacity in bytes of the RocksDB Inode edge table LRU "
              + "cache. If unset, the RocksDB default will be used."
              + " See https://github.com/facebook/rocksdb/wiki/Block-Cache")
          .setConsistencyCheckLevel(ConsistencyCheckLevel.ENFORCE)
          .setScope(Scope.MASTER)
          .build();
  public static final PropertyKey MASTER_METASTORE_ROCKS_EDGE_BLOCK_INDEX =
      enumBuilder(Name.MASTER_METASTORE_ROCKS_EDGE_BLOCK_INDEX, DataBlockIndexType.class)
          .setDescription("The block index type to be used in the RocksDB inode edge table."
              + " If unset, the RocksDB default will be used."
              + " See https://rocksdb.org/blog/2018/08/23/data-block-hash-index.html")
          .setConsistencyCheckLevel(ConsistencyCheckLevel.ENFORCE)
          .setScope(Scope.MASTER)
          .build();
  public static final PropertyKey MASTER_METASTORE_ROCKS_EDGE_INDEX =
      enumBuilder(Name.MASTER_METASTORE_ROCKS_EDGE_INDEX, IndexType.class)
          .setDescription("The index type to be used in the RocksDB Inode edge table."
              + " If unset, the RocksDB default will be used."
              + " See https://github.com/facebook/rocksdb/wiki/Index-Block-Format")
          .setConsistencyCheckLevel(ConsistencyCheckLevel.ENFORCE)
          .setScope(Scope.MASTER)
          .build();
  public static final PropertyKey MASTER_METASTORE_ROCKS_INODE_BLOOM_FILTER =
      booleanBuilder(Name.MASTER_METASTORE_ROCKS_INODE_BLOOM_FILTER)
          .setDescription("Whether or not to use a bloom filter in the Inode"
              + " table in RocksDB. If unset, the RocksDB default will be used."
              + " See https://github.com/facebook/rocksdb/wiki/RocksDB-Bloom-Filter")
          .setDefaultValue(false)
          .setConsistencyCheckLevel(ConsistencyCheckLevel.ENFORCE)
          .setScope(Scope.MASTER)
          .build();
  public static final PropertyKey MASTER_METASTORE_ROCKS_INODE_CACHE_SIZE =
      intBuilder(Name.MASTER_METASTORE_ROCKS_INODE_CACHE_SIZE)
          .setDescription("The capacity in bytes of the RocksDB Inode table LRU "
              + "cache. If unset, the RocksDB default will be used."
              + " See https://github.com/facebook/rocksdb/wiki/Block-Cache")
          .setConsistencyCheckLevel(ConsistencyCheckLevel.ENFORCE)
          .setScope(Scope.MASTER)
          .build();
  public static final PropertyKey MASTER_METASTORE_ROCKS_INODE_BLOCK_INDEX =
      enumBuilder(Name.MASTER_METASTORE_ROCKS_INODE_BLOCK_INDEX, DataBlockIndexType.class)
          .setDescription("The block index type to be used in the RocksDB inode table."
              + " If unset, the RocksDB default will be used."
              + " See https://rocksdb.org/blog/2018/08/23/data-block-hash-index.html")
          .setConsistencyCheckLevel(ConsistencyCheckLevel.ENFORCE)
          .setScope(Scope.MASTER)
          .build();
  public static final PropertyKey MASTER_METASTORE_ROCKS_INODE_INDEX =
      enumBuilder(Name.MASTER_METASTORE_ROCKS_INODE_INDEX, IndexType.class)
          .setDescription("The index type to be used in the RocksDB Inode table. "
              + "If unset, the RocksDB default will be used."
              + " See https://github.com/facebook/rocksdb/wiki/Index-Block-Format")
          .setConsistencyCheckLevel(ConsistencyCheckLevel.ENFORCE)
          .setScope(Scope.MASTER)
          .build();
  public static final PropertyKey MASTER_METASTORE_METRICS_REFRESH_INTERVAL =
      durationBuilder(Name.MASTER_METASTORE_METRICS_REFRESH_INTERVAL)
          .setDefaultValue("5s")
          .setDescription("Interval with which the master refreshes and reports metastore metrics")
          .setConsistencyCheckLevel(ConsistencyCheckLevel.WARN)
          .setScope(Scope.MASTER)
          .build();
  public static final PropertyKey MASTER_METRICS_SERVICE_THREADS =
      intBuilder(Name.MASTER_METRICS_SERVICE_THREADS)
          .setDefaultValue(5)
          .setDescription("The number of threads in metrics master executor pool "
              + "for parallel processing metrics submitted by workers or clients "
              + "and update cluster metrics.")
          .setConsistencyCheckLevel(ConsistencyCheckLevel.WARN)
          .setScope(Scope.MASTER)
          .build();
  public static final PropertyKey MASTER_METRICS_TIME_SERIES_INTERVAL =
      durationBuilder(Name.MASTER_METRICS_TIME_SERIES_INTERVAL)
          .setDefaultValue("5min")
          .setDescription("Interval for which the master records metrics information. This affects "
              + "the granularity of the metrics graphed in the UI.")
          .setConsistencyCheckLevel(ConsistencyCheckLevel.WARN)
          .setScope(Scope.MASTER)
          .build();
  public static final PropertyKey MASTER_NETWORK_MAX_INBOUND_MESSAGE_SIZE =
      dataSizeBuilder(Name.MASTER_NETWORK_MAX_INBOUND_MESSAGE_SIZE)
          .setDefaultValue("100MB")
          .setDescription("The maximum size of a message that can be sent to the Alluxio master")
          .setScope(Scope.MASTER)
          .build();
  public static final PropertyKey MASTER_NETWORK_FLOWCONTROL_WINDOW =
      dataSizeBuilder(Name.MASTER_NETWORK_FLOWCONTROL_WINDOW)
          .setDefaultValue("2MB")
          .setDescription(
              "The HTTP2 flow control window used by Alluxio master gRPC connections. Larger "
                  + "value will allow more data to be buffered but will use more memory.")
          .setConsistencyCheckLevel(ConsistencyCheckLevel.WARN)
          .setScope(Scope.MASTER)
          .build();
  public static final PropertyKey MASTER_NETWORK_KEEPALIVE_TIME_MS =
      durationBuilder(Name.MASTER_NETWORK_KEEPALIVE_TIME_MS)
          .setDefaultValue("2h")
          .setDescription("The amount of time for Alluxio master gRPC server "
              + "to wait for a response before pinging the client to see if it is still alive.")
          .setConsistencyCheckLevel(ConsistencyCheckLevel.WARN)
          .setScope(Scope.MASTER)
          .build();
  public static final PropertyKey MASTER_NETWORK_KEEPALIVE_TIMEOUT_MS =
      durationBuilder(Name.MASTER_NETWORK_KEEPALIVE_TIMEOUT_MS)
          .setDefaultValue("30sec")
          .setDescription("The maximum time for Alluxio master gRPC server "
              + "to wait for a keepalive response before closing the connection.")
          .setConsistencyCheckLevel(ConsistencyCheckLevel.WARN)
          .setScope(Scope.MASTER)
          .build();
  public static final PropertyKey MASTER_NETWORK_PERMIT_KEEPALIVE_TIME_MS =
      durationBuilder(Name.MASTER_NETWORK_PERMIT_KEEPALIVE_TIME_MS)
          .setDefaultValue("30sec")
          .setDescription(
              "Specify the most aggressive keep-alive time clients are permitted to configure. "
                  + "The server will try to detect clients exceeding this rate and when detected "
                  + "will forcefully close the connection.")
          .setConsistencyCheckLevel(ConsistencyCheckLevel.WARN)
          .setScope(Scope.MASTER)
          .build();
  public static final PropertyKey MASTER_LOST_WORKER_FILE_DETECTION_INTERVAL =
      durationBuilder(Name.MASTER_LOST_WORKER_FILE_DETECTION_INTERVAL)
          .setDefaultValue("5min")
          .setDescription("The interval between Alluxio master detections to find lost "
              + "files based on updates from Alluxio workers.")
          .setConsistencyCheckLevel(ConsistencyCheckLevel.WARN)
          .setScope(Scope.SERVER)
          .build();
  public static final PropertyKey MASTER_LOST_WORKER_DETECTION_INTERVAL =
      durationBuilder(Name.MASTER_LOST_WORKER_DETECTION_INTERVAL)
          .setDefaultValue("10sec")
          .setAlias("alluxio.master.worker.heartbeat.interval")
          .setDescription("The interval between Alluxio master detections to find lost workers "
              + "based on updates from Alluxio workers.")
          .setConsistencyCheckLevel(ConsistencyCheckLevel.WARN)
          .setScope(Scope.SERVER)
          .build();
  public static final PropertyKey MASTER_HEARTBEAT_TIMEOUT =
      durationBuilder(Name.MASTER_HEARTBEAT_TIMEOUT)
          .setDefaultValue("10min")
          .setDescription("Timeout between leader master and standby master"
              + " indicating a lost master.")
          .setConsistencyCheckLevel(ConsistencyCheckLevel.WARN)
          .setScope(Scope.MASTER)
          .build();
  public static final PropertyKey MASTER_WORKER_REGISTER_STREAM_RESPONSE_TIMEOUT =
      durationBuilder(Name.MASTER_WORKER_REGISTER_STREAM_RESPONSE_TIMEOUT)
          .setDefaultValue("10min")
          .setDescription("When the worker registers the master with streaming, "
              + "the worker will be sending messages to the master during the streaming."
              + "During an active stream if the master have not heard from the worker "
              + "for more than this timeout, the worker will be considered hanging "
              + "and the stream will be closed.")
          .setConsistencyCheckLevel(ConsistencyCheckLevel.WARN)
          .setScope(Scope.MASTER)
          .build();
  public static final PropertyKey MASTER_METRICS_HEAP_ENABLED =
      booleanBuilder(Name.MASTER_METRICS_HEAP_ENABLED)
          .setDefaultValue(false)
          .setDescription("Enable master heap estimate metrics")
          .setConsistencyCheckLevel(ConsistencyCheckLevel.WARN)
          .setScope(Scope.MASTER)
          .build();

  public static final PropertyKey MASTER_METRICS_FILE_SIZE_DISTRIBUTION_BUCKETS =
      listBuilder(Name.MASTER_METRICS_FILE_SIZE_DISTRIBUTION_BUCKETS)
          .setDefaultValue("1KB,1MB,10MB,100MB,1GB,10GB")
          .setDescription("Master metrics file size buckets")
          .setConsistencyCheckLevel(ConsistencyCheckLevel.WARN)
          .setScope(Scope.MASTER)
          .build();

  public static final PropertyKey MASTER_HOSTNAME =
      stringBuilder(Name.MASTER_HOSTNAME)
          .setDescription("The hostname of Alluxio master.")
          .setScope(Scope.ALL)
          .build();
  public static final PropertyKey MASTER_LOCK_POOL_INITSIZE =
      intBuilder(Name.MASTER_LOCK_POOL_INITSIZE)
          .setDefaultValue(1000)
          .setDescription("Initial size of the lock pool for master inodes.")
          .setScope(Scope.MASTER)
          .build();
  public static final PropertyKey MASTER_LOCK_POOL_LOW_WATERMARK =
      intBuilder(Name.MASTER_LOCK_POOL_LOW_WATERMARK)
          .setDefaultValue(500000)
          .setDescription("Low watermark of lock pool size. "
              + "When the size grows over the high watermark, a background thread will try to "
              + "evict unused locks until the size reaches the low watermark.")
          .setScope(Scope.MASTER)
          .build();
  public static final PropertyKey MASTER_LOCK_POOL_HIGH_WATERMARK =
      intBuilder(Name.MASTER_LOCK_POOL_HIGH_WATERMARK)
          .setDefaultValue(1000000)
          .setDescription("High watermark of lock pool size. "
              + "When the size grows over the high watermark, a background thread starts evicting "
              + "unused locks from the pool.")
          .setScope(Scope.MASTER)
          .build();
  public static final PropertyKey MASTER_LOCK_POOL_CONCURRENCY_LEVEL =
      intBuilder(Name.MASTER_LOCK_POOL_CONCURRENCY_LEVEL)
          .setDefaultValue(100)
          .setDescription("Maximum concurrency level for the lock pool")
          .setScope(Scope.MASTER)
          .build();
  public static final PropertyKey MASTER_JOURNAL_CATCHUP_PROTECT_ENABLED =
      booleanBuilder(Name.MASTER_JOURNAL_CATCHUP_PROTECT_ENABLED)
          .setDefaultValue(true)
          .setDescription("(Experimental) make sure the journal catchup finish "
              + "before joining the quorum in fault tolerant mode when starting the master process "
              + "and before the current master becoming the leader."
              + "This is added to prevent frequently leadership transition "
              + "during heavy journal catchup stage. "
              + "Catchup is only implemented in ufs journal with Zookeeper.")
          .setConsistencyCheckLevel(ConsistencyCheckLevel.WARN)
          .setScope(Scope.MASTER)
          .build();
  public static final PropertyKey MASTER_JOURNAL_EXIT_ON_DEMOTION =
      booleanBuilder(Name.MASTER_JOURNAL_EXIT_ON_DEMOTION)
          .setDefaultValue(false)
          .setDescription("(Experimental) When this flag is set to true, the master process may "
              + "start as the primary or standby in a quorum, but at any point in time after "
              + "becoming a primary it is demoted to standby, the process will shut down. This "
              + "leaves the responsibility of restarting the master to re-join the quorum (e.g. in"
              + " case of a journal failure on a particular node) to an external entity such as "
              + "kubernetes or systemd.")
          .setConsistencyCheckLevel(ConsistencyCheckLevel.WARN)
          .setScope(Scope.MASTER)
          .build();
  public static final PropertyKey MASTER_UFS_JOURNAL_MAX_CATCHUP_TIME =
      durationBuilder(Name.MASTER_UFS_JOURNAL_MAX_CATCHUP_TIME)
          .setDefaultValue("10min")
          .setDescription("The maximum time to wait for ufs journal catching up "
              + "before listening to Zookeeper state change. This is added to prevent "
              + "frequently leadership transition during heavy journal replay stage.")
          .setConsistencyCheckLevel(ConsistencyCheckLevel.WARN)
          .setScope(Scope.MASTER)
          .build();
  public static final PropertyKey MASTER_JOURNAL_FLUSH_BATCH_TIME_MS =
      durationBuilder(Name.MASTER_JOURNAL_FLUSH_BATCH_TIME_MS)
          .setAlias("alluxio.master.journal.flush.batch.time.ms")
          .setDefaultValue("100ms")
          .setDescription("Time to wait for batching journal writes.")
          .setConsistencyCheckLevel(ConsistencyCheckLevel.WARN)
          .setScope(Scope.MASTER)
          .build();
  public static final PropertyKey MASTER_JOURNAL_FLUSH_TIMEOUT_MS =
      durationBuilder(Name.MASTER_JOURNAL_FLUSH_TIMEOUT_MS)
          .setAlias("alluxio.master.journal.flush.timeout.ms")
          .setDefaultValue("5min")
          .setDescription("The amount of time to keep retrying journal "
              + "writes before giving up and shutting down the master.")
          .setConsistencyCheckLevel(ConsistencyCheckLevel.WARN)
          .setScope(Scope.MASTER)
          .build();
  public static final PropertyKey MASTER_JOURNAL_FLUSH_RETRY_INTERVAL =
      durationBuilder(Name.MASTER_JOURNAL_FLUSH_RETRY_INTERVAL)
          .setDefaultValue("1sec")
          .setDescription("The amount of time to sleep between retrying journal flushes")
          .setScope(Scope.MASTER)
          .build();
  public static final PropertyKey MASTER_JOURNAL_FOLDER =
      stringBuilder(Name.MASTER_JOURNAL_FOLDER)
          .setDefaultValue(format("${%s}/journal", Name.WORK_DIR))
          .setDescription("The path to store master journal logs. When using the UFS journal this "
              + "could be a URI like hdfs://namenode:port/alluxio/journal. When using the embedded "
              + "journal this must be a local path")
          .setConsistencyCheckLevel(ConsistencyCheckLevel.ENFORCE)
          .setScope(Scope.MASTER)
          .build();
  public static final PropertyKey MASTER_JOURNAL_INIT_FROM_BACKUP =
      stringBuilder(Name.MASTER_JOURNAL_INIT_FROM_BACKUP)
          .setDescription("A uri for a backup to initialize the journal from. When the"
              + " master becomes primary, if it sees that its journal is freshly formatted, it will"
              + " restore its state from the backup. When running multiple masters, this property"
              + " must be configured on all masters since it isn't known during startup which"
              + " master will become the first primary.")
          .setConsistencyCheckLevel(ConsistencyCheckLevel.ENFORCE)
          .setScope(Scope.MASTER)
          .build();
  public static final PropertyKey MASTER_JOURNAL_SPACE_MONITOR_PERCENT_FREE_THRESHOLD =
      intBuilder(Name.MASTER_JOURNAL_SPACE_MONITOR_PERCENT_FREE_THRESHOLD)
          .setDefaultValue(10)
          .setDescription("When the percent of free space on any disk which backs the journal "
              + "falls below this percentage, begin logging warning messages to let "
              + "administrators know the journal disk(s) may be running low on space.")
          .setConsistencyCheckLevel(ConsistencyCheckLevel.WARN)
          .setScope(Scope.MASTER)
          .build();
  public static final PropertyKey MASTER_JOURNAL_TOLERATE_CORRUPTION =
      booleanBuilder(Name.MASTER_JOURNAL_TOLERATE_CORRUPTION)
          .setDefaultValue(false)
          .setDescription("Whether to tolerate master state corruption "
              + "when leader master recovering from backup and standby master replaying journal. "
              + "If enabled, errors from applying journal to master metadata will only be logged "
              + "instead of forcing master to exit. "
              + "This property should be used sparingly.")
          .setConsistencyCheckLevel(ConsistencyCheckLevel.WARN)
          .setIsHidden(true)
          .setScope(Scope.MASTER)
          .build();
  public static final PropertyKey MASTER_JOURNAL_BACKUP_WHEN_CORRUPTED =
      booleanBuilder(Name.MASTER_JOURNAL_BACKUP_WHEN_CORRUPTED)
          .setDefaultValue(true)
          .setDescription("Takes a backup automatically when encountering journal corruption")
          .setConsistencyCheckLevel(ConsistencyCheckLevel.WARN)
          .setScope(Scope.MASTER)
          .build();
  public static final PropertyKey MASTER_JOURNAL_TYPE =
      enumBuilder(Name.MASTER_JOURNAL_TYPE, JournalType.class)
          .setDefaultValue(JournalType.EMBEDDED)
          .setDescription("The type of journal to use. Valid options are UFS (store journal in "
              + "UFS), EMBEDDED (use a journal embedded in the masters), and NOOP (do not use a "
              + "journal)")
          .setConsistencyCheckLevel(ConsistencyCheckLevel.ENFORCE)
          .setScope(Scope.MASTER)
          .build();
  public static final PropertyKey MASTER_JOURNAL_LOG_SIZE_BYTES_MAX =
      dataSizeBuilder(Name.MASTER_JOURNAL_LOG_SIZE_BYTES_MAX)
          .setDefaultValue("10MB")
          .setDescription("If a log file is bigger than this value, it will rotate to next "
              + "file.")
          .setConsistencyCheckLevel(ConsistencyCheckLevel.WARN)
          .setScope(Scope.MASTER)
          .build();
  public static final PropertyKey MASTER_JOURNAL_LOG_CONCURRENCY_MAX =
          intBuilder(Name.MASTER_JOURNAL_LOG_CONCURRENCY_MAX)
                  .setDefaultValue(256)
                  .setDescription("Max concurrency for notifyTermIndexUpdated method, be sure it's "
                          + "enough")
                  .setConsistencyCheckLevel(ConsistencyCheckLevel.WARN)
                  .setScope(Scope.MASTER)
                  .build();
  public static final PropertyKey MASTER_JOURNAL_REQUEST_DATA_TIMEOUT =
      durationBuilder(Name.MASTER_JOURNAL_REQUEST_DATA_TIMEOUT)
          .setDefaultValue(20000)
          .setDescription("Time to wait for follower to respond to request to send a new snapshot")
          .setConsistencyCheckLevel(ConsistencyCheckLevel.WARN)
          .setScope(Scope.MASTER)
          .build();
  public static final PropertyKey MASTER_JOURNAL_REQUEST_INFO_TIMEOUT =
      durationBuilder(Name.MASTER_JOURNAL_REQUEST_INFO_TIMEOUT)
          .setDefaultValue(20000)
          .setDescription("Time to wait for follower to respond to request to get information"
              + " about its latest snapshot")
          .setConsistencyCheckLevel(ConsistencyCheckLevel.WARN)
          .setScope(Scope.MASTER)
          .build();
  public static final PropertyKey MASTER_JOURNAL_SPACE_MONITOR_INTERVAL =
      durationBuilder(Name.MASTER_JOURNAL_SPACE_MONITOR_INTERVAL)
      .setDefaultValue("10min")
      .setDescription(format("How often to check and update information on space "
          + "utilization of the journal disk. This is currently only compatible with linux-based"
          + "systems and when %s is configured to EMBEDDED", Name.MASTER_JOURNAL_TYPE))
          .setConsistencyCheckLevel(ConsistencyCheckLevel.WARN)
          .setScope(Scope.MASTER)
          .build();
  public static final PropertyKey MASTER_JOURNAL_TAILER_SHUTDOWN_QUIET_WAIT_TIME_MS =
      durationBuilder(Name.MASTER_JOURNAL_TAILER_SHUTDOWN_QUIET_WAIT_TIME_MS)
          .setAlias("alluxio.master.journal.tailer.shutdown.quiet.wait.time.ms")
          .setDefaultValue("5sec")
          .setDescription("Before the standby master shuts down its tailer thread, there "
              + "should be no update to the leader master's journal in this specified time "
              + "period.")
          .setConsistencyCheckLevel(ConsistencyCheckLevel.WARN)
          .setScope(Scope.MASTER)
          .build();
  public static final PropertyKey MASTER_JOURNAL_TAILER_SLEEP_TIME_MS =
      durationBuilder(Name.MASTER_JOURNAL_TAILER_SLEEP_TIME_MS)
          .setAlias("alluxio.master.journal.tailer.sleep.time.ms")
          .setDefaultValue("1sec")
          .setDescription("Time for the standby master to sleep for when it "
              + "cannot find anything new in leader master's journal.")
          .setConsistencyCheckLevel(ConsistencyCheckLevel.WARN)
          .setScope(Scope.MASTER)
          .build();
  public static final PropertyKey MASTER_JOURNAL_CHECKPOINT_PERIOD_ENTRIES =
      intBuilder(Name.MASTER_JOURNAL_CHECKPOINT_PERIOD_ENTRIES)
          .setDefaultValue(2000000)
          .setDescription("The number of journal entries to write before creating a new "
              + "journal checkpoint.")
          .setConsistencyCheckLevel(ConsistencyCheckLevel.WARN)
          .setScope(Scope.MASTER)
          .build();
  public static final PropertyKey MASTER_JOURNAL_LOCAL_LOG_COMPACTION =
      booleanBuilder(Name.MASTER_JOURNAL_LOCAL_LOG_COMPACTION)
          .setDefaultValue(true)
          .setDescription("Whether to employ a quorum level log compaction policy or a "
              + "local (individual) log compaction policy.")
          .setConsistencyCheckLevel(ConsistencyCheckLevel.WARN)
          .setScope(Scope.MASTER)
          .build();
  public static final PropertyKey MASTER_JOURNAL_GC_PERIOD_MS =
      durationBuilder(Name.MASTER_JOURNAL_GC_PERIOD_MS)
          .setAlias("alluxio.master.journal.gc.period.ms")
          .setDefaultValue("2min")
          .setDescription("Frequency with which to scan for and delete stale journal checkpoints.")
          .setConsistencyCheckLevel(ConsistencyCheckLevel.WARN)
          .setScope(Scope.MASTER)
          .build();
  public static final PropertyKey MASTER_JOURNAL_GC_THRESHOLD_MS =
      durationBuilder(Name.MASTER_JOURNAL_GC_THRESHOLD_MS)
          .setAlias("alluxio.master.journal.gc.threshold.ms")
          .setDefaultValue("5min")
          .setDescription("Minimum age for garbage collecting checkpoints.")
          .setConsistencyCheckLevel(ConsistencyCheckLevel.WARN)
          .setScope(Scope.MASTER)
          .build();
  public static final PropertyKey MASTER_JOURNAL_TEMPORARY_FILE_GC_THRESHOLD_MS =
      durationBuilder(Name.MASTER_JOURNAL_TEMPORARY_FILE_GC_THRESHOLD_MS)
          .setAlias("alluxio.master.journal.temporary.file.gc.threshold.ms")
          .setDescription("Minimum age for garbage collecting temporary checkpoint files.")
          .setDefaultValue("30min")
          .setConsistencyCheckLevel(ConsistencyCheckLevel.WARN)
          .setScope(Scope.MASTER)
          .build();
  public static final PropertyKey MASTER_KEYTAB_KEY_FILE =
      stringBuilder(Name.MASTER_KEYTAB_KEY_FILE)
          .setDescription("Kerberos keytab file for Alluxio master.")
          .setConsistencyCheckLevel(ConsistencyCheckLevel.ENFORCE)
          .setScope(Scope.MASTER)
          .setValueValidationFunction(CHECK_FILE_EXISTS)
          .build();
  public static final PropertyKey MASTER_LOG_CONFIG_REPORT_HEARTBEAT_INTERVAL =
      durationBuilder(Name.MASTER_LOG_CONFIG_REPORT_HEARTBEAT_INTERVAL)
          .setDefaultValue("1h")
          .setDescription("The interval for periodically logging the configuration check report.")
          .setConsistencyCheckLevel(ConsistencyCheckLevel.WARN)
          .setScope(Scope.MASTER)
          .build();
  public static final PropertyKey MASTER_PERIODIC_BLOCK_INTEGRITY_CHECK_REPAIR =
      booleanBuilder(Name.MASTER_PERIODIC_BLOCK_INTEGRITY_CHECK_REPAIR)
          .setDefaultValue(false)
          .setDescription("Whether the system should delete orphaned blocks found during the "
              + "periodic integrity check. This is an experimental feature.")
          .setScope(Scope.MASTER)
          .build();
  public static final PropertyKey MASTER_PERIODIC_BLOCK_INTEGRITY_CHECK_INTERVAL =
      durationBuilder(Name.MASTER_PERIODIC_BLOCK_INTEGRITY_CHECK_INTERVAL)
          .setDefaultValue("1hr")
          .setDescription("The period for the block integrity check, disabled if <= 0.")
          .setScope(Scope.MASTER)
          .build();
  public static final PropertyKey MASTER_PERSISTENCE_CHECKER_INTERVAL_MS =
      durationBuilder(Name.MASTER_PERSISTENCE_CHECKER_INTERVAL_MS)
          .setDefaultValue("1s")
          .setDescription("How often the master checks persistence status for files written using "
              + "ASYNC_THROUGH")
          .setScope(Scope.MASTER)
          .build();
  public static final PropertyKey MASTER_PERSISTENCE_INITIAL_INTERVAL_MS =
      durationBuilder(Name.MASTER_PERSISTENCE_INITIAL_INTERVAL_MS)
          .setDefaultValue("1s")
          .setDescription("How often the  master persistence checker checks persistence status "
              + "for files written using ASYNC_THROUGH")
          .setScope(Scope.MASTER)
          .build();
  public static final PropertyKey MASTER_PERSISTENCE_MAX_INTERVAL_MS =
      durationBuilder(Name.MASTER_PERSISTENCE_MAX_INTERVAL_MS)
          .setDefaultValue("1hr")
          .setDescription("Max wait interval for master persistence checker persistence status "
              + "for files written using ASYNC_THROUGH")
          .setScope(Scope.MASTER)
          .build();
  public static final PropertyKey MASTER_PERSISTENCE_MAX_TOTAL_WAIT_TIME_MS =
      durationBuilder(Name.MASTER_PERSISTENCE_MAX_TOTAL_WAIT_TIME_MS)
          .setDefaultValue("1day")
          .setDescription("Total wait time for master persistence checker persistence status "
              + "for files written using ASYNC_THROUGH")
          .setScope(Scope.MASTER)
          .build();
  public static final PropertyKey MASTER_PERSISTENCE_SCHEDULER_INTERVAL_MS =
      durationBuilder(Name.MASTER_PERSISTENCE_SCHEDULER_INTERVAL_MS)
          .setDefaultValue("1s")
          .setDescription("How often the master schedules persistence jobs "
              + "for files written using ASYNC_THROUGH")
          .setScope(Scope.MASTER)
          .build();
  public static final PropertyKey MASTER_PERSISTENCE_BLACKLIST =
      listBuilder(Name.MASTER_PERSISTENCE_BLACKLIST)
          .setDescription("Patterns to blacklist persist, comma separated, string match, no regex."
            + " This affects any async persist call (including ASYNC_THROUGH writes and CLI "
            + "persist) but does not affect CACHE_THROUGH writes. Users may want to specify "
            + "temporary files in the blacklist to avoid unnecessary I/O and errors. Some "
            + "examples are `.staging` and `.tmp`.")
          .setScope(Scope.MASTER)
          .setConsistencyCheckLevel(ConsistencyCheckLevel.WARN)
          .build();
  public static final PropertyKey MASTER_REPLICATION_CHECK_INTERVAL_MS =
      durationBuilder(Name.MASTER_REPLICATION_CHECK_INTERVAL_MS)
          .setDefaultValue("1min")
          .setDescription("How often the master runs background process to check replication "
              + "level for files")
          .setScope(Scope.MASTER)
          .build();
  public static final PropertyKey MASTER_PRINCIPAL = stringBuilder(Name.MASTER_PRINCIPAL)
      .setDescription("Kerberos principal for Alluxio master.")
      .setConsistencyCheckLevel(ConsistencyCheckLevel.ENFORCE)
      .setScope(Scope.MASTER)
      .build();
  public static final PropertyKey MASTER_RPC_PORT =
      intBuilder(Name.MASTER_RPC_PORT)
          .setAlias("alluxio.master.port")
          .setDefaultValue(19998)
          .setDescription("The port for Alluxio master's RPC service.")
          .setConsistencyCheckLevel(ConsistencyCheckLevel.WARN)
          .setScope(Scope.ALL)
          .build();
  public static final PropertyKey MASTER_SERVING_THREAD_TIMEOUT =
      durationBuilder(Name.MASTER_SERVING_THREAD_TIMEOUT)
          .setDefaultValue("5m")
          .setDescription("When stepping down from being the primary, the master will wait this "
              + "long for the gRPC serving thread to stop before giving up and shutting down "
              + "the server")
          .setIsHidden(true)
          .setScope(Scope.MASTER)
          .build();
  public static final PropertyKey MASTER_SKIP_ROOT_ACL_CHECK =
      booleanBuilder(Name.MASTER_SKIP_ROOT_ACL_CHECK)
          .setDefaultValue(false)
          .setDescription("Skip root directory ACL check when restarting either from journal or "
              + "backup. This is to allow users to restore a backup from a different cluster onto "
              + "their current one without having to recreate the different clusters owner user.")
          .setConsistencyCheckLevel(ConsistencyCheckLevel.ENFORCE)
          .setScope(Scope.MASTER)
          .setIsHidden(true)
          .setIgnoredSiteProperty(true)
          .build();
  public static final PropertyKey MASTER_STARTUP_BLOCK_INTEGRITY_CHECK_ENABLED =
      booleanBuilder(Name.MASTER_STARTUP_BLOCK_INTEGRITY_CHECK_ENABLED)
          .setDefaultValue(true)
          .setDescription("Whether the system should be checked on startup for orphaned blocks "
              + "(blocks having no corresponding files but still taking system resource due to "
              + "various system failures). Orphaned blocks will be deleted during master startup "
              + "if this property is true. This property is available since 1.7.1")
          .setScope(Scope.MASTER)
          .build();
  public static final PropertyKey MASTER_TIERED_STORE_GLOBAL_LEVEL0_ALIAS =
      stringBuilder(Name.MASTER_TIERED_STORE_GLOBAL_LEVEL0_ALIAS)
          .setDefaultValue(Constants.MEDIUM_MEM)
          .setDescription("The name of the highest storage tier in the entire system.")
          .setConsistencyCheckLevel(ConsistencyCheckLevel.ENFORCE)
          .setScope(Scope.MASTER)
          .build();
  public static final PropertyKey MASTER_TIERED_STORE_GLOBAL_LEVEL1_ALIAS =
      stringBuilder(Name.MASTER_TIERED_STORE_GLOBAL_LEVEL1_ALIAS)
          .setDefaultValue(Constants.MEDIUM_SSD)
          .setDescription("The name of the second highest storage tier in the entire system.")
          .setConsistencyCheckLevel(ConsistencyCheckLevel.ENFORCE)
          .setScope(Scope.MASTER)
          .build();
  public static final PropertyKey MASTER_TIERED_STORE_GLOBAL_LEVEL2_ALIAS =
      stringBuilder(Name.MASTER_TIERED_STORE_GLOBAL_LEVEL2_ALIAS)
          .setDefaultValue(Constants.MEDIUM_HDD)
          .setDescription("The name of the third highest storage tier in the entire system.")
          .setConsistencyCheckLevel(ConsistencyCheckLevel.ENFORCE)
          .setScope(Scope.MASTER)
          .build();
  public static final PropertyKey MASTER_TIERED_STORE_GLOBAL_LEVELS =
      intBuilder(Name.MASTER_TIERED_STORE_GLOBAL_LEVELS)
          .setDefaultValue(3)
          .setDescription("The total number of storage tiers in the system.")
          .setConsistencyCheckLevel(ConsistencyCheckLevel.ENFORCE)
          .setScope(Scope.MASTER)
          .build();
  public static final PropertyKey MASTER_TIERED_STORE_GLOBAL_MEDIUMTYPE =
      listBuilder(Name.MASTER_TIERED_STORE_GLOBAL_MEDIUMTYPE)
          .setDefaultValue("MEM,SSD,HDD")
          .setDescription("The list of medium types we support in the system.")
          .setConsistencyCheckLevel(ConsistencyCheckLevel.ENFORCE)
          .setScope(Scope.MASTER)
          .build();
  public static final PropertyKey MASTER_TTL_CHECKER_INTERVAL_MS =
      durationBuilder(Name.MASTER_TTL_CHECKER_INTERVAL_MS)
          .setAlias("alluxio.master.ttl.checker.interval.ms")
          .setDefaultValue("1hour")
          .setDescription("How often to periodically check and delete the files "
              + "with expired ttl value.")
          .setConsistencyCheckLevel(ConsistencyCheckLevel.WARN)
          .setScope(Scope.MASTER)
          .build();
  public static final PropertyKey MASTER_UFS_ACTIVE_SYNC_INTERVAL =
      durationBuilder(Name.MASTER_UFS_ACTIVE_SYNC_INTERVAL)
          .setDefaultValue("30sec")
          .setDescription("Time interval to periodically actively sync UFS")
          .setConsistencyCheckLevel(ConsistencyCheckLevel.WARN)
          .setScope(Scope.MASTER)
          .build();
  public static final PropertyKey MASTER_UFS_ACTIVE_SYNC_MAX_AGE =
      intBuilder(Name.MASTER_UFS_ACTIVE_SYNC_MAX_AGE)
          .setDefaultValue(10)
          .setDescription("The maximum number of intervals we will wait to find a quiet "
            + "period before we have to sync the directories")
          .setConsistencyCheckLevel(ConsistencyCheckLevel.WARN)
          .setScope(Scope.MASTER)
          .build();
  public static final PropertyKey MASTER_UFS_ACTIVE_SYNC_INITIAL_SYNC_ENABLED =
      booleanBuilder(Name.MASTER_UFS_ACTIVE_SYNC_INITIAL_SYNC_ENABLED)
          .setDefaultValue(true)
          .setDescription("Whether to perform an initial sync when we add a sync point")
          .setConsistencyCheckLevel(ConsistencyCheckLevel.WARN)
          .setScope(Scope.MASTER)
          .setIsHidden(true)
          .build();
  public static final PropertyKey MASTER_UFS_ACTIVE_SYNC_MAX_ACTIVITIES =
      intBuilder(Name.MASTER_UFS_ACTIVE_SYNC_MAX_ACTIVITIES)
          .setDefaultValue(10)
          .setDescription("Max number of changes in a directory "
              + "to be considered for active syncing")
          .setConsistencyCheckLevel(ConsistencyCheckLevel.WARN)
          .setScope(Scope.MASTER)
          .build();
  // In Java8 in container environment Runtime.availableProcessors() always returns 1,
  // which is not the actual number of cpus, so we set a safe default value 2.
  public static final PropertyKey MASTER_UFS_ACTIVE_SYNC_THREAD_POOL_SIZE =
      intBuilder(Name.MASTER_UFS_ACTIVE_SYNC_THREAD_POOL_SIZE)
          .setDefaultSupplier(() -> Math.max(2, Runtime.getRuntime().availableProcessors() / 2),
              "The number of threads used by the active sync provider process active sync events."
                  + " A higher number allow the master to use more CPU to process events from "
                  + "an event stream in parallel. If this value is too low, Alluxio may fall "
                  + "behind processing events. Defaults to # of processors / 2.")
          .setDescription("Max number of threads used to perform active sync")
          .setConsistencyCheckLevel(ConsistencyCheckLevel.WARN)
          .setScope(Scope.MASTER)
          .build();
  public static final PropertyKey MASTER_UFS_ACTIVE_SYNC_POLL_TIMEOUT =
      durationBuilder(Name.MASTER_UFS_ACTIVE_SYNC_POLL_TIMEOUT)
          .setDefaultValue("10sec")
          .setDescription("Max time to wait before timing out a polling operation")
          .setConsistencyCheckLevel(ConsistencyCheckLevel.WARN)
          .setScope(Scope.MASTER)
          .build();
  public static final PropertyKey MASTER_UFS_ACTIVE_SYNC_EVENT_RATE_INTERVAL =
      durationBuilder(Name.MASTER_UFS_ACTIVE_SYNC_EVENT_RATE_INTERVAL)
          .setDefaultValue("60sec")
          .setDescription("The time interval we use to estimate incoming event rate")
          .setConsistencyCheckLevel(ConsistencyCheckLevel.WARN)
          .setScope(Scope.MASTER)
          .build();
  public static final PropertyKey MASTER_UFS_ACTIVE_SYNC_RETRY_TIMEOUT =
      durationBuilder(Name.MASTER_UFS_ACTIVE_SYNC_RETRY_TIMEOUT)
          .setDefaultValue("10sec")
          .setDescription("The max total duration to retry failed active sync operations."
              + "A large duration is useful to handle transient failures such as an "
              + "unresponsive under storage but can lock the inode tree being synced longer.")
          .setConsistencyCheckLevel(ConsistencyCheckLevel.WARN)
          .setScope(Scope.MASTER)
          .build();

  public static final PropertyKey MASTER_UFS_ACTIVE_SYNC_POLL_BATCH_SIZE =
      intBuilder(Name.MASTER_UFS_ACTIVE_SYNC_POLL_BATCH_SIZE)
          .setDefaultValue(1024)
          .setDescription("The number of event batches that should be submitted together to a "
              + "single thread for processing.")
          .setConsistencyCheckLevel(ConsistencyCheckLevel.WARN)
          .setScope(Scope.MASTER)
          .build();

  public static final PropertyKey MASTER_UFS_BLOCK_LOCATION_CACHE_CAPACITY =
      intBuilder(Name.MASTER_UFS_BLOCK_LOCATION_CACHE_CAPACITY)
          .setDefaultValue(1000000)
          .setDescription("The capacity of the UFS block locations cache. "
              + "This cache caches UFS block locations for files that are persisted "
              + "but not in Alluxio space, so that listing status of these files do not need to "
              + "repeatedly ask UFS for their block locations. If this is set to 0, the cache "
              + "will be disabled.")
          .setConsistencyCheckLevel(ConsistencyCheckLevel.WARN)
          .setScope(Scope.MASTER)
          .build();
  public static final PropertyKey MASTER_UFS_MANAGED_BLOCKING_ENABLED =
      booleanBuilder(Name.MASTER_UFS_MANAGED_BLOCKING_ENABLED)
          .setDescription("Whether to run UFS operations with managed blocking. "
              + "This will provide RPC layer a hint that UFS is possible slow."
              + "The default is true for object stores and false for the rest. "
              + "unless set explicitly.")
          .setConsistencyCheckLevel(ConsistencyCheckLevel.WARN)
          .setScope(Scope.SERVER)
          .setIsHidden(true)
          .build();
  public static final PropertyKey MASTER_UFS_PATH_CACHE_CAPACITY =
      intBuilder(Name.MASTER_UFS_PATH_CACHE_CAPACITY)
          .setDefaultValue(100000)
          .setDescription("The capacity of the UFS path cache. This cache is used to "
              + "approximate the `ONCE` metadata load behavior (see "
              + "`alluxio.user.file.metadata.load.type`). Larger caches will consume more "
              + "memory, but will better approximate the `ONCE` behavior.")
          .setConsistencyCheckLevel(ConsistencyCheckLevel.WARN)
          .setScope(Scope.MASTER)
          .build();
  public static final PropertyKey MASTER_UFS_PATH_CACHE_THREADS =
      intBuilder(Name.MASTER_UFS_PATH_CACHE_THREADS)
          .setDefaultValue(64)
          .setDescription("The maximum size of the thread pool for asynchronously processing "
              + "paths for the UFS path cache. Greater number of threads will decrease the "
              + "amount of staleness in the async cache, but may impact performance. If this "
              + "is set to 0, the cache will be disabled, and "
              + "`alluxio.user.file.metadata.load.type=ONCE` will behave like `ALWAYS`.")
          .setConsistencyCheckLevel(ConsistencyCheckLevel.WARN)
          .setScope(Scope.MASTER)
          .build();
  public static final PropertyKey MASTER_UPDATE_CHECK_ENABLED =
      booleanBuilder(Name.MASTER_UPDATE_CHECK_ENABLED)
          .setDefaultValue(Boolean.parseBoolean(ProjectConstants.UPDATE_CHECK_ENABLED))
          .setDescription("Whether to check for update availability.")
          .setConsistencyCheckLevel(ConsistencyCheckLevel.ENFORCE)
          .setScope(Scope.MASTER)
          .build();
  public static final PropertyKey MASTER_UPDATE_CHECK_INTERVAL =
      durationBuilder(Name.MASTER_UPDATE_CHECK_INTERVAL)
          .setDefaultValue("7day")
          .setDescription("The interval to check for update availability.")
          .setConsistencyCheckLevel(ConsistencyCheckLevel.ENFORCE)
          .setScope(Scope.MASTER)
          .build();
  public static final PropertyKey MASTER_UNSAFE_DIRECT_PERSIST_OBJECT_ENABLED =
      booleanBuilder(Name.MASTER_UNSAFE_DIRECT_PERSIST_OBJECT_ENABLED)
          .setDefaultValue(true)
          .setDescription("When set to false, writing files using ASYNC_THROUGH or persist CLI "
              + "with object stores as the UFS will first create temporary objects "
              + "suffixed by \".alluxio.TIMESTAMP.tmp\" in the object store before "
              + "committed to the final UFS path. When set to true, files will be "
              + "put to the destination path directly in the object store without staging "
              + "with a temp suffix. Enabling this optimization by directly persisting files "
              + "can significantly improve the efficiency writing to object store by making less "
              + "data copy as rename in object store can be slow, "
              + "but leaving a short vulnerability window for undefined behavior if a file "
              + "is written using ASYNC_THROUGH but renamed or removed before the async "
              + "persist operation completes, while this same file path was reused for other new "
              + "files in Alluxio.")
          .setConsistencyCheckLevel(ConsistencyCheckLevel.WARN)
          .setScope(Scope.MASTER)
          .build();
  public static final PropertyKey MASTER_WEB_BIND_HOST =
      stringBuilder(Name.MASTER_WEB_BIND_HOST)
          .setDefaultValue("0.0.0.0")
          .setDescription("The hostname Alluxio master web UI binds to.")
          .setScope(Scope.MASTER)
          .build();
  public static final PropertyKey MASTER_WEB_HOSTNAME =
      stringBuilder(Name.MASTER_WEB_HOSTNAME)
          .setDescription("The hostname of Alluxio Master web UI.")
          .setScope(Scope.ALL)
          .build();
  public static final PropertyKey MASTER_WEB_PORT =
      intBuilder(Name.MASTER_WEB_PORT)
          .setDefaultValue(19999)
          .setDescription("The port Alluxio web UI runs on.")
          .setConsistencyCheckLevel(ConsistencyCheckLevel.WARN)
          .setScope(Scope.MASTER)
          .build();
  public static final PropertyKey MASTER_WEB_JOURNAL_CHECKPOINT_WARNING_THRESHOLD_TIME =
      durationBuilder(Name.MASTER_WEB_JOURNAL_CHECKPOINT_WARNING_THRESHOLD_TIME)
          .setDefaultValue("3day")
          .setIsHidden(true)
          .setDescription("The amount of time since the last checkpoint and when the number of "
              + "journal entries is greater than " + Name.MASTER_JOURNAL_CHECKPOINT_PERIOD_ENTRIES
              + " which causes a warning to be displayed in the web UI ")
          .setConsistencyCheckLevel(ConsistencyCheckLevel.WARN)
          .setScope(Scope.MASTER)
          .build();
  public static final PropertyKey MASTER_WEB_IN_ALLUXIO_DATA_PAGE_COUNT =
      Builder.intBuilder(Name.MASTER_WEB_IN_ALLUXIO_DATA_PAGE_COUNT)
          .setDescription("The number of URIs showing in the In-Alluxio Data Web UI page.")
          .setDefaultValue(1000)
          .setConsistencyCheckLevel(ConsistencyCheckLevel.WARN)
          .setScope(Scope.MASTER)
          .build();
  public static final PropertyKey MASTER_WHITELIST =
      listBuilder(Name.MASTER_WHITELIST)
          .setDefaultValue("/")
          .setDescription("A comma-separated list of prefixes of the paths which are "
              + "cacheable, separated by semi-colons. Alluxio will try to cache the cacheable "
              + "file when it is read for the first time.")
          .setConsistencyCheckLevel(ConsistencyCheckLevel.WARN)
          .setScope(Scope.MASTER)
          .build();
  public static final PropertyKey MASTER_WORKER_CONNECT_WAIT_TIME =
      durationBuilder(Name.MASTER_WORKER_CONNECT_WAIT_TIME)
          .setDefaultValue("5sec")
          .setDescription("Alluxio master will wait a period of time after start up for "
              + "all workers to register, before it starts accepting client requests. "
              + "This property determines the wait time.")
          .setConsistencyCheckLevel(ConsistencyCheckLevel.WARN)
          .setScope(Scope.MASTER)
              .build();
  public static final PropertyKey MASTER_WORKER_INFO_CACHE_REFRESH_TIME =
      durationBuilder(Name.MASTER_WORKER_INFO_CACHE_REFRESH_TIME)
          .setDefaultValue("10sec")
          .setDescription("The worker information list will be refreshed "
              + "after being cached for this time period. If the refresh time is too big, "
              + "operations on the job servers or clients may fail because of "
              + "the stale worker info. If it is too small, "
              + "continuously updating worker information may case lock contention "
              + "in the block master")
          .setConsistencyCheckLevel(ConsistencyCheckLevel.WARN)
          .setScope(Scope.MASTER)
          .build();
  public static final PropertyKey MASTER_WORKER_TIMEOUT_MS =
      durationBuilder(Name.MASTER_WORKER_TIMEOUT_MS)
          .setAlias("alluxio.master.worker.timeout.ms")
          .setDefaultValue("5min")
          .setDescription("Timeout between master and worker indicating a lost worker.")
          .setConsistencyCheckLevel(ConsistencyCheckLevel.WARN)
          .setScope(Scope.MASTER)
          .build();
  public static final PropertyKey MASTER_METADATA_SYNC_CONCURRENCY_LEVEL =
      intBuilder(Name.MASTER_METADATA_SYNC_CONCURRENCY_LEVEL)
          .setDefaultValue(6)
          .setDescription("The maximum number of concurrent sync tasks running for a given sync "
              + "operation")
          .setScope(Scope.MASTER)
          .setConsistencyCheckLevel(ConsistencyCheckLevel.WARN)
          .build();
  // In Java8 in container environment Runtime.availableProcessors() always returns 1,
  // which is not the actual number of cpus, so we set a safe default value 4.
  public static final PropertyKey MASTER_METADATA_SYNC_EXECUTOR_POOL_SIZE =
      intBuilder(Name.MASTER_METADATA_SYNC_EXECUTOR_POOL_SIZE)
          .setDefaultSupplier(() -> Math.max(4, Runtime.getRuntime().availableProcessors()),
              "The total number of threads which can concurrently execute metadata sync "
                  + "operations.")
          .setDescription("The number of threads used to execute all metadata sync"
              + "operations")
          .setScope(Scope.MASTER)
          .setConsistencyCheckLevel(ConsistencyCheckLevel.WARN)
          .build();
  public static final PropertyKey MASTER_METADATA_SYNC_INSTRUMENT_EXECUTOR =
      booleanBuilder(Name.MASTER_METADATA_SYNC_INSTRUMENT_EXECUTOR)
          .setDescription("If true the metadata sync thread pool executors will be"
              + " instrumented with additional metrics.")
          .setScope(Scope.MASTER)
          .setDefaultValue(false)
          .setConsistencyCheckLevel(ConsistencyCheckLevel.WARN)
          .build();
  public static final PropertyKey MASTER_METADATA_SYNC_REPORT_FAILURE =
      booleanBuilder(Name.MASTER_METADATA_SYNC_REPORT_FAILURE)
          .setDescription("Report failure if any metadata sync fails")
          .setScope(Scope.MASTER)
          .setDefaultValue(true)
          .setIsHidden(true)
          .setConsistencyCheckLevel(ConsistencyCheckLevel.WARN)
          .build();
  // In Java8 in container environment Runtime.availableProcessors() always returns 1,
  // which is not the actual number of cpus, so we set a safe default value 32.
  public static final PropertyKey MASTER_METADATA_SYNC_UFS_PREFETCH_POOL_SIZE =
      intBuilder(Name.MASTER_METADATA_SYNC_UFS_PREFETCH_POOL_SIZE)
          .setDefaultSupplier(() -> Math.max(32, 10 * Runtime.getRuntime().availableProcessors()),
              "The number of threads which can concurrently fetch metadata from UFSes during a "
                  + "metadata sync operations.")
          .setDescription("The number of threads used to fetch UFS objects for all metadata sync"
              + "operations")
          .setScope(Scope.MASTER)
          .setConsistencyCheckLevel(ConsistencyCheckLevel.WARN)
          .build();
  public static final PropertyKey MASTER_METADATA_SYNC_UFS_PREFETCH_TIMEOUT =
      durationBuilder(Name.MASTER_METADATA_SYNC_UFS_PREFETCH_TIMEOUT)
          .setDefaultValue("100ms")
          .setDescription("The timeout for a metadata fetch operation from the UFSes. "
              + "Adjust this timeout according to the expected UFS worst-case response time.")
          .setScope(Scope.MASTER)
          .setConsistencyCheckLevel(ConsistencyCheckLevel.WARN)
          .build();
  public static final PropertyKey MASTER_RPC_EXECUTOR_TYPE =
      enumBuilder(Name.MASTER_RPC_EXECUTOR_TYPE, RpcExecutorType.class)
          .setDefaultValue(RpcExecutorType.TPE)
          .setDescription("Type of ExecutorService for Alluxio master gRPC server. "
              + "Supported values are TPE (for ThreadPoolExecutor) and FJP (for ForkJoinPool).")
          .setConsistencyCheckLevel(ConsistencyCheckLevel.WARN)
          .setScope(Scope.MASTER)
          .build();
  public static final PropertyKey MASTER_RPC_EXECUTOR_CORE_POOL_SIZE =
      intBuilder(Name.MASTER_RPC_EXECUTOR_CORE_POOL_SIZE)
          .setDefaultValue(500)
          .setDescription(
              "The number of threads to keep in thread pool of master RPC ExecutorService.")
          .setConsistencyCheckLevel(ConsistencyCheckLevel.WARN)
          .setScope(Scope.MASTER)
          .build();
  public static final PropertyKey MASTER_RPC_EXECUTOR_MAX_POOL_SIZE =
      intBuilder(Name.MASTER_RPC_EXECUTOR_MAX_POOL_SIZE)
          .setDefaultValue(500)
          .setDescription("The maximum number of threads allowed for master RPC ExecutorService."
              + " When the maximum is reached, attempts to replace blocked threads fail.")
          .setConsistencyCheckLevel(ConsistencyCheckLevel.WARN)
          .setScope(Scope.MASTER)
          .build();
  public static final PropertyKey MASTER_RPC_EXECUTOR_KEEPALIVE =
      durationBuilder(Name.MASTER_RPC_EXECUTOR_KEEPALIVE)
          .setDefaultValue("60sec")
          .setDescription("The keep alive time of a thread in master RPC ExecutorService"
              + "last used before this thread is terminated (and replaced if necessary).")
          .setConsistencyCheckLevel(ConsistencyCheckLevel.WARN)
          .setScope(Scope.MASTER)
          .build();
  public static final PropertyKey MASTER_RPC_EXECUTOR_TPE_QUEUE_TYPE =
      enumBuilder(Name.MASTER_RPC_EXECUTOR_TPE_QUEUE_TYPE, ThreadPoolExecutorQueueType.class)
          .setDefaultValue(ThreadPoolExecutorQueueType.LINKED_BLOCKING_QUEUE)
          .setDescription(format(
              "This property is effective when %s is set to TPE. "
                  + "It specifies the internal task queue that's used by RPC ExecutorService. "
                  + "Supported values are: LINKED_BLOCKING_QUEUE, LINKED_BLOCKING_QUEUE_WITH_CAP, "
                  + "ARRAY_BLOCKING_QUEUE and SYNCHRONOUS_BLOCKING_QUEUE",
              Name.MASTER_RPC_EXECUTOR_TYPE))
          .setConsistencyCheckLevel(ConsistencyCheckLevel.WARN)
          .setScope(Scope.MASTER)
          .build();
  public static final PropertyKey MASTER_RPC_EXECUTOR_TPE_ALLOW_CORE_THREADS_TIMEOUT =
      booleanBuilder(Name.MASTER_RPC_EXECUTOR_TPE_ALLOW_CORE_THREADS_TIMEOUT)
          .setDefaultValue(true)
          .setDescription(
              format("This property is effective when %s is set to ThreadPoolExecutor. "
                  + "It controls whether core threads can timeout and terminate "
                  + "when there is no work.", Name.MASTER_RPC_EXECUTOR_TYPE))
          .setConsistencyCheckLevel(ConsistencyCheckLevel.WARN)
          .setScope(Scope.MASTER)
          .build();
  public static final PropertyKey MASTER_RPC_EXECUTOR_FJP_PARALLELISM =
      intBuilder(Name.MASTER_RPC_EXECUTOR_FJP_PARALLELISM)
          .setAlias("alluxio.master.rpc.executor.parallelism")
          .setDefaultSupplier(() -> Math.max(8, 2 * Runtime.getRuntime().availableProcessors()),
              "2 * {CPU core count}")
          .setDescription(
              format("This property is effective when %s is set to ForkJoinPool. "
                  + "It controls the parallelism level (internal queue count) "
                  + "of master RPC ExecutorService.", Name.MASTER_RPC_EXECUTOR_TYPE))
          .setConsistencyCheckLevel(ConsistencyCheckLevel.WARN)
          .setScope(Scope.MASTER)
          .build();
  public static final PropertyKey MASTER_RPC_EXECUTOR_FJP_MIN_RUNNABLE =
      intBuilder(Name.MASTER_RPC_EXECUTOR_FJP_MIN_RUNNABLE)
          .setAlias("alluxio.master.rpc.executor.min.runnable")
          .setDefaultValue(1)
          .setDescription(
              format(
                  "This property is effective when %s is set to ForkJoinPool. "
                      + "It controls the minimum allowed number of core threads not blocked. "
                      + "A value of 1 ensures liveness. A larger value might improve "
                      + "throughput but might also increase overhead.",
                  Name.MASTER_RPC_EXECUTOR_TYPE))
          .setConsistencyCheckLevel(ConsistencyCheckLevel.WARN)
          .setScope(Scope.MASTER)
          .build();
  public static final PropertyKey MASTER_RPC_EXECUTOR_FJP_ASYNC =
      booleanBuilder(Name.MASTER_RPC_EXECUTOR_FJP_ASYNC)
          .setDefaultValue(true)
          .setDescription(format(
              "This property is effective when %s is set to ForkJoinPool. "
                  + "if true, it establishes local first-in-first-out scheduling mode for "
                  + "forked tasks that are never joined. This mode may be more appropriate "
                  + "than default locally stack-based mode in applications in which "
                  + "worker threads only process event-style asynchronous tasks.",
              Name.MASTER_RPC_EXECUTOR_TYPE))
          .setConsistencyCheckLevel(ConsistencyCheckLevel.WARN)
          .setScope(Scope.MASTER)
          .build();
  public static final PropertyKey MASTER_WORKER_REGISTER_LEASE_ENABLED =
      booleanBuilder(Name.MASTER_WORKER_REGISTER_LEASE_ENABLED)
          .setDefaultValue(true)
          .setDescription("Whether workers request for leases before they register. "
              + "The RegisterLease is used by the master to control the concurrency of workers"
              + " that are actively registering.")
          .setScope(Scope.MASTER)
          .build();
  public static final PropertyKey MASTER_WORKER_REGISTER_LEASE_COUNT =
      intBuilder(Name.MASTER_WORKER_REGISTER_LEASE_COUNT)
          .setDefaultValue(25)
          .setDescription("The number of workers that can register at the same time. "
              + "Others will wait and retry until they are granted a RegisterLease. "
              + "If you observe pressure on the master when many workers start up and register, "
              + "tune down this parameter.")
          .setScope(Scope.MASTER)
          .build();
  public static final PropertyKey MASTER_WORKER_REGISTER_LEASE_RESPECT_JVM_SPACE =
      booleanBuilder(Name.MASTER_WORKER_REGISTER_LEASE_RESPECT_JVM_SPACE)
          .setDefaultValue(true)
          .setDescription("Whether the master checks the availability on the JVM before granting"
              + " a lease to a worker. If the master determines the JVM does not have enough"
              + " space to accept a new worker, the RegisterLease will not be granted.")
          .setScope(Scope.MASTER)
          .build();
  public static final PropertyKey MASTER_WORKER_REGISTER_LEASE_TTL =
      durationBuilder(Name.MASTER_WORKER_REGISTER_LEASE_TTL)
          .setDefaultValue("1min")
          .setDescription("The TTL for a RegisterLease granted to the worker. Leases that "
              + "exceed the TTL will be recycled and granted to other workers.")
          .setScope(Scope.MASTER)
          .build();

  public static final PropertyKey STANDBY_MASTER_METRICS_SINK_ENABLED =
      booleanBuilder(Name.STANDBY_MASTER_METRICS_SINK_ENABLED)
          .setDefaultValue(false)
          .setDescription("Whether a standby master runs the metric sink")
          .setScope(Scope.SERVER)
          .build();
  public static final PropertyKey STANDBY_MASTER_WEB_ENABLED =
      booleanBuilder(Name.STANDBY_MASTER_WEB_ENABLED)
          .setDefaultValue(false)
          .setDescription("Whether a standby master runs a web server")
          .setScope(Scope.SERVER)
          .build();

  //
  // Secondary master related properties
  //
  public static final PropertyKey SECONDARY_MASTER_METASTORE_DIR =
      stringBuilder(Name.SECONDARY_MASTER_METASTORE_DIR)
          .setDefaultValue(format("${%s}/secondary-metastore", Name.WORK_DIR))
          .setDescription(
              "The secondary master metastore work directory. Only some metastores need disk.")
          .setConsistencyCheckLevel(ConsistencyCheckLevel.WARN)
          .setScope(Scope.SERVER)
          .build();

  //
  // File system master related properties
  //
  public static final PropertyKey MASTER_FILE_SYSTEM_LISTSTATUS_RESULTS_PER_MESSAGE =
      intBuilder(Name.MASTER_FILE_SYSTEM_LISTSTATUS_RESULTS_PER_MESSAGE)
          .setDefaultValue(10000)
          .setDescription(
              "Count of items on each list-status response message.")
          .setConsistencyCheckLevel(ConsistencyCheckLevel.WARN)
          .setScope(Scope.MASTER)
          .build();
  public static final PropertyKey MASTER_FILE_SYSTEM_OPERATION_RETRY_CACHE_ENABLED =
      booleanBuilder(Name.MASTER_FILE_SYSTEM_OPERATION_RETRY_CACHE_ENABLED)
          .setDefaultValue(true)
          .setDescription("If enabled, each filesystem operation will be tracked on all masters, "
              + "in order to avoid re-execution of client retries.")
          .setConsistencyCheckLevel(ConsistencyCheckLevel.WARN)
          .setScope(Scope.MASTER)
          .build();
  public static final PropertyKey MASTER_FILE_SYSTEM_OPERATION_RETRY_CACHE_SIZE =
      intBuilder(Name.MASTER_FILE_SYSTEM_OPERATION_RETRY_CACHE_SIZE)
          .setDefaultValue(100_000)
          .setDescription("Size of fs operation retry cache.")
          .setConsistencyCheckLevel(ConsistencyCheckLevel.WARN)
          .setScope(Scope.MASTER)
          .build();

  //
  // Worker related properties
  //
  public static final PropertyKey WORKER_ALLOCATOR_CLASS =
      classBuilder(Name.WORKER_ALLOCATOR_CLASS)
          .setDefaultValue("alluxio.worker.block.allocator.MaxFreeAllocator")
          .setDescription("The strategy that a worker uses to allocate space among storage "
              + "directories in certain storage layer. Valid options include: "
              + "`alluxio.worker.block.allocator.MaxFreeAllocator`, "
              + "`alluxio.worker.block.allocator.GreedyAllocator`, "
              + "`alluxio.worker.block.allocator.RoundRobinAllocator`.")
          .setConsistencyCheckLevel(ConsistencyCheckLevel.WARN)
          .setScope(Scope.WORKER)
          .build();
  public static final PropertyKey WORKER_BIND_HOST =
      stringBuilder(Name.WORKER_BIND_HOST)
          .setDefaultValue("0.0.0.0")
          .setDescription("The hostname Alluxio's worker node binds to.")
          .setConsistencyCheckLevel(ConsistencyCheckLevel.WARN)
          .setScope(Scope.WORKER)
          .build();
  public static final PropertyKey WORKER_BLOCK_HEARTBEAT_INTERVAL_MS =
      durationBuilder(Name.WORKER_BLOCK_HEARTBEAT_INTERVAL_MS)
          .setAlias("alluxio.worker.block.heartbeat.interval.ms")
          .setDefaultValue("1sec")
          .setDescription("The interval between block workers' heartbeats to update "
              + "block status, storage health and other workers' information to Alluxio Master.")
          .setConsistencyCheckLevel(ConsistencyCheckLevel.WARN)
          .setScope(Scope.WORKER)
          .build();
  public static final PropertyKey WORKER_BLOCK_HEARTBEAT_TIMEOUT_MS =
      durationBuilder(Name.WORKER_BLOCK_HEARTBEAT_TIMEOUT_MS)
          .setAlias("alluxio.worker.block.heartbeat.timeout.ms")
          .setDefaultValue(format("${%s}", Name.WORKER_MASTER_CONNECT_RETRY_TIMEOUT))
          .setDescription("The timeout value of block workers' heartbeats. If the worker can't "
              + "connect to master before this interval expires, the worker will exit.")
          .setConsistencyCheckLevel(ConsistencyCheckLevel.WARN)
          .setScope(Scope.WORKER)
          .build();
  public static final PropertyKey WORKER_CONTAINER_HOSTNAME =
      stringBuilder(Name.WORKER_CONTAINER_HOSTNAME)
          .setDescription("The container hostname if worker is running in a container.")
          .setConsistencyCheckLevel(ConsistencyCheckLevel.IGNORE)
          .setScope(Scope.WORKER)
          .build();
  public static final PropertyKey WORKER_DATA_FOLDER =
      stringBuilder(Name.WORKER_DATA_FOLDER)
          .setDefaultValue("/alluxioworker/")
          .setDescription("A relative path within each storage directory used as the data "
              + "folder for Alluxio worker to put data for tiered store.")
          .setConsistencyCheckLevel(ConsistencyCheckLevel.WARN)
          .setScope(Scope.WORKER)
          .build();
  public static final PropertyKey WORKER_DATA_FOLDER_PERMISSIONS =
      stringBuilder(Name.WORKER_DATA_FOLDER_PERMISSIONS)
          .setDefaultValue("rwxrwxrwx")
          .setDescription("The permission set for the worker data folder. If short circuit is used "
              + "this folder should be accessible by all users (rwxrwxrwx).")
          .setConsistencyCheckLevel(ConsistencyCheckLevel.WARN)
          .setScope(Scope.WORKER)
          .build();
  public static final PropertyKey WORKER_DATA_SERVER_DOMAIN_SOCKET_ADDRESS =
      stringBuilder(Name.WORKER_DATA_SERVER_DOMAIN_SOCKET_ADDRESS)
          .setDescription("The path to the domain socket. Short-circuit reads make use of a "
              + "UNIX domain socket when this is set (non-empty). This is a special path in "
              + "the file system that allows the client and the AlluxioWorker to communicate. "
              + "You will need to set a path to this socket. The AlluxioWorker needs to be "
              + "able to create the path. If " + Name.WORKER_DATA_SERVER_DOMAIN_SOCKET_AS_UUID
              + " is set, the path should be the home directory for the domain socket. The full "
              + "path for the domain socket with be {path}/{uuid}.")
          .setConsistencyCheckLevel(ConsistencyCheckLevel.WARN)
          .setScope(Scope.WORKER)
          .build();
  public static final PropertyKey WORKER_DATA_SERVER_DOMAIN_SOCKET_AS_UUID =
      booleanBuilder(Name.WORKER_DATA_SERVER_DOMAIN_SOCKET_AS_UUID)
          .setDefaultValue(false)
          .setDescription("If true, the property " + Name.WORKER_DATA_SERVER_DOMAIN_SOCKET_ADDRESS
              + "is the path to the home directory for the domain socket and a unique identifier "
              + "is used as the domain socket name. If false, the property is the absolute path "
              + "to the UNIX domain socket.")
          .setConsistencyCheckLevel(ConsistencyCheckLevel.WARN)
          .setScope(Scope.ALL)
          .build();
  public static final PropertyKey WORKER_DATA_TMP_FOLDER =
      stringBuilder(Name.WORKER_DATA_TMP_FOLDER)
          .setDefaultValue(".tmp_blocks")
          .setDescription("A relative path in alluxio.worker.data.folder used to store the "
              + "temporary data for uncommitted files.")
          .setConsistencyCheckLevel(ConsistencyCheckLevel.WARN)
          .setScope(Scope.WORKER)
          .build();
  public static final PropertyKey WORKER_DATA_TMP_SUBDIR_MAX =
      intBuilder(Name.WORKER_DATA_TMP_SUBDIR_MAX)
          .setDefaultValue(1024)
          .setDescription("The maximum number of sub-directories allowed to be created in "
              + "${alluxio.worker.data.tmp.folder}.")
          .setConsistencyCheckLevel(ConsistencyCheckLevel.WARN)
          .setScope(Scope.WORKER)
          .build();
  /**
   * @deprecated use block annotators instead
   */
  @Deprecated(message = "Use WORKER_BLOCK_ANNOTATOR_CLASS instead.")
  public static final PropertyKey WORKER_EVICTOR_CLASS =
      classBuilder(Name.WORKER_EVICTOR_CLASS)
          .setDescription("The strategy that a worker uses to evict block files when a "
              + "storage layer runs out of space. Valid options include "
              + "`alluxio.worker.block.evictor.LRFUEvictor`, "
              + "`alluxio.worker.block.evictor.GreedyEvictor`, "
              + "`alluxio.worker.block.evictor.LRUEvictor`, "
              + "`alluxio.worker.block.evictor.PartialLRUEvictor`.")
          .setConsistencyCheckLevel(ConsistencyCheckLevel.WARN)
          .setScope(Scope.WORKER)
          .build();
  public static final PropertyKey WORKER_BLOCK_ANNOTATOR_CLASS =
      classBuilder(Name.WORKER_BLOCK_ANNOTATOR_CLASS)
          .setDefaultValue("alluxio.worker.block.annotator.LRUAnnotator")
          .setDescription("The strategy that a worker uses to annotate blocks "
              + "in order to have an ordered view of them during internal"
              + "management tasks such as eviction and promotion/demotion. "
              + " Valid options include: "
              + "`alluxio.worker.block.annotator.LRFUAnnotator`, "
              + "`alluxio.worker.block.annotator.LRUAnnotator`, ")
          .setConsistencyCheckLevel(ConsistencyCheckLevel.WARN)
          .setScope(Scope.WORKER)
          .build();
  public static final PropertyKey WORKER_BLOCK_ANNOTATOR_LRFU_ATTENUATION_FACTOR =
      doubleBuilder(Name.WORKER_BLOCK_ANNOTATOR_LRFU_ATTENUATION_FACTOR)
          .setDefaultValue(2.0)
          .setDescription(
              "A attenuation factor in [2, INF) to control the behavior of LRFU annotator.")
          .setConsistencyCheckLevel(ConsistencyCheckLevel.WARN)
          .setScope(Scope.WORKER)
          .build();
  public static final PropertyKey WORKER_BLOCK_ANNOTATOR_LRFU_STEP_FACTOR =
      doubleBuilder(Name.WORKER_BLOCK_ANNOTATOR_LRFU_STEP_FACTOR)
          .setDefaultValue(0.25)
          .setDescription("A factor in [0, 1] to control the behavior of LRFU: smaller value "
              + "makes LRFU more similar to LFU; and larger value makes LRFU closer to LRU.")
          .setConsistencyCheckLevel(ConsistencyCheckLevel.WARN)
          .setScope(Scope.WORKER)
          .build();
<<<<<<< HEAD
  public static final PropertyKey WORKER_BLOCK_ANNOTATOR_REPLICA_LRU_RATIO =
          doubleBuilder(Name.WORKER_BLOCK_ANNOTATOR_REPLICA_LRU_RATIO)
            .setDefaultValue(0.0000001)
            .setDescription("A factor to control the importance of last visiting time")
            .setConsistencyCheckLevel(ConsistencyCheckLevel.WARN)
            .setScope(Scope.WORKER)
            .build();
  public static final PropertyKey WORKER_BLOCK_ANNOTATOR_REPLICA_REPLICA_RATIO =
          doubleBuilder(Name.WORKER_BLOCK_ANNOTATOR_REPLICA_REPLICA_RATIO)
            .setDefaultValue(1000)
            .setDescription("A factor to control the importance of replica number")
            .setConsistencyCheckLevel(ConsistencyCheckLevel.WARN)
            .setScope(Scope.WORKER)
            .build();
=======
>>>>>>> 20bfe146
  public static final PropertyKey MAINTAIN_REPLICA_INFO =
          booleanBuilder(Name.MAINTAIN_REPLICA_INFO)
                  .setDefaultValue(false)
                  .setDescription("Whether maintain the replica info of each block for each worker")
                  .setScope(Scope.MASTER)
                  .build();
  public static final PropertyKey WORKER_FUSE_ENABLED =
      booleanBuilder(Name.WORKER_FUSE_ENABLED)
          .setDefaultValue(false)
          .setDescription("If true, launch worker embedded Fuse application.")
          .setConsistencyCheckLevel(ConsistencyCheckLevel.WARN)
          .setScope(Scope.WORKER)
          .build();
  public static final PropertyKey WORKER_STARTUP_TIMEOUT =
      durationBuilder(Name.WORKER_STARTUP_TIMEOUT)
          .setDefaultValue("10min")
          .setDescription("Maximum time to wait for worker startup.")
          .setConsistencyCheckLevel(ConsistencyCheckLevel.WARN)
          .setScope(Scope.ALL)
          .build();
  public static final PropertyKey WORKER_MANAGEMENT_BACKOFF_STRATEGY =
      enumBuilder(Name.WORKER_MANAGEMENT_BACKOFF_STRATEGY, BackoffStrategy.class)
          .setDefaultValue(BackoffStrategy.ANY)
          .setDescription("Defines the backoff scope respected by background tasks. "
              + "Supported values are ANY / DIRECTORY. "
              + "ANY: Management tasks will backoff from worker when there is any user I/O."
              + "This mode will ensure low management task overhead in order to favor "
              + "immediate user I/O performance. However, making progress on management tasks "
              + "will require quite periods on the worker."
              + "DIRECTORY: Management tasks will backoff from directories with ongoing user I/O."
              + "This mode will give better chance of making progress on management tasks."
              + "However, immediate user I/O throughput might be reduced due to "
              + "increased management task activity.")
          .setConsistencyCheckLevel(ConsistencyCheckLevel.WARN)
          .setScope(Scope.WORKER)
          .build();
  public static final PropertyKey WORKER_MANAGEMENT_LOAD_DETECTION_COOL_DOWN_TIME =
      durationBuilder(Name.WORKER_MANAGEMENT_LOAD_DETECTION_COOL_DOWN_TIME)
          .setDefaultValue("10sec")
          .setDescription("Management tasks will not run for this long after load detected. "
              + "Any user I/O will still register as a load for this period of time after "
              + "it is finished. Short durations might cause interference between user I/O "
              + "and background tier management tasks. Long durations might cause "
              + "starvation for background tasks.")
          .setConsistencyCheckLevel(ConsistencyCheckLevel.WARN)
          .setScope(Scope.WORKER)
          .build();
  public static final PropertyKey WORKER_MANAGEMENT_TIER_ALIGN_RESERVED_BYTES =
      dataSizeBuilder(Name.WORKER_MANAGEMENT_TIER_ALIGN_RESERVED_BYTES)
          .setDefaultValue("1GB")
          .setDescription("The amount of space that is reserved from each storage directory "
              + "for internal management tasks.")
          .setConsistencyCheckLevel(ConsistencyCheckLevel.WARN)
          .setScope(Scope.WORKER)
          .build();
  // In Java8 in container environment Runtime.availableProcessors() always returns 1,
  // which is not the actual number of cpus, so we set a safe default value 4.
  public static final PropertyKey WORKER_MANAGEMENT_TASK_THREAD_COUNT =
      intBuilder(Name.WORKER_MANAGEMENT_TASK_THREAD_COUNT)
          .setDefaultSupplier(() -> Math.max(4, Runtime.getRuntime().availableProcessors()),
              "Use {CPU core count} threads for all management tasks.")
          .setDescription("The number of threads for management task executor")
          .setConsistencyCheckLevel(ConsistencyCheckLevel.WARN)
          .setScope(Scope.WORKER)
          .build();
  // In Java8 in container environment Runtime.availableProcessors() always returns 1,
  // which is not the actual number of cpus, so we set a safe default value 2.
  public static final PropertyKey WORKER_MANAGEMENT_BLOCK_TRANSFER_CONCURRENCY_LIMIT =
      intBuilder(Name.WORKER_MANAGEMENT_BLOCK_TRANSFER_CONCURRENCY_LIMIT)
          .setDefaultSupplier(() -> Math.max(2, Runtime.getRuntime().availableProcessors() / 2),
              "Use {CPU core count}/2 threads block transfer.")
          .setDescription("Puts a limit to how many block transfers are "
              + "executed concurrently during management.")
          .setConsistencyCheckLevel(ConsistencyCheckLevel.WARN)
          .setScope(Scope.WORKER)
          .build();
  public static final PropertyKey WORKER_MANAGEMENT_TIER_ALIGN_ENABLED =
      booleanBuilder(Name.WORKER_MANAGEMENT_TIER_ALIGN_ENABLED)
          .setDefaultValue(true)
          .setDescription("Whether to align tiers based on access pattern.")
          .setConsistencyCheckLevel(ConsistencyCheckLevel.WARN)
          .setScope(Scope.WORKER)
          .build();
  public static final PropertyKey WORKER_MANAGEMENT_TIER_PROMOTE_ENABLED =
      booleanBuilder(Name.WORKER_MANAGEMENT_TIER_PROMOTE_ENABLED)
          .setDefaultValue(true)
          .setDescription("Whether to promote blocks to higher tiers.")
          .setConsistencyCheckLevel(ConsistencyCheckLevel.WARN)
          .setScope(Scope.WORKER)
          .build();
  public static final PropertyKey WORKER_MANAGEMENT_TIER_SWAP_RESTORE_ENABLED =
      booleanBuilder(Name.WORKER_MANAGEMENT_TIER_SWAP_RESTORE_ENABLED)
          .setDefaultValue(true)
          .setDescription("Whether to run management swap-restore task when "
              + "tier alignment cannot make progress.")
          .setConsistencyCheckLevel(ConsistencyCheckLevel.WARN)
          .setScope(Scope.WORKER)
          .build();
  public static final PropertyKey WORKER_MANAGEMENT_TIER_ALIGN_RANGE =
      intBuilder(Name.WORKER_MANAGEMENT_TIER_ALIGN_RANGE)
          .setDefaultValue(100)
          .setDescription(
              "Maximum number of blocks to consider from one tier for a single alignment task.")
          .setConsistencyCheckLevel(ConsistencyCheckLevel.WARN)
          .setScope(Scope.WORKER)
          .build();
  public static final PropertyKey WORKER_MANAGEMENT_TIER_PROMOTE_RANGE =
      intBuilder(Name.WORKER_MANAGEMENT_TIER_PROMOTE_RANGE)
          .setDefaultValue(100)
          .setDescription(
              "Maximum number of blocks to consider from one tier for a single promote task.")
          .setConsistencyCheckLevel(ConsistencyCheckLevel.WARN)
          .setScope(Scope.WORKER)
          .build();
  public static final PropertyKey WORKER_MANAGEMENT_TIER_PROMOTE_QUOTA_PERCENT =
      intBuilder(Name.WORKER_MANAGEMENT_TIER_PROMOTE_QUOTA_PERCENT)
          .setDefaultValue(90)
          .setDescription("Max percentage of each tier that could be used for promotions. "
              + "Promotions will be stopped to a tier once its used space go over this value. "
              + "(0 means never promote, and, 100 means always promote.")
          .setConsistencyCheckLevel(ConsistencyCheckLevel.WARN)
          .setScope(Scope.WORKER)
          .build();
  public static final PropertyKey WORKER_FREE_SPACE_TIMEOUT =
      durationBuilder(Name.WORKER_FREE_SPACE_TIMEOUT)
          .setDefaultValue("10sec")
          .setDescription("The duration for which a worker will wait for eviction to make space "
              + "available for a client write request.")
          .setConsistencyCheckLevel(ConsistencyCheckLevel.WARN)
          .setScope(Scope.WORKER)
          .build();
  public static final PropertyKey WORKER_HOSTNAME = stringBuilder(Name.WORKER_HOSTNAME)
      .setDescription("The hostname of Alluxio worker.")
      .setScope(Scope.WORKER)
      .build();
  public static final PropertyKey WORKER_KEYTAB_FILE = stringBuilder(Name.WORKER_KEYTAB_FILE)
      .setDescription("Kerberos keytab file for Alluxio worker.")
      .setConsistencyCheckLevel(ConsistencyCheckLevel.ENFORCE)
      .setScope(Scope.WORKER)
      .setValueValidationFunction(CHECK_FILE_EXISTS)
      .build();
  public static final PropertyKey WORKER_MASTER_CONNECT_RETRY_TIMEOUT =
      durationBuilder(Name.WORKER_MASTER_CONNECT_RETRY_TIMEOUT)
          .setDescription("Retry period before workers give up on connecting to master and exit.")
          .setDefaultValue("1hour")
          .setScope(Scope.WORKER)
          .build();
  public static final PropertyKey WORKER_MASTER_PERIODICAL_RPC_TIMEOUT =
      durationBuilder(Name.WORKER_MASTER_PERIODICAL_RPC_TIMEOUT)
          .setDefaultValue("5min")
          .setDescription("Timeout for periodical RPC between workers "
              + "and the leading master. This property is added to prevent workers "
              + "from hanging in periodical RPCs with previous leading master "
              + "during flaky network situations. If the timeout is too short, "
              + "periodical RPCs may not have enough time to get response "
              + "from the leading master during heavy cluster load "
              + "and high network latency.")
          .setScope(Scope.WORKER)
          .build();
  public static final PropertyKey WORKER_RAMDISK_SIZE =
      dataSizeBuilder(Name.WORKER_RAMDISK_SIZE)
          .setAlias(Name.WORKER_MEMORY_SIZE)
          .setDefaultSupplier(() -> {
            try {
              OperatingSystemMXBean operatingSystemMXBean =
                  (OperatingSystemMXBean) ManagementFactory.getOperatingSystemMXBean();
              return operatingSystemMXBean.getTotalPhysicalMemorySize() * 2 / 3;
            } catch (Throwable e) {
              // The package com.sun.management may not be available on every platform.
              // fallback to a reasonable size.
              return "1GB";
            }
          }, "2/3 of total system memory, or 1GB if system memory size cannot be determined")
          .setDescription("The allocated memory for each worker node's ramdisk(s). "
                  + "It is recommended to set this value explicitly.")
          .setConsistencyCheckLevel(ConsistencyCheckLevel.WARN)
          .setScope(Scope.WORKER)
          .build();
  public static final PropertyKey WORKER_NETWORK_ASYNC_CACHE_MANAGER_QUEUE_MAX =
      intBuilder(Name.WORKER_NETWORK_ASYNC_CACHE_MANAGER_QUEUE_MAX)
          .setDefaultValue(512)
          .setDescription("The maximum number of outstanding async caching requests to cache "
              + "blocks in each data server")
          .setConsistencyCheckLevel(ConsistencyCheckLevel.WARN)
          .setScope(Scope.WORKER)
          .build();
  // In Java8 in container environment Runtime.availableProcessors() always returns 1,
  // which is not the actual number of cpus, so we set a safe default value 8.
  public static final PropertyKey WORKER_NETWORK_ASYNC_CACHE_MANAGER_THREADS_MAX =
      intBuilder(Name.WORKER_NETWORK_ASYNC_CACHE_MANAGER_THREADS_MAX)
          .setDefaultSupplier(() -> Math.max(8, 2 * Runtime.getRuntime().availableProcessors()),
              "2 * {CPU core count}")
          .setDescription("The maximum number of threads used to cache blocks asynchronously in "
              + "the data server.")
          .setConsistencyCheckLevel(ConsistencyCheckLevel.WARN)
          .setScope(Scope.WORKER)
          .build();
  public static final PropertyKey WORKER_NETWORK_BLOCK_READER_THREADS_MAX =
      intBuilder(Name.WORKER_NETWORK_BLOCK_READER_THREADS_MAX)
          .setDefaultValue(2048)
          .setDescription("The maximum number of threads used to read blocks in the data server.")
          .setConsistencyCheckLevel(ConsistencyCheckLevel.WARN)
          .setScope(Scope.WORKER)
          .build();
  public static final PropertyKey WORKER_NETWORK_BLOCK_WRITER_THREADS_MAX =
      intBuilder(Name.WORKER_NETWORK_BLOCK_WRITER_THREADS_MAX)
          .setDefaultValue(1024)
          .setDescription("The maximum number of threads used to write blocks in the data server.")
          .setConsistencyCheckLevel(ConsistencyCheckLevel.WARN)
          .setScope(Scope.WORKER)
          .build();
  public static final PropertyKey WORKER_NETWORK_WRITER_BUFFER_SIZE_MESSAGES =
      intBuilder(Name.WORKER_NETWORK_WRITER_BUFFER_SIZE_MESSAGES)
          .setDefaultValue(8)
          .setDescription("When a client writes to a remote worker, the maximum number of "
              + "data messages to buffer by the server for each request.")
          .setConsistencyCheckLevel(ConsistencyCheckLevel.WARN)
          .setScope(Scope.WORKER)
          .build();
  public static final PropertyKey WORKER_NETWORK_FLOWCONTROL_WINDOW =
      dataSizeBuilder(Name.WORKER_NETWORK_FLOWCONTROL_WINDOW)
          .setDefaultValue("2MB")
          .setDescription("The HTTP2 flow control window used by worker gRPC connections. Larger "
              + "value will allow more data to be buffered but will use more memory.")
          .setConsistencyCheckLevel(ConsistencyCheckLevel.WARN)
          .setScope(Scope.WORKER)
          .build();
  public static final PropertyKey WORKER_NETWORK_KEEPALIVE_TIME_MS =
      durationBuilder(Name.WORKER_NETWORK_KEEPALIVE_TIME_MS)
          .setDefaultValue("30sec")
          .setDescription("The amount of time for data server (for block reads and block writes) "
              + "to wait for a response before pinging the client to see if it is still alive.")
          .setConsistencyCheckLevel(ConsistencyCheckLevel.WARN)
          .setScope(Scope.WORKER)
          .build();
  public static final PropertyKey WORKER_NETWORK_KEEPALIVE_TIMEOUT_MS =
      durationBuilder(Name.WORKER_NETWORK_KEEPALIVE_TIMEOUT_MS)
          .setDefaultValue("30sec")
          .setDescription("The maximum time for a data server (for block reads and block writes) "
              + "to wait for a keepalive response before closing the connection.")
          .setConsistencyCheckLevel(ConsistencyCheckLevel.WARN)
          .setScope(Scope.WORKER)
          .build();
  public static final PropertyKey WORKER_NETWORK_PERMIT_KEEPALIVE_TIME_MS =
      durationBuilder(
          Name.WORKER_NETWORK_PERMIT_KEEPALIVE_TIME_MS)
          .setDefaultValue("30s")
          .setDescription(
              "Specify the most aggressive keep-alive time clients are permitted to configure. "
                  + "The server will try to detect clients exceeding this rate and when detected "
                  + "will forcefully close the connection.")
          .setConsistencyCheckLevel(ConsistencyCheckLevel.WARN)
          .setScope(Scope.WORKER)
          .build();
  public static final PropertyKey WORKER_NETWORK_MAX_INBOUND_MESSAGE_SIZE =
      dataSizeBuilder(Name.WORKER_NETWORK_MAX_INBOUND_MESSAGE_SIZE)
          .setDefaultValue("4MB")
          .setDescription("The max inbound message size used by worker gRPC connections.")
          .setConsistencyCheckLevel(ConsistencyCheckLevel.WARN)
          .setScope(Scope.WORKER)
          .build();
  public static final PropertyKey WORKER_NETWORK_NETTY_BOSS_THREADS =
      intBuilder(Name.WORKER_NETWORK_NETTY_BOSS_THREADS)
          .setDefaultValue(1)
          .setDescription("How many threads to use for accepting new requests.")
          .setConsistencyCheckLevel(ConsistencyCheckLevel.WARN)
          .setScope(Scope.WORKER)
          .build();
  public static final PropertyKey WORKER_NETWORK_NETTY_CHANNEL =
      enumBuilder(Name.WORKER_NETWORK_NETTY_CHANNEL, ChannelType.class)
          .setDescription("Netty channel type: NIO or EPOLL. If EPOLL is not available, this will "
              + "automatically fall back to NIO.")
          .setConsistencyCheckLevel(ConsistencyCheckLevel.WARN)
          .setScope(Scope.WORKER)
          .setDefaultValue(ChannelType.EPOLL)
          .build();
  public static final PropertyKey WORKER_NETWORK_NETTY_SHUTDOWN_QUIET_PERIOD =
      durationBuilder(Name.WORKER_NETWORK_NETTY_SHUTDOWN_QUIET_PERIOD)
          .setDefaultValue("2sec")
          .setDescription("The quiet period. When the netty server is shutting "
              + "down, it will ensure that no RPCs occur during the quiet period. If an RPC "
              + "occurs, then the quiet period will restart before shutting down the netty "
              + "server.")
          .setConsistencyCheckLevel(ConsistencyCheckLevel.WARN)
          .setScope(Scope.WORKER)
          .build();
  public static final PropertyKey WORKER_NETWORK_NETTY_WATERMARK_HIGH =
      dataSizeBuilder(Name.WORKER_NETWORK_NETTY_WATERMARK_HIGH)
          .setDefaultValue("32KB")
          .setDescription("Determines how many bytes can be in the write queue before "
              + "switching to non-writable.")
          .setConsistencyCheckLevel(ConsistencyCheckLevel.WARN)
          .setScope(Scope.WORKER)
          .build();
  public static final PropertyKey WORKER_NETWORK_NETTY_WATERMARK_LOW =
      dataSizeBuilder(Name.WORKER_NETWORK_NETTY_WATERMARK_LOW)
          .setDefaultValue("8KB")
          .setDescription("Once the high watermark limit is reached, the queue must be "
              + "flushed down to the low watermark before switching back to writable.")
          .setConsistencyCheckLevel(ConsistencyCheckLevel.WARN)
          .setScope(Scope.WORKER)
          .build();
  // In Java8 in container environment Runtime.availableProcessors() always returns 1,
  // which is not the actual number of cpus, so we set a safe default value 2.
  public static final PropertyKey WORKER_NETWORK_NETTY_WORKER_THREADS =
      intBuilder(Name.WORKER_NETWORK_NETTY_WORKER_THREADS)
          .setDefaultSupplier(() -> Math.max(4, 2 * Runtime.getRuntime().availableProcessors()),
              "2 * {CPU core count}")
          .setDescription("Number of threads to use for processing requests in worker")
          .setConsistencyCheckLevel(ConsistencyCheckLevel.WARN)
          .setScope(Scope.WORKER)
          .build();
  public static final PropertyKey WORKER_NETWORK_READER_BUFFER_SIZE_BYTES =
      dataSizeBuilder(Name.WORKER_NETWORK_READER_BUFFER_SIZE_BYTES)
          .setDefaultValue("4MB")
          .setDescription("When a client reads from a remote worker, the maximum amount of data"
              + " not received by client allowed before the worker pauses sending more data."
              + " If this value is lower than read chunk size, read performance may be impacted"
              + " as worker waits more often for buffer to free up. Higher value will increase"
              + " the memory consumed by each read request.")
          .setConsistencyCheckLevel(ConsistencyCheckLevel.WARN)
          .setScope(Scope.WORKER)
          .build();
  public static final PropertyKey WORKER_NETWORK_READER_BUFFER_POOLED =
      booleanBuilder(Name.WORKER_NETWORK_READER_BUFFER_POOLED)
          .setDefaultValue(true)
          .setDescription("Whether it is using pooled direct buffer or unpooled wrapped buffer"
              + " when creating a buffer for remote read")
          .setConsistencyCheckLevel(ConsistencyCheckLevel.WARN)
          .setScope(Scope.WORKER)
          .build();
  public static final PropertyKey WORKER_NETWORK_READER_MAX_CHUNK_SIZE_BYTES =
      dataSizeBuilder(Name.WORKER_NETWORK_READER_MAX_CHUNK_SIZE_BYTES)
          .setDefaultValue("2MB")
          .setDescription("When a client read from a remote worker, the maximum chunk size.")
          .setConsistencyCheckLevel(ConsistencyCheckLevel.WARN)
          .setScope(Scope.WORKER)
          .build();
  public static final PropertyKey WORKER_NETWORK_SHUTDOWN_TIMEOUT =
      durationBuilder(Name.WORKER_NETWORK_SHUTDOWN_TIMEOUT)
          .setDefaultValue("15sec")
          .setDescription("Maximum amount of time to wait until the worker gRPC server "
              + "is shutdown (regardless of the quiet period).")
          .setConsistencyCheckLevel(ConsistencyCheckLevel.WARN)
          .setScope(Scope.WORKER)
          .build();
  public static final PropertyKey WORKER_NETWORK_ZEROCOPY_ENABLED =
      booleanBuilder(Name.WORKER_NETWORK_ZEROCOPY_ENABLED)
          .setDefaultValue(true)
          .setDescription("Whether zero copy is enabled on worker when processing data streams.")
          .setConsistencyCheckLevel(ConsistencyCheckLevel.WARN)
          .setScope(Scope.WORKER)
          .build();
  public static final PropertyKey WORKER_REGISTER_STREAM_ENABLED =
      booleanBuilder(Name.WORKER_REGISTER_STREAM_ENABLED)
          .setDefaultValue(true)
          .setDescription("When the worker registers with the master, whether the request should be"
              + " broken into a stream of smaller batches. This is useful when the worker's storage"
              + " is large and we expect a large number of blocks. ")
          .setConsistencyCheckLevel(ConsistencyCheckLevel.WARN)
          .setScope(Scope.WORKER)
          .build();
  public static final PropertyKey WORKER_REGISTER_STREAM_BATCH_SIZE =
      intBuilder(Name.WORKER_REGISTER_STREAM_BATCH_SIZE)
          .setDefaultValue(1000000)
          .setDescription("When the worker registers with the master using a stream, this defines "
              + "the metadata of how many blocks should be send to the master in each batch.")
          .setConsistencyCheckLevel(ConsistencyCheckLevel.WARN)
          .setScope(Scope.WORKER)
          .build();
  public static final PropertyKey WORKER_REGISTER_STREAM_DEADLINE =
      durationBuilder(Name.WORKER_REGISTER_STREAM_DEADLINE)
          .setDefaultValue("15min")
          .setDescription("When the worker registers with the master using a stream, "
              + "this defines the total deadline for the full stream to finish.")
          .setConsistencyCheckLevel(ConsistencyCheckLevel.WARN)
          .setScope(Scope.WORKER)
          .build();
  public static final PropertyKey WORKER_REGISTER_STREAM_RESPONSE_TIMEOUT =
      durationBuilder(Name.WORKER_REGISTER_STREAM_RESPONSE_TIMEOUT)
          .setDefaultValue(format("${%s}",
              Name.MASTER_WORKER_REGISTER_STREAM_RESPONSE_TIMEOUT))
          .setDescription("When the worker registers the master with streaming, "
              + "the worker will be sending messages to the master during the streaming."
              + "During an active stream if the master have not responded to the worker "
              + "for more than this timeout, the worker will consider the master is "
              + "hanging and close the stream.")
          .setConsistencyCheckLevel(ConsistencyCheckLevel.WARN)
          .setScope(Scope.WORKER)
          .build();
  public static final PropertyKey WORKER_REGISTER_STREAM_COMPLETE_TIMEOUT =
      durationBuilder(Name.WORKER_REGISTER_STREAM_COMPLETE_TIMEOUT)
          .setDefaultValue("5min")
          .setDescription("When the worker registers the master with streaming, "
              + "after all messages have been sent to the master, the worker "
              + "will wait for the registration to complete on the master side. "
              + "If the master is unable to finish the registration and return "
              + "success to the worker within this timeout, the worker will "
              + "consider the registration failed.")
          .setConsistencyCheckLevel(ConsistencyCheckLevel.WARN)
          .setScope(Scope.WORKER)
          .build();
  public static final PropertyKey WORKER_REMOTE_IO_SLOW_THRESHOLD =
      durationBuilder(Name.WORKER_REMOTE_IO_SLOW_THRESHOLD)
          .setDefaultValue("10s")
          .setDescription(
              "The time threshold for when a worker remote IO (read or write) of a single buffer "
                  + "is considered slow. When slow IO occurs, it is logged by a sampling logger.")
          .setConsistencyCheckLevel(ConsistencyCheckLevel.WARN)
          .setScope(Scope.WORKER)
          .build();
  // The default is set to 11. One client is reserved for some light weight operations such as
  // heartbeat. The other 10 clients are used by commitBlock issued from the worker to the block
  // master.
  public static final PropertyKey WORKER_BLOCK_MASTER_CLIENT_POOL_SIZE =
      intBuilder(Name.WORKER_BLOCK_MASTER_CLIENT_POOL_SIZE)
          .setDefaultValue(11)
          .setDescription("The block master client pool size on the Alluxio workers.")
          .setConsistencyCheckLevel(ConsistencyCheckLevel.WARN)
          .setScope(Scope.WORKER)
          .build();
  public static final PropertyKey WORKER_PRINCIPAL = stringBuilder(Name.WORKER_PRINCIPAL)
      .setDescription("Kerberos principal for Alluxio worker.")
      .setConsistencyCheckLevel(ConsistencyCheckLevel.ENFORCE)
      .setScope(Scope.WORKER)
      .build();
  public static final PropertyKey WORKER_REGISTER_LEASE_ENABLED =
      booleanBuilder(Name.WORKER_REGISTER_LEASE_ENABLED)
          .setDefaultValue(format("${%s}", Name.MASTER_WORKER_REGISTER_LEASE_ENABLED))
          .setDescription("Whether the worker requests a lease from the master before registering."
              + "This should be consistent with " + Name.MASTER_WORKER_REGISTER_LEASE_ENABLED)
          .setConsistencyCheckLevel(ConsistencyCheckLevel.WARN)
          .setScope(Scope.WORKER)
          .build();
  public static final PropertyKey WORKER_REGISTER_LEASE_RETRY_SLEEP_MIN =
      durationBuilder(Name.WORKER_REGISTER_LEASE_RETRY_SLEEP_MIN)
          .setDefaultValue("1sec")
          .setDescription("The minimum time to sleep before retrying to get a register lease.")
          .setConsistencyCheckLevel(ConsistencyCheckLevel.WARN)
          .setScope(Scope.WORKER)
          .build();
  public static final PropertyKey WORKER_REGISTER_LEASE_RETRY_SLEEP_MAX =
      durationBuilder(Name.WORKER_REGISTER_LEASE_RETRY_SLEEP_MAX)
          .setDefaultValue("10sec")
          .setDescription("The maximum time to sleep before retrying to get a register lease.")
          .setConsistencyCheckLevel(ConsistencyCheckLevel.WARN)
          .setScope(Scope.WORKER)
          .build();
  public static final PropertyKey WORKER_REGISTER_LEASE_RETRY_MAX_DURATION =
      durationBuilder(Name.WORKER_REGISTER_LEASE_RETRY_MAX_DURATION)
          .setDefaultValue(format("${%s}", Name.WORKER_MASTER_CONNECT_RETRY_TIMEOUT))
          .setDescription("The total time on retrying to get a register lease, before giving up.")
          .setConsistencyCheckLevel(ConsistencyCheckLevel.WARN)
          .setScope(Scope.WORKER)
          .build();

  public static final PropertyKey WORKER_REVIEWER_PROBABILISTIC_SOFTLIMIT_BYTES =
      dataSizeBuilder(Name.WORKER_REVIEWER_PROBABILISTIC_SOFTLIMIT_BYTES)
          .setDefaultValue("256MB")
          .setDescription("This is used by the "
              + "`alluxio.worker.block.reviewer.ProbabilisticBufferReviewer`. "
              + "We attempt to leave a buffer in each storage directory. "
              + "When the free space in a certain storage directory on the worker falls "
              + "below this soft limit, the chance that the Reviewer accepts new blocks "
              + "into this directory goes down. "
              + "This chance keeps falling linearly until it reaches 0, when the available "
              + "space reaches the hard limit.")
          .setConsistencyCheckLevel(ConsistencyCheckLevel.WARN)
          .setScope(Scope.WORKER)
          .build();
  public static final PropertyKey WORKER_REVIEWER_PROBABILISTIC_HARDLIMIT_BYTES =
      dataSizeBuilder(Name.WORKER_REVIEWER_PROBABILISTIC_HARDLIMIT_BYTES)
          .setDefaultValue("64MB")
          .setDescription("This is used by the "
              + "`alluxio.worker.block.reviewer.ProbabilisticBufferReviewer`. "
              + "When the free space in a storage dir falls below this hard limit, "
              + "the ProbabilisticBufferReviewer will stop accepting new blocks into it."
              + "This is because we may load more data into existing blocks in the directory "
              + "and their sizes may expand.")
          .setConsistencyCheckLevel(ConsistencyCheckLevel.WARN)
          .setScope(Scope.WORKER)
          .build();
  public static final PropertyKey WORKER_REVIEWER_CLASS =
      classBuilder(Name.WORKER_REVIEWER_CLASS)
          .setDefaultValue("alluxio.worker.block.reviewer.ProbabilisticBufferReviewer")
          .setDescription("(Experimental) The API is subject to change in the future."
              + "The strategy that a worker uses to review space allocation "
              + "in the Allocator. Each time a block allocation decision is made by "
              + "the Allocator, the Reviewer will review the decision and rejects it,"
              + "if the allocation does not meet certain criteria of the Reviewer."
              + "The Reviewer prevents the worker to make a bad block allocation decision."
              + "Valid options include:"
              + "`alluxio.worker.block.reviewer.ProbabilisticBufferReviewer`.")
          .setConsistencyCheckLevel(ConsistencyCheckLevel.WARN)
          .setScope(Scope.WORKER)
          .build();
  public static final PropertyKey WORKER_RPC_PORT =
      intBuilder(Name.WORKER_RPC_PORT)
          .setAlias("alluxio.worker.port")
          .setDefaultValue(29999)
          .setDescription("The port for Alluxio worker's RPC service.")
          .setConsistencyCheckLevel(ConsistencyCheckLevel.WARN)
          .setScope(Scope.ALL)
          .build();
  public static final PropertyKey WORKER_SESSION_TIMEOUT_MS =
      durationBuilder(Name.WORKER_SESSION_TIMEOUT_MS)
          .setAlias("alluxio.worker.session.timeout.ms")
          .setDefaultValue("1min")
          .setDescription("Timeout between worker and client connection "
              + "indicating a lost session connection.")
          .setConsistencyCheckLevel(ConsistencyCheckLevel.WARN)
          .setScope(Scope.WORKER)
          .build();
  public static final PropertyKey WORKER_STORAGE_CHECKER_ENABLED =
      booleanBuilder(Name.WORKER_STORAGE_CHECKER_ENABLED)
          .setDefaultValue(true)
          .setDescription("Whether periodic storage health checker is enabled on Alluxio workers.")
          .setConsistencyCheckLevel(ConsistencyCheckLevel.WARN)
          .setScope(Scope.WORKER)
          .build();
  public static final PropertyKey WORKER_TIERED_STORE_BLOCK_LOCK_READERS =
      intBuilder(Name.WORKER_TIERED_STORE_BLOCK_LOCK_READERS)
          .setDefaultValue(1000)
          .setDescription("The max number of concurrent readers for a block lock.")
          .setConsistencyCheckLevel(ConsistencyCheckLevel.WARN)
          .setScope(Scope.WORKER)
          .build();
  public static final PropertyKey WORKER_TIERED_STORE_BLOCK_LOCKS =
      intBuilder(Name.WORKER_TIERED_STORE_BLOCK_LOCKS)
          .setDefaultValue(1000)
          .setDescription("Total number of block locks for an Alluxio block worker. Larger "
              + "value leads to finer locking granularity, but uses more space.")
          .setConsistencyCheckLevel(ConsistencyCheckLevel.WARN)
          .setScope(Scope.WORKER)
          .build();
  public static final PropertyKey WORKER_TIERED_STORE_FREE_AHEAD_BYTES =
      dataSizeBuilder(Name.WORKER_TIERED_STORE_FREE_AHEAD_BYTES)
          .setDefaultValue(0)
          .setDescription("Amount to free ahead when worker storage is full. "
              + "Higher values will help decrease CPU utilization under peak storage. "
              + "Lower values will increase storage utilization.")
          .setConsistencyCheckLevel(ConsistencyCheckLevel.WARN)
          .setScope(Scope.WORKER)
          .build();
  // TODO(binfan): Use alluxio.worker.tieredstore.level0.dirs.mediumtype instead
  public static final PropertyKey WORKER_TIERED_STORE_LEVEL0_ALIAS =
      new Builder(PropertyType.STRING, Template.WORKER_TIERED_STORE_LEVEL_ALIAS, 0)
          .setDefaultValue(Constants.MEDIUM_MEM)
          .setDescription("The alias of the top storage tier on this worker. It must "
              + "match one of the global storage tiers from the master configuration. We "
              + "disable placing an alias lower in the global hierarchy before an alias with "
              + "a higher position on the worker hierarchy. So by default, SSD cannot come "
              + "before MEM on any worker.")
          .setConsistencyCheckLevel(ConsistencyCheckLevel.WARN)
          .setScope(Scope.WORKER)
          .build();
  public static final PropertyKey WORKER_TIERED_STORE_LEVEL0_DIRS_PATH =
      new Builder(PropertyType.LIST, Optional.of(","),
          Template.WORKER_TIERED_STORE_LEVEL_DIRS_PATH, 0)
          .setDefaultSupplier(() -> OSUtils.isLinux() ? "/mnt/ramdisk" : "/Volumes/ramdisk",
              "/mnt/ramdisk on Linux, /Volumes/ramdisk on OSX")
          .setDescription("A comma-separated list of paths (eg., /mnt/ramdisk1,/mnt/ramdisk2,"
              + "/mnt/ssd/alluxio/cache1) of storage directories for the top storage tier. "
              + "Note that for MacOS, the root directory should be `/Volumes/` and not `/mnt/`.")
          .setConsistencyCheckLevel(ConsistencyCheckLevel.WARN)
          .setScope(Scope.WORKER)
          .build();
  public static final PropertyKey WORKER_TIERED_STORE_LEVEL0_DIRS_MEDIUMTYPE =
      new Builder(PropertyType.LIST, Optional.of(","),
          Template.WORKER_TIERED_STORE_LEVEL_DIRS_MEDIUMTYPE, 0)
          .setDefaultValue(
              format("${%s}", Template.WORKER_TIERED_STORE_LEVEL_ALIAS.format(0)))
          .setDescription(format(
              "A comma-separated list of media types (e.g., \"MEM,MEM,SSD\") for each storage "
                  + "directory on the top storage tier specified by %s.",
              PropertyKey.WORKER_TIERED_STORE_LEVEL0_DIRS_PATH.mName))
          .setConsistencyCheckLevel(ConsistencyCheckLevel.WARN)
          .setScope(Scope.WORKER)
          .build();
  public static final PropertyKey WORKER_TIERED_STORE_LEVEL0_DIRS_QUOTA =
      new Builder(PropertyType.LIST, Optional.of(","),
          Template.WORKER_TIERED_STORE_LEVEL_DIRS_QUOTA, 0)
          .setDefaultValue(format("${%s}", Name.WORKER_RAMDISK_SIZE))
          .setDescription(format(
              "A comma-separated list of capacities (e.g., \"500MB,500MB,5GB\") for each storage "
                  + "directory on the top storage tier specified by %s. "
                  + "For any \"MEM\"-type media (i.e, the ramdisks), this value should be set "
                  + "equivalent to the value specified by %s.",
              PropertyKey.WORKER_TIERED_STORE_LEVEL0_DIRS_PATH.mName,
              Name.WORKER_RAMDISK_SIZE))
          .setConsistencyCheckLevel(ConsistencyCheckLevel.WARN)
          .setScope(Scope.WORKER)
          .build();
  public static final PropertyKey WORKER_TIERED_STORE_LEVEL0_HIGH_WATERMARK_RATIO =
      new Builder(PropertyType.DOUBLE, Template.WORKER_TIERED_STORE_LEVEL_HIGH_WATERMARK_RATIO, 0)
          .setDefaultValue(0.95)
          .setDescription("The high watermark of the space in the top storage tier (a value "
              + "between 0 and 1).")
          .setConsistencyCheckLevel(ConsistencyCheckLevel.WARN)
          .setScope(Scope.WORKER)
          .build();
  public static final PropertyKey WORKER_TIERED_STORE_LEVEL0_LOW_WATERMARK_RATIO =
      new Builder(PropertyType.DOUBLE, Template.WORKER_TIERED_STORE_LEVEL_LOW_WATERMARK_RATIO, 0)
          .setDefaultValue(0.7)
          .setDescription("The low watermark of the space in the top storage tier (a value "
              + "between 0 and 1).")
          .setConsistencyCheckLevel(ConsistencyCheckLevel.WARN)
          .setScope(Scope.WORKER)
          .build();
  // TODO(binfan): Use alluxio.worker.tieredstore.level1.dirs.mediumtype instead"
  public static final PropertyKey WORKER_TIERED_STORE_LEVEL1_ALIAS =
      new Builder(PropertyType.STRING, Template.WORKER_TIERED_STORE_LEVEL_ALIAS, 1)
          .setDescription("The alias of the second storage tier on this worker.")
          .setConsistencyCheckLevel(ConsistencyCheckLevel.WARN)
          .setScope(Scope.WORKER)
          .build();
  public static final PropertyKey WORKER_TIERED_STORE_LEVEL1_DIRS_PATH =
      new Builder(PropertyType.LIST, Optional.of(","),
          Template.WORKER_TIERED_STORE_LEVEL_DIRS_PATH, 1)
          .setDescription("A comma-separated list of paths (eg., /mnt/ssd/alluxio/cache2,"
              + "/mnt/ssd/alluxio/cache3,/mnt/hdd/alluxio/cache1) of storage directories "
              + "for the second storage tier.")
          .setConsistencyCheckLevel(ConsistencyCheckLevel.WARN)
          .setScope(Scope.WORKER)
          .build();
  public static final PropertyKey WORKER_TIERED_STORE_LEVEL1_DIRS_MEDIUMTYPE =
      new Builder(PropertyType.LIST, Optional.of(","),
          Template.WORKER_TIERED_STORE_LEVEL_DIRS_MEDIUMTYPE, 1)
          .setDefaultValue(
              format("${%s}", Template.WORKER_TIERED_STORE_LEVEL_ALIAS.format(1)))
          .setDescription(format(
              "A list of media types (e.g., \"SSD,SSD,HDD\") for each storage "
                  + "directory on the second storage tier specified by %s.",
              PropertyKey.WORKER_TIERED_STORE_LEVEL1_DIRS_PATH.mName))
          .setConsistencyCheckLevel(ConsistencyCheckLevel.WARN)
          .setScope(Scope.WORKER)
          .build();
  public static final PropertyKey WORKER_TIERED_STORE_LEVEL1_DIRS_QUOTA =
      new Builder(PropertyType.LIST, Optional.of(","),
          Template.WORKER_TIERED_STORE_LEVEL_DIRS_QUOTA, 1)
          .setDescription(format(
              "A comma-separated list of capacities (e.g., \"5GB,5GB,50GB\") for each storage "
                  + "directory on the second storage tier specified by %s.",
              PropertyKey.WORKER_TIERED_STORE_LEVEL1_DIRS_PATH.mName))
          .setConsistencyCheckLevel(ConsistencyCheckLevel.WARN)
          .setScope(Scope.WORKER)
          .build();
  public static final PropertyKey WORKER_TIERED_STORE_LEVEL1_HIGH_WATERMARK_RATIO =
      new Builder(PropertyType.DOUBLE, Template.WORKER_TIERED_STORE_LEVEL_HIGH_WATERMARK_RATIO, 1)
          .setDescription("The high watermark of the space in the second storage tier (a value "
              + "between 0 and 1).")
          .setDefaultValue(0.95)
          .setConsistencyCheckLevel(ConsistencyCheckLevel.WARN)
          .setScope(Scope.WORKER)
          .build();
  public static final PropertyKey WORKER_TIERED_STORE_LEVEL1_LOW_WATERMARK_RATIO =
      new Builder(PropertyType.DOUBLE, Template.WORKER_TIERED_STORE_LEVEL_LOW_WATERMARK_RATIO, 1)
          .setDefaultValue(0.7)
          .setDescription("The low watermark of the space in the second storage tier (a value "
              + "between 0 and 1).")
          .setConsistencyCheckLevel(ConsistencyCheckLevel.WARN)
          .setScope(Scope.WORKER)
          .build();
  //TODO(binfan): Use alluxio.worker.tieredstore.level2.dirs.mediumtype instead"
  public static final PropertyKey WORKER_TIERED_STORE_LEVEL2_ALIAS =
      new Builder(PropertyType.STRING, Template.WORKER_TIERED_STORE_LEVEL_ALIAS, 2)
          .setDescription("The alias of the third storage tier on this worker.")
          .setConsistencyCheckLevel(ConsistencyCheckLevel.WARN)
          .setScope(Scope.WORKER)
          .build();
  public static final PropertyKey WORKER_TIERED_STORE_LEVEL2_DIRS_PATH =
      new Builder(PropertyType.LIST, Optional.of(","),
          Template.WORKER_TIERED_STORE_LEVEL_DIRS_PATH, 2)
          .setDescription("A comma-separated list of paths (eg., /mnt/ssd/alluxio/cache4,"
              + "/mnt/hdd/alluxio/cache2,/mnt/hdd/alluxio/cache3) of storage directories "
              + "for the third storage tier.")
          .setConsistencyCheckLevel(ConsistencyCheckLevel.WARN)
          .setScope(Scope.WORKER)
          .build();
  public static final PropertyKey WORKER_TIERED_STORE_LEVEL2_DIRS_MEDIUMTYPE =
      new Builder(PropertyType.LIST, Optional.of(","),
          Template.WORKER_TIERED_STORE_LEVEL_DIRS_MEDIUMTYPE, 2)
          .setDefaultValue(
              format("${%s}", Template.WORKER_TIERED_STORE_LEVEL_ALIAS.format(2)))
          .setDescription(format(
              "A list of media types (e.g., \"SSD,HDD,HDD\") for each storage "
                  + "directory on the third storage tier specified by %s.",
              PropertyKey.WORKER_TIERED_STORE_LEVEL2_DIRS_PATH.mName))
          .setConsistencyCheckLevel(ConsistencyCheckLevel.WARN)
          .setScope(Scope.WORKER)
          .build();
  public static final PropertyKey WORKER_TIERED_STORE_LEVEL2_DIRS_QUOTA =
      new Builder(PropertyType.LIST, Optional.of(","),
          Template.WORKER_TIERED_STORE_LEVEL_DIRS_QUOTA, 2)
          .setDescription(format(
              "A comma-separated list of capacities (e.g., \"5GB,50GB,50GB\") for each storage "
                  + "directory on the third storage tier specified by %s.",
              PropertyKey.WORKER_TIERED_STORE_LEVEL2_DIRS_PATH.mName))
          .setConsistencyCheckLevel(ConsistencyCheckLevel.WARN)
          .setScope(Scope.WORKER)
          .build();
  public static final PropertyKey WORKER_TIERED_STORE_LEVEL2_HIGH_WATERMARK_RATIO =
      new Builder(PropertyType.DOUBLE, Template.WORKER_TIERED_STORE_LEVEL_HIGH_WATERMARK_RATIO, 2)
          .setDefaultValue(0.95)
          .setDescription("The high watermark of the space in the third storage tier (a value "
              + "between 0 and 1).")
          .setConsistencyCheckLevel(ConsistencyCheckLevel.WARN)
          .setScope(Scope.WORKER)
          .build();
  public static final PropertyKey WORKER_TIERED_STORE_LEVEL2_LOW_WATERMARK_RATIO =
      new Builder(PropertyType.DOUBLE, Template.WORKER_TIERED_STORE_LEVEL_LOW_WATERMARK_RATIO, 2)
          .setDefaultValue(0.7)
          .setDescription("The low watermark of the space in the third storage tier (a value "
              + "between 0 and 1).")
          .setConsistencyCheckLevel(ConsistencyCheckLevel.WARN)
          .setScope(Scope.WORKER)
          .build();
  public static final PropertyKey WORKER_TIERED_STORE_LEVELS =
      intBuilder(Name.WORKER_TIERED_STORE_LEVELS)
          .setDefaultValue(1)
          .setDescription("The number of storage tiers on the worker.")
          .setConsistencyCheckLevel(ConsistencyCheckLevel.WARN)
          .setScope(Scope.WORKER)
          .build();
  public static final PropertyKey WORKER_WEB_BIND_HOST =
      stringBuilder(Name.WORKER_WEB_BIND_HOST)
          .setDefaultValue("0.0.0.0")
          .setDescription("The hostname Alluxio worker's web server binds to.")
          .setConsistencyCheckLevel(ConsistencyCheckLevel.WARN)
          .setScope(Scope.WORKER)
          .build();
  public static final PropertyKey WORKER_WEB_HOSTNAME =
      stringBuilder(Name.WORKER_WEB_HOSTNAME)
          .setDescription("The hostname Alluxio worker's web UI binds to.")
          .setScope(Scope.WORKER)
          .build();
  public static final PropertyKey WORKER_WEB_PORT =
      intBuilder(Name.WORKER_WEB_PORT)
          .setDefaultValue(30000)
          .setDescription("The port Alluxio worker's web UI runs on.")
          .setConsistencyCheckLevel(ConsistencyCheckLevel.WARN)
          .setScope(Scope.WORKER)
          .build();
  public static final PropertyKey WORKER_UFS_BLOCK_OPEN_TIMEOUT_MS =
      durationBuilder(Name.WORKER_UFS_BLOCK_OPEN_TIMEOUT_MS)
          .setAlias("alluxio.worker.ufs.block.open.timeout.ms")
          .setDefaultValue("5min")
          .setDescription("Timeout to open a block from UFS.")
          .setConsistencyCheckLevel(ConsistencyCheckLevel.WARN)
          .setScope(Scope.WORKER)
          .build();
  public static final PropertyKey WORKER_UFS_INSTREAM_CACHE_ENABLED =
      booleanBuilder(Name.WORKER_UFS_INSTREAM_CACHE_ENABLED)
          .setDefaultValue(true)
          .setDescription("Enable caching for seekable under storage input stream, "
              + "so that subsequent seek operations on the same file will reuse "
              + "the cached input stream. This will improve position read performance "
              + "as the open operations of some under file system would be expensive. "
              + "The cached input stream would be stale, when the UFS file is modified "
              + "without notifying alluxio. ")
          .setConsistencyCheckLevel(ConsistencyCheckLevel.ENFORCE)
          .setScope(Scope.WORKER)
          .build();
  public static final PropertyKey WORKER_UFS_INSTREAM_CACHE_EXPIRARTION_TIME =
      durationBuilder(Name.WORKER_UFS_INSTREAM_CACHE_EXPIRATION_TIME)
          .setDefaultValue("5min")
          .setDescription("Cached UFS instream expiration time.")
          .setConsistencyCheckLevel(ConsistencyCheckLevel.WARN)
          .setScope(Scope.WORKER)
          .build();
  public static final PropertyKey WORKER_UFS_INSTREAM_CACHE_MAX_SIZE =
      intBuilder(Name.WORKER_UFS_INSTREAM_CACHE_MAX_SIZE)
          .setDefaultValue(5000)
          .setDescription("The max entries in the UFS instream cache.")
          .setConsistencyCheckLevel(ConsistencyCheckLevel.WARN)
          .setScope(Scope.WORKER)
          .build();
  public static final PropertyKey WORKER_WHITELIST =
      listBuilder(Name.WORKER_WHITELIST)
          .setDefaultValue("/")
          .setDescription("A comma-separated list of prefixes of the paths which are "
               + "cacheable, separated by semi-colons. Alluxio will try to cache the cacheable "
               + "file when it is read for the first time.")
          .setConsistencyCheckLevel(ConsistencyCheckLevel.WARN)
          .setScope(Scope.WORKER)
          .build();
  public static final PropertyKey WORKER_RPC_EXECUTOR_TYPE =
      enumBuilder(Name.WORKER_RPC_EXECUTOR_TYPE, RpcExecutorType.class)
          .setDefaultValue(RpcExecutorType.TPE)
          .setDescription("Type of ExecutorService for Alluxio worker gRPC server. "
              + "Supported values are TPE (for ThreadPoolExecutor) and FJP (for ForkJoinPool).")
          .setConsistencyCheckLevel(ConsistencyCheckLevel.WARN)
          .setScope(Scope.WORKER)
          .build();
  public static final PropertyKey WORKER_RPC_EXECUTOR_CORE_POOL_SIZE =
      intBuilder(Name.WORKER_RPC_EXECUTOR_CORE_POOL_SIZE)
          .setDefaultValue(100)
          .setDescription(
              "The number of threads to keep in thread pool of worker RPC ExecutorService.")
          .setConsistencyCheckLevel(ConsistencyCheckLevel.WARN)
          .setScope(Scope.WORKER)
          .build();
  public static final PropertyKey WORKER_RPC_EXECUTOR_MAX_POOL_SIZE =
      intBuilder(Name.WORKER_RPC_EXECUTOR_MAX_POOL_SIZE)
          .setDefaultValue(1000)
          .setDescription("The maximum number of threads allowed for worker RPC ExecutorService."
              + " When the maximum is reached, attempts to replace blocked threads fail.")
          .setConsistencyCheckLevel(ConsistencyCheckLevel.WARN)
          .setScope(Scope.WORKER)
          .build();
  public static final PropertyKey WORKER_RPC_EXECUTOR_KEEPALIVE =
      durationBuilder(Name.WORKER_RPC_EXECUTOR_KEEPALIVE)
          .setDefaultValue("60sec")
          .setDescription("The keep alive time of a thread in worker RPC ExecutorService"
              + "last used before this thread is terminated (and replaced if necessary).")
          .setConsistencyCheckLevel(ConsistencyCheckLevel.WARN)
          .setScope(Scope.WORKER)
          .build();
  public static final PropertyKey WORKER_RPC_EXECUTOR_TPE_QUEUE_TYPE =
      enumBuilder(Name.WORKER_RPC_EXECUTOR_TPE_QUEUE_TYPE, ThreadPoolExecutorQueueType.class)
          .setDefaultValue(ThreadPoolExecutorQueueType.LINKED_BLOCKING_QUEUE_WITH_CAP)
          .setDescription(format(
              "This property is effective when %s is set to TPE. "
                  + "It specifies the internal task queue that's used by RPC ExecutorService. "
                  + "Supported values are: LINKED_BLOCKING_QUEUE, LINKED_BLOCKING_QUEUE_WITH_CAP, "
                  + "ARRAY_BLOCKING_QUEUE and SYNCHRONOUS_BLOCKING_QUEUE",
              Name.WORKER_RPC_EXECUTOR_TYPE))
          .setConsistencyCheckLevel(ConsistencyCheckLevel.WARN)
          .setScope(Scope.WORKER)
          .build();
  public static final PropertyKey WORKER_RPC_EXECUTOR_TPE_ALLOW_CORE_THREADS_TIMEOUT =
      booleanBuilder(Name.WORKER_RPC_EXECUTOR_TPE_ALLOW_CORE_THREADS_TIMEOUT)
          .setDefaultValue(true)
          .setDescription(
              format("This property is effective when %s is set to ThreadPoolExecutor. "
                  + "It controls whether core threads can timeout and terminate "
                  + "when there is no work.", Name.WORKER_RPC_EXECUTOR_TYPE))
          .setConsistencyCheckLevel(ConsistencyCheckLevel.WARN)
          .setScope(Scope.WORKER)
          .build();
  public static final PropertyKey WORKER_RPC_EXECUTOR_FJP_PARALLELISM =
      intBuilder(Name.WORKER_RPC_EXECUTOR_FJP_PARALLELISM)
          .setAlias("alluxio.worker.rpc.executor.parallelism")
          .setDefaultSupplier(() -> Math.max(8, 2 * Runtime.getRuntime().availableProcessors()),
              "2 * {CPU core count}")
          .setDescription(
              format("This property is effective when %s is set to ForkJoinPool. "
                  + "It controls the parallelism level (internal queue count) "
                  + "of master RPC ExecutorService.", Name.WORKER_RPC_EXECUTOR_TYPE))
          .setConsistencyCheckLevel(ConsistencyCheckLevel.WARN)
          .setScope(Scope.WORKER)
          .build();
  public static final PropertyKey WORKER_RPC_EXECUTOR_FJP_MIN_RUNNABLE =
      intBuilder(Name.WORKER_RPC_EXECUTOR_FJP_MIN_RUNNABLE)
          .setAlias("alluxio.worker.rpc.executor.min.runnable")
          .setDefaultValue(1)
          .setDescription(
              format(
                  "This property is effective when %s is set to ForkJoinPool. "
                      + "It controls the minimum allowed number of core threads not blocked. "
                      + "A value of 1 ensures liveness. A larger value might improve "
                      + "throughput but might also increase overhead.",
                  Name.WORKER_RPC_EXECUTOR_TYPE))
          .setConsistencyCheckLevel(ConsistencyCheckLevel.WARN)
          .setScope(Scope.WORKER)
          .build();
  public static final PropertyKey WORKER_RPC_EXECUTOR_FJP_ASYNC =
      booleanBuilder(Name.WORKER_RPC_EXECUTOR_FJP_ASYNC)
          .setDefaultValue(true)
          .setDescription(format(
              "This property is effective when %s is set to ForkJoinPool. "
                  + "if true, it establishes local first-in-first-out scheduling mode for "
                  + "forked tasks that are never joined. This mode may be more appropriate "
                  + "than default locally stack-based mode in applications in which "
                  + "worker threads only process event-style asynchronous tasks.",
              Name.WORKER_RPC_EXECUTOR_TYPE))
          .setConsistencyCheckLevel(ConsistencyCheckLevel.WARN)
          .setScope(Scope.WORKER)
          .build();

  //
  // Proxy related properties
  //
  public static final PropertyKey PROXY_S3_WRITE_TYPE =
      enumBuilder(Name.PROXY_S3_WRITE_TYPE, WriteType.class)
          .setDefaultValue(WriteType.CACHE_THROUGH)
          .setDescription("Write type when creating buckets and objects through S3 API. "
              + "Valid options are "
              + "`MUST_CACHE` (write will only go to Alluxio and must be stored in Alluxio), "
              + "`CACHE_THROUGH` (try to cache, write to UnderFS synchronously), "
              + "`ASYNC_THROUGH` (try to cache, write to UnderFS asynchronously), "
              + "`THROUGH` (no cache, write to UnderFS synchronously).")
          .setConsistencyCheckLevel(ConsistencyCheckLevel.ENFORCE)
          .setScope(Scope.SERVER)
          .build();
  public static final PropertyKey PROXY_S3_DELETE_TYPE =
      stringBuilder(Name.PROXY_S3_DELETE_TYPE)
          .setDefaultValue(Constants.S3_DELETE_IN_ALLUXIO_AND_UFS)
          .setDescription(format(
              "Delete type when deleting buckets and objects through S3 API. Valid options are "
                  + "`%s` (delete both in Alluxio and UFS), "
                  + "`%s` (delete only the buckets or objects in Alluxio namespace).",
              Constants.S3_DELETE_IN_ALLUXIO_AND_UFS, Constants.S3_DELETE_IN_ALLUXIO_ONLY))
          .setConsistencyCheckLevel(ConsistencyCheckLevel.ENFORCE)
          .setScope(Scope.SERVER)
          .build();
  public static final PropertyKey PROXY_S3_MULTIPART_UPLOAD_CLEANER_ENABLED =
      booleanBuilder(Name.PROXY_S3_MULTIPART_UPLOAD_CLEANER_ENABLED)
          .setDefaultValue(true)
          .setDescription("Whether or not to enable automatic cleanup of long-running "
              + "multipart uploads.")
          .setConsistencyCheckLevel(ConsistencyCheckLevel.ENFORCE)
          .setScope(Scope.SERVER)
          .build();
  public static final PropertyKey PROXY_S3_MULTIPART_UPLOAD_CLEANER_TIMEOUT =
      durationBuilder(Name.PROXY_S3_MULTIPART_UPLOAD_CLEANER_TIMEOUT)
          .setDefaultValue("10min")
          .setDescription("The timeout for aborting proxy s3 multipart upload automatically.")
          .setConsistencyCheckLevel(ConsistencyCheckLevel.WARN)
          .setScope(Scope.SERVER)
          .build();
  public static final PropertyKey PROXY_S3_MULTIPART_UPLOAD_CLEANER_RETRY_COUNT =
      intBuilder(Name.PROXY_S3_MULTIPART_UPLOAD_CLEANER_RETRY_COUNT)
          .setDefaultValue(3)
          .setDescription("The retry count when aborting a multipart upload fails.")
          .setConsistencyCheckLevel(ConsistencyCheckLevel.WARN)
          .setScope(Scope.SERVER)
          .build();
  public static final PropertyKey PROXY_S3_MULTIPART_UPLOAD_CLEANER_RETRY_DELAY =
      durationBuilder(Name.PROXY_S3_MULTIPART_UPLOAD_CLEANER_RETRY_DELAY)
          .setDefaultValue("10sec")
          .setDescription("The retry delay time when aborting a multipart upload fails.")
          .setConsistencyCheckLevel(ConsistencyCheckLevel.WARN)
          .setScope(Scope.SERVER)
          .build();
  public static final PropertyKey PROXY_S3_MULTIPART_UPLOAD_CLEANER_POOL_SIZE =
      intBuilder(Name.PROXY_S3_MULTIPART_UPLOAD_CLEANER_POOL_SIZE)
          .setDefaultValue(1)
          .setDescription("The abort multipart upload cleaner pool size.")
          .setConsistencyCheckLevel(ConsistencyCheckLevel.IGNORE)
          .setScope(Scope.SERVER)
          .build();
  public static final PropertyKey PROXY_S3_COMPLETE_MULTIPART_UPLOAD_KEEPALIVE_ENABLED =
      booleanBuilder(Name.PROXY_S3_COMPLETE_MULTIPART_UPLOAD_KEEPALIVE_ENABLED)
          .setDefaultValue(false)
          .setDescription("Whether or not to enabled sending whitespace characters as a "
              + "keepalive message during CompleteMultipartUpload. Enabling this will "
              + "cause any errors to be silently ignored. However, the errors will appear "
              + "in the Proxy logs.")
          .setConsistencyCheckLevel(ConsistencyCheckLevel.ENFORCE)
          .setScope(Scope.SERVER)
          .build();
  public static final PropertyKey PROXY_S3_COMPLETE_MULTIPART_UPLOAD_KEEPALIVE_TIME_INTERVAL =
      durationBuilder(Name.PROXY_S3_COMPLETE_MULTIPART_UPLOAD_KEEPALIVE_TIME_INTERVAL)
          .setDefaultValue("30sec")
          .setDescription("The complete multipart upload maximum keepalive time. "
              + "The keepalive whitespace characters will be sent after 1 second, "
              + "exponentially increasing in duration up to the configured value.")
          .setConsistencyCheckLevel(ConsistencyCheckLevel.WARN)
          .setScope(Scope.SERVER)
          .build();
  public static final PropertyKey PROXY_S3_COMPLETE_MULTIPART_UPLOAD_MIN_PART_SIZE =
      dataSizeBuilder(Name.PROXY_S3_COMPLETE_MULTIPART_UPLOAD_MIN_PART_SIZE)
          .setDefaultValue("5MB")
          .setDescription("The minimum required file size of parts for multipart uploads. "
              + "Parts which are smaller than this limit aside from the final part will result "
              + "in an EntityTooSmall error code. Set to 0 to disable size requirements.")
          .setConsistencyCheckLevel(ConsistencyCheckLevel.ENFORCE)
          .setScope(Scope.SERVER)
          .build();
  public static final PropertyKey PROXY_S3_COMPLETE_MULTIPART_UPLOAD_POOL_SIZE =
      intBuilder(Name.PROXY_S3_COMPLETE_MULTIPART_UPLOAD_POOL_SIZE)
          .setDefaultValue(20)
          .setDescription("The complete multipart upload thread pool size.")
          .setConsistencyCheckLevel(ConsistencyCheckLevel.IGNORE)
          .setScope(Scope.SERVER)
          .build();
  public static final PropertyKey PROXY_S3_METADATA_HEADER_MAX_SIZE =
      dataSizeBuilder(Name.PROXY_S3_HEADER_METADATA_MAX_SIZE)
          .setDefaultValue("2KB")
          .setDescription("The maximum size to allow for user-defined metadata in S3 PUT"
              + "request headers. Set to 0 to disable size limits.")
          .setConsistencyCheckLevel(ConsistencyCheckLevel.ENFORCE)
          .setScope(Scope.SERVER)
          .build();
  public static final PropertyKey PROXY_S3_BUCKET_NAMING_RESTRICTIONS_ENABLED =
      booleanBuilder(Name.PROXY_S3_BUCKET_NAMING_RESTRICTIONS_ENABLED)
          .setDefaultValue(false)
          .setDescription("Toggles whether or not the Alluxio S3 API will enforce "
              + "AWS S3 bucket naming restrictions. See "
              + "https://docs.aws.amazon.com/AmazonS3/latest/userguide/bucketnamingrules.html.")
          .setConsistencyCheckLevel(ConsistencyCheckLevel.ENFORCE)
          .setScope(Scope.SERVER)
          .build();
  public static final PropertyKey PROXY_S3_TAGGING_RESTRICTIONS_ENABLED =
      booleanBuilder(Name.PROXY_S3_TAGGING_RESTRICTIONS_ENABLED)
          .setDefaultValue(true)
          .setDescription("Toggles whether or not the Alluxio S3 API will enforce "
            + "AWS S3 tagging restrictions (10 tags, 128 character keys, 256 character "
            + "values) See "
            + "https://docs.aws.amazon.com/AmazonS3/latest/userguide/tagging-managing.html.")
          .setConsistencyCheckLevel(ConsistencyCheckLevel.ENFORCE)
          .setScope(Scope.SERVER)
          .build();
  public static final PropertyKey PROXY_STREAM_CACHE_TIMEOUT_MS =
      durationBuilder(Name.PROXY_STREAM_CACHE_TIMEOUT_MS)
          .setAlias("alluxio.proxy.stream.cache.timeout.ms")
          .setDefaultValue("1hour")
          .setDescription("The timeout for the input and output streams cache eviction in the "
              + "proxy.")
          .setConsistencyCheckLevel(ConsistencyCheckLevel.IGNORE)
          .setScope(Scope.NONE)
          .build();
  public static final PropertyKey PROXY_WEB_BIND_HOST =
      stringBuilder(Name.PROXY_WEB_BIND_HOST)
          .setDefaultValue("0.0.0.0")
          .setDescription("The hostname that the Alluxio proxy's web server runs on.")
          .setConsistencyCheckLevel(ConsistencyCheckLevel.IGNORE)
          .setScope(Scope.NONE)
          .build();
  public static final PropertyKey PROXY_WEB_HOSTNAME =
      stringBuilder(Name.PROXY_WEB_HOSTNAME)
          .setDescription("The hostname Alluxio proxy's web UI binds to.")
          .setConsistencyCheckLevel(ConsistencyCheckLevel.IGNORE)
          .setScope(Scope.NONE)
          .build();
  public static final PropertyKey PROXY_WEB_PORT =
      intBuilder(Name.PROXY_WEB_PORT)
          .setDefaultValue(39999)
          .setDescription("The port Alluxio proxy's web UI runs on.")
          .setConsistencyCheckLevel(ConsistencyCheckLevel.IGNORE)
          .setScope(Scope.NONE)
          .build();
  public static final PropertyKey PROXY_AUDIT_LOGGING_ENABLED =
      booleanBuilder(Name.PROXY_AUDIT_LOGGING_ENABLED)
          .setDefaultValue(false)
          .setDescription("Set to true to enable proxy audit.")
          .setConsistencyCheckLevel(ConsistencyCheckLevel.WARN)
          .setScope(Scope.SERVER)
          .build();

  //
  // Locality related properties
  //
  public static final PropertyKey LOCALITY_ORDER =
      listBuilder(Name.LOCALITY_ORDER)
          .setDefaultValue(ImmutableList.of(Constants.LOCALITY_NODE, Constants.LOCALITY_RACK))
          .setDescription("Ordering of locality tiers")
          .setConsistencyCheckLevel(ConsistencyCheckLevel.ENFORCE)
          .setScope(Scope.ALL)
          .build();
  public static final PropertyKey LOCALITY_SCRIPT =
      stringBuilder(Name.LOCALITY_SCRIPT)
          .setDefaultValue(Constants.ALLUXIO_LOCALITY_SCRIPT)
          .setDescription("A script to determine tiered identity for locality checking")
          .setConsistencyCheckLevel(ConsistencyCheckLevel.WARN)
          .setScope(Scope.ALL)
          .build();
  public static final PropertyKey LOCALITY_TIER_NODE =
      new Builder(PropertyType.STRING, Template.LOCALITY_TIER, Constants.LOCALITY_NODE)
          .setDescription("Value to use for determining node locality")
          .setScope(Scope.ALL)
          .build();
  // This property defined so that it is included in the documentation.
  public static final PropertyKey LOCALITY_TIER_RACK =
      new Builder(PropertyType.STRING, Template.LOCALITY_TIER, Constants.LOCALITY_RACK)
          .setDescription("Value to use for determining rack locality")
          .setConsistencyCheckLevel(ConsistencyCheckLevel.WARN)
          .setScope(Scope.ALL)
          .build();

  public static final PropertyKey LOCALITY_COMPARE_NODE_IP =
      booleanBuilder(Name.LOCALITY_COMPARE_NODE_IP)
          .setDefaultValue(false)
          .setDescription("Whether try to resolve the node IP address for locality checking")
          .setConsistencyCheckLevel(ConsistencyCheckLevel.WARN)
          .setScope(Scope.ALL)
          .build();

  //
  // Log server related properties
  //
  // Used in alluxio-config.sh and conf/log4j.properties
  public static final PropertyKey LOGSERVER_LOGS_DIR =
      stringBuilder(Name.LOGSERVER_LOGS_DIR)
          .setDefaultValue(format("${%s}/logs", Name.WORK_DIR))
          .setDescription("Default location for remote log files.")
          .setIgnoredSiteProperty(true)
          .setConsistencyCheckLevel(ConsistencyCheckLevel.WARN)
          .setScope(Scope.SERVER)
          .build();
  // Used in alluxio-config.sh and conf/log4j.properties
  public static final PropertyKey LOGSERVER_HOSTNAME =
      stringBuilder(Name.LOGSERVER_HOSTNAME)
          .setDescription("The hostname of Alluxio logserver.")
          .setIgnoredSiteProperty(true)
          .setScope(Scope.SERVER)
          .build();
  // Used in alluxio-config.sh and conf/log4j.properties
  public static final PropertyKey LOGSERVER_PORT =
      intBuilder(Name.LOGSERVER_PORT)
          .setDefaultValue(45600)
          .setDescription("Default port of logserver to receive logs from alluxio servers.")
          .setIgnoredSiteProperty(true)
          .setConsistencyCheckLevel(ConsistencyCheckLevel.WARN)
          .setScope(Scope.SERVER)
          .build();
  public static final PropertyKey LOGSERVER_THREADS_MAX =
      intBuilder(Name.LOGSERVER_THREADS_MAX)
          .setDefaultValue(2048)
          .setDescription("The maximum number of threads used by logserver to service"
              + " logging requests.")
          .setConsistencyCheckLevel(ConsistencyCheckLevel.WARN)
          .setScope(Scope.SERVER)
          .build();
  public static final PropertyKey LOGSERVER_THREADS_MIN =
      intBuilder(Name.LOGSERVER_THREADS_MIN)
          .setDefaultValue(512)
          .setDescription("The minimum number of threads used by logserver to service"
              + " logging requests.")
          .setConsistencyCheckLevel(ConsistencyCheckLevel.WARN)
          .setScope(Scope.SERVER)
          .build();

  //
  // User related properties
  //
  public static final PropertyKey USER_BLOCK_MASTER_CLIENT_POOL_SIZE_MIN =
      intBuilder(Name.USER_BLOCK_MASTER_CLIENT_POOL_SIZE_MIN)
          .setDefaultValue(0)
          .setDescription("The minimum number of block master clients cached in the block master "
              + "client pool. For long running processes, this should be set to zero.")
          .setConsistencyCheckLevel(ConsistencyCheckLevel.WARN)
          .setScope(Scope.CLIENT)
          .build();
  public static final PropertyKey USER_BLOCK_MASTER_CLIENT_POOL_SIZE_MAX =
      intBuilder(Name.USER_BLOCK_MASTER_CLIENT_POOL_SIZE_MAX)
          .setDefaultValue(500)
          .setDescription("The maximum number of block master clients cached in the block master "
              + "client pool.")
          .setConsistencyCheckLevel(ConsistencyCheckLevel.WARN)
          .setScope(Scope.CLIENT)
          .setAlias("alluxio.user.block.master.client.threads")
          .build();
  public static final PropertyKey USER_BLOCK_MASTER_CLIENT_POOL_GC_INTERVAL_MS =
      durationBuilder(Name.USER_BLOCK_MASTER_CLIENT_POOL_GC_INTERVAL_MS)
          .setDefaultValue("120sec")
          .setDescription("The interval at which block master client GC checks occur.")
          .setConsistencyCheckLevel(ConsistencyCheckLevel.WARN)
          .setScope(Scope.CLIENT)
          .build();
  public static final PropertyKey USER_BLOCK_MASTER_CLIENT_POOL_GC_THRESHOLD_MS =
      durationBuilder(Name.USER_BLOCK_MASTER_CLIENT_POOL_GC_THRESHOLD_MS)
          .setDefaultValue("120sec")
          .setDescription("A block master client is closed if it has been idle for more than this "
              + "threshold.")
          .setConsistencyCheckLevel(ConsistencyCheckLevel.WARN)
          .setScope(Scope.CLIENT)
          .build();
  public static final PropertyKey USER_BLOCK_WORKER_CLIENT_POOL_MIN =
      intBuilder(Name.USER_BLOCK_WORKER_CLIENT_POOL_MIN)
          .setDefaultValue(0)
          .setDescription("The minimum number of block worker clients cached in the block "
              + "worker client pool.")
          .setConsistencyCheckLevel(ConsistencyCheckLevel.WARN)
          .setIsHidden(true)
          .setScope(Scope.CLIENT)
          .build();
  public static final PropertyKey USER_BLOCK_WORKER_CLIENT_POOL_MAX =
      intBuilder(Name.USER_BLOCK_WORKER_CLIENT_POOL_MAX)
          .setDefaultValue(1024)
          .setDescription("The maximum number of block worker clients cached in the block "
              + "worker client pool.")
          .setConsistencyCheckLevel(ConsistencyCheckLevel.WARN)
          .setScope(Scope.CLIENT)
          .setAlias("alluxio.user.block.worker.client.pool.size")
          .build();
  public static final PropertyKey USER_BLOCK_WORKER_CLIENT_POOL_GC_THRESHOLD_MS =
      durationBuilder(Name.USER_BLOCK_WORKER_CLIENT_POOL_GC_THRESHOLD_MS)
          .setDefaultValue("300sec")
          .setDescription("A block worker client is closed if it has been idle for more than this "
              + "threshold.")
          .setConsistencyCheckLevel(ConsistencyCheckLevel.WARN)
          .setScope(Scope.CLIENT)
          .build();
  public static final PropertyKey USER_BLOCK_REMOTE_READ_BUFFER_SIZE_BYTES =
      dataSizeBuilder(Name.USER_BLOCK_REMOTE_READ_BUFFER_SIZE_BYTES)
          .setDefaultValue("8MB")
          .setDescription("The size of the file buffer to read data from remote Alluxio "
              + "worker.")
          .setConsistencyCheckLevel(ConsistencyCheckLevel.WARN)
          .setScope(Scope.CLIENT)
          .setIsHidden(true)
          .build();
  public static final PropertyKey USER_CONF_SYNC_INTERVAL =
      durationBuilder(Name.USER_CONF_SYNC_INTERVAL)
          .setDefaultValue("1min")
          .setDescription("The time period of client master heartbeat to "
              + "update the configuration if necessary from meta master.")
          .setConsistencyCheckLevel(ConsistencyCheckLevel.WARN)
          .setScope(Scope.CLIENT)
          .build();
  public static final PropertyKey USER_FILE_REPLICATION_MAX =
      intBuilder(Name.USER_FILE_REPLICATION_MAX)
          .setDefaultValue(-1)
          .setDescription("The target max replication level of a file in Alluxio space. Setting "
              + "this property to a negative value means no upper limit.")
          .setScope(Scope.CLIENT)
          .build();
  public static final PropertyKey USER_FILE_REPLICATION_MIN =
      intBuilder(Name.USER_FILE_REPLICATION_MIN)
          .setDefaultValue(0)
          .setDescription("The target min replication level of a file in Alluxio space.")
          .setScope(Scope.CLIENT)
          .build();
  public static final PropertyKey USER_FILE_REPLICATION_DURABLE =
      intBuilder(Name.USER_FILE_REPLICATION_DURABLE)
          .setDefaultValue(1)
          .setDescription("The target replication level of a file created by ASYNC_THROUGH writes"
              + "before this file is persisted.")
          .setScope(Scope.CLIENT)
          .build();
  public static final PropertyKey USER_FILE_SEQUENTIAL_PREAD_THRESHOLD =
      dataSizeBuilder(Name.USER_FILE_SEQUENTIAL_PREAD_THRESHOLD)
          .setDefaultValue("2MB")
          .setDescription("An upper bound on the client buffer size for positioned read to hint "
              + "at the sequential nature of reads. For reads with a buffer size greater than this "
              + "threshold, the read op is treated to be sequential and the worker may handle the "
              + "read differently. For instance, cold reads from the HDFS ufs may use a different "
              + "HDFS client API.")
          .setConsistencyCheckLevel(ConsistencyCheckLevel.WARN)
          .setScope(Scope.CLIENT)
          .build();
  public static final PropertyKey USER_FILE_TARGET_MEDIA =
      stringBuilder(Name.USER_FILE_TARGET_MEDIA)
          .setDescription("Preferred media type while storing file's blocks.")
          .setScope(Scope.CLIENT)
          .build();
  public static final PropertyKey USER_BLOCK_SIZE_BYTES_DEFAULT =
      dataSizeBuilder(Name.USER_BLOCK_SIZE_BYTES_DEFAULT)
          .setDefaultValue("64MB")
          .setDescription("Default block size for Alluxio files.")
          .setConsistencyCheckLevel(ConsistencyCheckLevel.WARN)
          .setScope(Scope.CLIENT)
          .build();
  public static final PropertyKey USER_BLOCK_STORE_TYPE =
      enumBuilder(Name.USER_BLOCK_STORE_TYPE, BlockStoreType.class)
          .setDefaultValue(BlockStoreType.FILE)
          .setDescription("The implementation of LocalBlockStore that can be instantiated.")
          .setScope(Scope.WORKER)
          .build();
  public static final PropertyKey USER_BLOCK_READ_RETRY_SLEEP_MIN =
      durationBuilder(Name.USER_BLOCK_READ_RETRY_SLEEP_MIN)
          .setDefaultValue("250ms")
          .setScope(Scope.CLIENT)
          .build();
  public static final PropertyKey USER_BLOCK_READ_RETRY_SLEEP_MAX =
      durationBuilder(Name.USER_BLOCK_READ_RETRY_SLEEP_MAX)
          .setDefaultValue("2sec")
          .setScope(Scope.CLIENT)
          .build();
  public static final PropertyKey USER_BLOCK_READ_RETRY_MAX_DURATION =
      durationBuilder(Name.USER_BLOCK_READ_RETRY_MAX_DURATION)
          .setDescription("This duration controls for how long Alluxio clients should try"
              + "reading a single block. If a particular block can't be read within "
              + "this duration, then the I/O will timeout.")
          .setDefaultValue("5min")
          .setScope(Scope.CLIENT)
          .build();
  public static final PropertyKey USER_CONF_CLUSTER_DEFAULT_ENABLED =
      booleanBuilder(Name.USER_CONF_CLUSTER_DEFAULT_ENABLED)
          .setDefaultValue(true)
          .setDescription("When this property is true, an Alluxio client will load the default "
              + "values of cluster-wide configuration and path-specific configuration set by "
              + "Alluxio master.")
          .setScope(Scope.CLIENT)
          .build();
  public static final PropertyKey USER_DATE_FORMAT_PATTERN =
      stringBuilder(Name.USER_DATE_FORMAT_PATTERN)
          .setDefaultValue("MM-dd-yyyy HH:mm:ss:SSS")
          .setDescription("Display formatted date in cli command and web UI by given date "
              + "format pattern.")
          .setScope(Scope.CLIENT)
          .build();
  public static final PropertyKey USER_FILE_BUFFER_BYTES =
      dataSizeBuilder(Name.USER_FILE_BUFFER_BYTES)
          .setDefaultValue("8MB")
          .setDescription("The size of the file buffer to use for file system reads/writes.")
          .setConsistencyCheckLevel(ConsistencyCheckLevel.WARN)
          .setScope(Scope.CLIENT)
          .build();
  public static final PropertyKey USER_FILE_RESERVED_BYTES =
      dataSizeBuilder(Name.USER_FILE_RESERVED_BYTES)
          .setDefaultValue(format("${%s}", Name.USER_BLOCK_SIZE_BYTES_DEFAULT))
          .setDescription("The size to reserve on workers for file system writes."
              + "Using smaller value will improve concurrency for writes smaller than block size.")
          .setConsistencyCheckLevel(ConsistencyCheckLevel.WARN)
          .setScope(Scope.CLIENT)
          .build();
  public static final PropertyKey USER_FILE_COPYFROMLOCAL_BLOCK_LOCATION_POLICY =
      classBuilder(Name.USER_FILE_COPYFROMLOCAL_BLOCK_LOCATION_POLICY)
          .setDefaultValue("alluxio.client.block.policy.RoundRobinPolicy")
          .setDescription("The default location policy for choosing workers for writing a "
              + "file's blocks using copyFromLocal command.")
          .setScope(Scope.CLIENT)
          .build();
  public static final PropertyKey USER_FILE_DELETE_UNCHECKED =
      booleanBuilder(Name.USER_FILE_DELETE_UNCHECKED)
          .setDefaultValue(false)
          .setDescription("Whether to check if the UFS contents are in sync with Alluxio "
              + "before attempting to delete persisted directories recursively.")
          .setScope(Scope.CLIENT)
          .build();
  public static final PropertyKey USER_FILE_MASTER_CLIENT_POOL_SIZE_MIN =
      intBuilder(Name.USER_FILE_MASTER_CLIENT_POOL_SIZE_MIN)
          .setDefaultValue(0)
          .setDescription("The minimum number of fs master clients cached in the fs master "
              + "client pool. For long running processes, this should be set to zero.")
          .setConsistencyCheckLevel(ConsistencyCheckLevel.WARN)
          .setScope(Scope.CLIENT)
          .build();
  public static final PropertyKey USER_FILE_MASTER_CLIENT_POOL_SIZE_MAX =
      intBuilder(Name.USER_FILE_MASTER_CLIENT_POOL_SIZE_MAX)
          .setDefaultValue(500)
          .setDescription("The maximum number of fs master clients cached in the fs master "
              + "client pool.")
          .setConsistencyCheckLevel(ConsistencyCheckLevel.WARN)
          .setScope(Scope.CLIENT)
          .setAlias("alluxio.user.file.master.client.threads")
          .build();
  public static final PropertyKey USER_FILE_MASTER_CLIENT_POOL_GC_INTERVAL_MS =
      durationBuilder(Name.USER_FILE_MASTER_CLIENT_POOL_GC_INTERVAL_MS)
          .setDefaultValue("120sec")
          .setDescription("The interval at which file system master client GC checks occur.")
          .setConsistencyCheckLevel(ConsistencyCheckLevel.WARN)
          .setScope(Scope.CLIENT)
          .build();
  public static final PropertyKey USER_FILE_MASTER_CLIENT_POOL_GC_THRESHOLD_MS =
      durationBuilder(Name.USER_FILE_MASTER_CLIENT_POOL_GC_THRESHOLD_MS)
          .setDefaultValue("120sec")
          .setDescription("A fs master client is closed if it has been idle for more than this "
              + "threshold.")
          .setConsistencyCheckLevel(ConsistencyCheckLevel.WARN)
          .setScope(Scope.CLIENT)
          .build();
  public static final PropertyKey USER_FILE_METADATA_LOAD_TYPE =
      enumBuilder(Name.USER_FILE_METADATA_LOAD_TYPE, LoadMetadataPType.class)
          .setDefaultValue(LoadMetadataPType.ONCE)
          .setDescription("The behavior of loading metadata from UFS. When information about "
              + "a path is requested and the path does not exist in Alluxio, metadata can be "
              + "loaded from the UFS. Valid options are `ALWAYS`, `NEVER`, and `ONCE`. "
              + "`ALWAYS` will always access UFS to see if the path exists in the UFS. "
              + "`NEVER` will never consult the UFS. `ONCE` will access the UFS the \"first\" "
              + "time (according to a cache), but not after that. This parameter is ignored if a "
              + "metadata sync is performed, via the parameter "
              + "\"alluxio.user.file.metadata.sync.interval\"")
          .setConsistencyCheckLevel(ConsistencyCheckLevel.WARN)
          .setScope(Scope.CLIENT)
          .build();
  public static final PropertyKey USER_FILE_METADATA_SYNC_INTERVAL =
      durationBuilder(Name.USER_FILE_METADATA_SYNC_INTERVAL)
          .setDefaultValue("-1")
          .setDescription("The interval for syncing UFS metadata before invoking an "
              + "operation on a path. -1 means no sync will occur. 0 means Alluxio will "
              + "always sync the metadata of the path before an operation. If you specify a time "
              + "interval, Alluxio will (best effort) not re-sync a path within that time "
              + "interval. Syncing the metadata for a path must interact with the UFS, so it is "
              + "an expensive operation. If a sync is performed for an operation, the "
              + "configuration of \"alluxio.user.file.metadata.load.type\" will be ignored.")
          .setConsistencyCheckLevel(ConsistencyCheckLevel.WARN)
          .setScope(Scope.CLIENT)
          .build();
  public static final PropertyKey USER_FILE_PASSIVE_CACHE_ENABLED =
      booleanBuilder(Name.USER_FILE_PASSIVE_CACHE_ENABLED)
          .setDefaultValue(true)
          .setDescription("Whether to cache files to local Alluxio workers when the files are read "
              + "from remote workers (not UFS).")
          .setConsistencyCheckLevel(ConsistencyCheckLevel.WARN)
          .setScope(Scope.CLIENT)
          .build();
  public static final PropertyKey USER_FILE_READ_TYPE_DEFAULT =
      enumBuilder(Name.USER_FILE_READ_TYPE_DEFAULT, ReadType.class)
          .setDefaultValue(ReadType.CACHE)
          .setDescription("Default read type when creating Alluxio files. Valid options are "
              + "`CACHE_PROMOTE` (move data to highest tier if already in Alluxio storage, "
              + "write data into highest tier of local Alluxio if data needs to be read from "
              + "under storage), `CACHE` (write data into highest tier of local Alluxio if "
              + "data needs to be read from under storage), `NO_CACHE` (no data interaction "
              + "with Alluxio, if the read is from Alluxio data migration or eviction will "
              + "not occur).")
          .setScope(Scope.CLIENT)
          .build();
  public static final PropertyKey USER_FILE_PERSIST_ON_RENAME =
      booleanBuilder(Name.USER_FILE_PERSIST_ON_RENAME)
          .setDefaultValue(false)
          .setDescription("Whether or not to asynchronously persist any files which have been "
              + "renamed. This is helpful when working with compute frameworks which use rename "
              + "to commit results.")
          .setScope(Scope.CLIENT)
          .build();
  public static final PropertyKey USER_FILE_PERSISTENCE_INITIAL_WAIT_TIME =
      durationBuilder(Name.USER_FILE_PERSISTENCE_INITIAL_WAIT_TIME)
          .setDefaultValue("0")
          .setDescription(format("Time to wait before starting the persistence job. "
              + "When the value is set to -1, the file will be persisted by rename operation "
              + "or persist CLI but will not be automatically persisted in other cases. "
              + "This is to avoid the heavy object copy in rename operation when %s is set to %s. "
              + "This value should be smaller than the value of %s",
              Name.USER_FILE_WRITE_TYPE_DEFAULT, WritePType.ASYNC_THROUGH,
              Name.MASTER_PERSISTENCE_MAX_TOTAL_WAIT_TIME_MS))
          .setScope(Scope.CLIENT)
          .build();
  public static final PropertyKey USER_FILE_WAITCOMPLETED_POLL_MS =
      durationBuilder(Name.USER_FILE_WAITCOMPLETED_POLL_MS)
          .setAlias("alluxio.user.file.waitcompleted.poll.ms")
          .setDefaultValue("1sec")
          .setDescription("The time interval to poll a file for its completion status when "
              + "using waitCompleted.")
          .setConsistencyCheckLevel(ConsistencyCheckLevel.WARN)
          .setScope(Scope.CLIENT)
          .build();
  public static final PropertyKey USER_FILE_CREATE_TTL =
      durationBuilder(Name.USER_FILE_CREATE_TTL)
          .setDefaultValue(Constants.NO_TTL)
          .setDescription("Time to live for files created by a user, no ttl by default.")
          .setScope(Scope.CLIENT)
          .build();
  public static final PropertyKey USER_FILE_CREATE_TTL_ACTION =
      enumBuilder(Name.USER_FILE_CREATE_TTL_ACTION, TtlAction.class)
          .setDefaultValue(TtlAction.DELETE)
          .setDescription("When file's ttl is expired, the action performs on it. Options: "
              + "DELETE (default) or FREE")
          .setScope(Scope.CLIENT)
          .build();
  public static final PropertyKey USER_FILE_UFS_TIER_ENABLED =
      booleanBuilder(Name.USER_FILE_UFS_TIER_ENABLED)
          .setDescription("When workers run out of available memory, whether the client can skip "
              + "writing data to Alluxio but fallback to write to UFS without stopping the "
              + "application. This property only works when the write type is ASYNC_THROUGH.")
          .setDefaultValue(false)
          .setScope(Scope.CLIENT)
          .build();
  public static final PropertyKey USER_BLOCK_READ_METRICS_ENABLED =
      booleanBuilder(Name.USER_BLOCK_READ_METRICS_ENABLED)
          .setDescription("Whether detailed block read metrics will be recorded and sink.")
          .setDefaultValue(false)
          .setScope(Scope.CLIENT)
          .build();
  public static final PropertyKey USER_BLOCK_WRITE_LOCATION_POLICY =
      classBuilder(Name.USER_BLOCK_WRITE_LOCATION_POLICY)
          .setDefaultValue("alluxio.client.block.policy.LocalFirstPolicy")
          .setDescription("The default location policy for choosing workers for writing a "
              + "file's blocks.")
          .setConsistencyCheckLevel(ConsistencyCheckLevel.WARN)
          .setScope(Scope.CLIENT)
          .build();
  public static final PropertyKey USER_BLOCK_AVOID_EVICTION_POLICY_RESERVED_BYTES =
      dataSizeBuilder(Name.USER_BLOCK_AVOID_EVICTION_POLICY_RESERVED_BYTES)
          .setDefaultValue("0MB")
          .setDescription("The portion of space reserved in a worker when using the "
              + "LocalFirstAvoidEvictionPolicy class as block location policy.")
          .setConsistencyCheckLevel(ConsistencyCheckLevel.WARN)
          .setScope(Scope.CLIENT)
          .build();
  public static final PropertyKey USER_CLIENT_CACHE_ASYNC_RESTORE_ENABLED =
      booleanBuilder(Name.USER_CLIENT_CACHE_ASYNC_RESTORE_ENABLED)
          .setDefaultValue(true)
          .setDescription("If this is enabled, cache restore state asynchronously.")
          .setConsistencyCheckLevel(ConsistencyCheckLevel.IGNORE)
          .setScope(Scope.CLIENT)
          .build();
  public static final PropertyKey USER_CLIENT_CACHE_ASYNC_WRITE_ENABLED =
      booleanBuilder(Name.USER_CLIENT_CACHE_ASYNC_WRITE_ENABLED)
          .setDefaultValue(false)
          .setDescription("If this is enabled, cache data asynchronously.")
          .setConsistencyCheckLevel(ConsistencyCheckLevel.IGNORE)
          .setScope(Scope.CLIENT)
          .build();
  public static final PropertyKey USER_CLIENT_CACHE_ASYNC_WRITE_THREADS =
      intBuilder(Name.USER_CLIENT_CACHE_ASYNC_WRITE_THREADS)
          .setDefaultValue(16)
          .setDescription("Number of threads to asynchronously cache data.")
          .setConsistencyCheckLevel(ConsistencyCheckLevel.IGNORE)
          .setScope(Scope.CLIENT)
          .build();
  public static final PropertyKey USER_CLIENT_CACHE_ENABLED =
      booleanBuilder(Name.USER_CLIENT_CACHE_ENABLED)
          .setDefaultValue(false)
          .setDescription("If this is enabled, data will be cached on Alluxio client.")
          .setConsistencyCheckLevel(ConsistencyCheckLevel.WARN)
          .setScope(Scope.CLIENT)
          .build();
  public static final PropertyKey USER_CLIENT_CACHE_FILTER_CLASS =
      classBuilder(Name.USER_CLIENT_CACHE_FILTER_CLASS)
          .setDefaultValue("alluxio.client.file.cache.filter.DefaultCacheFilter")
          .setDescription("The default cache filter caches everything")
          .setConsistencyCheckLevel(ConsistencyCheckLevel.WARN)
          .setScope(Scope.CLIENT)
          .build();
  public static final PropertyKey USER_CLIENT_CACHE_FILTER_CONFIG_FILE =
      stringBuilder(Name.USER_CLIENT_CACHE_FILTER_CONFIG_FILE)
          .setDefaultValue(format("${%s}/cache_filter.properties", Name.CONF_DIR))
          .setDescription("The alluxio cache filter config file")
          .setConsistencyCheckLevel(ConsistencyCheckLevel.WARN)
          .setScope(Scope.CLIENT)
          .build();
  public static final PropertyKey USER_CLIENT_CACHE_EVICTOR_CLASS =
      classBuilder(Name.USER_CLIENT_CACHE_EVICTOR_CLASS)
          .setDefaultValue("alluxio.client.file.cache.evictor.LRUCacheEvictor")
          .setDescription("The strategy that client uses to evict local cached pages when running "
              + "out of space. Currently valid options include "
              + "`alluxio.client.file.cache.evictor.LRUCacheEvictor`,"
              + "`alluxio.client.file.cache.evictor.LFUCacheEvictor`.")
          .setConsistencyCheckLevel(ConsistencyCheckLevel.WARN)
          .setScope(Scope.CLIENT)
          .build();
  public static final PropertyKey USER_CLIENT_CACHE_EVICTOR_LFU_LOGBASE =
      doubleBuilder(Name.USER_CLIENT_CACHE_EVICTOR_LFU_LOGBASE)
          .setDefaultValue(2.0)
          .setDescription("The log base for client cache LFU evictor bucket index.")
          .setConsistencyCheckLevel(ConsistencyCheckLevel.WARN)
          .setScope(Scope.CLIENT)
          .build();
  public static final PropertyKey USER_CLIENT_CACHE_EVICTOR_NONDETERMINISTIC_ENABLED =
      booleanBuilder(Name.USER_CLIENT_CACHE_EVICTOR_NONDETERMINISTIC_ENABLED)
          .setDefaultValue(false)
          .setDescription(
              "If this is enabled, the evictor picks uniformly from the worst k elements."
                  + "Currently only LRU is supported.")
          .setConsistencyCheckLevel(ConsistencyCheckLevel.WARN)
          .setScope(Scope.CLIENT)
          .build();
  public static final PropertyKey USER_CLIENT_CACHE_SHADOW_ENABLED =
      booleanBuilder(Name.USER_CLIENT_CACHE_SHADOW_ENABLED)
          .setDefaultValue(false)
          .setDescription(
          "If this is enabled, a shadow cache will be created to tracking the working set of "
              + "a past time window, and measure the hit ratio if the working set fits the cache")
          .setConsistencyCheckLevel(ConsistencyCheckLevel.WARN).setScope(Scope.CLIENT).build();
  public static final PropertyKey USER_CLIENT_CACHE_SHADOW_TYPE =
      enumBuilder(Name.USER_CLIENT_CACHE_SHADOW_TYPE, ShadowCacheType.class)
          .setDefaultValue("CLOCK_CUCKOO_FILTER")
          .setDescription("The type of shadow cache to be used. "
              + "Valid options are `MULTIPLE_BLOOM_FILTER` (which uses a chain of bloom filters), "
              +    "`CLOCK_CUCKOO_FILTER` (which uses cuckoo filter with extended field).")
          .setConsistencyCheckLevel(ConsistencyCheckLevel.WARN).setScope(Scope.CLIENT).build();
  public static final PropertyKey USER_CLIENT_CACHE_SHADOW_WINDOW =
      durationBuilder(Name.USER_CLIENT_CACHE_SHADOW_WINDOW)
          .setDefaultValue("24h")
          .setDescription(
              "The past time window for the shadow cache to tracking the working set, and it is "
                  + "in the unit of second")
          .setConsistencyCheckLevel(ConsistencyCheckLevel.WARN)
          .setScope(Scope.CLIENT)
          .build();
  public static final PropertyKey USER_CLIENT_CACHE_SHADOW_MEMORY_OVERHEAD =
      dataSizeBuilder(Name.USER_CLIENT_CACHE_SHADOW_MEMORY_OVERHEAD)
          .setDefaultValue("125MB")
          .setDescription("The total memory overhead for bloom filters used for tracking")
          .setConsistencyCheckLevel(ConsistencyCheckLevel.WARN)
          .setScope(Scope.CLIENT)
          .build();
  public static final PropertyKey USER_CLIENT_CACHE_SHADOW_BLOOMFILTER_NUM =
      intBuilder(Name.USER_CLIENT_CACHE_SHADOW_BLOOMFILTER_NUM)
          .setDefaultValue(4)
          .setDescription(
              "The number of bloom filters used for tracking. Each tracks a segment of window")
          .setConsistencyCheckLevel(ConsistencyCheckLevel.WARN).setScope(Scope.CLIENT).build();
  public static final PropertyKey USER_CLIENT_CACHE_SHADOW_CUCKOO_CLOCK_BITS =
      intBuilder(Name.USER_CLIENT_CACHE_SHADOW_CUCKOO_CLOCK_BITS)
          .setDefaultValue(6)
          .setDescription(
                  "The number of bits of each item's clock field.")
          .setConsistencyCheckLevel(ConsistencyCheckLevel.IGNORE)
          .setScope(Scope.CLIENT)
          .build();
  public static final PropertyKey USER_CLIENT_CACHE_SHADOW_CUCKOO_SIZE_BITS =
      intBuilder(Name.USER_CLIENT_CACHE_SHADOW_CUCKOO_SIZE_BITS)
          .setDefaultValue(20)
          .setDescription(
                  "The number of bits of each item's size field.")
          .setConsistencyCheckLevel(ConsistencyCheckLevel.IGNORE)
          .setScope(Scope.CLIENT)
          .build();
  public static final PropertyKey USER_CLIENT_CACHE_SHADOW_CUCKOO_SCOPE_BITS =
      intBuilder(Name.USER_CLIENT_CACHE_SHADOW_CUCKOO_SCOPE_BITS)
          .setDefaultValue(8)
          .setDescription(
                  "The number of bits of each item's scope field.")
          .setConsistencyCheckLevel(ConsistencyCheckLevel.IGNORE)
          .setScope(Scope.CLIENT)
          .build();
  public static final PropertyKey USER_CLIENT_CACHE_DIRS =
      listBuilder(Name.USER_CLIENT_CACHE_DIRS)
          .setDefaultValue("/tmp/alluxio_cache")
          .setDescription("A list of the directories where client-side cache is stored.")
          .setConsistencyCheckLevel(ConsistencyCheckLevel.WARN)
          .setScope(Scope.CLIENT)
          .build();
  public static final PropertyKey USER_CLIENT_CACHE_EVICTION_RETRIES =
      intBuilder(Name.USER_CLIENT_CACHE_EVICTION_RETRIES)
          .setDefaultValue(10)
          .setDescription("Max number of eviction retries.")
          .setConsistencyCheckLevel(ConsistencyCheckLevel.WARN)
          .setScope(Scope.CLIENT)
          .build();
  public static final PropertyKey USER_CLIENT_CACHE_TIMEOUT_DURATION =
      durationBuilder(Name.USER_CLIENT_CACHE_TIMEOUT_DURATION)
          .setDefaultValue("-1")
          .setDescription("The timeout duration for local cache I/O operations ("
              + "reading/writing/deleting). When this property is a positive value,"
              + "local cache operations after timing out will fail and fallback to external "
              + "file system but transparent to applications; "
              + "when this property is a negative value, this feature is disabled.")
          .setConsistencyCheckLevel(ConsistencyCheckLevel.WARN)
          .setScope(Scope.CLIENT)
          .build();
  public static final PropertyKey USER_CLIENT_CACHE_TIMEOUT_THREADS =
      intBuilder(Name.USER_CLIENT_CACHE_TIMEOUT_THREADS)
          .setDefaultValue(32)
          .setDescription("The number of threads to handle cache I/O operation timeout, "
              + "when " + Name.USER_CLIENT_CACHE_TIMEOUT_DURATION + " is positive.")
          .setConsistencyCheckLevel(ConsistencyCheckLevel.WARN)
          .setScope(Scope.CLIENT)
          .build();
  public static final PropertyKey USER_CLIENT_CACHE_STORE_OVERHEAD =
      doubleBuilder(Name.USER_CLIENT_CACHE_STORE_OVERHEAD)
          .setDescription("A fraction value representing the storage overhead writing to disk. "
              + "For example, with 1GB allocated cache space, and 10% storage overhead we expect "
              + "no more than 1024MB / (1 + 10%) user data to store.")
          .setConsistencyCheckLevel(ConsistencyCheckLevel.WARN)
          .setScope(Scope.CLIENT)
          .build();
  public static final PropertyKey USER_CLIENT_CACHE_STORE_TYPE =
      enumBuilder(Name.USER_CLIENT_CACHE_STORE_TYPE, PageStoreType.class)
          .setDefaultValue(PageStoreType.LOCAL)
          .setDescription("The type of page store to use for client-side cache. Can be either "
              + "`LOCAL` or `ROCKS`. The `LOCAL` page store stores all pages in a directory, "
              + "the `ROCKS` page store utilizes rocksDB to persist the data.")
          .setConsistencyCheckLevel(ConsistencyCheckLevel.WARN)
          .setScope(Scope.CLIENT)
          .build();
  public static final PropertyKey USER_CLIENT_CACHE_LOCAL_STORE_FILE_BUCKETS =
      intBuilder(Name.USER_CLIENT_CACHE_LOCAL_STORE_FILE_BUCKETS)
          .setDefaultValue(1000)
          .setDescription("The number of file buckets for the local page store of the client-side "
              + "cache. It is recommended to set this to a high value if the number of unique "
              + "files is expected to be high (# files / file buckets <= 100,000).")
          .setConsistencyCheckLevel(ConsistencyCheckLevel.WARN)
          .setScope(Scope.CLIENT)
          .build();
  public static final PropertyKey USER_CLIENT_CACHE_QUOTA_ENABLED =
      booleanBuilder(Name.USER_CLIENT_CACHE_QUOTA_ENABLED)
          .setDefaultValue(false)
          .setDescription("Whether to support cache quota.")
          .setConsistencyCheckLevel(ConsistencyCheckLevel.WARN)
          .setScope(Scope.CLIENT)
          .build();
  public static final PropertyKey USER_CLIENT_CACHE_SIZE =
      listBuilder(Name.USER_CLIENT_CACHE_SIZE)
          .setDefaultValue("512MB")
          .setDescription("A list of maximum cache size for each cache directory.")
          .setConsistencyCheckLevel(ConsistencyCheckLevel.WARN)
          .setScope(Scope.CLIENT)
          .build();
  public static final PropertyKey USER_CLIENT_CACHE_PAGE_SIZE =
      dataSizeBuilder(Name.USER_CLIENT_CACHE_PAGE_SIZE)
          .setDefaultValue("1MB")
          .setDescription("Size of each page in client-side cache.")
          .setConsistencyCheckLevel(ConsistencyCheckLevel.WARN)
          .setScope(Scope.CLIENT)
          .build();
  public static final PropertyKey USER_CLIENT_CACHE_IN_STREAM_BUFFER_SIZE =
      dataSizeBuilder(Name.USER_CLIENT_CACHE_IN_STREAM_BUFFER_SIZE)
          .setDefaultValue("0B")
          .setDescription("Size of the reading buffer for tiny read.")
          .setConsistencyCheckLevel(ConsistencyCheckLevel.WARN)
          .setScope(Scope.CLIENT)
          .build();
  public static final PropertyKey USER_FILE_WRITE_TYPE_DEFAULT =
      enumBuilder(Name.USER_FILE_WRITE_TYPE_DEFAULT, WriteType.class)
          .setDefaultValue(WriteType.ASYNC_THROUGH)
      .setDescription(
          format("Default write type when creating Alluxio files. Valid " + "options are "
              + "`MUST_CACHE` (write will only go to Alluxio and must be stored in Alluxio), "
              + "`CACHE_THROUGH` (try to cache, write to UnderFS synchronously), `THROUGH` "
              + "(no cache, write to UnderFS synchronously), `ASYNC_THROUGH` (write to cache, "
              + "write to UnderFS asynchronously, replicated %s times in Alluxio before data is "
              + "persisted.", USER_FILE_REPLICATION_DURABLE))
          .setConsistencyCheckLevel(ConsistencyCheckLevel.WARN)
          .setScope(Scope.CLIENT)
          .build();
  public static final PropertyKey USER_HOSTNAME = stringBuilder(Name.USER_HOSTNAME)
      .setDescription("The hostname to use for an Alluxio client.")
      .setConsistencyCheckLevel(ConsistencyCheckLevel.WARN)
      .setScope(Scope.CLIENT)
      .build();
  public static final PropertyKey USER_FILE_WRITE_TIER_DEFAULT =
      intBuilder(Name.USER_FILE_WRITE_TIER_DEFAULT)
          .setDefaultValue(Constants.FIRST_TIER)
          .setDescription("The default tier for choosing a where to write a block. Valid "
              + "option is any integer. Non-negative values identify tiers starting from top "
              + "going down (0 identifies the first tier, 1 identifies the second tier, and "
              + "so on). If the provided value is greater than the number of tiers, it "
              + "identifies the last tier. Negative values identify tiers starting from the "
              + "bottom going up (-1 identifies the last tier, -2 identifies the second to "
              + "last tier, and so on). If the absolute value of the provided value is "
              + "greater than the number of tiers, it identifies the first tier.")
          .setConsistencyCheckLevel(ConsistencyCheckLevel.WARN)
          .setScope(Scope.CLIENT)
          .build();
  public static final PropertyKey USER_FILE_INCLUDE_OPERATION_ID =
      booleanBuilder(Name.USER_FILE_INCLUDE_OPERATION_ID)
          .setDefaultValue(true)
          .setDescription(
              "Whether to send a unique operation id with designated filesystem operations.")
          .setConsistencyCheckLevel(ConsistencyCheckLevel.WARN)
          .setScope(Scope.CLIENT)
          .build();
  public static final PropertyKey USER_FILE_WRITE_INIT_SLEEP_MIN =
      durationBuilder(Name.USER_FILE_WRITE_INIT_SLEEP_MIN)
          .setDefaultValue("1sec")
          .setScope(Scope.CLIENT)
          .build();
  public static final PropertyKey USER_FILE_WRITE_INIT_SLEEP_MAX =
      durationBuilder(Name.USER_FILE_WRITE_INIT_SLEEP_MAX)
          .setDefaultValue("5sec")
          .setScope(Scope.CLIENT)
          .build();
  public static final PropertyKey USER_FILE_WRITE_INIT_MAX_DURATION =
      durationBuilder(Name.USER_FILE_WRITE_INIT_MAX_DURATION)
          .setDefaultValue("2min")
          .setDescription("Controls how long to retry initialization of a file write, "
              + "when Alluxio workers are required but not ready.")
          .setScope(Scope.CLIENT)
          .build();
  public static final PropertyKey USER_LOCAL_READER_CHUNK_SIZE_BYTES =
      dataSizeBuilder(Name.USER_LOCAL_READER_CHUNK_SIZE_BYTES)
          .setDefaultValue("8MB")
          .setDescription("When a client reads from a local worker, the maximum data chunk size.")
          .setConsistencyCheckLevel(ConsistencyCheckLevel.WARN)
          .setScope(Scope.CLIENT)
          .build();
  public static final PropertyKey USER_LOCAL_WRITER_CHUNK_SIZE_BYTES =
      dataSizeBuilder(Name.USER_LOCAL_WRITER_CHUNK_SIZE_BYTES)
          .setDefaultValue("64KB")
          .setDescription("When a client writes to a local worker, the maximum data chunk size.")
          .setConsistencyCheckLevel(ConsistencyCheckLevel.WARN)
          .setScope(Scope.CLIENT)
          .build();
  public static final PropertyKey USER_LOGGING_THRESHOLD =
      durationBuilder(Name.USER_LOGGING_THRESHOLD)
          .setDefaultValue("10s")
          .setDescription("Logging a client RPC when it takes more time than the threshold.")
          .setConsistencyCheckLevel(ConsistencyCheckLevel.IGNORE)
          .setScope(Scope.CLIENT)
          .build();
  public static final PropertyKey USER_MASTER_POLLING_TIMEOUT =
      durationBuilder(Name.USER_MASTER_POLLING_TIMEOUT)
          .setDefaultValue("30sec")
          .setDescription("The maximum time for a rpc client to wait for master to respond.")
          .setConsistencyCheckLevel(ConsistencyCheckLevel.WARN)
          .setScope(Scope.CLIENT)
          .build();
  public static final PropertyKey USER_METADATA_CACHE_ENABLED =
      booleanBuilder(Name.USER_METADATA_CACHE_ENABLED)
          .setDefaultValue(false)
          .setDescription("If this is enabled, metadata of paths will be cached. "
              + "The cached metadata will be evicted when it expires after "
              + Name.USER_METADATA_CACHE_EXPIRATION_TIME
              + " or the cache size is over the limit of "
              + Name.USER_METADATA_CACHE_MAX_SIZE + ".")
          .setConsistencyCheckLevel(ConsistencyCheckLevel.WARN)
          .setScope(Scope.CLIENT)
          .build();
  public static final PropertyKey USER_METADATA_CACHE_MAX_SIZE =
      intBuilder(Name.USER_METADATA_CACHE_MAX_SIZE)
          .setDefaultValue(100000)
          .setDescription("Maximum number of paths with cached metadata. Only valid if "
              + "alluxio.user.metadata.cache.enabled is set to true.")
          .setConsistencyCheckLevel(ConsistencyCheckLevel.WARN)
          .setScope(Scope.CLIENT)
          .build();
  public static final PropertyKey USER_METADATA_CACHE_EXPIRATION_TIME =
      durationBuilder(Name.USER_METADATA_CACHE_EXPIRATION_TIME)
          .setDefaultValue("10min")
          .setDescription("Metadata will expire and be evicted after being cached for this time "
              + "period. Only valid if alluxio.user.metadata.cache.enabled is set to true.")
          .setConsistencyCheckLevel(ConsistencyCheckLevel.WARN)
          .setScope(Scope.CLIENT)
          .build();
  public static final PropertyKey USER_METRICS_COLLECTION_ENABLED =
      booleanBuilder(Name.USER_METRICS_COLLECTION_ENABLED)
          .setDefaultValue(true)
          .setDescription("Enable collecting the client-side metrics and heartbeat them to master")
          .setConsistencyCheckLevel(ConsistencyCheckLevel.WARN)
          .setScope(Scope.CLIENT)
          .build();
  public static final PropertyKey USER_METRICS_HEARTBEAT_INTERVAL_MS =
      durationBuilder(Name.USER_METRICS_HEARTBEAT_INTERVAL_MS)
          .setAlias("alluxio.user.metrics.heartbeat.interval.ms")
          .setDefaultValue("10sec")
          .setDescription("The time period of client master heartbeat to "
              + "send the client-side metrics.")
          .setConsistencyCheckLevel(ConsistencyCheckLevel.WARN)
          .setScope(Scope.CLIENT)
          .build();
  public static final PropertyKey USER_APP_ID =
      stringBuilder(Name.USER_APP_ID)
          .setScope(Scope.CLIENT)
          .setDescription("The custom id to use for labeling this client's info, such as metrics. "
              + "If unset, a random long will be used. This value is displayed in the client logs "
              + "on initialization. Note that using the same app id will cause client info to be "
              + "aggregated, so different applications must set their own ids or leave this value "
              + "unset to use a randomly generated id.")
          .build();
  public static final PropertyKey USER_SKIP_AUTHORITY_CHECK =
      booleanBuilder(Name.USER_SKIP_AUTHORITY_CHECK)
          .setScope(Scope.CLIENT)
          .setDefaultValue(false)
          .setIsHidden(true)
          .setDescription("By default, Alluxio will validate the AlluxioURI. If the authority part "
              + "contradicts with the configuration (e.g. You specified master1,master2,master3 "
              + "for high availability masters but the AlluxioURI is alluxio://master1:<port>/), "
              + "Alluxio client will throw an exception. If this option is turned on, Alluxio "
              + "client will ignore the wrong authority passed in by the AlluxioURI and use the "
              + "configured value. This property is useful for the legacy client code, where the "
              + "cluster setup has changed but the client code has hard-coded stale address. "
              + "The admin can turn on this property and control where the clients connect in "
              + "the configuration.")
          .build();
  public static final PropertyKey USER_STREAMING_DATA_READ_TIMEOUT =
      durationBuilder(Name.USER_STREAMING_DATA_READ_TIMEOUT)
          .setAlias("alluxio.user.network.data.timeout.ms", Name.USER_NETWORK_DATA_TIMEOUT,
              Name.USER_STREAMING_DATA_TIMEOUT)
          .setDefaultValue("3m")
          .setDescription("The maximum time for an Alluxio client to wait for a data response "
              + "for read requests from Alluxio worker. Keep in mind that some streaming "
              + "operations may take an unexpectedly long time, such as UFS io. In order to handle "
              + "occasional slow operations, it is recommended for this parameter to be set to a "
              + "large value, to avoid spurious timeouts.")
          .setConsistencyCheckLevel(ConsistencyCheckLevel.WARN)
          .setScope(Scope.CLIENT)
          .build();
  public static final PropertyKey USER_STREAMING_DATA_WRITE_TIMEOUT =
      durationBuilder(Name.USER_STREAMING_DATA_WRITE_TIMEOUT)
          .setDefaultValue("3m")
          .setDescription("The maximum time for an Alluxio client to wait for when writing 1 chunk "
              + "for block writes to an Alluxio worker. This value can be tuned to offset "
              + "instability from the UFS.")
          .setConsistencyCheckLevel(ConsistencyCheckLevel.WARN)
          .setScope(Scope.CLIENT)
          .build();
  public static final PropertyKey USER_STREAMING_READER_BUFFER_SIZE_MESSAGES =
      intBuilder(Name.USER_STREAMING_READER_BUFFER_SIZE_MESSAGES)
          .setAlias(Name.USER_NETWORK_READER_BUFFER_SIZE_MESSAGES)
          .setDefaultValue(16)
          .setDescription("When a client reads from a remote worker, the maximum number of "
              + "messages to buffer by the client. A message can be either a command response, "
              + "a data chunk, or a gRPC stream event such as complete or error.")
          .setConsistencyCheckLevel(ConsistencyCheckLevel.WARN)
          .setScope(Scope.CLIENT)
          .build();
  public static final PropertyKey USER_STREAMING_READER_CHUNK_SIZE_BYTES =
      dataSizeBuilder(Name.USER_STREAMING_READER_CHUNK_SIZE_BYTES)
          .setAlias(Name.USER_NETWORK_READER_CHUNK_SIZE_BYTES)
          .setDefaultValue("1MB")
          .setDescription("When a client reads from a remote worker, the maximum chunk size.")
          .setConsistencyCheckLevel(ConsistencyCheckLevel.WARN)
          .setScope(Scope.CLIENT)
          .build();
  public static final PropertyKey USER_STREAMING_READER_CLOSE_TIMEOUT =
      durationBuilder(Name.USER_STREAMING_READER_CLOSE_TIMEOUT)
          .setDefaultValue("5s")
          .setDescription("The timeout to close a grpc streaming reader client. If too long,"
              + " it may add delays to closing clients. If too short, the client will complete the"
              + " close() before the server confirms the close()")
          .setConsistencyCheckLevel(ConsistencyCheckLevel.WARN)
          .setScope(Scope.CLIENT)
          .build();
  public static final PropertyKey USER_STREAMING_WRITER_BUFFER_SIZE_MESSAGES =
      intBuilder(Name.USER_STREAMING_WRITER_BUFFER_SIZE_MESSAGES)
          .setAlias(Name.USER_NETWORK_WRITER_BUFFER_SIZE_MESSAGES)
          .setDefaultValue(16)
          .setDescription("When a client writes to a remote worker, the maximum number of messages "
              + "to buffer by the client. A message can be either a command response, a data "
              + "chunk, or a gRPC stream event such as complete or error.")
          .setConsistencyCheckLevel(ConsistencyCheckLevel.WARN)
          .setScope(Scope.CLIENT)
          .build();
  public static final PropertyKey USER_STREAMING_WRITER_CHUNK_SIZE_BYTES =
      dataSizeBuilder(Name.USER_STREAMING_WRITER_CHUNK_SIZE_BYTES)
          .setAlias(Name.USER_NETWORK_WRITER_CHUNK_SIZE_BYTES)
          .setDefaultValue("1MB")
          .setDescription("When a client writes to a remote worker, the maximum chunk size.")
          .setConsistencyCheckLevel(ConsistencyCheckLevel.WARN)
          .setScope(Scope.CLIENT)
          .build();
  public static final PropertyKey USER_STREAMING_WRITER_CLOSE_TIMEOUT =
      durationBuilder(Name.USER_STREAMING_WRITER_CLOSE_TIMEOUT)
          .setAlias("alluxio.user.network.writer.close.timeout.ms",
              Name.USER_NETWORK_WRITER_CLOSE_TIMEOUT)
          .setDefaultValue("30min")
          .setDescription("The timeout to close a writer client.")
          .setConsistencyCheckLevel(ConsistencyCheckLevel.WARN)
          .setScope(Scope.CLIENT)
          .build();
  public static final PropertyKey USER_STREAMING_WRITER_FLUSH_TIMEOUT =
      durationBuilder(Name.USER_STREAMING_WRITER_FLUSH_TIMEOUT)
          .setAlias(Name.USER_NETWORK_WRITER_FLUSH_TIMEOUT)
          .setDefaultValue("30min")
          .setDescription("The timeout to wait for flush to finish in a data writer.")
          .setConsistencyCheckLevel(ConsistencyCheckLevel.WARN)
          .setScope(Scope.CLIENT)
          .build();
  public static final PropertyKey USER_STREAMING_ZEROCOPY_ENABLED =
      booleanBuilder(Name.USER_STREAMING_ZEROCOPY_ENABLED)
          .setAlias(Name.USER_NETWORK_ZEROCOPY_ENABLED)
          .setDefaultValue(true)
          .setDescription("Whether zero copy is enabled on client when processing data streams.")
          .setConsistencyCheckLevel(ConsistencyCheckLevel.WARN)
          .setScope(Scope.CLIENT)
          .build();
  /**
   * @deprecated use {@link #USER_STREAMING_DATA_READ_TIMEOUT} instead
   */
  @Deprecated
  public static final PropertyKey USER_NETWORK_DATA_TIMEOUT_MS =
      durationBuilder(Name.USER_NETWORK_DATA_TIMEOUT)
          .setAlias("alluxio.user.network.data.timeout.ms")
          .setDescription("The maximum time for an Alluxio client to wait for a data response "
              + "(e.g. block reads and block writes) from Alluxio worker.")
          .setConsistencyCheckLevel(ConsistencyCheckLevel.WARN)
          .setScope(Scope.CLIENT)
          .build();
  /**
   * @deprecated use {@link #USER_STREAMING_READER_BUFFER_SIZE_MESSAGES} instead
   */
  @Deprecated
  public static final PropertyKey USER_NETWORK_READER_BUFFER_SIZE_MESSAGES =
      stringBuilder(Name.USER_NETWORK_READER_BUFFER_SIZE_MESSAGES)
          .setDescription("When a client reads from a remote worker, the maximum number of "
              + "messages to buffer by the client. A message can be either a command response, "
              + "a data chunk, or a gRPC stream event such as complete or error.")
          .setConsistencyCheckLevel(ConsistencyCheckLevel.WARN)
          .setScope(Scope.CLIENT)
          .build();
  /**
   * @deprecated use {@link #USER_STREAMING_READER_CHUNK_SIZE_BYTES} instead
   */
  @Deprecated
  public static final PropertyKey USER_NETWORK_READER_CHUNK_SIZE_BYTES =
      dataSizeBuilder(Name.USER_NETWORK_READER_CHUNK_SIZE_BYTES)
          .setDescription("When a client reads from a remote worker, the maximum chunk size.")
          .setConsistencyCheckLevel(ConsistencyCheckLevel.WARN)
          .setScope(Scope.CLIENT)
          .build();
  /**
   * @deprecated use {@link #USER_STREAMING_WRITER_BUFFER_SIZE_MESSAGES} instead
   */
  @Deprecated
  public static final PropertyKey USER_NETWORK_WRITER_BUFFER_SIZE_MESSAGES =
      stringBuilder(Name.USER_NETWORK_WRITER_BUFFER_SIZE_MESSAGES)
          .setDescription("When a client writes to a remote worker, the maximum number of messages "
              + "to buffer by the client. A message can be either a command response, a data "
              + "chunk, or a gRPC stream event such as complete or error.")
          .setConsistencyCheckLevel(ConsistencyCheckLevel.WARN)
          .setScope(Scope.CLIENT)
          .build();
  /**
   * @deprecated use {@link #USER_STREAMING_WRITER_CHUNK_SIZE_BYTES} instead
   */
  @Deprecated
  public static final PropertyKey USER_NETWORK_WRITER_CHUNK_SIZE_BYTES =
      dataSizeBuilder(Name.USER_NETWORK_WRITER_CHUNK_SIZE_BYTES)
          .setDescription("When a client writes to a remote worker, the maximum chunk size.")
          .setConsistencyCheckLevel(ConsistencyCheckLevel.WARN)
          .setScope(Scope.CLIENT)
          .build();
  /**
   * @deprecated use {@link #USER_STREAMING_WRITER_CLOSE_TIMEOUT} instead
   */
  @Deprecated
  public static final PropertyKey USER_NETWORK_WRITER_CLOSE_TIMEOUT_MS =
      durationBuilder(Name.USER_NETWORK_WRITER_CLOSE_TIMEOUT)
          .setAlias("alluxio.user.network.writer.close.timeout.ms")
          .setDescription("The timeout to close a writer client.")
          .setConsistencyCheckLevel(ConsistencyCheckLevel.WARN)
          .setScope(Scope.CLIENT)
          .build();
  /**
   * @deprecated use {@link #USER_STREAMING_WRITER_FLUSH_TIMEOUT} instead
   */
  @Deprecated
  public static final PropertyKey USER_NETWORK_WRITER_FLUSH_TIMEOUT =
      durationBuilder(Name.USER_NETWORK_WRITER_FLUSH_TIMEOUT)
          .setDescription("The timeout to wait for flush to finish in a data writer.")
          .setConsistencyCheckLevel(ConsistencyCheckLevel.WARN)
          .setScope(Scope.CLIENT)
          .build();
  /**
   * @deprecated use {@link #USER_STREAMING_ZEROCOPY_ENABLED} instead
   */
  @Deprecated
  public static final PropertyKey USER_NETWORK_ZEROCOPY_ENABLED =
      booleanBuilder(Name.USER_NETWORK_ZEROCOPY_ENABLED)
          .setDescription("Whether zero copy is enabled on client when processing data streams.")
          .setConsistencyCheckLevel(ConsistencyCheckLevel.WARN)
          .setScope(Scope.CLIENT)
          .build();
  /**
   * @deprecated use {@link #USER_NETWORK_STREAMING_FLOWCONTROL_WINDOW} instead
   */
  @Deprecated
  public static final PropertyKey USER_NETWORK_FLOWCONTROL_WINDOW =
      dataSizeBuilder(Name.USER_NETWORK_FLOWCONTROL_WINDOW)
          .setDescription("The HTTP2 flow control window used by user gRPC connections. Larger "
              + "value will allow more data to be buffered but will use more memory.")
          .setConsistencyCheckLevel(ConsistencyCheckLevel.WARN)
          .setScope(Scope.CLIENT)
          .build();
  /**
   * @deprecated use {@link #USER_NETWORK_STREAMING_KEEPALIVE_TIME} instead
   */
  @Deprecated
  public static final PropertyKey USER_NETWORK_KEEPALIVE_TIME =
      durationBuilder(Name.USER_NETWORK_KEEPALIVE_TIME)
          .setDescription("The amount of time for a gRPC client (for block reads and block writes) "
              + "to wait for a response before pinging the server to see if it is still alive.")
          .setConsistencyCheckLevel(ConsistencyCheckLevel.WARN)
          .setScope(Scope.CLIENT)
          .build();
  /**
   * @deprecated use {@link #USER_NETWORK_STREAMING_KEEPALIVE_TIMEOUT} instead
   */
  @Deprecated
  public static final PropertyKey USER_NETWORK_KEEPALIVE_TIMEOUT =
      durationBuilder(Name.USER_NETWORK_KEEPALIVE_TIMEOUT)
          .setDescription("The maximum time for a gRPC client (for block reads and block writes) "
              + "to wait for a keepalive response before closing the connection.")
          .setConsistencyCheckLevel(ConsistencyCheckLevel.WARN)
          .setScope(Scope.CLIENT)
          .build();
  /**
   * @deprecated use {@link #USER_NETWORK_STREAMING_MAX_INBOUND_MESSAGE_SIZE} instead
   */
  @Deprecated
  public static final PropertyKey USER_NETWORK_MAX_INBOUND_MESSAGE_SIZE =
      dataSizeBuilder(Name.USER_NETWORK_MAX_INBOUND_MESSAGE_SIZE)
          .setDescription("The max inbound message size used by user gRPC connections.")
          .setConsistencyCheckLevel(ConsistencyCheckLevel.WARN)
          .setScope(Scope.CLIENT)
          .build();
  /**
   * @deprecated use {@link #USER_NETWORK_STREAMING_FLOWCONTROL_WINDOW} instead
   */
  @Deprecated
  public static final PropertyKey USER_NETWORK_NETTY_CHANNEL =
      enumBuilder(Name.USER_NETWORK_NETTY_CHANNEL, ChannelType.class)
          .setDescription("Type of netty channels. If EPOLL is not available, this will "
              + "automatically fall back to NIO.")
          .setConsistencyCheckLevel(ConsistencyCheckLevel.WARN)
          .setScope(Scope.CLIENT)
          .build();
  /**
   * @deprecated use {@link #USER_NETWORK_STREAMING_NETTY_WORKER_THREADS} instead
   */
  @Deprecated
  public static final PropertyKey USER_NETWORK_NETTY_WORKER_THREADS =
      intBuilder(Name.USER_NETWORK_NETTY_WORKER_THREADS)
          .setDescription("How many threads to use for remote block worker client to read "
              + "from remote block workers.")
          .setConsistencyCheckLevel(ConsistencyCheckLevel.WARN)
          .setScope(Scope.CLIENT)
          .build();
  public static final PropertyKey USER_NETWORK_RPC_FLOWCONTROL_WINDOW =
      dataSizeBuilder(Name.USER_NETWORK_RPC_FLOWCONTROL_WINDOW)
          .setDefaultValue("2MB")
          .setDescription("The HTTP2 flow control window used by user rpc connections. "
              + "Larger value will allow more data to be buffered but will use more memory.")
          .setConsistencyCheckLevel(ConsistencyCheckLevel.WARN)
          .setScope(Scope.CLIENT)
          .build();
  public static final PropertyKey USER_NETWORK_RPC_KEEPALIVE_TIME =
      durationBuilder(Name.USER_NETWORK_RPC_KEEPALIVE_TIME)
          .setDefaultValue("30sec")
          .setDescription("The amount of time for a rpc client "
              + "to wait for a response before pinging the server to see if it is still alive.")
          .setConsistencyCheckLevel(ConsistencyCheckLevel.WARN)
          .setScope(Scope.CLIENT)
          .build();
  public static final PropertyKey USER_NETWORK_RPC_KEEPALIVE_TIMEOUT =
      durationBuilder(Name.USER_NETWORK_RPC_KEEPALIVE_TIMEOUT)
          .setDefaultValue("30sec")
          .setDescription("The maximum time for a rpc client "
              + "to wait for a keepalive response before closing the connection.")
          .setConsistencyCheckLevel(ConsistencyCheckLevel.WARN)
          .setScope(Scope.CLIENT)
          .build();
  public static final PropertyKey USER_NETWORK_RPC_MAX_INBOUND_MESSAGE_SIZE =
      dataSizeBuilder(Name.USER_NETWORK_RPC_MAX_INBOUND_MESSAGE_SIZE)
          .setDefaultValue("100MB")
          .setDescription("The max inbound message size used by user rpc connections.")
          .setConsistencyCheckLevel(ConsistencyCheckLevel.WARN)
          .setScope(Scope.CLIENT)
          .build();
  public static final PropertyKey USER_NETWORK_RPC_NETTY_CHANNEL =
      enumBuilder(Name.USER_NETWORK_RPC_NETTY_CHANNEL, ChannelType.class)
          .setDescription("Type of netty channels used by rpc connections. "
              + "If EPOLL is not available, this will automatically fall back to NIO.")
          .setConsistencyCheckLevel(ConsistencyCheckLevel.WARN)
          .setScope(Scope.CLIENT)
          .setDefaultValue(ChannelType.EPOLL)
          .build();
  public static final PropertyKey USER_NETWORK_RPC_NETTY_WORKER_THREADS =
      intBuilder(Name.USER_NETWORK_RPC_NETTY_WORKER_THREADS)
          .setDefaultValue(0)
          .setDescription("How many threads to use for rpc client to read "
              + "from remote workers.")
          .setConsistencyCheckLevel(ConsistencyCheckLevel.WARN)
          .setScope(Scope.CLIENT)
          .build();
  public static final PropertyKey USER_NETWORK_RPC_MAX_CONNECTIONS =
      intBuilder(Name.USER_NETWORK_RPC_MAX_CONNECTIONS)
          .setDefaultValue(1)
          .setDescription(
              "The maximum number of physical connections to be "
              + "used per target host.")
          .setConsistencyCheckLevel(ConsistencyCheckLevel.WARN)
          .setScope(Scope.CLIENT)
          .build();
  public static final PropertyKey USER_NETWORK_STREAMING_FLOWCONTROL_WINDOW =
      dataSizeBuilder(Name.USER_NETWORK_STREAMING_FLOWCONTROL_WINDOW)
          .setAlias(Name.USER_NETWORK_FLOWCONTROL_WINDOW)
          .setDefaultValue("2MB")
          .setDescription("The HTTP2 flow control window used by user streaming connections. "
              + "Larger value will allow more data to be buffered but will use more memory.")
          .setConsistencyCheckLevel(ConsistencyCheckLevel.WARN)
          .setScope(Scope.CLIENT)
          .build();
  public static final PropertyKey USER_NETWORK_STREAMING_KEEPALIVE_TIME =
      durationBuilder(Name.USER_NETWORK_STREAMING_KEEPALIVE_TIME)
          .setAlias(Name.USER_NETWORK_KEEPALIVE_TIME)
          .setDefaultValue(Long.MAX_VALUE)
          .setDescription("The amount of time for a streaming client "
              + "to wait for a response before pinging the server to see if it is still alive.")
          .setConsistencyCheckLevel(ConsistencyCheckLevel.WARN)
          .setScope(Scope.CLIENT)
          .build();
  public static final PropertyKey USER_NETWORK_STREAMING_KEEPALIVE_TIMEOUT =
      durationBuilder(Name.USER_NETWORK_STREAMING_KEEPALIVE_TIMEOUT)
          .setAlias(Name.USER_NETWORK_KEEPALIVE_TIMEOUT)
          .setDefaultValue("30sec")
          .setDescription("The maximum time for a streaming client "
              + "to wait for a keepalive response before closing the connection.")
          .setConsistencyCheckLevel(ConsistencyCheckLevel.WARN)
          .setScope(Scope.CLIENT)
          .build();
  public static final PropertyKey USER_NETWORK_STREAMING_MAX_INBOUND_MESSAGE_SIZE =
      dataSizeBuilder(Name.USER_NETWORK_STREAMING_MAX_INBOUND_MESSAGE_SIZE)
          .setAlias(Name.USER_NETWORK_MAX_INBOUND_MESSAGE_SIZE)
          .setDefaultValue("100MB")
          .setDescription("The max inbound message size used by user streaming connections.")
          .setConsistencyCheckLevel(ConsistencyCheckLevel.WARN)
          .setScope(Scope.CLIENT)
          .build();
  public static final PropertyKey USER_NETWORK_STREAMING_NETTY_CHANNEL =
      enumBuilder(Name.USER_NETWORK_STREAMING_NETTY_CHANNEL, ChannelType.class)
          .setAlias(Name.USER_NETWORK_NETTY_CHANNEL)
          .setDescription("Type of netty channels used by streaming connections. "
              + "If EPOLL is not available, this will automatically fall back to NIO.")
          .setConsistencyCheckLevel(ConsistencyCheckLevel.WARN)
          .setScope(Scope.CLIENT)
          .setDefaultValue(ChannelType.EPOLL)
          .build();
  public static final PropertyKey USER_NETWORK_STREAMING_NETTY_WORKER_THREADS =
      intBuilder(Name.USER_NETWORK_STREAMING_NETTY_WORKER_THREADS)
          .setAlias(Name.USER_NETWORK_NETTY_WORKER_THREADS)
          .setDefaultValue(0)
          .setDescription("How many threads to use for streaming client to read "
              + "from remote workers.")
          .setConsistencyCheckLevel(ConsistencyCheckLevel.WARN)
          .setScope(Scope.CLIENT)
          .build();
  public static final PropertyKey USER_NETWORK_STREAMING_MAX_CONNECTIONS =
      intBuilder(Name.USER_NETWORK_STREAMING_MAX_CONNECTIONS)
          .setDefaultValue(64)
          .setDescription(
              "The maximum number of physical connections to be "
              + "used per target host.")
          .setConsistencyCheckLevel(ConsistencyCheckLevel.WARN)
          .setScope(Scope.CLIENT)
          .build();
  public static final PropertyKey USER_RPC_RETRY_BASE_SLEEP_MS =
      durationBuilder(Name.USER_RPC_RETRY_BASE_SLEEP_MS)
          .setAlias("alluxio.user.rpc.retry.base.sleep.ms")
          .setDefaultValue("50ms")
          .setDescription("Alluxio client RPCs automatically retry for transient errors with "
              + "an exponential backoff. This property determines the base time "
              + "in the exponential backoff.")
          .setConsistencyCheckLevel(ConsistencyCheckLevel.WARN)
          .setScope(Scope.CLIENT)
          .build();
  public static final PropertyKey USER_RPC_RETRY_MAX_DURATION =
      durationBuilder(Name.USER_RPC_RETRY_MAX_DURATION)
          .setDefaultValue("2min")
          .setDescription("Alluxio client RPCs automatically retry for transient errors with "
              + "an exponential backoff. This property determines the maximum duration to retry for"
              + " before giving up. Note that, this value is set to 5s for fs and fsadmin CLIs.")
          .build();
  public static final PropertyKey USER_RPC_SHUFFLE_MASTERS_ENABLED =
      booleanBuilder(Name.USER_RPC_SHUFFLE_MASTERS_ENABLED)
          .setDefaultValue(false)
          .setDescription("Shuffle the client-side configured master rpc addresses.")
          .build();
  public static final PropertyKey USER_WORKER_LIST_REFRESH_INTERVAL =
      durationBuilder(Name.USER_WORKER_LIST_REFRESH_INTERVAL)
          .setDefaultValue("2min")
          .setDescription("The interval used to refresh the live worker list on the client")
          .setConsistencyCheckLevel(ConsistencyCheckLevel.WARN)
          .setScope(Scope.CLIENT)
          .build();
  public static final PropertyKey USER_RPC_RETRY_MAX_SLEEP_MS =
      durationBuilder(Name.USER_RPC_RETRY_MAX_SLEEP_MS)
          .setAlias("alluxio.user.rpc.retry.max.sleep.ms")
          .setDefaultValue("3sec")
          .setDescription("Alluxio client RPCs automatically retry for transient errors with "
              + "an exponential backoff. This property determines the maximum wait time "
              + "in the backoff.")
          .setConsistencyCheckLevel(ConsistencyCheckLevel.WARN)
          .setScope(Scope.CLIENT)
          .build();
  public static final PropertyKey USER_UFS_BLOCK_LOCATION_ALL_FALLBACK_ENABLED =
      booleanBuilder(Name.USER_UFS_BLOCK_LOCATION_ALL_FALLBACK_ENABLED)
          .setDefaultValue(true)
          .setDescription("Whether to return all workers as block location if ufs block locations "
              + "are not co-located with any Alluxio workers or is empty.")
          .setConsistencyCheckLevel(ConsistencyCheckLevel.WARN)
          .setScope(Scope.CLIENT)
          .build();
  public static final PropertyKey USER_UFS_BLOCK_READ_LOCATION_POLICY =
      classBuilder(Name.USER_UFS_BLOCK_READ_LOCATION_POLICY)
          .setDefaultValue("alluxio.client.block.policy.LocalFirstPolicy")
          .setDescription(format("When an Alluxio client reads a file from the UFS, it "
              + "delegates the read to an Alluxio worker. The client uses this policy to choose "
              + "which worker to read through. Built-in choices: %s.", Arrays.asList(
              javadocLink("alluxio.client.block.policy.DeterministicHashPolicy"),
              javadocLink("alluxio.client.block.policy.LocalFirstAvoidEvictionPolicy"),
              javadocLink("alluxio.client.block.policy.LocalFirstPolicy"),
              javadocLink("alluxio.client.block.policy.MostAvailableFirstPolicy"),
              javadocLink("alluxio.client.block.policy.RoundRobinPolicy"),
              javadocLink("alluxio.client.block.policy.SpecificHostPolicy"))))
          .setConsistencyCheckLevel(ConsistencyCheckLevel.WARN)
          .setScope(Scope.CLIENT)
          .build();
  public static final PropertyKey USER_UFS_BLOCK_READ_LOCATION_POLICY_DETERMINISTIC_HASH_SHARDS =
      intBuilder(Name.USER_UFS_BLOCK_READ_LOCATION_POLICY_DETERMINISTIC_HASH_SHARDS)
          .setDefaultValue(1)
          .setDescription("When alluxio.user.ufs.block.read.location.policy is set to "
              + "alluxio.client.block.policy.DeterministicHashPolicy, this specifies the number of "
              + "hash shards.")
          .setConsistencyCheckLevel(ConsistencyCheckLevel.WARN)
          .setScope(Scope.CLIENT)
          .build();
  public static final PropertyKey USER_UFS_BLOCK_READ_LOCATION_POLICY_CACHE_SIZE =
      intBuilder(Name.USER_UFS_BLOCK_READ_LOCATION_POLICY_CACHE_SIZE)
          .setDefaultValue(10000)
          .setDescription("When alluxio.user.ufs.block.read.location.policy is set "
              + "to alluxio.client.block.policy.CapacityBaseRandomPolicy, "
              + "this specifies cache size of block location.")
          .setConsistencyCheckLevel(ConsistencyCheckLevel.WARN)
          .setScope(Scope.CLIENT)
          .build();
  public static final PropertyKey USER_UFS_BLOCK_READ_LOCATION_POLICY_CACHE_EXPIRATION_TIME =
      durationBuilder(Name.USER_UFS_BLOCK_READ_LOCATION_POLICY_CACHE_EXPIRATION_TIME)
          .setDefaultValue("10min")
          .setDescription("When alluxio.user.ufs.block.read.location.policy is set "
              + "to alluxio.client.block.policy.CapacityBaseRandomPolicy, "
              + "this specifies cache expire time of block location.")
          .setConsistencyCheckLevel(ConsistencyCheckLevel.WARN)
          .setScope(Scope.CLIENT)
          .build();

  public static final PropertyKey USER_UFS_BLOCK_READ_CONCURRENCY_MAX =
      intBuilder(Name.USER_UFS_BLOCK_READ_CONCURRENCY_MAX)
          .setDefaultValue(Integer.MAX_VALUE)
          .setDescription("The maximum concurrent readers for one UFS block on one Block Worker.")
          .setConsistencyCheckLevel(ConsistencyCheckLevel.WARN)
          .setScope(Scope.CLIENT)
          .build();
  public static final PropertyKey USER_DIRECT_MEMORY_IO_ENABLED =
      booleanBuilder(Name.USER_UNSAFE_DIRECT_LOCAL_IO_ENABLED)
          .setDefaultValue(false)
          .setAlias("alluxio.user.direct.memory.io.enabled")
          .setIsHidden(true)
          .setDescription("(Experimental) If this is enabled, clients will read from local "
              + "worker directly without invoking extra RPCs to worker to require locations. "
              + "Note this optimization is only safe when the workload is read only and the "
              + "worker has only one tier and one storage directory in this tier.")
          .setConsistencyCheckLevel(ConsistencyCheckLevel.IGNORE)
          .setScope(Scope.CLIENT)
          .build();
  public static final PropertyKey USER_UPDATE_FILE_ACCESSTIME_DISABLED =
      booleanBuilder(Name.USER_UPDATE_FILE_ACCESSTIME_DISABLED)
          .setDefaultValue(false)
          .setIsHidden(true)
          .setDescription("(Experimental) If this is enabled, the clients doesn't update file "
              + "access time which may cause issues for some applications.")
          .setConsistencyCheckLevel(ConsistencyCheckLevel.WARN)
          .setScope(Scope.CLIENT)
          .build();
  public static final PropertyKey USER_SHORT_CIRCUIT_ENABLED =
      booleanBuilder(Name.USER_SHORT_CIRCUIT_ENABLED)
          .setDefaultValue(true)
          .setDescription("The short circuit read/write which allows the clients to "
              + "read/write data without going through Alluxio workers if the data is local "
              + "is enabled if set to true.")
          .setConsistencyCheckLevel(ConsistencyCheckLevel.WARN)
          .setScope(Scope.CLIENT)
          .build();
  public static final PropertyKey USER_SHORT_CIRCUIT_PREFERRED =
      booleanBuilder(Name.USER_SHORT_CIRCUIT_PREFERRED)
          .setDefaultValue(false)
          .setDescription("When short circuit and domain socket both enabled, "
              + "prefer to use short circuit.")
          .setConsistencyCheckLevel(ConsistencyCheckLevel.WARN)
          .setScope(Scope.CLIENT)
          .build();

  //
  // FUSE integration related properties
  //
  public static final PropertyKey FUSE_AUTH_POLICY_CLASS =
      classBuilder(Name.FUSE_AUTH_POLICY_CLASS)
          .setDefaultValue("alluxio.fuse.auth.LaunchUserGroupAuthPolicy")
          .setDescription("The fuse auth policy class. "
              + " Valid options include: "
              + "`alluxio.fuse.auth.LaunchUserGroupAuthPolicy` "
              + "using the user launching the AlluxioFuse application to do authentication, "
              + "`alluxio.fuse.auth.SystemUserGroupAuthPolicy` "
              + "using the end-user running the fuse command to do authentication "
              + "which matches POSIX standard but sacrifices performance, "
              + "`alluxio.fuse.auth.CustomAuthPolicy` "
              + "using the custom user group to do authentication.")
          .setConsistencyCheckLevel(ConsistencyCheckLevel.IGNORE)
          .setScope(Scope.CLIENT)
          .build();
  public static final PropertyKey FUSE_AUTH_POLICY_CUSTOM_USER =
      stringBuilder(Name.FUSE_AUTH_POLICY_CUSTOM_USER)
          .setDescription("The fuse user name for custom auth policy. Only valid if the "
              + Name.FUSE_AUTH_POLICY_CLASS + " is alluxio.fuse.auth.CustomAuthPolicy")
          .setConsistencyCheckLevel(ConsistencyCheckLevel.IGNORE)
          .setScope(Scope.CLIENT)
          .build();
  public static final PropertyKey FUSE_AUTH_POLICY_CUSTOM_GROUP =
      stringBuilder(Name.FUSE_AUTH_POLICY_CUSTOM_GROUP)
          .setDescription("The fuse group name for custom auth policy. Only valid if the "
              + Name.FUSE_AUTH_POLICY_CLASS + " is alluxio.fuse.auth.CustomAuthPolicy")
          .setConsistencyCheckLevel(ConsistencyCheckLevel.IGNORE)
          .setScope(Scope.CLIENT)
          .build();
  public static final PropertyKey FUSE_CACHED_PATHS_MAX =
      intBuilder(Name.FUSE_CACHED_PATHS_MAX)
          .setDefaultValue(500)
          .setDescription("Maximum number of FUSE-to-Alluxio path mappings to cache "
              + "for FUSE conversion.")
          .setConsistencyCheckLevel(ConsistencyCheckLevel.IGNORE)
          .setScope(Scope.CLIENT)
          .build();
  public static final PropertyKey FUSE_DEBUG_ENABLED =
      booleanBuilder(Name.FUSE_DEBUG_ENABLED)
          .setDefaultValue(false)
          .setDescription("Run FUSE in debug mode, and have the fuse process log every FS request.")
          .setConsistencyCheckLevel(ConsistencyCheckLevel.IGNORE)
          .setScope(Scope.CLIENT)
          .build();
  public static final PropertyKey FUSE_FS_NAME =
      stringBuilder(Name.FUSE_FS_NAME)
          .setDefaultValue("alluxio-fuse")
          .setDescription("The FUSE file system name.")
          .setConsistencyCheckLevel(ConsistencyCheckLevel.IGNORE)
          .setScope(Scope.CLIENT)
          .build();
  public static final PropertyKey FUSE_JNIFUSE_ENABLED =
      booleanBuilder(Name.FUSE_JNIFUSE_ENABLED)
          .setDefaultValue(true)
          .setDescription("Use JNI-Fuse library for better performance. "
              + "If disabled, JNR-Fuse will be used.")
          .setConsistencyCheckLevel(ConsistencyCheckLevel.IGNORE)
          .setScope(Scope.CLIENT)
          .build();
  public static final PropertyKey FUSE_JNIFUSE_LIBFUSE_VERSION =
      intBuilder(Name.FUSE_JNIFUSE_LIBFUSE_VERSION)
          .setDefaultValue(0)
          .setDescription("The version of libfuse used by libjnifuse. "
              + "Set 2 to force use libfuse2, 3 to libfuse3, and "
              + "other value to use libfuse2 first, libfuse3 if libfuse2 failed")
          .setScope(Scope.ALL)
          .build();
  public static final PropertyKey FUSE_SHARED_CACHING_READER_ENABLED =
      booleanBuilder(Name.FUSE_SHARED_CACHING_READER_ENABLED)
          .setDefaultValue(false)
          .setDescription("(Experimental) Use share grpc data reader for better performance "
              + "on multi-process file reading through Alluxio JNI Fuse. "
              + "Blocks data will be cached on the client side "
              + "so more memory is required for the Fuse process.")
          .setConsistencyCheckLevel(ConsistencyCheckLevel.IGNORE)
          .setScope(Scope.CLIENT)
          .build();
  public static final PropertyKey FUSE_LOGGING_THRESHOLD =
      durationBuilder(Name.FUSE_LOGGING_THRESHOLD)
          .setDefaultValue("10s")
          .setDescription("Logging a FUSE API call when it takes more time than the threshold.")
          .setConsistencyCheckLevel(ConsistencyCheckLevel.IGNORE)
          .setScope(Scope.CLIENT)
          .build();
  public static final PropertyKey FUSE_MOUNT_ALLUXIO_PATH =
      stringBuilder(Name.FUSE_MOUNT_ALLUXIO_PATH)
          .setAlias(Name.WORKER_FUSE_MOUNT_ALLUXIO_PATH)
          .setDefaultValue("/")
          .setDescription(format("The Alluxio path to mount to the given "
                  + "Fuse mount point configured by %s in the worker when %s is enabled "
                  + "or in the standalone Fuse process.",
              Name.FUSE_MOUNT_POINT, Name.WORKER_FUSE_ENABLED))
          .setConsistencyCheckLevel(ConsistencyCheckLevel.WARN)
          .setScope(Scope.ALL)
          .build();
  public static final PropertyKey FUSE_MOUNT_OPTIONS =
      listBuilder(Name.FUSE_MOUNT_OPTIONS)
          .setAlias(Name.WORKER_FUSE_MOUNT_OPTIONS)
          .setDefaultValue("direct_io")
          .setDescription("The platform specific Fuse mount options "
              + "to mount the given Fuse mount point. "
              + "If multiple mount options are provided, separate them with comma.")
          .setConsistencyCheckLevel(ConsistencyCheckLevel.WARN)
          .setScope(Scope.ALL)
          .build();
  public static final PropertyKey FUSE_MOUNT_POINT =
      stringBuilder(Name.FUSE_MOUNT_POINT)
          .setAlias(Name.WORKER_FUSE_MOUNT_POINT)
          .setDefaultValue("/mnt/alluxio-fuse")
          .setDescription(format("The absolute local filesystem path that worker (if %s is enabled)"
              + "or standalone Fuse will mount Alluxio path to.", Name.WORKER_FUSE_ENABLED))
          .setConsistencyCheckLevel(ConsistencyCheckLevel.WARN)
          .setScope(Scope.ALL)
          .build();
  public static final PropertyKey FUSE_STAT_CACHE_REFRESH_INTERVAL =
      durationBuilder(Name.FUSE_STAT_CACHE_REFRESH_INTERVAL)
          .setDefaultValue("5min")
          .setDescription("The fuse filesystem statistics (e.g. Alluxio capacity information) "
              + "will be refreshed after being cached for this time period. "
              + "If the refresh time is too big, operations on the FUSE may fail because of "
              + "the stale filesystem statistics. If it is too small, "
              + "continuously fetching filesystem statistics create "
              + "a large amount of master RPC calls and lower the overall performance of "
              + "the Fuse application. A value small than or equal to zero "
              + "means no statistics cache on the Fuse side.")
          .setConsistencyCheckLevel(ConsistencyCheckLevel.WARN)
          .setScope(Scope.ALL)
          .build();
  public static final PropertyKey FUSE_UMOUNT_TIMEOUT =
      durationBuilder(Name.FUSE_UMOUNT_TIMEOUT)
          .setDefaultValue("0s")
          .setDescription("The timeout to wait for all in progress file read and write to finish "
              + "before unmounting the Fuse filesystem when SIGTERM signal is received. "
              + "A value smaller than or equal to zero means no umount wait time. ")
          .setConsistencyCheckLevel(ConsistencyCheckLevel.IGNORE)
          .setScope(Scope.CLIENT)
          .build();
  public static final PropertyKey FUSE_USER_GROUP_TRANSLATION_ENABLED =
      booleanBuilder(Name.FUSE_USER_GROUP_TRANSLATION_ENABLED)
          .setDefaultValue(false)
          .setDescription("Whether to translate Alluxio users and groups "
              + "into Unix users and groups when exposing Alluxio files through the FUSE API. "
              + "When this property is set to false, the user and group for all FUSE files "
              + "will match the user who started the alluxio-fuse process."
              + "Note that this applies to JNR-FUSE only.")
          .setConsistencyCheckLevel(ConsistencyCheckLevel.ENFORCE)
          .setScope(Scope.CLIENT)
          .build();
  public static final PropertyKey FUSE_SPECIAL_COMMAND_ENABLED =
      booleanBuilder(Name.FUSE_SPECIAL_COMMAND_ENABLED)
          .setDefaultValue(false)
          .setDescription("If enabled, user can issue special FUSE commands by using "
              + "'ls -l /path/to/fuse_mount/.alluxiocli.<command_name>.<subcommand_name>', "
              + "For example, when the Alluxio is mounted at local path /mnt/alluxio-fuse, "
              + "'ls -l /mnt/alluxio-fuse/.alluxiocli.metadatacache.dropAll' will drop all the "
              + "user metadata cache. 'ls -l /mnt/alluxio-fuse/.alluxiocli.metadatacache.size' "
              + "will get the metadata cache size， "
              + "the size value will be show in the output's filesize field. "
              + "'ls -l /mnt/alluxio-fuse/path/to/be/cleaned/.alluxiocli.metadatacache.drop' "
              + "will drop the metadata cache of path '/mnt/alluxio-fuse/path/to/be/cleaned/'")
          .setScope(Scope.CLIENT)
          .build();
  //
  // Standalone FUSE process related properties
  //
  public static final PropertyKey FUSE_WEB_ENABLED =
      booleanBuilder(Name.FUSE_WEB_ENABLED)
          .setDefaultValue(false)
          .setDescription("Whether to enable FUSE web server.")
          .setScope(Scope.CLIENT)
          .build();
  public static final PropertyKey FUSE_WEB_BIND_HOST =
      stringBuilder(Name.FUSE_WEB_BIND_HOST)
          .setDefaultValue("0.0.0.0")
          .setDescription("The hostname Alluxio FUSE web UI binds to.")
          .setScope(Scope.CLIENT)
          .build();
  public static final PropertyKey FUSE_WEB_HOSTNAME =
      stringBuilder(Name.FUSE_WEB_HOSTNAME)
          .setDescription("The hostname of Alluxio FUSE web UI.")
          .setScope(Scope.ALL)
          .build();
  public static final PropertyKey FUSE_WEB_PORT =
      intBuilder(Name.FUSE_WEB_PORT)
          .setDefaultValue(49999)
          .setDescription("The port Alluxio FUSE web UI runs on.")
          .setScope(Scope.CLIENT)
          .build();

  //
  // Security related properties
  //
  public static final PropertyKey SECURITY_AUTHENTICATION_CUSTOM_PROVIDER_CLASS =
      classBuilder(Name.SECURITY_AUTHENTICATION_CUSTOM_PROVIDER_CLASS)
          .setDescription("The class to provide customized authentication implementation, "
              + "when alluxio.security.authentication.type is set to CUSTOM. It must "
              + "implement the interface "
              + "'alluxio.security.authentication.AuthenticationProvider'.")
          .setConsistencyCheckLevel(ConsistencyCheckLevel.WARN)
          .setScope(Scope.ALL)
          .build();
  public static final PropertyKey SECURITY_AUTHENTICATION_TYPE =
      enumBuilder(Name.SECURITY_AUTHENTICATION_TYPE, AuthType.class)
          .setDefaultValue(AuthType.SIMPLE)
          .setDescription("The authentication mode. Currently three modes are supported: "
              + "NOSASL, SIMPLE, CUSTOM. The default value SIMPLE indicates that a simple "
              + "authentication is enabled. Server trusts whoever the client claims to be.")
          .setConsistencyCheckLevel(ConsistencyCheckLevel.ENFORCE)
          .setScope(Scope.ALL)
          .setIsDynamic(false)
          .build();
  public static final PropertyKey SECURITY_AUTHORIZATION_PERMISSION_ENABLED =
      booleanBuilder(Name.SECURITY_AUTHORIZATION_PERMISSION_ENABLED)
          .setDefaultValue(true)
          .setDescription("Whether to enable access control based on file permission.")
          .setConsistencyCheckLevel(ConsistencyCheckLevel.ENFORCE)
          .setScope(Scope.ALL)
          .setIsDynamic(false)
          .build();
  public static final PropertyKey SECURITY_AUTHORIZATION_PERMISSION_SUPERGROUP =
      stringBuilder(Name.SECURITY_AUTHORIZATION_PERMISSION_SUPERGROUP)
          .setDefaultValue("supergroup")
          .setDescription("The super group of Alluxio file system. All users in this group "
              + "have super permission.")
          .setConsistencyCheckLevel(ConsistencyCheckLevel.ENFORCE)
          .setScope(Scope.MASTER)
          .build();
  public static final PropertyKey SECURITY_AUTHORIZATION_PERMISSION_UMASK =
      stringBuilder(Name.SECURITY_AUTHORIZATION_PERMISSION_UMASK)
          .setDefaultValue("022")
          .setDescription("The umask of creating file and directory. The initial creation "
              + "permission is 777, and the difference between directory and file is 111. So "
              + "for default umask value 022, the created directory has permission 755 and "
              + "file has permission 644.")
          .setConsistencyCheckLevel(ConsistencyCheckLevel.ENFORCE)
          .setScope(Scope.ALL)
          .build();
  public static final PropertyKey SECURITY_GROUP_MAPPING_CACHE_TIMEOUT_MS =
      durationBuilder(Name.SECURITY_GROUP_MAPPING_CACHE_TIMEOUT_MS)
          .setAlias("alluxio.security.group.mapping.cache.timeout.ms")
          .setDefaultValue("1min")
          .setDescription("Time for cached group mapping to expire.")
          .setConsistencyCheckLevel(ConsistencyCheckLevel.ENFORCE)
          .setScope(Scope.ALL)
          .build();
  public static final PropertyKey SECURITY_GROUP_MAPPING_CLASS =
      classBuilder(Name.SECURITY_GROUP_MAPPING_CLASS)
          .setDefaultValue("alluxio.security.group.provider.ShellBasedUnixGroupsMapping")
          .setDescription("The class to provide user-to-groups mapping service. Master could "
              + "get the various group memberships of a given user.  It must implement the "
              + "interface 'alluxio.security.group.GroupMappingService'. The default "
              + "implementation execute the 'groups' shell command to fetch the group "
              + "memberships of a given user.")
          .setConsistencyCheckLevel(ConsistencyCheckLevel.ENFORCE)
          .setScope(Scope.ALL)
          .build();
  public static final PropertyKey SECURITY_LOGIN_IMPERSONATION_USERNAME =
      stringBuilder(Name.SECURITY_LOGIN_IMPERSONATION_USERNAME)
          .setDescription(format("When %s is set to SIMPLE or CUSTOM, user application uses this "
              + "property to indicate the IMPERSONATED user requesting Alluxio service. If it is "
              + "not set explicitly, or set to %s, impersonation will not be used. A special "
              + "value of '%s' can be specified to impersonate the hadoop client user.",
              SECURITY_AUTHENTICATION_TYPE,
              Constants.IMPERSONATION_NONE, Constants.IMPERSONATION_HDFS_USER))
          .setDefaultValue(Constants.IMPERSONATION_HDFS_USER)
          .setConsistencyCheckLevel(ConsistencyCheckLevel.IGNORE)
          .setScope(Scope.CLIENT)
          .build();
  public static final PropertyKey SECURITY_LOGIN_USERNAME =
      stringBuilder(Name.SECURITY_LOGIN_USERNAME)
          .setDescription("When alluxio.security.authentication.type is set to SIMPLE or "
              + "CUSTOM, user application uses this property to indicate the user requesting "
              + "Alluxio service. If it is not set explicitly, the OS login user will be used.")
          .setConsistencyCheckLevel(ConsistencyCheckLevel.ENFORCE)
          .setScope(Scope.CLIENT)
          .build();
  public static final PropertyKey AUTHENTICATION_INACTIVE_CHANNEL_REAUTHENTICATE_PERIOD =
      durationBuilder(Name.AUTHENTICATION_INACTIVE_CHANNEL_REAUTHENTICATE_PERIOD)
          .setDefaultValue("3day")
          .setDescription("Interval for which client channels that have been inactive "
                  + "will be regarded as unauthenticated. Such channels will reauthenticate with "
                  + "their target master upon being used for new RPCs.")
          .setConsistencyCheckLevel(ConsistencyCheckLevel.WARN)
          .setScope(Scope.ALL)
          .build();
  public static final PropertyKey S3_REST_AUTHENTICATION_ENABLED =
      booleanBuilder(Name.S3_REST_AUTHENTICATION_ENABLED)
          .setDefaultValue(false)
          .setDescription("Whether to enable check s3 rest request header.")
          .setConsistencyCheckLevel(ConsistencyCheckLevel.ENFORCE)
          .setScope(Scope.MASTER)
          .build();
  public static final PropertyKey S3_REST_AUTHENTICATOR_CLASSNAME =
       classBuilder(Name.S3_REST_AUTHENTICATOR_CLASSNAME)
           .setDescription("The class's name is instantiated as an S3 authenticator.")
           .setDefaultValue("alluxio.proxy.s3.auth.PassAllAuthenticator")
           .setConsistencyCheckLevel(ConsistencyCheckLevel.ENFORCE)
           .setScope(Scope.ALL)
           .build();
  //
  // Network TLS support
  //
  public static final PropertyKey NETWORK_TLS_SSL_CONTEXT_PROVIDER_CLASSNAME =
      classBuilder(Name.NETWORK_TLS_SSL_CONTEXT_PROVIDER_CLASSNAME)
          .setDescription(
              "Full name of the class that will be instantiated for providing SSL contexts.")
          .setDefaultValue("alluxio.util.network.tls.DefaultSslContextProvider")
          .setConsistencyCheckLevel(ConsistencyCheckLevel.ENFORCE)
          .setScope(Scope.ALL)
          .setIsHidden(true)
          .build();
  public static final PropertyKey NETWORK_TLS_ENABLED =
      booleanBuilder(Name.NETWORK_TLS_ENABLED)
          .setDescription("If true, enables TLS on all network communication between all Alluxio "
              + "clients, masters, and workers.")
          .setDefaultValue(false)
          .setConsistencyCheckLevel(ConsistencyCheckLevel.ENFORCE)
          .setScope(Scope.ALL)
          .setIsHidden(true)
          .build();

  //
  // Yarn related properties
  //
  public static final PropertyKey INTEGRATION_MASTER_RESOURCE_CPU =
      intBuilder(Name.INTEGRATION_MASTER_RESOURCE_CPU)
          .setDefaultValue(1)
          .setDescription("The number of CPUs to run an Alluxio master for YARN framework.")
          .setConsistencyCheckLevel(ConsistencyCheckLevel.WARN)
          .setScope(Scope.NONE)
          .build();
  public static final PropertyKey INTEGRATION_MASTER_RESOURCE_MEM =
      dataSizeBuilder(Name.INTEGRATION_MASTER_RESOURCE_MEM)
          .setDefaultValue("1024MB")
          .setDescription("The amount of memory to run an Alluxio master for YARN framework.")
          .setConsistencyCheckLevel(ConsistencyCheckLevel.WARN)
          .setScope(Scope.NONE)
          .build();
  public static final PropertyKey INTEGRATION_WORKER_RESOURCE_CPU =
      intBuilder(Name.INTEGRATION_WORKER_RESOURCE_CPU)
          .setDefaultValue(1)
          .setDescription("The number of CPUs to run an Alluxio worker for YARN framework.")
          .setConsistencyCheckLevel(ConsistencyCheckLevel.WARN)
          .setScope(Scope.NONE)
          .build();
  public static final PropertyKey INTEGRATION_WORKER_RESOURCE_MEM =
      dataSizeBuilder(Name.INTEGRATION_WORKER_RESOURCE_MEM)
          .setDefaultValue("1024MB")
          .setDescription("The amount of memory to run an Alluxio worker for YARN framework.")
          .setConsistencyCheckLevel(ConsistencyCheckLevel.WARN)
          .setScope(Scope.NONE)
          .build();
  public static final PropertyKey INTEGRATION_YARN_WORKERS_PER_HOST_MAX =
      intBuilder(Name.INTEGRATION_YARN_WORKERS_PER_HOST_MAX)
          .setDefaultValue(1)
          .setDescription("The number of workers to run on an Alluxio host for YARN framework.")
          .setConsistencyCheckLevel(ConsistencyCheckLevel.WARN)
          .setScope(Scope.NONE)
          .build();
  // Assumes that HDFS is the UFS and version is 3.3
  // TODO(ns) Fix default value to handle other UFS types
  public static final PropertyKey UNDERFS_VERSION =
      stringBuilder(Name.UNDERFS_VERSION)
          .setDefaultValue("3.3.1")
          .setIsHidden(true)
          .build();

  //
  // Job service
  //
  public static final PropertyKey JOB_MASTER_CLIENT_THREADS =
      intBuilder(Name.JOB_MASTER_CLIENT_THREADS)
          .setDescription("The number of threads the Alluxio master uses to make requests to the "
              + "job master.")
          .setDefaultValue(1024)
          .setScope(Scope.MASTER)
          .build();
  public static final PropertyKey JOB_MASTER_FINISHED_JOB_PURGE_COUNT =
      intBuilder(Name.JOB_MASTER_FINISHED_JOB_PURGE_COUNT)
          .setDescription("The maximum amount of jobs to purge at any single time when the job "
              + "master reaches its maximum capacity. It is recommended to set this value when "
              + "setting the capacity of the job master to a large ( > 10M) value. Default is -1 "
              + "denoting an unlimited value")
          .setDefaultValue(-1)
          .setScope(Scope.MASTER)
          .build();
  public static final PropertyKey JOB_MASTER_FINISHED_JOB_RETENTION_TIME =
      durationBuilder(Name.JOB_MASTER_FINISHED_JOB_RETENTION_TIME)
          .setDescription("The length of time the Alluxio Job Master should save information about "
              + "completed jobs before they are discarded.")
          .setDefaultValue("60sec")
          .setScope(Scope.MASTER)
          .build();
  public static final PropertyKey JOB_MASTER_JOB_CAPACITY =
      intBuilder(Name.JOB_MASTER_JOB_CAPACITY)
          .setDescription("The total possible number of available job statuses in the job master. "
              + "This value includes running and finished jobs which are have completed within "
              + Name.JOB_MASTER_FINISHED_JOB_RETENTION_TIME + ".")
          .setDefaultValue(100000)
          .setScope(Scope.MASTER)
          .build();
  public static final PropertyKey JOB_MASTER_WORKER_HEARTBEAT_INTERVAL =
      durationBuilder(Name.JOB_MASTER_WORKER_HEARTBEAT_INTERVAL)
          .setDescription("The amount of time that the Alluxio job worker should wait in between "
              + "heartbeats to the Job Master.")
          .setDefaultValue("1sec")
          .setScope(Scope.WORKER)
          .build();
  public static final PropertyKey JOB_MASTER_WORKER_TIMEOUT =
      durationBuilder(Name.JOB_MASTER_WORKER_TIMEOUT)
          .setDescription("The time period after which the job master will mark a worker as lost "
              + "without a subsequent heartbeat.")
          .setDefaultValue("60sec")
          .setScope(Scope.MASTER)
          .build();
  public static final PropertyKey JOB_MASTER_BIND_HOST =
      stringBuilder(Name.JOB_MASTER_BIND_HOST)
          .setDescription("The host that the Alluxio job master will bind to.")
          .setDefaultValue("0.0.0.0")
          .setScope(Scope.ALL)
          .build();
  public static final PropertyKey JOB_MASTER_HOSTNAME =
      stringBuilder(Name.JOB_MASTER_HOSTNAME)
          .setDescription("The hostname of the Alluxio job master.")
          .setDefaultValue(format("${%s}", Name.MASTER_HOSTNAME))
          .setScope(Scope.ALL)
          .build();
  public static final PropertyKey JOB_MASTER_LOST_WORKER_INTERVAL =
      durationBuilder(Name.JOB_MASTER_LOST_WORKER_INTERVAL)
          .setDescription("The time interval the job master waits between checks for lost workers.")
          .setDefaultValue("1sec")
          .setScope(Scope.MASTER)
          .build();
  public static final PropertyKey JOB_MASTER_RPC_PORT =
      intBuilder(Name.JOB_MASTER_RPC_PORT)
          .setDescription("The port for Alluxio job master's RPC service.")
          .setDefaultValue(20001)
          .setScope(Scope.ALL)
          .build();
  public static final PropertyKey JOB_MASTER_WEB_BIND_HOST =
      stringBuilder(Name.JOB_MASTER_WEB_BIND_HOST)
          .setDescription("The host that the job master web server binds to.")
          .setDefaultValue("0.0.0.0")
          .setScope(Scope.MASTER)
          .build();
  public static final PropertyKey JOB_MASTER_WEB_HOSTNAME =
      stringBuilder(Name.JOB_MASTER_WEB_HOSTNAME)
          .setDescription("The hostname of the job master web server.")
          .setDefaultValue("${alluxio.job.master.hostname}")
          .setScope(Scope.MASTER)
          .build();
  public static final PropertyKey JOB_MASTER_WEB_PORT =
      intBuilder(Name.JOB_MASTER_WEB_PORT)
          .setDescription("The port the job master web server uses.")
          .setDefaultValue(20002)
          .setScope(Scope.MASTER)
          .build();
  public static final PropertyKey JOB_REQUEST_BATCH_SIZE =
      intBuilder(Name.JOB_REQUEST_BATCH_SIZE)
          .setDescription("The batch size client uses to make requests to the "
              + "job master.")
          .setDefaultValue(20)
          .setScope(Scope.CLIENT)
          .build();
  public static final PropertyKey JOB_WORKER_BIND_HOST =
      stringBuilder(Name.JOB_WORKER_BIND_HOST)
          .setDescription("The host that the Alluxio job worker will bind to.")
          .setDefaultValue("0.0.0.0")
          .setScope(Scope.WORKER)
          .build();
  public static final PropertyKey JOB_WORKER_DATA_PORT =
      intBuilder(Name.JOB_WORKER_DATA_PORT)
          .setDescription("The port the Alluxio Job worker uses to send data.")
          .setDefaultValue(30002)
          .setScope(Scope.WORKER)
          .build();
  public static final PropertyKey JOB_WORKER_HOSTNAME =
      stringBuilder(Name.JOB_WORKER_HOSTNAME)
          .setDescription("The hostname of the Alluxio job worker.")
          .setDefaultValue(format("${%s}", Name.WORKER_HOSTNAME))
          .setScope(Scope.WORKER)
          .build();
  public static final PropertyKey JOB_WORKER_RPC_PORT =
      intBuilder(Name.JOB_WORKER_RPC_PORT)
          .setDescription("The port for Alluxio job worker's RPC service.")
          .setDefaultValue(30001)
          .setScope(Scope.WORKER)
          .build();
  public static final PropertyKey JOB_WORKER_THREADPOOL_SIZE =
      intBuilder(Name.JOB_WORKER_THREADPOOL_SIZE)
          .setDescription("Number of threads in the thread pool for job worker. "
              + "This may be adjusted to a lower value to alleviate resource "
              + "saturation on the job worker nodes (CPU + IO).")
          .setDefaultValue(10)
          .setScope(Scope.WORKER)
          .build();
  public static final PropertyKey JOB_WORKER_THROTTLING =
      booleanBuilder(Name.JOB_WORKER_THROTTLING)
          .setDescription("Whether the job worker should throttle itself based on whether the "
              + "resources are saturated.")
          .setScope(Scope.WORKER)
          .setDefaultValue(false)
          .build();
  public static final PropertyKey JOB_WORKER_WEB_BIND_HOST =
      stringBuilder(Name.JOB_WORKER_WEB_BIND_HOST)
          .setDescription("The host the job worker web server binds to.")
          .setDefaultValue("0.0.0.0")
          .setScope(Scope.WORKER)
          .build();
  public static final PropertyKey JOB_WORKER_WEB_PORT =
      intBuilder(Name.JOB_WORKER_WEB_PORT)
          .setDescription("The port the Alluxio job worker web server uses.")
          .setDefaultValue(30003)
          .setScope(Scope.WORKER)
          .build();
  public static final PropertyKey JOB_MASTER_RPC_ADDRESSES =
      listBuilder(Name.JOB_MASTER_RPC_ADDRESSES)
          .setDescription(format("A list of comma-separated host:port RPC addresses where "
                  + "the client should look for job masters when using multiple job masters "
                  + "without Zookeeper. This property is not used "
                  + "when Zookeeper is enabled, since Zookeeper already stores the job master "
                  + "addresses. If property is not defined, clients will look for job masters "
                  + "using [%s]:%s first, then for [%s]:%s.",
              Name.MASTER_RPC_ADDRESSES, Name.JOB_MASTER_RPC_PORT,
              Name.JOB_MASTER_EMBEDDED_JOURNAL_ADDRESSES, Name.JOB_MASTER_RPC_PORT))
          .setScope(Scope.ALL)
          .build();
  public static final PropertyKey JOB_MASTER_EMBEDDED_JOURNAL_ADDRESSES =
      listBuilder(Name.JOB_MASTER_EMBEDDED_JOURNAL_ADDRESSES)
          .setDescription(format("A comma-separated list of journal addresses for all job "
              + "masters in the cluster. The format is 'hostname1:port1,hostname2:port2,...'. "
              + "Defaults to the journal addresses set for the Alluxio masters (%s), but with the "
              + "job master embedded journal port.", Name.MASTER_EMBEDDED_JOURNAL_ADDRESSES))
          .setScope(Scope.ALL)
          .build();
  public static final PropertyKey JOB_MASTER_EMBEDDED_JOURNAL_PORT =
      intBuilder(Name.JOB_MASTER_EMBEDDED_JOURNAL_PORT)
          .setDescription("The port job masters use for embedded journal communications.")
          .setDefaultValue(20003)
          .setScope(Scope.ALL)
          .build();
  public static final PropertyKey JOB_MASTER_NETWORK_MAX_INBOUND_MESSAGE_SIZE =
      dataSizeBuilder(Name.JOB_MASTER_NETWORK_MAX_INBOUND_MESSAGE_SIZE)
          .setDefaultValue("100MB")
          .setDescription("The maximum size of a message that can be sent to the Alluxio master")
          .setScope(Scope.MASTER)
          .build();
  public static final PropertyKey JOB_MASTER_NETWORK_FLOWCONTROL_WINDOW =
      dataSizeBuilder(Name.JOB_MASTER_NETWORK_FLOWCONTROL_WINDOW)
          .setDefaultValue("2MB")
          .setDescription(
              "The HTTP2 flow control window used by Alluxio job-master gRPC connections. Larger "
                  + "value will allow more data to be buffered but will use more memory.")
          .setConsistencyCheckLevel(ConsistencyCheckLevel.WARN)
          .setScope(Scope.MASTER)
          .build();
  public static final PropertyKey JOB_MASTER_NETWORK_KEEPALIVE_TIME_MS =
      durationBuilder(Name.JOB_MASTER_NETWORK_KEEPALIVE_TIME_MS)
          .setDefaultValue("2h")
          .setDescription("The amount of time for Alluxio job-master gRPC server "
              + "to wait for a response before pinging the client to see if it is still alive.")
          .setConsistencyCheckLevel(ConsistencyCheckLevel.WARN)
          .setScope(Scope.MASTER)
          .build();
  public static final PropertyKey JOB_MASTER_NETWORK_KEEPALIVE_TIMEOUT_MS =
      durationBuilder(Name.JOB_MASTER_NETWORK_KEEPALIVE_TIMEOUT_MS)
          .setDefaultValue("30sec")
          .setDescription("The maximum time for Alluxio job-master gRPC server "
              + "to wait for a keepalive response before closing the connection.")
          .setConsistencyCheckLevel(ConsistencyCheckLevel.WARN)
          .setScope(Scope.MASTER)
          .build();
  public static final PropertyKey JOB_MASTER_NETWORK_PERMIT_KEEPALIVE_TIME_MS =
      durationBuilder(Name.JOB_MASTER_NETWORK_PERMIT_KEEPALIVE_TIME_MS)
          .setDefaultValue("30sec")
          .setDescription(
              "Specify the most aggressive keep-alive time clients are permitted to configure. "
                  + "The server will try to detect clients exceeding this rate and when detected "
                  + "will forcefully close the connection.")
          .setConsistencyCheckLevel(ConsistencyCheckLevel.WARN)
          .setScope(Scope.MASTER)
          .build();

  public static final PropertyKey ZOOKEEPER_JOB_ELECTION_PATH =
      stringBuilder(Name.ZOOKEEPER_JOB_ELECTION_PATH)
          .setDefaultValue("/alluxio/job_election").build();
  public static final PropertyKey ZOOKEEPER_JOB_LEADER_PATH =
      stringBuilder(Name.ZOOKEEPER_JOB_LEADER_PATH)
          .setDefaultValue("/alluxio/job_leader").build();

  //
  // JVM Monitor related properties
  //
  public static final PropertyKey JVM_MONITOR_WARN_THRESHOLD_MS =
      durationBuilder(Name.JVM_MONITOR_WARN_THRESHOLD_MS)
          .setDefaultValue("10sec")
          .setDescription("When the JVM pauses for anything longer than this, log a WARN message.")
          .setConsistencyCheckLevel(ConsistencyCheckLevel.WARN)
          .setScope(Scope.SERVER)
          .build();
  public static final PropertyKey JVM_MONITOR_INFO_THRESHOLD_MS =
      durationBuilder(Name.JVM_MONITOR_INFO_THRESHOLD_MS)
          .setDefaultValue("1sec")
          .setDescription("When the JVM pauses for anything longer than this, log an INFO message.")
          .setConsistencyCheckLevel(ConsistencyCheckLevel.WARN)
          .setScope(Scope.SERVER)
          .build();
  public static final PropertyKey JVM_MONITOR_SLEEP_INTERVAL_MS =
      durationBuilder(Name.JVM_MONITOR_SLEEP_INTERVAL_MS)
          .setDefaultValue("1sec")
          .setDescription("The time for the JVM monitor thread to sleep.")
          .setConsistencyCheckLevel(ConsistencyCheckLevel.WARN)
          .setScope(Scope.SERVER)
          .build();
  public static final PropertyKey MASTER_JVM_MONITOR_ENABLED =
      booleanBuilder(Name.MASTER_JVM_MONITOR_ENABLED)
          .setDefaultValue(true)
          .setDescription("Whether to enable start JVM monitor thread on the master. This will "
              + "start a thread to detect JVM-wide pauses induced by GC or other reasons.")
          .setConsistencyCheckLevel(ConsistencyCheckLevel.WARN)
          .setScope(Scope.MASTER)
          .build();
  public static final PropertyKey WORKER_JVM_MONITOR_ENABLED =
      booleanBuilder(Name.WORKER_JVM_MONITOR_ENABLED)
          .setDefaultValue(true)
          .setDescription("Whether to enable start JVM monitor thread on the worker. This will "
              + "start a thread to detect JVM-wide pauses induced by GC or other reasons.")
          .setConsistencyCheckLevel(ConsistencyCheckLevel.WARN)
          .setScope(Scope.WORKER)
          .build();
  public static final PropertyKey STANDALONE_FUSE_JVM_MONITOR_ENABLED =
      booleanBuilder(Name.STANDALONE_FUSE_JVM_MONITOR_ENABLED)
          .setDefaultValue(false)
          .setDescription("Whether to enable start JVM monitor thread "
              + "on the standalone fuse process. This will start a thread "
              + "to detect JVM-wide pauses induced by GC or other reasons.")
          .setConsistencyCheckLevel(ConsistencyCheckLevel.WARN)
          .setScope(Scope.WORKER)
          .build();

  //
  // Table service properties
  //
  public static final PropertyKey TABLE_ENABLED =
      booleanBuilder(Name.TABLE_ENABLED)
          .setDefaultValue(true)
          .setDescription("(Experimental) Enables the table service.")
          .setConsistencyCheckLevel(ConsistencyCheckLevel.WARN)
          .setScope(Scope.MASTER)
          .build();
  public static final PropertyKey TABLE_CATALOG_PATH =
      stringBuilder(Name.TABLE_CATALOG_PATH)
          .setDefaultValue("/catalog")
          .setDescription("The Alluxio file path for the table catalog metadata.")
          .setConsistencyCheckLevel(ConsistencyCheckLevel.WARN)
          .setScope(Scope.MASTER)
          .build();
  public static final PropertyKey TABLE_CATALOG_UDB_SYNC_TIMEOUT =
      durationBuilder(Name.TABLE_CATALOG_UDB_SYNC_TIMEOUT)
          .setDefaultValue("1h")
          .setDescription("The timeout period for a db sync to finish in the catalog. If a sync"
              + "takes longer than this timeout, the sync will be terminated.")
          .setConsistencyCheckLevel(ConsistencyCheckLevel.WARN)
          .setScope(Scope.MASTER)
          .build();
  public static final PropertyKey TABLE_JOURNAL_PARTITIONS_CHUNK_SIZE =
      intBuilder(Name.TABLE_JOURNAL_PARTITIONS_CHUNK_SIZE)
          .setDefaultValue(500)
          .setDescription("The maximum table partitions number in a single journal entry.")
          .setConsistencyCheckLevel(ConsistencyCheckLevel.WARN)
          .setScope(Scope.MASTER)
          .build();
  public static final PropertyKey TABLE_TRANSFORM_MANAGER_JOB_MONITOR_INTERVAL =
      durationBuilder(Name.TABLE_TRANSFORM_MANAGER_JOB_MONITOR_INTERVAL)
          .setDefaultValue("10s")
          .setDescription("Job monitor is a heartbeat thread in the transform manager, "
              + "this is the time interval in milliseconds the job monitor heartbeat is run to "
              + "check the status of the transformation jobs and update table and partition "
              + "locations after transformation.")
          .setConsistencyCheckLevel(ConsistencyCheckLevel.WARN)
          .setScope(Scope.MASTER)
          .build();
  public static final PropertyKey TABLE_TRANSFORM_MANAGER_JOB_HISTORY_RETENTION_TIME =
      durationBuilder(Name.TABLE_TRANSFORM_MANAGER_JOB_HISTORY_RETENTION_TIME)
          .setDefaultValue("300sec")
          .setDescription("The length of time the Alluxio Table Master should keep information "
              + "about finished transformation jobs before they are discarded.")
          .setConsistencyCheckLevel(ConsistencyCheckLevel.WARN)
          .setScope(Scope.MASTER)
          .build();
  public static final PropertyKey TABLE_UDB_HIVE_CLIENTPOOL_MIN =
      intBuilder(Name.TABLE_UDB_HIVE_CLIENTPOOL_MIN)
          .setDefaultValue(16)
          .setDescription("The minimum capacity of the hive client pool per hive metastore")
          .setConsistencyCheckLevel(ConsistencyCheckLevel.WARN)
          .setScope(Scope.MASTER)
          .build();
  public static final PropertyKey TABLE_UDB_HIVE_CLIENTPOOL_MAX =
      intBuilder(Name.TABLE_UDB_HIVE_CLIENTPOOL_MAX)
          .setDefaultValue(256)
          .setDescription("The maximum capacity of the hive client pool per hive metastore")
          .setConsistencyCheckLevel(ConsistencyCheckLevel.WARN)
          .setScope(Scope.MASTER)
          .build();
  public static final PropertyKey TABLE_LOAD_DEFAULT_REPLICATION =
      intBuilder(Name.TABLE_LOAD_DEFAULT_REPLICATION)
          .setDefaultValue(1)
          .setDescription("The default replication number of files under the SDS table after "
                  + "load option.")
          .setScope(Scope.CLIENT)
          .build();
  /**
   * @deprecated This key is used for testing. It is always deprecated.
   */
  @Deprecated(message = "This key is used only for testing. It is always deprecated")
  public static final PropertyKey TEST_DEPRECATED_KEY =
      booleanBuilder("alluxio.test.deprecated.key")
          .build();

  /**
   * @param fullyQualifiedClassname a fully qualified classname
   * @return html linking the text of the classname to the alluxio javadoc for the class
   */
  private static String javadocLink(String fullyQualifiedClassname) {
    String javadocPath = fullyQualifiedClassname.replace(".", "/") + ".html";
    return format("<a href=\"%s\">%s</a>",
        PathUtils.concatPath(RuntimeConstants.ALLUXIO_JAVADOC_URL, javadocPath),
        fullyQualifiedClassname);
  }

  /**
   * A nested class to hold named string constants for their corresponding properties.
   * Used for setting configuration in integration tests.
   */
  @ThreadSafe
  public static final class Name {
    public static final String CONF_DIR = "alluxio.conf.dir";
    public static final String CONF_DYNAMIC_UPDATE_ENABLED =
        "alluxio.conf.dynamic.update.enabled";
    public static final String CONF_VALIDATION_ENABLED = "alluxio.conf.validation.enabled";
    public static final String DEBUG = "alluxio.debug";
    public static final String EXTENSIONS_DIR = "alluxio.extensions.dir";
    public static final String HOME = "alluxio.home";
    public static final String INTEGRATION_MASTER_RESOURCE_CPU =
        "alluxio.integration.master.resource.cpu";
    public static final String INTEGRATION_MASTER_RESOURCE_MEM =
        "alluxio.integration.master.resource.mem";
    public static final String INTEGRATION_WORKER_RESOURCE_CPU =
        "alluxio.integration.worker.resource.cpu";
    public static final String INTEGRATION_WORKER_RESOURCE_MEM =
        "alluxio.integration.worker.resource.mem";
    public static final String INTEGRATION_YARN_WORKERS_PER_HOST_MAX =
        "alluxio.integration.yarn.workers.per.host.max";
    public static final String LEAK_DETECTOR_LEVEL = "alluxio.leak.detector.level";
    public static final String LEAK_DETECTOR_EXIT_ON_LEAK = "alluxio.leak.detector.exit.on.leak";
    public static final String LOGGER_TYPE = "alluxio.logger.type";
    public static final String LOGS_DIR = "alluxio.logs.dir";
    public static final String METRICS_CONF_FILE = "alluxio.metrics.conf.file";
    public static final String METRICS_CONTEXT_SHUTDOWN_TIMEOUT =
        "alluxio.metrics.context.shutdown.timeout";
    public static final String METRICS_EXECUTOR_TASK_WARN_SIZE =
        "alluxio.metrics.executor.task.warn.size";
    public static final String METRICS_EXECUTOR_TASK_WARN_FREQUENCY =
        "alluxio.metrics.executor.task.warn.frequency";
    public static final String NETWORK_CONNECTION_AUTH_TIMEOUT =
        "alluxio.network.connection.auth.timeout";
    public static final String NETWORK_CONNECTION_HEALTH_CHECK_TIMEOUT =
        "alluxio.network.connection.health.check.timeout";
    public static final String NETWORK_CONNECTION_SERVER_SHUTDOWN_TIMEOUT =
        "alluxio.network.connection.server.shutdown.timeout";
    public static final String NETWORK_CONNECTION_SHUTDOWN_GRACEFUL_TIMEOUT =
        "alluxio.network.connection.shutdown.graceful.timeout";
    public static final String NETWORK_CONNECTION_SHUTDOWN_TIMEOUT =
        "alluxio.network.connection.shutdown.timeout";
    public static final String NETWORK_HOST_RESOLUTION_TIMEOUT_MS =
        "alluxio.network.host.resolution.timeout";
    public static final String NETWORK_IP_ADDRESS_USED = "alluxio.network.ip.address.used";
    public static final String SITE_CONF_DIR = "alluxio.site.conf.dir";
    public static final String ROCKS_INODE_CONF_FILE = "alluxio.site.conf.rocks.inode.file";
    public static final String ROCKS_BLOCK_CONF_FILE = "alluxio.site.conf.rocks.block.file";
    public static final String TEST_MODE = "alluxio.test.mode";
    public static final String TMP_DIRS = "alluxio.tmp.dirs";
    public static final String USER_LOGS_DIR = "alluxio.user.logs.dir";
    public static final String VERSION = "alluxio.version";
    public static final String WEB_FILE_INFO_ENABLED = "alluxio.web.file.info.enabled";
    public static final String WEB_RESOURCES = "alluxio.web.resources";
    public static final String WEB_THREADS = "alluxio.web.threads";
    public static final String WEB_CORS_ENABLED = "alluxio.web.cors.enabled";
    public static final String WEB_REFRESH_INTERVAL = "alluxio.web.refresh.interval";
    public static final String WEB_THREAD_DUMP_TO_LOG = "alluxio.web.threaddump.log.enabled";
    public static final String WEB_UI_ENABLED = "alluxio.web.ui.enabled";
    public static final String WORK_DIR = "alluxio.work.dir";
    public static final String ZOOKEEPER_ADDRESS = "alluxio.zookeeper.address";
    public static final String ZOOKEEPER_CONNECTION_TIMEOUT =
        "alluxio.zookeeper.connection.timeout";
    public static final String ZOOKEEPER_ELECTION_PATH = "alluxio.zookeeper.election.path";
    public static final String ZOOKEEPER_ENABLED = "alluxio.zookeeper.enabled";
    public static final String ZOOKEEPER_LEADER_INQUIRY_RETRY_COUNT =
        "alluxio.zookeeper.leader.inquiry.retry";
    public static final String ZOOKEEPER_LEADER_PATH = "alluxio.zookeeper.leader.path";
    public static final String ZOOKEEPER_SESSION_TIMEOUT = "alluxio.zookeeper.session.timeout";
    public static final String ZOOKEEPER_AUTH_ENABLED = "alluxio.zookeeper.auth.enabled";
    public static final String ZOOKEEPER_LEADER_CONNECTION_ERROR_POLICY =
        "alluxio.zookeeper.leader.connection.error.policy";
    //
    // UFS related properties
    //
    public static final String UNDERFS_ALLOW_SET_OWNER_FAILURE =
        "alluxio.underfs.allow.set.owner.failure";
    public static final String UNDERFS_CLEANUP_ENABLED = "alluxio.underfs.cleanup.enabled";
    public static final String UNDERFS_CLEANUP_INTERVAL = "alluxio.underfs.cleanup.interval";
    public static final String UNDERFS_EVENTUAL_CONSISTENCY_RETRY_BASE_SLEEP_MS =
        "alluxio.underfs.eventual.consistency.retry.base.sleep";
    public static final String UNDERFS_EVENTUAL_CONSISTENCY_RETRY_MAX_NUM =
        "alluxio.underfs.eventual.consistency.retry.max.num";
    public static final String UNDERFS_EVENTUAL_CONSISTENCY_RETRY_MAX_SLEEP_MS =
        "alluxio.underfs.eventual.consistency.retry.max.sleep";
    public static final String UNDERFS_LISTING_LENGTH = "alluxio.underfs.listing.length";
    public static final String UNDERFS_LOGGING_THRESHOLD = "alluxio.underfs.logging.threshold";
    public static final String UNDERFS_GCS_DEFAULT_MODE = "alluxio.underfs.gcs.default.mode";
    public static final String UNDERFS_GCS_DIRECTORY_SUFFIX =
        "alluxio.underfs.gcs.directory.suffix";
    public static final String UNDERFS_GCS_OWNER_ID_TO_USERNAME_MAPPING =
        "alluxio.underfs.gcs.owner.id.to.username.mapping";
    public static final String UNDERFS_GCS_RETRY_INITIAL_DELAY_MS =
        "alluxio.underfs.gcs.retry.initial.delay";
    public static final String UNDERFS_GCS_RETRY_MAX_DELAY_MS =
        "alluxio.underfs.gcs.retry.max.delay";
    public static final String UNDERFS_GCS_RETRY_DELAY_MULTIPLIER =
        "alluxio.underfs.gcs.retry.delay.multiplier";
    public static final String UNDERFS_GCS_RETRY_JITTER =
        "alluxio.underfs.gcs.retry.jitter";
    public static final String UNDERFS_GCS_RETRY_TOTAL_DURATION_MS =
        "alluxio.underfs.gcs.retry.total.duration";
    public static final String UNDERFS_GCS_RETRY_MAX =
        "alluxio.underfs.gcs.retry.max";
    public static final String UNDERFS_GCS_VERSION = "alluxio.underfs.gcs.version";
    public static final String UNDERFS_HDFS_CONFIGURATION = "alluxio.underfs.hdfs.configuration";
    public static final String UNDERFS_HDFS_IMPL = "alluxio.underfs.hdfs.impl";
    public static final String UNDERFS_HDFS_PREFIXES = "alluxio.underfs.hdfs.prefixes";
    public static final String UNDERFS_HDFS_REMOTE = "alluxio.underfs.hdfs.remote";
    public static final String UNDERFS_IO_THREADS = "alluxio.underfs.io.threads";
    public static final String UNDERFS_LOCAL_SKIP_BROKEN_SYMLINKS =
        "alluxio.underfs.local.skip.broken.symlinks";
    public static final String UNDERFS_WEB_HEADER_LAST_MODIFIED =
        "alluxio.underfs.web.header.last.modified";
    public static final String UNDERFS_WEB_CONNECTION_TIMEOUT =
        "alluxio.underfs.web.connnection.timeout";
    public static final String UNDERFS_WEB_PARENT_NAMES = "alluxio.underfs.web.parent.names";
    public static final String UNDERFS_WEB_TITLES = "alluxio.underfs.web.titles";
    public static final String UNDERFS_VERSION = "alluxio.underfs.version";
    public static final String UNDERFS_OBJECT_STORE_BREADCRUMBS_ENABLED =
        "alluxio.underfs.object.store.breadcrumbs.enabled";
    public static final String UNDERFS_OBJECT_STORE_SERVICE_THREADS =
        "alluxio.underfs.object.store.service.threads";
    public static final String UNDERFS_OBJECT_STORE_SKIP_PARENT_DIRECTORY_CREATION =
        "alluxio.underfs.object.store.skip.parent.directory.creation";
    public static final String UNDERFS_OBJECT_STORE_MOUNT_SHARED_PUBLICLY =
        "alluxio.underfs.object.store.mount.shared.publicly";
    public static final String UNDERFS_OBJECT_STORE_MULTI_RANGE_CHUNK_SIZE =
        "alluxio.underfs.object.store.multi.range.chunk.size";
    public static final String UNDERFS_OSS_CONNECT_MAX = "alluxio.underfs.oss.connection.max";
    public static final String UNDERFS_OSS_CONNECT_TIMEOUT =
        "alluxio.underfs.oss.connection.timeout";
    public static final String UNDERFS_OSS_CONNECT_TTL = "alluxio.underfs.oss.connection.ttl";
    public static final String UNDERFS_OSS_SOCKET_TIMEOUT = "alluxio.underfs.oss.socket.timeout";
    public static final String UNDERFS_S3_BULK_DELETE_ENABLED =
        "alluxio.underfs.s3.bulk.delete.enabled";
    public static final String UNDERFS_S3_DEFAULT_MODE = "alluxio.underfs.s3.default.mode";
    public static final String UNDERFS_S3_DIRECTORY_SUFFIX =
        "alluxio.underfs.s3.directory.suffix";
    public static final String UNDERFS_S3_INHERIT_ACL = "alluxio.underfs.s3.inherit.acl";
    public static final String UNDERFS_S3_INTERMEDIATE_UPLOAD_CLEAN_AGE =
        "alluxio.underfs.s3.intermediate.upload.clean.age";
    public static final String UNDERFS_S3_LIST_OBJECTS_V1 =
        "alluxio.underfs.s3.list.objects.v1";
    public static final String UNDERFS_S3_MAX_ERROR_RETRY =
        "alluxio.underfs.s3.max.error.retry";
    public static final String UNDERFS_S3_REQUEST_TIMEOUT =
        "alluxio.underfs.s3.request.timeout";
    public static final String UNDERFS_S3_SECURE_HTTP_ENABLED =
        "alluxio.underfs.s3.secure.http.enabled";
    public static final String UNDERFS_S3_SERVER_SIDE_ENCRYPTION_ENABLED =
        "alluxio.underfs.s3.server.side.encryption.enabled";
    public static final String UNDERFS_S3_SIGNER_ALGORITHM =
        "alluxio.underfs.s3.signer.algorithm";
    public static final String UNDERFS_S3_CONNECT_TTL =
        "alluxio.underfs.s3.connection.ttl";
    public static final String UNDERFS_S3_SOCKET_TIMEOUT =
        "alluxio.underfs.s3.socket.timeout";
    public static final String UNDERFS_S3_STREAMING_UPLOAD_ENABLED =
        "alluxio.underfs.s3.streaming.upload.enabled";
    public static final String UNDERFS_S3_STREAMING_UPLOAD_PARTITION_SIZE =
        "alluxio.underfs.s3.streaming.upload.partition.size";
    public static final String UNDERFS_S3_ADMIN_THREADS_MAX =
        "alluxio.underfs.s3.admin.threads.max";
    public static final String UNDERFS_S3_DISABLE_DNS_BUCKETS =
        "alluxio.underfs.s3.disable.dns.buckets";
    public static final String UNDERFS_S3_ENDPOINT = "alluxio.underfs.s3.endpoint";
    public static final String UNDERFS_S3_ENDPOINT_REGION = "alluxio.underfs.s3.endpoint.region";
    public static final String UNDERFS_S3_OWNER_ID_TO_USERNAME_MAPPING =
        "alluxio.underfs.s3.owner.id.to.username.mapping";
    public static final String UNDERFS_S3_PROXY_HOST = "alluxio.underfs.s3.proxy.host";
    public static final String UNDERFS_S3_PROXY_PORT = "alluxio.underfs.s3.proxy.port";
    public static final String UNDERFS_S3_REGION = "alluxio.underfs.s3.region";
    public static final String UNDERFS_S3_THREADS_MAX = "alluxio.underfs.s3.threads.max";
    public static final String UNDERFS_S3_UPLOAD_THREADS_MAX =
        "alluxio.underfs.s3.upload.threads.max";
    public static final String KODO_ENDPOINT = "alluxio.underfs.kodo.endpoint";
    public static final String KODO_DOWNLOAD_HOST = "alluxio.underfs.kodo.downloadhost";
    public static final String UNDERFS_KODO_CONNECT_TIMEOUT =
        "alluxio.underfs.kodo.connect.timeout";
    public static final String UNDERFS_KODO_REQUESTS_MAX = "alluxio.underfs.kodo.requests.max";
    public static final String UNDERFS_CEPHFS_AUTH_ID =
        "alluxio.underfs.cephfs.auth.id";
    public static final String UNDERFS_CEPHFS_CONF_FILE =
        "alluxio.underfs.cephfs.conf.file";
    public static final String UNDERFS_CEPHFS_CONF_OPTS =
        "alluxio.underfs.cephfs.conf.options";
    public static final String UNDERFS_CEPHFS_AUTH_KEY =
        "alluxio.underfs.cephfs.auth.key";
    public static final String UNDERFS_CEPHFS_AUTH_KEYFILE =
        "alluxio.underfs.cephfs.auth.keyfile";
    public static final String UNDERFS_CEPHFS_AUTH_KEYRING =
        "alluxio.underfs.cephfs.auth.keyring";
    public static final String UNDERFS_CEPHFS_MON_HOST =
        "alluxio.underfs.cephfs.mon.host";
    public static final String UNDERFS_CEPHFS_MDS_NAMESPACE =
        "alluxio.underfs.cephfs.mds.namespace";
    public static final String UNDERFS_CEPHFS_MOUNT_UID =
        "alluxio.underfs.cephfs.mount.uid";
    public static final String UNDERFS_CEPHFS_MOUNT_GID =
        "alluxio.underfs.cephfs.mount.gid";
    public static final String UNDERFS_CEPHFS_MOUNT_POINT =
        "alluxio.underfs.cephfs.mount.point";
    public static final String UNDERFS_CEPHFS_LOCALIZE_READS =
        "alluxio.underfs.cephfs.localize.reads";

    //
    // UFS access control related properties
    //
    public static final String ABFS_CLIENT_ENDPOINT = "fs.azure.account.oauth2.client.endpoint";
    public static final String ABFS_CLIENT_ID = "fs.azure.account.oauth2.client.id";
    public static final String ABFS_CLIENT_SECRET = "fs.azure.account.oauth2.client.secret";
    public static final String COS_ACCESS_KEY = "fs.cos.access.key";
    public static final String COS_APP_ID = "fs.cos.app.id";
    public static final String COS_CONNECTION_MAX = "fs.cos.connection.max";
    public static final String COS_CONNECTION_TIMEOUT = "fs.cos.connection.timeout";
    public static final String COS_REGION = "fs.cos.region";
    public static final String COS_SECRET_KEY = "fs.cos.secret.key";
    public static final String COS_SOCKET_TIMEOUT = "fs.cos.socket.timeout";
    public static final String GCS_ACCESS_KEY = "fs.gcs.accessKeyId";
    public static final String GCS_SECRET_KEY = "fs.gcs.secretAccessKey";
    public static final String GCS_CREDENTIAL_PATH = "fs.gcs.credential.path";
    public static final String OSS_ACCESS_KEY = "fs.oss.accessKeyId";
    public static final String OSS_ENDPOINT_KEY = "fs.oss.endpoint";
    public static final String OSS_SECRET_KEY = "fs.oss.accessKeySecret";
    public static final String S3A_ACCESS_KEY = "s3a.accessKeyId";
    public static final String S3A_SECRET_KEY = "s3a.secretKey";
    public static final String AWS_ACCESS_KEY = "aws.accessKeyId";
    public static final String AWS_SECRET_KEY = "aws.secretKey";
    public static final String SWIFT_AUTH_METHOD_KEY = "fs.swift.auth.method";
    public static final String SWIFT_AUTH_URL_KEY = "fs.swift.auth.url";
    public static final String SWIFT_PASSWORD_KEY = "fs.swift.password";
    public static final String SWIFT_REGION_KEY = "fs.swift.region";
    public static final String SWIFT_SIMULATION = "fs.swift.simulation";
    public static final String SWIFT_TENANT_KEY = "fs.swift.tenant";
    public static final String SWIFT_USER_KEY = "fs.swift.user";
    public static final String KODO_ACCESS_KEY = "fs.kodo.accesskey";
    public static final String KODO_SECRET_KEY = "fs.kodo.secretkey";
    public static final String OBS_ACCESS_KEY = "fs.obs.accessKey";
    public static final String OBS_ENDPOINT = "fs.obs.endpoint";
    public static final String OBS_SECRET_KEY = "fs.obs.secretKey";
    public static final String OBS_BUCKET_TYPE = "fs.obs.bucketType";

    //
    // Master related properties
    //
    public static final String MASTER_ASYNC_PERSIST_SIZE_VALIDATION =
        "alluxio.master.async.persist.size.validation";
    public static final String MASTER_AUDIT_LOGGING_ENABLED =
        "alluxio.master.audit.logging.enabled";
    public static final String MASTER_AUDIT_LOGGING_QUEUE_CAPACITY =
        "alluxio.master.audit.logging.queue.capacity";
    public static final String MASTER_BACKUP_DIRECTORY =
        "alluxio.master.backup.directory";
    public static final String MASTER_BACKUP_ENTRY_BUFFER_COUNT =
        "alluxio.master.backup.entry.buffer.count";
    public static final String MASTER_BACKUP_DELEGATION_ENABLED =
        "alluxio.master.backup.delegation.enabled";
    public static final String MASTER_BACKUP_TRANSPORT_TIMEOUT =
        "alluxio.master.backup.transport.timeout";
    public static final String MASTER_BACKUP_HEARTBEAT_INTERVAL =
        "alluxio.master.backup.heartbeat.interval";
    public static final String MASTER_BACKUP_CONNECT_INTERVAL_MIN =
        "alluxio.master.backup.connect.interval.min";
    public static final String MASTER_BACKUP_CONNECT_INTERVAL_MAX =
        "alluxio.master.backup.connect.interval.max";
    public static final String MASTER_BACKUP_ABANDON_TIMEOUT =
        "alluxio.master.backup.abandon.timeout";
    public static final String MASTER_BACKUP_STATE_LOCK_EXCLUSIVE_DURATION =
        "alluxio.master.backup.state.lock.exclusive.duration";
    public static final String MASTER_BACKUP_STATE_LOCK_INTERRUPT_CYCLE_ENABLED =
        "alluxio.master.backup.state.lock.interrupt.cycle.enabled";
    public static final String MASTER_BACKUP_STATE_LOCK_FORCED_DURATION =
        "alluxio.master.backup.state.lock.forced.duration";
    public static final String MASTER_BACKUP_STATE_LOCK_INTERRUPT_CYCLE_INTERVAL =
        "alluxio.master.backup.state.lock.interrupt.cycle.interval";
    public static final String MASTER_BACKUP_SUSPEND_TIMEOUT =
        "alluxio.master.backup.suspend.timeout";
    public static final String MASTER_BLOCK_SCAN_INVALID_BATCH_MAX_SIZE =
        "alluxio.master.block.scan.invalid.batch.max.size";
    public static final String MASTER_SHELL_BACKUP_STATE_LOCK_GRACE_MODE =
        "alluxio.master.shell.backup.state.lock.grace.mode";
    public static final String MASTER_SHELL_BACKUP_STATE_LOCK_TRY_DURATION =
        "alluxio.master.shell.backup.state.lock.try.duration";
    public static final String MASTER_SHELL_BACKUP_STATE_LOCK_SLEEP_DURATION =
        "alluxio.master.shell.backup.state.lock.sleep.duration";
    public static final String MASTER_SHELL_BACKUP_STATE_LOCK_TIMEOUT =
        "alluxio.master.shell.backup.state.lock.timeout";
    public static final String MASTER_DAILY_BACKUP_ENABLED =
        "alluxio.master.daily.backup.enabled";
    public static final String MASTER_DAILY_BACKUP_FILES_RETAINED =
        "alluxio.master.daily.backup.files.retained";
    public static final String MASTER_DAILY_BACKUP_TIME =
        "alluxio.master.daily.backup.time";
    public static final String MASTER_DAILY_BACKUP_STATE_LOCK_GRACE_MODE =
        "alluxio.master.daily.backup.state.lock.grace.mode";
    public static final String MASTER_DAILY_BACKUP_STATE_LOCK_TRY_DURATION =
        "alluxio.master.daily.backup.state.lock.try.duration";
    public static final String MASTER_DAILY_BACKUP_STATE_LOCK_SLEEP_DURATION =
        "alluxio.master.daily.backup.state.lock.sleep.duration";
    public static final String MASTER_DAILY_BACKUP_STATE_LOCK_TIMEOUT =
        "alluxio.master.daily.backup.state.lock.timeout";
    public static final String MASTER_BIND_HOST = "alluxio.master.bind.host";
    public static final String MASTER_CLUSTER_METRICS_UPDATE_INTERVAL =
        "alluxio.master.cluster.metrics.update.interval";
    public static final String MASTER_CONTAINER_ID_RESERVATION_SIZE =
        "alluxio.master.container.id.reservation.size";
    public static final String MASTER_FILE_ACCESS_TIME_JOURNAL_FLUSH_INTERVAL =
        "alluxio.master.file.access.time.journal.flush.interval";
    public static final String MASTER_FILE_ACCESS_TIME_UPDATE_PRECISION =
        "alluxio.master.file.access.time.update.precision";
    public static final String MASTER_FILE_ACCESS_TIME_UPDATER_SHUTDOWN_TIMEOUT =
        "alluxio.master.file.access.time.updater.shutdown.timeout";
    public static final String MASTER_FORMAT_FILE_PREFIX = "alluxio.master.format.file.prefix";
    public static final String MASTER_STANDBY_HEARTBEAT_INTERVAL =
        "alluxio.master.standby.heartbeat.interval";
    public static final String MASTER_LOST_WORKER_DETECTION_INTERVAL =
        "alluxio.master.lost.worker.detection.interval";
    public static final String MASTER_LOST_WORKER_FILE_DETECTION_INTERVAL =
        "alluxio.master.lost.worker.file.detection.interval";
    public static final String MASTER_HEARTBEAT_TIMEOUT =
        "alluxio.master.heartbeat.timeout";
    public static final String MASTER_HOSTNAME = "alluxio.master.hostname";
    public static final String MASTER_LOCK_POOL_INITSIZE =
        "alluxio.master.lock.pool.initsize";
    public static final String MASTER_LOCK_POOL_LOW_WATERMARK =
        "alluxio.master.lock.pool.low.watermark";
    public static final String MASTER_LOCK_POOL_HIGH_WATERMARK =
        "alluxio.master.lock.pool.high.watermark";
    public static final String MASTER_LOCK_POOL_CONCURRENCY_LEVEL =
        "alluxio.master.lock.pool.concurrency.level";
    public static final String MASTER_JOURNAL_CATCHUP_PROTECT_ENABLED =
        "alluxio.master.journal.catchup.protect.enabled";
    public static final String MASTER_JOURNAL_EXIT_ON_DEMOTION =
        "alluxio.master.journal.exit.on.demotion";
    public static final String MASTER_JOURNAL_FLUSH_BATCH_TIME_MS =
        "alluxio.master.journal.flush.batch.time";
    public static final String MASTER_JOURNAL_FLUSH_TIMEOUT_MS =
        "alluxio.master.journal.flush.timeout";
    public static final String MASTER_JOURNAL_FLUSH_RETRY_INTERVAL =
        "alluxio.master.journal.retry.interval";
    public static final String MASTER_JOURNAL_FOLDER = "alluxio.master.journal.folder";
    public static final String MASTER_JOURNAL_INIT_FROM_BACKUP =
        "alluxio.master.journal.init.from.backup";
    public static final String MASTER_JOURNAL_SPACE_MONITOR_INTERVAL =
        "alluxio.master.journal.space.monitor.interval";
    public static final String MASTER_JOURNAL_SPACE_MONITOR_PERCENT_FREE_THRESHOLD
        = "alluxio.master.journal.space.monitor.percent.free.threshold";
    public static final String MASTER_JOURNAL_TOLERATE_CORRUPTION
        = "alluxio.master.journal.tolerate.corruption";
    public static final String MASTER_JOURNAL_BACKUP_WHEN_CORRUPTED
        = "alluxio.master.journal.backup.when.corrupted";
    public static final String MASTER_JOURNAL_TYPE = "alluxio.master.journal.type";
    public static final String MASTER_JOURNAL_LOG_SIZE_BYTES_MAX =
        "alluxio.master.journal.log.size.bytes.max";
    public static final String MASTER_JOURNAL_LOG_CONCURRENCY_MAX =
        "alluxio.master.journal.log.concurrency.max";
    public static final String MASTER_JOURNAL_REQUEST_DATA_TIMEOUT =
        "alluxio.master.journal.request.data.timeout";
    public static final String MASTER_JOURNAL_REQUEST_INFO_TIMEOUT =
        "alluxio.master.journal.request.info.timeout";
    public static final String MASTER_JOURNAL_TAILER_SHUTDOWN_QUIET_WAIT_TIME_MS =
        "alluxio.master.journal.tailer.shutdown.quiet.wait.time";
    public static final String MASTER_JOURNAL_TAILER_SLEEP_TIME_MS =
        "alluxio.master.journal.tailer.sleep.time";
    private static final String MASTER_JOURNAL_UFS_OPTION = "alluxio.master.journal.ufs.option";
    public static final String MASTER_RPC_ADDRESSES = "alluxio.master.rpc.addresses";
    public static final String MASTER_EMBEDDED_JOURNAL_PROXY_HOST =
        "alluxio.master.embedded.journal.bind.host";
    public static final String MASTER_EMBEDDED_JOURNAL_ADDRESSES =
        "alluxio.master.embedded.journal.addresses";
    public static final String MASTER_EMBEDDED_JOURNAL_MAX_ELECTION_TIMEOUT =
        "alluxio.master.embedded.journal.election.timeout.max";
    public static final String MASTER_EMBEDDED_JOURNAL_MIN_ELECTION_TIMEOUT =
        "alluxio.master.embedded.journal.election.timeout.min";
    public static final String MASTER_EMBEDDED_JOURNAL_CATCHUP_RETRY_WAIT =
        "alluxio.master.embedded.journal.catchup.retry.wait";
    public static final String MASTER_EMBEDDED_JOURNAL_ENTRY_SIZE_MAX =
        "alluxio.master.embedded.journal.entry.size.max";
    public static final String MASTER_EMBEDDED_JOURNAL_FLUSH_SIZE_MAX =
        "alluxio.master.embedded.journal.flush.size.max";
    public static final String MASTER_EMBEDDED_JOURNAL_PORT =
        "alluxio.master.embedded.journal.port";
    public static final String MASTER_EMBEDDED_JOURNAL_RETRY_CACHE_EXPIRY_TIME =
        "alluxio.master.embedded.journal.retry.cache.expiry.time";
    public static final String MASTER_EMBEDDED_JOURNAL_WRITE_LOCAL_FIRST_ENABLED =
        "alluxio.master.embedded.journal.write.local.first.enabled";
    public static final String MASTER_EMBEDDED_JOURNAL_WRITE_REMOTE_ENABLED =
        "alluxio.master.embedded.journal.write.remote.enabled";
    public static final String MASTER_EMBEDDED_JOURNAL_WRITE_TIMEOUT =
        "alluxio.master.embedded.journal.write.timeout";
    public static final String MASTER_EMBEDDED_JOURNAL_SNAPSHOT_REPLICATION_CHUNK_SIZE =
        "alluxio.master.embedded.journal.snapshot.replication.chunk.size";
    public static final String MASTER_EMBEDDED_JOURNAL_RAFT_CLIENT_REQUEST_TIMEOUT =
        "alluxio.master.embedded.journal.raft.client.request.timeout";
    public static final String MASTER_EMBEDDED_JOURNAL_RAFT_CLIENT_REQUEST_INTERVAL =
        "alluxio.master.embedded.journal.raft.client.request.interval";
    public static final String MASTER_EMBEDDED_JOURNAL_TRANSPORT_REQUEST_TIMEOUT_MS =
        "alluxio.master.embedded.journal.transport.request.timeout.ms";
    public static final String MASTER_EMBEDDED_JOURNAL_TRANSPORT_MAX_INBOUND_MESSAGE_SIZE =
        "alluxio.master.embedded.journal.transport.max.inbound.message.size";
    public static final String MASTER_KEYTAB_KEY_FILE = "alluxio.master.keytab.file";
    public static final String MASTER_METADATA_SYNC_CONCURRENCY_LEVEL =
        "alluxio.master.metadata.sync.concurrency.level";
    public static final String MASTER_METADATA_SYNC_EXECUTOR_POOL_SIZE =
        "alluxio.master.metadata.sync.executor.pool.size";
    public static final String MASTER_METADATA_SYNC_INSTRUMENT_EXECUTOR =
        "alluxio.master.metadata.sync.instrument.executor";
    public static final String MASTER_METADATA_SYNC_REPORT_FAILURE =
        "alluxio.master.metadata.sync.report.failure";
    public static final String MASTER_METADATA_SYNC_UFS_PREFETCH_POOL_SIZE =
        "alluxio.master.metadata.sync.ufs.prefetch.pool.size";
    public static final String MASTER_METADATA_SYNC_UFS_PREFETCH_TIMEOUT =
        "alluxio.master.metadata.sync.ufs.prefetch.timeout";
    public static final String MASTER_METASTORE = "alluxio.master.metastore";
    public static final String MASTER_METASTORE_DIR = "alluxio.master.metastore.dir";
    public static final String MASTER_METASTORE_INODE_CACHE_EVICT_BATCH_SIZE =
        "alluxio.master.metastore.inode.cache.evict.batch.size";
    public static final String MASTER_METASTORE_INODE_CACHE_HIGH_WATER_MARK_RATIO =
        "alluxio.master.metastore.inode.cache.high.water.mark.ratio";
    public static final String MASTER_METASTORE_INODE_CACHE_LOW_WATER_MARK_RATIO =
        "alluxio.master.metastore.inode.cache.low.water.mark.ratio";
    public static final String MASTER_METASTORE_INODE_CACHE_MAX_SIZE =
        "alluxio.master.metastore.inode.cache.max.size";
    public static final String MASTER_METASTORE_INODE_ITERATION_CRAWLER_COUNT =
        "alluxio.master.metastore.inode.iteration.crawler.count";
    public static final String MASTER_METASTORE_INODE_ENUMERATOR_BUFFER_COUNT =
        "alluxio.master.metastore.inode.enumerator.buffer.count";
    public static final String MASTER_METASTORE_ITERATOR_READAHEAD_SIZE =
        "alluxio.master.metastore.iterator.readahead.size";
    public static final String MASTER_METASTORE_INODE_INHERIT_OWNER_AND_GROUP =
        "alluxio.master.metastore.inode.inherit.owner.and.group";
    public static final String MASTER_METASTORE_ROCKS_BLOCK_META_BLOOM_FILTER =
        "alluxio.master.metastore.rocks.block.meta.bloom.filter";
    public static final String MASTER_METASTORE_ROCKS_BLOCK_META_CACHE_SIZE =
        "alluxio.master.metastore.rocks.block.meta.cache.size";
    public static final String MASTER_METASTORE_ROCKS_BLOCK_META_BLOCK_INDEX =
        "alluxio.master.metastore.rocks.block.meta.block.index";
    public static final String MASTER_METASTORE_ROCKS_BLOCK_META_INDEX =
        "alluxio.master.metastore.rocks.block.meta.index";
    public static final String MASTER_METASTORE_ROCKS_BLOCK_LOCATION_BLOOM_FILTER =
        "alluxio.master.metastore.rocks.block.location.bloom.filter";
    public static final String MASTER_METASTORE_ROCKS_BLOCK_LOCATION_CACHE_SIZE =
        "alluxio.master.metastore.rocks.block.location.cache.size";
    public static final String MASTER_METASTORE_ROCKS_BLOCK_LOCATION_BLOCK_INDEX =
        "alluxio.master.metastore.rocks.block.location.block.index";
    public static final String MASTER_METASTORE_ROCKS_BLOCK_LOCATION_INDEX =
        "alluxio.master.metastore.rocks.block.location.index";
    public static final String MASTER_METASTORE_ROCKS_EDGE_BLOOM_FILTER =
        "alluxio.master.metastore.rocks.edge.bloom.filter";
    public static final String MASTER_METASTORE_ROCKS_EDGE_CACHE_SIZE =
        "alluxio.master.metastore.rocks.edge.cache.size";
    public static final String MASTER_METASTORE_ROCKS_EDGE_BLOCK_INDEX =
        "alluxio.master.metastore.rocks.edge.block.index";
    public static final String MASTER_METASTORE_ROCKS_EDGE_INDEX =
        "alluxio.master.metastore.rocks.edge.index";
    public static final String MASTER_METASTORE_ROCKS_INODE_BLOOM_FILTER =
        "alluxio.master.metastore.rocks.inode.bloom.filter";
    public static final String MASTER_METASTORE_ROCKS_INODE_CACHE_SIZE =
        "alluxio.master.metastore.rocks.inode.cache.size";
    public static final String MASTER_METASTORE_ROCKS_INODE_BLOCK_INDEX =
        "alluxio.master.metastore.rocks.inode.block.index";
    public static final String MASTER_METASTORE_ROCKS_INODE_INDEX =
        "alluxio.master.metastore.rocks.inode.index";
    public static final String MASTER_METASTORE_METRICS_REFRESH_INTERVAL =
        "alluxio.master.metastore.metrics.refresh.interval";
    public static final String MASTER_PERSISTENCE_CHECKER_INTERVAL_MS =
        "alluxio.master.persistence.checker.interval";
    public static final String MASTER_METRICS_HEAP_ENABLED =
        "alluxio.master.metrics.heap.enabled";
    public static final String MASTER_METRICS_SERVICE_THREADS =
        "alluxio.master.metrics.service.threads";
    public static final String MASTER_METRICS_TIME_SERIES_INTERVAL =
        "alluxio.master.metrics.time.series.interval";
    public static final String MASTER_METRICS_FILE_SIZE_DISTRIBUTION_BUCKETS =
        "alluxio.master.metrics.file.size.distribution.buckets";
    public static final String MASTER_NETWORK_MAX_INBOUND_MESSAGE_SIZE =
        "alluxio.master.network.max.inbound.message.size";
    public static final String MASTER_NETWORK_FLOWCONTROL_WINDOW =
        "alluxio.master.network.flowcontrol.window";
    public static final String MASTER_NETWORK_KEEPALIVE_TIME_MS =
        "alluxio.master.network.keepalive.time";
    public static final String MASTER_NETWORK_KEEPALIVE_TIMEOUT_MS =
        "alluxio.master.network.keepalive.timeout";
    public static final String MASTER_NETWORK_PERMIT_KEEPALIVE_TIME_MS =
        "alluxio.master.network.permit.keepalive.time";
    public static final String MASTER_PERSISTENCE_INITIAL_INTERVAL_MS =
        "alluxio.master.persistence.initial.interval";
    public static final String MASTER_PERSISTENCE_MAX_TOTAL_WAIT_TIME_MS =
        "alluxio.master.persistence.max.total.wait.time";
    public static final String MASTER_PERSISTENCE_MAX_INTERVAL_MS =
        "alluxio.master.persistence.max.interval";
    public static final String MASTER_PERSISTENCE_SCHEDULER_INTERVAL_MS =
        "alluxio.master.persistence.scheduler.interval";
    public static final String MASTER_PERSISTENCE_BLACKLIST =
        "alluxio.master.persistence.blacklist";
    public static final String MASTER_LOG_CONFIG_REPORT_HEARTBEAT_INTERVAL =
        "alluxio.master.log.config.report.heartbeat.interval";
    public static final String MASTER_PERIODIC_BLOCK_INTEGRITY_CHECK_REPAIR =
        "alluxio.master.periodic.block.integrity.check.repair";
    public static final String MASTER_PERIODIC_BLOCK_INTEGRITY_CHECK_INTERVAL =
        "alluxio.master.periodic.block.integrity.check.interval";
    public static final String MASTER_PRINCIPAL = "alluxio.master.principal";
    public static final String MASTER_REPLICATION_CHECK_INTERVAL_MS =
        "alluxio.master.replication.check.interval";
    public static final String MASTER_RPC_PORT = "alluxio.master.rpc.port";
    public static final String MASTER_RPC_EXECUTOR_TYPE = "alluxio.master.rpc.executor.type";
    public static final String MASTER_RPC_EXECUTOR_CORE_POOL_SIZE =
        "alluxio.master.rpc.executor.core.pool.size";
    public static final String MASTER_RPC_EXECUTOR_MAX_POOL_SIZE =
        "alluxio.master.rpc.executor.max.pool.size";
    public static final String MASTER_RPC_EXECUTOR_KEEPALIVE =
        "alluxio.master.rpc.executor.keepalive";
    public static final String MASTER_RPC_EXECUTOR_TPE_QUEUE_TYPE =
        "alluxio.master.rpc.executor.tpe.queue.type";
    public static final String MASTER_RPC_EXECUTOR_TPE_ALLOW_CORE_THREADS_TIMEOUT =
        "alluxio.master.rpc.executor.tpe.allow.core.threads.timeout";
    public static final String MASTER_RPC_EXECUTOR_FJP_PARALLELISM =
        "alluxio.master.rpc.executor.fjp.parallelism";
    public static final String MASTER_RPC_EXECUTOR_FJP_MIN_RUNNABLE =
        "alluxio.master.rpc.executor.fjp.min.runnable";
    public static final String MASTER_RPC_EXECUTOR_FJP_ASYNC =
        "alluxio.master.rpc.executor.fjp.async";
    public static final String MASTER_SERVING_THREAD_TIMEOUT =
        "alluxio.master.serving.thread.timeout";
    public static final String MASTER_SKIP_ROOT_ACL_CHECK =
        "alluxio.master.skip.root.acl.check";
    public static final String MASTER_STARTUP_BLOCK_INTEGRITY_CHECK_ENABLED =
        "alluxio.master.startup.block.integrity.check.enabled";
    public static final String MASTER_TIERED_STORE_GLOBAL_LEVEL0_ALIAS =
        "alluxio.master.tieredstore.global.level0.alias";
    public static final String MASTER_TIERED_STORE_GLOBAL_LEVEL1_ALIAS =
        "alluxio.master.tieredstore.global.level1.alias";
    public static final String MASTER_TIERED_STORE_GLOBAL_LEVEL2_ALIAS =
        "alluxio.master.tieredstore.global.level2.alias";
    public static final String MASTER_TIERED_STORE_GLOBAL_LEVELS =
        "alluxio.master.tieredstore.global.levels";
    public static final String MASTER_TIERED_STORE_GLOBAL_MEDIUMTYPE =
        "alluxio.master.tieredstore.global.mediumtype";
    public static final String MASTER_TTL_CHECKER_INTERVAL_MS =
        "alluxio.master.ttl.checker.interval";
    public static final String MASTER_UFS_ACTIVE_SYNC_INTERVAL =
        "alluxio.master.ufs.active.sync.interval";
    public static final String MASTER_UFS_ACTIVE_SYNC_MAX_ACTIVITIES =
        "alluxio.master.ufs.active.sync.max.activities";
    public static final String MASTER_UFS_ACTIVE_SYNC_THREAD_POOL_SIZE =
        "alluxio.master.ufs.active.sync.thread.pool.size";
    public static final String MASTER_UFS_ACTIVE_SYNC_POLL_TIMEOUT =
        "alluxio.master.ufs.active.sync.poll.timeout";
    public static final String MASTER_UFS_ACTIVE_SYNC_EVENT_RATE_INTERVAL =
        "alluxio.master.ufs.active.sync.event.rate.interval";
    public static final String MASTER_UFS_ACTIVE_SYNC_MAX_AGE =
        "alluxio.master.ufs.active.sync.max.age";
    public static final String MASTER_UFS_ACTIVE_SYNC_INITIAL_SYNC_ENABLED =
        "alluxio.master.ufs.active.sync.initial.sync.enabled";
    public static final String MASTER_UFS_ACTIVE_SYNC_RETRY_TIMEOUT =
        "alluxio.master.ufs.active.sync.retry.timeout";
    public static final String MASTER_UFS_ACTIVE_SYNC_POLL_BATCH_SIZE =
        "alluxio.master.ufs.active.sync.poll.batch.size";
    public static final String MASTER_UFS_BLOCK_LOCATION_CACHE_CAPACITY =
        "alluxio.master.ufs.block.location.cache.capacity";
    public static final String MASTER_UFS_JOURNAL_MAX_CATCHUP_TIME =
        "alluxio.master.ufs.journal.max.catchup.time";
    public static final String MASTER_UFS_MANAGED_BLOCKING_ENABLED =
        "alluxio.master.ufs.managed.blocking.enabled";
    public static final String MASTER_UFS_PATH_CACHE_CAPACITY =
        "alluxio.master.ufs.path.cache.capacity";
    public static final String MASTER_UFS_PATH_CACHE_THREADS =
        "alluxio.master.ufs.path.cache.threads";
    public static final String MASTER_UNSAFE_DIRECT_PERSIST_OBJECT_ENABLED =
        "alluxio.master.unsafe.direct.persist.object.enabled";
    public static final String MASTER_UPDATE_CHECK_ENABLED =
        "alluxio.master.update.check.enabled";
    public static final String MASTER_UPDATE_CHECK_INTERVAL =
        "alluxio.master.update.check.interval";
    public static final String MASTER_WEB_BIND_HOST = "alluxio.master.web.bind.host";
    public static final String MASTER_WEB_HOSTNAME = "alluxio.master.web.hostname";
    public static final String MASTER_WEB_PORT = "alluxio.master.web.port";
    public static final String MASTER_WEB_JOURNAL_CHECKPOINT_WARNING_THRESHOLD_TIME =
        "alluxio.master.journal.checkpoint.warning.threshold.time";
    public static final String MASTER_WEB_IN_ALLUXIO_DATA_PAGE_COUNT =
        "alluxio.master.web.in.alluxio.data.page.count";
    public static final String MASTER_WHITELIST = "alluxio.master.whitelist";
    public static final String MASTER_WORKER_CONNECT_WAIT_TIME =
        "alluxio.master.worker.connect.wait.time";
    public static final String MASTER_WORKER_INFO_CACHE_REFRESH_TIME
        = "alluxio.master.worker.info.cache.refresh.time";
    public static final String MASTER_WORKER_REGISTER_STREAM_RESPONSE_TIMEOUT =
        "alluxio.master.worker.register.stream.response.timeout";
    public static final String MASTER_WORKER_TIMEOUT_MS = "alluxio.master.worker.timeout";
    public static final String MASTER_JOURNAL_CHECKPOINT_PERIOD_ENTRIES =
        "alluxio.master.journal.checkpoint.period.entries";
    public static final String MASTER_JOURNAL_LOCAL_LOG_COMPACTION =
        "alluxio.master.journal.local.log.compaction";
    public static final String MASTER_JOURNAL_GC_PERIOD_MS = "alluxio.master.journal.gc.period";
    public static final String MASTER_JOURNAL_GC_THRESHOLD_MS =
        "alluxio.master.journal.gc.threshold";
    public static final String MASTER_JOURNAL_TEMPORARY_FILE_GC_THRESHOLD_MS =
        "alluxio.master.journal.temporary.file.gc.threshold";
    public static final String MASTER_WORKER_REGISTER_LEASE_ENABLED =
        "alluxio.master.worker.register.lease.enabled";
    public static final String MASTER_WORKER_REGISTER_LEASE_COUNT =
        "alluxio.master.worker.register.lease.count";
    public static final String MASTER_WORKER_REGISTER_LEASE_RESPECT_JVM_SPACE =
        "alluxio.master.worker.register.lease.respect.jvm.space";
    public static final String MASTER_WORKER_REGISTER_LEASE_TTL =
        "alluxio.master.worker.register.lease.ttl";

    //
    // File system master related properties
    //
    public static final String MASTER_FILE_SYSTEM_LISTSTATUS_RESULTS_PER_MESSAGE =
        "alluxio.master.filesystem.liststatus.result.message.length";
    public static final String MASTER_FILE_SYSTEM_OPERATION_RETRY_CACHE_ENABLED =
        "alluxio.master.filesystem.operation.retry.cache.enabled";
    public static final String MASTER_FILE_SYSTEM_OPERATION_RETRY_CACHE_SIZE =
        "alluxio.master.filesystem.operation.retry.cache.size";

    //
    // Secondary master related properties
    //
    public static final String SECONDARY_MASTER_METASTORE_DIR =
        "alluxio.secondary.master.metastore.dir";
    public static final String STANDBY_MASTER_METRICS_SINK_ENABLED =
        "alluxio.standby.master.metrics.sink.enabled";
    public static final String STANDBY_MASTER_WEB_ENABLED =
        "alluxio.standby.master.web.enabled";

    //
    // Worker related properties
    //
    public static final String WORKER_ALLOCATOR_CLASS = "alluxio.worker.allocator.class";
    public static final String WORKER_BIND_HOST = "alluxio.worker.bind.host";
    public static final String WORKER_BLOCK_HEARTBEAT_INTERVAL_MS =
        "alluxio.worker.block.heartbeat.interval";
    public static final String WORKER_BLOCK_HEARTBEAT_TIMEOUT_MS =
        "alluxio.worker.block.heartbeat.timeout";
    public static final String WORKER_CONTAINER_HOSTNAME =
        "alluxio.worker.container.hostname";
    public static final String WORKER_DATA_FOLDER = "alluxio.worker.data.folder";
    public static final String WORKER_DATA_FOLDER_PERMISSIONS =
        "alluxio.worker.data.folder.permissions";
    public static final String WORKER_DATA_SERVER_DOMAIN_SOCKET_ADDRESS =
        "alluxio.worker.data.server.domain.socket.address";
    public static final String WORKER_DATA_SERVER_DOMAIN_SOCKET_AS_UUID =
        "alluxio.worker.data.server.domain.socket.as.uuid";
    public static final String WORKER_DATA_TMP_FOLDER = "alluxio.worker.data.folder.tmp";
    public static final String WORKER_DATA_TMP_SUBDIR_MAX = "alluxio.worker.data.tmp.subdir.max";
    public static final String WORKER_EVICTOR_CLASS = "alluxio.worker.evictor.class";
    public static final String WORKER_BLOCK_ANNOTATOR_CLASS =
        "alluxio.worker.block.annotator.class";
    public static final String WORKER_BLOCK_ANNOTATOR_LRFU_ATTENUATION_FACTOR =
        "alluxio.worker.block.annotator.lrfu.attenuation.factor";
    public static final String WORKER_BLOCK_ANNOTATOR_LRFU_STEP_FACTOR =
        "alluxio.worker.block.annotator.lrfu.step.factor";
<<<<<<< HEAD
    public static final String WORKER_BLOCK_ANNOTATOR_REPLICA_LRU_RATIO =
            "alluxio.worker.block.annotator.replica.lru.ratio";
    public static final String WORKER_BLOCK_ANNOTATOR_REPLICA_REPLICA_RATIO =
            "alluxio.worker.block.annotator.replica.replica.ratio";
=======
>>>>>>> 20bfe146
    public static final String MAINTAIN_REPLICA_INFO =
            "alluxio.master.maintain.replica.info";
    public static final String WORKER_FUSE_ENABLED =
        "alluxio.worker.fuse.enabled";
    public static final String WORKER_FUSE_MOUNT_ALLUXIO_PATH =
        "alluxio.worker.fuse.mount.alluxio.path";
    public static final String WORKER_FUSE_MOUNT_OPTIONS =
        "alluxio.worker.fuse.mount.options";
    public static final String WORKER_FUSE_MOUNT_POINT =
        "alluxio.worker.fuse.mount.point";
    public static final String WORKER_MANAGEMENT_TIER_ALIGN_RESERVED_BYTES =
        "alluxio.worker.management.tier.align.reserved.bytes";
    public static final String WORKER_MANAGEMENT_BACKOFF_STRATEGY =
        "alluxio.worker.management.backoff.strategy";
    public static final String WORKER_MANAGEMENT_LOAD_DETECTION_COOL_DOWN_TIME =
        "alluxio.worker.management.load.detection.cool.down.time";
    public static final String WORKER_MANAGEMENT_TASK_THREAD_COUNT =
        "alluxio.worker.management.task.thread.count";
    public static final String WORKER_MANAGEMENT_BLOCK_TRANSFER_CONCURRENCY_LIMIT =
        "alluxio.worker.management.block.transfer.concurrency.limit";
    public static final String WORKER_MANAGEMENT_TIER_ALIGN_ENABLED =
        "alluxio.worker.management.tier.align.enabled";
    public static final String WORKER_MANAGEMENT_TIER_PROMOTE_ENABLED =
        "alluxio.worker.management.tier.promote.enabled";
    public static final String WORKER_MANAGEMENT_TIER_SWAP_RESTORE_ENABLED =
        "alluxio.worker.management.tier.swap.restore.enabled";
    public static final String WORKER_MANAGEMENT_TIER_ALIGN_RANGE =
        "alluxio.worker.management.tier.align.range";
    public static final String WORKER_MANAGEMENT_TIER_PROMOTE_RANGE =
        "alluxio.worker.management.tier.promote.range";
    public static final String WORKER_MANAGEMENT_TIER_PROMOTE_QUOTA_PERCENT =
        "alluxio.worker.management.tier.promote.quota.percent";
    public static final String WORKER_FREE_SPACE_TIMEOUT = "alluxio.worker.free.space.timeout";
    public static final String WORKER_HOSTNAME = "alluxio.worker.hostname";
    public static final String WORKER_KEYTAB_FILE = "alluxio.worker.keytab.file";
    public static final String WORKER_MASTER_CONNECT_RETRY_TIMEOUT =
        "alluxio.worker.master.connect.retry.timeout";
    public static final String WORKER_MASTER_PERIODICAL_RPC_TIMEOUT =
        "alluxio.worker.master.periodical.rpc.timeout";
    public static final String WORKER_MEMORY_SIZE = "alluxio.worker.memory.size";
    public static final String WORKER_NETWORK_ASYNC_CACHE_MANAGER_THREADS_MAX =
        "alluxio.worker.network.async.cache.manager.threads.max";
    public static final String WORKER_NETWORK_ASYNC_CACHE_MANAGER_QUEUE_MAX =
        "alluxio.worker.network.async.cache.manager.queue.max";
    public static final String WORKER_NETWORK_BLOCK_READER_THREADS_MAX =
        "alluxio.worker.network.block.reader.threads.max";
    public static final String WORKER_NETWORK_BLOCK_WRITER_THREADS_MAX =
        "alluxio.worker.network.block.writer.threads.max";
    public static final String WORKER_NETWORK_WRITER_BUFFER_SIZE_MESSAGES =
        "alluxio.worker.network.writer.buffer.size.messages";
    public static final String WORKER_NETWORK_FLOWCONTROL_WINDOW =
        "alluxio.worker.network.flowcontrol.window";
    public static final String WORKER_NETWORK_KEEPALIVE_TIME_MS =
        "alluxio.worker.network.keepalive.time";
    public static final String WORKER_NETWORK_KEEPALIVE_TIMEOUT_MS =
        "alluxio.worker.network.keepalive.timeout";
    public static final String WORKER_NETWORK_PERMIT_KEEPALIVE_TIME_MS =
            "alluxio.worker.network.permit.keepalive.time";
    public static final String WORKER_NETWORK_MAX_INBOUND_MESSAGE_SIZE =
        "alluxio.worker.network.max.inbound.message.size";
    public static final String WORKER_NETWORK_NETTY_BOSS_THREADS =
        "alluxio.worker.network.netty.boss.threads";
    public static final String WORKER_NETWORK_NETTY_CHANNEL =
        "alluxio.worker.network.netty.channel";
    public static final String WORKER_NETWORK_NETTY_SHUTDOWN_QUIET_PERIOD =
        "alluxio.worker.network.netty.shutdown.quiet.period";
    public static final String WORKER_NETWORK_NETTY_WATERMARK_HIGH =
        "alluxio.worker.network.netty.watermark.high";
    public static final String WORKER_NETWORK_NETTY_WATERMARK_LOW =
        "alluxio.worker.network.netty.watermark.low";
    public static final String WORKER_NETWORK_NETTY_WORKER_THREADS =
        "alluxio.worker.network.netty.worker.threads";
    public static final String WORKER_NETWORK_READER_BUFFER_SIZE_BYTES =
        "alluxio.worker.network.reader.buffer.size";
    public static final String WORKER_NETWORK_READER_BUFFER_POOLED =
        "alluxio.worker.network.reader.buffer.pooled";
    public static final String WORKER_NETWORK_READER_MAX_CHUNK_SIZE_BYTES =
        "alluxio.worker.network.reader.max.chunk.size.bytes";
    public static final String WORKER_NETWORK_SHUTDOWN_TIMEOUT =
        "alluxio.worker.network.shutdown.timeout";
    public static final String WORKER_NETWORK_ZEROCOPY_ENABLED =
        "alluxio.worker.network.zerocopy.enabled";
    public static final String WORKER_REGISTER_STREAM_ENABLED =
        "alluxio.worker.register.stream.enabled";
    public static final String WORKER_REGISTER_STREAM_BATCH_SIZE =
        "alluxio.worker.register.stream.batch.size";
    public static final String WORKER_REGISTER_STREAM_DEADLINE =
        "alluxio.worker.register.stream.deadline";
    public static final String WORKER_REGISTER_STREAM_RESPONSE_TIMEOUT =
        "alluxio.worker.register.stream.response.timeout";
    public static final String WORKER_REGISTER_STREAM_COMPLETE_TIMEOUT =
        "alluxio.worker.register.stream.complete.timeout";
    public static final String WORKER_REMOTE_IO_SLOW_THRESHOLD =
        "alluxio.worker.remote.io.slow.threshold";
    public static final String WORKER_BLOCK_MASTER_CLIENT_POOL_SIZE =
        "alluxio.worker.block.master.client.pool.size";
    public static final String WORKER_PRINCIPAL = "alluxio.worker.principal";
    public static final String WORKER_RAMDISK_SIZE = "alluxio.worker.ramdisk.size";
    public static final String WORKER_REGISTER_LEASE_ENABLED =
        "alluxio.worker.register.lease.enabled";
    public static final String WORKER_REGISTER_LEASE_RETRY_SLEEP_MIN =
        "alluxio.worker.register.lease.retry.sleep.min";
    public static final String WORKER_REGISTER_LEASE_RETRY_SLEEP_MAX =
        "alluxio.worker.register.lease.retry.sleep.max";
    public static final String WORKER_REGISTER_LEASE_RETRY_MAX_DURATION =
        "alluxio.worker.register.lease.retry.max.duration";
    public static final String WORKER_REVIEWER_PROBABILISTIC_HARDLIMIT_BYTES =
            "alluxio.worker.reviewer.probabilistic.hardlimit.bytes";
    public static final String WORKER_REVIEWER_PROBABILISTIC_SOFTLIMIT_BYTES =
            "alluxio.worker.reviewer.probabilistic.softlimit.bytes";
    public static final String WORKER_REVIEWER_CLASS = "alluxio.worker.reviewer.class";
    public static final String WORKER_RPC_PORT = "alluxio.worker.rpc.port";
    public static final String WORKER_RPC_EXECUTOR_TYPE = "alluxio.worker.rpc.executor.type";
    public static final String WORKER_RPC_EXECUTOR_CORE_POOL_SIZE =
        "alluxio.worker.rpc.executor.core.pool.size";
    public static final String WORKER_RPC_EXECUTOR_MAX_POOL_SIZE =
        "alluxio.worker.rpc.executor.max.pool.size";
    public static final String WORKER_RPC_EXECUTOR_KEEPALIVE =
        "alluxio.worker.rpc.executor.keepalive";
    public static final String WORKER_RPC_EXECUTOR_TPE_QUEUE_TYPE =
        "alluxio.worker.rpc.executor.tpe.queue.type";
    public static final String WORKER_RPC_EXECUTOR_TPE_ALLOW_CORE_THREADS_TIMEOUT =
        "alluxio.worker.rpc.executor.tpe.allow.core.threads.timeout";
    public static final String WORKER_RPC_EXECUTOR_FJP_PARALLELISM =
        "alluxio.worker.rpc.executor.fjp.parallelism";
    public static final String WORKER_RPC_EXECUTOR_FJP_MIN_RUNNABLE =
        "alluxio.worker.rpc.executor.fjp.min.runnable";
    public static final String WORKER_RPC_EXECUTOR_FJP_ASYNC =
        "alluxio.worker.rpc.executor.fjp.async";
    public static final String WORKER_SESSION_TIMEOUT_MS = "alluxio.worker.session.timeout";
    public static final String WORKER_STARTUP_TIMEOUT = "alluxio.worker.startup.timeout";
    public static final String WORKER_STORAGE_CHECKER_ENABLED =
        "alluxio.worker.storage.checker.enabled";
    public static final String WORKER_TIERED_STORE_BLOCK_LOCK_READERS =
        "alluxio.worker.tieredstore.block.lock.readers";
    public static final String WORKER_TIERED_STORE_BLOCK_LOCKS =
        "alluxio.worker.tieredstore.block.locks";
    public static final String WORKER_TIERED_STORE_FREE_AHEAD_BYTES =
        "alluxio.worker.tieredstore.free.ahead.bytes";
    public static final String WORKER_TIERED_STORE_LEVELS = "alluxio.worker.tieredstore.levels";
    public static final String WORKER_WEB_BIND_HOST = "alluxio.worker.web.bind.host";
    public static final String WORKER_WEB_HOSTNAME = "alluxio.worker.web.hostname";
    public static final String WORKER_WEB_PORT = "alluxio.worker.web.port";
    public static final String WORKER_UFS_BLOCK_OPEN_TIMEOUT_MS =
        "alluxio.worker.ufs.block.open.timeout";
    public static final String WORKER_UFS_INSTREAM_CACHE_EXPIRATION_TIME =
        "alluxio.worker.ufs.instream.cache.expiration.time";
    public static final String WORKER_UFS_INSTREAM_CACHE_ENABLED =
        "alluxio.worker.ufs.instream.cache.enabled";
    public static final String WORKER_UFS_INSTREAM_CACHE_MAX_SIZE =
        "alluxio.worker.ufs.instream.cache.max.size";
    public static final String WORKER_WHITELIST = "alluxio.worker.whitelist";

    //
    // Proxy related properties
    //
    public static final String PROXY_S3_WRITE_TYPE = "alluxio.proxy.s3.writetype";
    public static final String PROXY_S3_DELETE_TYPE = "alluxio.proxy.s3.deletetype";
    public static final String PROXY_S3_MULTIPART_UPLOAD_CLEANER_ENABLED =
        "alluxio.proxy.s3.multipart.upload.cleaner.enabled";
    public static final String PROXY_S3_MULTIPART_UPLOAD_CLEANER_TIMEOUT =
        "alluxio.proxy.s3.multipart.upload.cleaner.timeout";
    public static final String PROXY_S3_MULTIPART_UPLOAD_CLEANER_RETRY_COUNT =
        "alluxio.proxy.s3.multipart.upload.cleaner.retry.count";
    public static final String PROXY_S3_MULTIPART_UPLOAD_CLEANER_RETRY_DELAY =
        "alluxio.proxy.s3.multipart.upload.cleaner.retry.delay";
    public static final String PROXY_S3_MULTIPART_UPLOAD_CLEANER_POOL_SIZE =
        "alluxio.proxy.s3.multipart.upload.cleaner.pool.size";
    public static final String PROXY_S3_COMPLETE_MULTIPART_UPLOAD_KEEPALIVE_ENABLED =
        "alluxio.proxy.s3.complete.multipart.upload.keepalive.enabled";
    public static final String PROXY_S3_COMPLETE_MULTIPART_UPLOAD_KEEPALIVE_TIME_INTERVAL =
        "alluxio.proxy.s3.complete.multipart.upload.keepalive.time.interval";
    public static final String PROXY_S3_COMPLETE_MULTIPART_UPLOAD_MIN_PART_SIZE =
        "alluxio.proxy.s3.complete.multipart.upload.min.part.size";
    public static final String PROXY_S3_COMPLETE_MULTIPART_UPLOAD_POOL_SIZE =
        "alluxio.proxy.s3.complete.multipart.upload.pool.size";
    public static final String PROXY_S3_HEADER_METADATA_MAX_SIZE =
        "alluxio.proxy.s3.header.metadata.max.size";
    public static final String PROXY_S3_BUCKET_NAMING_RESTRICTIONS_ENABLED =
        "alluxio.proxy.s3.bucket.naming.restrictions.enabled";
    public static final String PROXY_S3_TAGGING_RESTRICTIONS_ENABLED =
        "alluxio.proxy.s3.tagging.restrictions.enabled";
    public static final String PROXY_STREAM_CACHE_TIMEOUT_MS =
        "alluxio.proxy.stream.cache.timeout";
    public static final String PROXY_WEB_BIND_HOST = "alluxio.proxy.web.bind.host";
    public static final String PROXY_WEB_HOSTNAME = "alluxio.proxy.web.hostname";
    public static final String PROXY_WEB_PORT = "alluxio.proxy.web.port";
    public static final String PROXY_AUDIT_LOGGING_ENABLED =
        "alluxio.proxy.audit.logging.enabled";

    //
    // Locality related properties
    //
    public static final String LOCALITY_ORDER = "alluxio.locality.order";
    public static final String LOCALITY_SCRIPT = "alluxio.locality.script";
    public static final String LOCALITY_COMPARE_NODE_IP = "alluxio.locality.compare.node.ip";

    //
    // Log server related properties
    //
    public static final String LOGSERVER_HOSTNAME = "alluxio.logserver.hostname";
    public static final String LOGSERVER_LOGS_DIR = "alluxio.logserver.logs.dir";
    public static final String LOGSERVER_PORT = "alluxio.logserver.port";
    public static final String LOGSERVER_THREADS_MAX = "alluxio.logserver.threads.max";
    public static final String LOGSERVER_THREADS_MIN = "alluxio.logserver.threads.min";

    //
    // User related properties
    //
    public static final String USER_BLOCK_AVOID_EVICTION_POLICY_RESERVED_BYTES =
        "alluxio.user.block.avoid.eviction.policy.reserved.size.bytes";
    public static final String USER_BLOCK_MASTER_CLIENT_POOL_SIZE_MIN =
        "alluxio.user.block.master.client.pool.size.min";
    public static final String USER_BLOCK_MASTER_CLIENT_POOL_SIZE_MAX =
        "alluxio.user.block.master.client.pool.size.max";
    public static final String USER_BLOCK_MASTER_CLIENT_POOL_GC_INTERVAL_MS =
        "alluxio.user.block.master.client.pool.gc.interval";
    public static final String USER_BLOCK_MASTER_CLIENT_POOL_GC_THRESHOLD_MS =
        "alluxio.user.block.master.client.pool.gc.threshold";
    public static final String USER_BLOCK_READ_METRICS_ENABLED =
        "alluxio.user.block.read.metrics.enabled";
    public static final String USER_BLOCK_REMOTE_READ_BUFFER_SIZE_BYTES =
        "alluxio.user.block.remote.read.buffer.size.bytes";
    public static final String USER_BLOCK_SIZE_BYTES_DEFAULT =
        "alluxio.user.block.size.bytes.default";
    public static final String USER_BLOCK_STORE_TYPE = "alluxio.user.block.store.type";
    public static final String USER_BLOCK_READ_RETRY_SLEEP_MIN =
        "alluxio.user.block.read.retry.sleep.base";
    public static final String USER_BLOCK_READ_RETRY_SLEEP_MAX =
        "alluxio.user.block.read.retry.sleep.max";
    public static final String USER_BLOCK_READ_RETRY_MAX_DURATION =
        "alluxio.user.block.read.retry.max.duration";
    public static final String USER_BLOCK_WORKER_CLIENT_POOL_GC_THRESHOLD_MS =
        "alluxio.user.block.worker.client.pool.gc.threshold";
    public static final String USER_BLOCK_WORKER_CLIENT_POOL_MIN =
        "alluxio.user.block.worker.client.pool.min";
    public static final String USER_BLOCK_WORKER_CLIENT_POOL_MAX =
        "alluxio.user.block.worker.client.pool.max";
    public static final String USER_BLOCK_WRITE_LOCATION_POLICY =
        "alluxio.user.block.write.location.policy.class";
    public static final String USER_CLIENT_CACHE_ASYNC_RESTORE_ENABLED =
        "alluxio.user.client.cache.async.restore.enabled";
    public static final String USER_CLIENT_CACHE_ASYNC_WRITE_ENABLED =
        "alluxio.user.client.cache.async.write.enabled";
    public static final String USER_CLIENT_CACHE_ASYNC_WRITE_THREADS =
        "alluxio.user.client.cache.async.write.threads";
    public static final String USER_CLIENT_CACHE_ENABLED =
        "alluxio.user.client.cache.enabled";
    public static final String USER_CLIENT_CACHE_FILTER_CLASS =
        "alluxio.user.client.cache.filter.class";
    public static final String USER_CLIENT_CACHE_FILTER_CONFIG_FILE =
        "alluxio.user.client.cache.filter.config-file";
    public static final String USER_CLIENT_CACHE_EVICTION_RETRIES =
        "alluxio.user.client.cache.eviction.retries";
    public static final String USER_CLIENT_CACHE_EVICTOR_CLASS =
        "alluxio.user.client.cache.evictor.class";
    public static final String USER_CLIENT_CACHE_EVICTOR_LFU_LOGBASE =
        "alluxio.user.client.cache.evictor.lfu.logbase";
    public static final String USER_CLIENT_CACHE_EVICTOR_NONDETERMINISTIC_ENABLED =
        "alluxio.user.client.cache.evictor.nondeterministic.enabled";
    public static final String USER_CLIENT_CACHE_SHADOW_ENABLED =
        "alluxio.user.client.cache.shadow.enabled";
    public static final String USER_CLIENT_CACHE_SHADOW_TYPE =
        "alluxio.user.client.cache.shadow.type";
    public static final String USER_CLIENT_CACHE_SHADOW_WINDOW =
        "alluxio.user.client.cache.shadow.window";
    public static final String USER_CLIENT_CACHE_SHADOW_MEMORY_OVERHEAD =
        "alluxio.user.client.cache.shadow.memory.overhead";
    public static final String USER_CLIENT_CACHE_SHADOW_BLOOMFILTER_NUM =
        "alluxio.user.client.cache.shadow.bloomfilter.num";
    public static final String USER_CLIENT_CACHE_SHADOW_CUCKOO_CLOCK_BITS =
        "alluxio.user.client.cache.shadow.cuckoo.clock.bits";
    public static final String USER_CLIENT_CACHE_SHADOW_CUCKOO_SIZE_BITS =
        "alluxio.user.client.cache.shadow.cuckoo.size.bits";
    public static final String USER_CLIENT_CACHE_SHADOW_CUCKOO_SCOPE_BITS =
        "alluxio.user.client.cache.shadow.cuckoo.scope.bits";
    public static final String USER_CLIENT_CACHE_DIRS =
        "alluxio.user.client.cache.dirs";
    public static final String USER_CLIENT_CACHE_LOCAL_STORE_FILE_BUCKETS =
        "alluxio.user.client.cache.local.store.file.buckets";
    public static final String USER_CLIENT_CACHE_IN_STREAM_BUFFER_SIZE =
        "alluxio.user.client.cache.instream_buffer_size";
    public static final String USER_CLIENT_CACHE_PAGE_SIZE =
        "alluxio.user.client.cache.page.size";
    public static final String USER_CLIENT_CACHE_QUOTA_ENABLED =
        "alluxio.user.client.cache.quota.enabled";
    public static final String USER_CLIENT_CACHE_SIZE =
        "alluxio.user.client.cache.size";
    public static final String USER_CLIENT_CACHE_STORE_OVERHEAD =
        "alluxio.user.client.cache.store.overhead";
    public static final String USER_CLIENT_CACHE_STORE_TYPE =
        "alluxio.user.client.cache.store.type";
    public static final String USER_CLIENT_CACHE_TIMEOUT_DURATION =
        "alluxio.user.client.cache.timeout.duration";
    public static final String USER_CLIENT_CACHE_TIMEOUT_THREADS =
        "alluxio.user.client.cache.timeout.threads";
    public static final String USER_CONF_CLUSTER_DEFAULT_ENABLED =
        "alluxio.user.conf.cluster.default.enabled";
    public static final String USER_CONF_SYNC_INTERVAL = "alluxio.user.conf.sync.interval";
    public static final String USER_DATE_FORMAT_PATTERN = "alluxio.user.date.format.pattern";
    public static final String USER_FILE_BUFFER_BYTES = "alluxio.user.file.buffer.bytes";
    public static final String USER_FILE_RESERVED_BYTES = "alluxio.user.file.reserved.bytes";
    public static final String USER_FILE_COPYFROMLOCAL_BLOCK_LOCATION_POLICY =
        "alluxio.user.file.copyfromlocal.block.location.policy.class";
    public static final String USER_FILE_DELETE_UNCHECKED =
        "alluxio.user.file.delete.unchecked";
    public static final String USER_FILE_MASTER_CLIENT_POOL_SIZE_MIN =
        "alluxio.user.file.master.client.pool.size.min";
    public static final String USER_FILE_MASTER_CLIENT_POOL_SIZE_MAX =
        "alluxio.user.file.master.client.pool.size.max";
    public static final String USER_FILE_MASTER_CLIENT_POOL_GC_INTERVAL_MS =
        "alluxio.user.file.master.client.pool.gc.interval";
    public static final String USER_FILE_MASTER_CLIENT_POOL_GC_THRESHOLD_MS =
        "alluxio.user.file.master.client.pool.gc.threshold";
    public static final String USER_FILE_METADATA_LOAD_TYPE =
        "alluxio.user.file.metadata.load.type";
    public static final String USER_FILE_METADATA_SYNC_INTERVAL =
        "alluxio.user.file.metadata.sync.interval";
    public static final String USER_FILE_PASSIVE_CACHE_ENABLED =
        "alluxio.user.file.passive.cache.enabled";
    public static final String USER_FILE_READ_TYPE_DEFAULT = "alluxio.user.file.readtype.default";
    public static final String USER_FILE_PERSIST_ON_RENAME = "alluxio.user.file.persist.on.rename";
    public static final String USER_FILE_PERSISTENCE_INITIAL_WAIT_TIME =
        "alluxio.user.file.persistence.initial.wait.time";
    public static final String USER_FILE_REPLICATION_MAX = "alluxio.user.file.replication.max";
    public static final String USER_FILE_REPLICATION_MIN = "alluxio.user.file.replication.min";
    public static final String USER_FILE_TARGET_MEDIA = "alluxio.user.file.target.media";
    public static final String USER_FILE_REPLICATION_DURABLE =
        "alluxio.user.file.replication.durable";
    public static final String USER_FILE_SEQUENTIAL_PREAD_THRESHOLD =
        "alluxio.user.file.sequential.pread.threshold";
    public static final String USER_FILE_UFS_TIER_ENABLED = "alluxio.user.file.ufs.tier.enabled";
    public static final String USER_FILE_WAITCOMPLETED_POLL_MS =
        "alluxio.user.file.waitcompleted.poll";
    public static final String USER_FILE_CREATE_TTL =
        "alluxio.user.file.create.ttl";
    public static final String USER_FILE_CREATE_TTL_ACTION =
        "alluxio.user.file.create.ttl.action";
    public static final String USER_FILE_WRITE_TYPE_DEFAULT = "alluxio.user.file.writetype.default";
    public static final String USER_FILE_WRITE_TIER_DEFAULT =
        "alluxio.user.file.write.tier.default";
    public static final String USER_FILE_INCLUDE_OPERATION_ID =
        "alluxio.user.file.include.operation.id";
    public static final String USER_FILE_WRITE_INIT_SLEEP_MIN =
        "alluxio.user.file.write.init.sleep.min";
    public static final String USER_FILE_WRITE_INIT_SLEEP_MAX =
        "alluxio.user.file.write.init.sleep.max";
    public static final String USER_FILE_WRITE_INIT_MAX_DURATION =
        "alluxio.user.file.write.init.max.duration";
    public static final String USER_HOSTNAME = "alluxio.user.hostname";
    public static final String USER_LOCAL_READER_CHUNK_SIZE_BYTES =
        "alluxio.user.local.reader.chunk.size.bytes";
    public static final String USER_LOCAL_WRITER_CHUNK_SIZE_BYTES =
        "alluxio.user.local.writer.chunk.size.bytes";
    public static final String USER_LOGGING_THRESHOLD = "alluxio.user.logging.threshold";
    public static final String USER_MASTER_POLLING_TIMEOUT = "alluxio.user.master.polling.timeout";
    public static final String USER_METADATA_CACHE_ENABLED =
        "alluxio.user.metadata.cache.enabled";
    public static final String USER_METADATA_CACHE_MAX_SIZE =
        "alluxio.user.metadata.cache.max.size";
    public static final String USER_METADATA_CACHE_EXPIRATION_TIME =
        "alluxio.user.metadata.cache.expiration.time";
    public static final String USER_METRICS_COLLECTION_ENABLED =
        "alluxio.user.metrics.collection.enabled";
    public static final String USER_METRICS_HEARTBEAT_INTERVAL_MS =
        "alluxio.user.metrics.heartbeat.interval";
    public static final String USER_APP_ID = "alluxio.user.app.id";
    public static final String USER_NETWORK_DATA_TIMEOUT =
        "alluxio.user.network.data.timeout";
    public static final String USER_NETWORK_READER_BUFFER_SIZE_MESSAGES =
        "alluxio.user.network.reader.buffer.size.messages";
    public static final String USER_NETWORK_READER_CHUNK_SIZE_BYTES =
        "alluxio.user.network.reader.chunk.size.bytes";
    public static final String USER_NETWORK_WRITER_BUFFER_SIZE_MESSAGES =
        "alluxio.user.network.writer.buffer.size.messages";
    public static final String USER_NETWORK_WRITER_CHUNK_SIZE_BYTES =
        "alluxio.user.network.writer.chunk.size.bytes";
    public static final String USER_NETWORK_WRITER_CLOSE_TIMEOUT =
        "alluxio.user.network.writer.close.timeout";
    public static final String USER_NETWORK_WRITER_FLUSH_TIMEOUT =
        "alluxio.user.network.writer.flush.timeout";
    public static final String USER_NETWORK_ZEROCOPY_ENABLED =
        "alluxio.user.network.zerocopy.enabled";
    public static final String USER_SKIP_AUTHORITY_CHECK =
        "alluxio.user.skip.authority.check";
    public static final String USER_STREAMING_DATA_TIMEOUT =
        "alluxio.user.streaming.data.timeout";
    public static final String USER_STREAMING_DATA_READ_TIMEOUT =
        "alluxio.user.streaming.data.read.timeout";
    public static final String USER_STREAMING_DATA_WRITE_TIMEOUT =
        "alluxio.user.streaming.data.write.timeout";
    public static final String USER_STREAMING_READER_BUFFER_SIZE_MESSAGES =
        "alluxio.user.streaming.reader.buffer.size.messages";
    public static final String USER_STREAMING_READER_CHUNK_SIZE_BYTES =
        "alluxio.user.streaming.reader.chunk.size.bytes";
    public static final String USER_STREAMING_READER_CLOSE_TIMEOUT =
        "alluxio.user.streaming.reader.close.timeout";
    public static final String USER_STREAMING_WRITER_BUFFER_SIZE_MESSAGES =
        "alluxio.user.streaming.writer.buffer.size.messages";
    public static final String USER_STREAMING_WRITER_CHUNK_SIZE_BYTES =
        "alluxio.user.streaming.writer.chunk.size.bytes";
    public static final String USER_STREAMING_WRITER_CLOSE_TIMEOUT =
        "alluxio.user.streaming.writer.close.timeout";
    public static final String USER_STREAMING_WRITER_FLUSH_TIMEOUT =
        "alluxio.user.streaming.writer.flush.timeout";
    public static final String USER_STREAMING_ZEROCOPY_ENABLED =
        "alluxio.user.streaming.zerocopy.enabled";
    public static final String USER_NETWORK_FLOWCONTROL_WINDOW =
        "alluxio.user.network.flowcontrol.window";
    public static final String USER_NETWORK_KEEPALIVE_TIME =
        "alluxio.user.network.keepalive.time";
    public static final String USER_NETWORK_KEEPALIVE_TIMEOUT =
        "alluxio.user.network.keepalive.timeout";
    public static final String USER_NETWORK_MAX_INBOUND_MESSAGE_SIZE =
        "alluxio.user.network.max.inbound.message.size";
    public static final String USER_NETWORK_NETTY_CHANNEL =
        "alluxio.user.network.netty.channel";
    public static final String USER_NETWORK_NETTY_WORKER_THREADS =
        "alluxio.user.network.netty.worker.threads";
    public static final String USER_NETWORK_RPC_FLOWCONTROL_WINDOW =
        "alluxio.user.network.rpc.flowcontrol.window";
    public static final String USER_NETWORK_RPC_KEEPALIVE_TIME =
        "alluxio.user.network.rpc.keepalive.time";
    public static final String USER_NETWORK_RPC_KEEPALIVE_TIMEOUT =
        "alluxio.user.network.rpc.keepalive.timeout";
    public static final String USER_NETWORK_RPC_MAX_INBOUND_MESSAGE_SIZE =
        "alluxio.user.network.rpc.max.inbound.message.size";
    public static final String USER_NETWORK_RPC_NETTY_CHANNEL =
        "alluxio.user.network.rpc.netty.channel";
    public static final String USER_NETWORK_RPC_NETTY_WORKER_THREADS =
        "alluxio.user.network.rpc.netty.worker.threads";
    public static final String USER_NETWORK_RPC_MAX_CONNECTIONS =
        "alluxio.user.network.rpc.max.connections";
    public static final String USER_NETWORK_STREAMING_FLOWCONTROL_WINDOW =
        "alluxio.user.network.streaming.flowcontrol.window";
    public static final String USER_NETWORK_STREAMING_KEEPALIVE_TIME =
        "alluxio.user.network.streaming.keepalive.time";
    public static final String USER_NETWORK_STREAMING_KEEPALIVE_TIMEOUT =
        "alluxio.user.network.streaming.keepalive.timeout";
    public static final String USER_NETWORK_STREAMING_MAX_INBOUND_MESSAGE_SIZE =
        "alluxio.user.network.streaming.max.inbound.message.size";
    public static final String USER_NETWORK_STREAMING_NETTY_CHANNEL =
        "alluxio.user.network.streaming.netty.channel";
    public static final String USER_NETWORK_STREAMING_NETTY_WORKER_THREADS =
        "alluxio.user.network.streaming.netty.worker.threads";
    public static final String USER_NETWORK_STREAMING_MAX_CONNECTIONS =
        "alluxio.user.network.streaming.max.connections";
    public static final String USER_RPC_RETRY_BASE_SLEEP_MS =
        "alluxio.user.rpc.retry.base.sleep";
    public static final String USER_RPC_RETRY_MAX_DURATION =
        "alluxio.user.rpc.retry.max.duration";
    public static final String USER_RPC_SHUFFLE_MASTERS_ENABLED =
        "alluxio.user.rpc.shuffle.masters.enabled";
    public static final String USER_RPC_RETRY_MAX_SLEEP_MS = "alluxio.user.rpc.retry.max.sleep";
    public static final String USER_UFS_BLOCK_LOCATION_ALL_FALLBACK_ENABLED =
        "alluxio.user.ufs.block.location.all.fallback.enabled";
    public static final String USER_UFS_BLOCK_READ_LOCATION_POLICY =
        "alluxio.user.ufs.block.read.location.policy";
    public static final String USER_UFS_BLOCK_READ_LOCATION_POLICY_DETERMINISTIC_HASH_SHARDS =
        "alluxio.user.ufs.block.read.location.policy.deterministic.hash.shards";
    public static final String USER_UFS_BLOCK_READ_LOCATION_POLICY_CACHE_SIZE =
        "alluxio.user.ufs.block.read.location.policy.cache.size";
    public static final String USER_UFS_BLOCK_READ_LOCATION_POLICY_CACHE_EXPIRATION_TIME =
        "alluxio.user.ufs.block.read.location.policy.cache.expiration.time";
    public static final String USER_UFS_BLOCK_READ_CONCURRENCY_MAX =
        "alluxio.user.ufs.block.read.concurrency.max";
    public static final String USER_UNSAFE_DIRECT_LOCAL_IO_ENABLED =
        "alluxio.user.unsafe.direct.local.io.enabled";
    public static final String USER_UPDATE_FILE_ACCESSTIME_DISABLED =
        "alluxio.user.update.file.accesstime.disabled";
    public static final String USER_SHORT_CIRCUIT_ENABLED = "alluxio.user.short.circuit.enabled";
    public static final String USER_SHORT_CIRCUIT_PREFERRED =
        "alluxio.user.short.circuit.preferred";
    public static final String USER_WORKER_LIST_REFRESH_INTERVAL =
        "alluxio.user.worker.list.refresh.interval";

    //
    // FUSE integration related properties
    //
    public static final String FUSE_AUTH_POLICY_CLASS = "alluxio.fuse.auth.policy.class";
    public static final String FUSE_AUTH_POLICY_CUSTOM_USER =
        "alluxio.fuse.auth.policy.custom.user";
    public static final String FUSE_AUTH_POLICY_CUSTOM_GROUP =
        "alluxio.fuse.auth.policy.custom.group";
    public static final String FUSE_CACHED_PATHS_MAX = "alluxio.fuse.cached.paths.max";
    public static final String FUSE_DEBUG_ENABLED = "alluxio.fuse.debug.enabled";
    public static final String FUSE_FS_NAME = "alluxio.fuse.fs.name";
    public static final String FUSE_JNIFUSE_ENABLED = "alluxio.fuse.jnifuse.enabled";
    public static final String FUSE_SHARED_CACHING_READER_ENABLED
        = "alluxio.fuse.shared.caching.reader.enabled";
    public static final String FUSE_LOGGING_THRESHOLD = "alluxio.fuse.logging.threshold";
    public static final String FUSE_MOUNT_ALLUXIO_PATH =
        "alluxio.fuse.mount.alluxio.path";
    public static final String FUSE_MOUNT_OPTIONS =
        "alluxio.fuse.mount.options";
    public static final String FUSE_MOUNT_POINT =
        "alluxio.fuse.mount.point";
    public static final String FUSE_STAT_CACHE_REFRESH_INTERVAL =
        "alluxio.fuse.stat.cache.refresh.interval";
    public static final String FUSE_UMOUNT_TIMEOUT =
        "alluxio.fuse.umount.timeout";
    public static final String FUSE_USER_GROUP_TRANSLATION_ENABLED =
        "alluxio.fuse.user.group.translation.enabled";
    public static final String FUSE_SPECIAL_COMMAND_ENABLED =
        "alluxio.fuse.special.command.enabled";
    //
    // Standalone FUSE process related properties
    //
    public static final String FUSE_WEB_ENABLED = "alluxio.fuse.web.enabled";
    public static final String FUSE_WEB_BIND_HOST = "alluxio.fuse.web.bind.host";
    public static final String FUSE_WEB_HOSTNAME = "alluxio.fuse.web.hostname";
    public static final String FUSE_WEB_PORT = "alluxio.fuse.web.port";
    public static final String FUSE_JNIFUSE_LIBFUSE_VERSION =
        "alluxio.fuse.jnifuse.libfuse.version";

    //
    // Security related properties
    //
    public static final String SECURITY_AUTHENTICATION_CUSTOM_PROVIDER_CLASS =
        "alluxio.security.authentication.custom.provider.class";
    public static final String SECURITY_AUTHENTICATION_TYPE =
        "alluxio.security.authentication.type";
    public static final String SECURITY_AUTHORIZATION_PERMISSION_ENABLED =
        "alluxio.security.authorization.permission.enabled";
    public static final String SECURITY_AUTHORIZATION_PERMISSION_SUPERGROUP =
        "alluxio.security.authorization.permission.supergroup";
    public static final String SECURITY_AUTHORIZATION_PERMISSION_UMASK =
        "alluxio.security.authorization.permission.umask";
    public static final String SECURITY_GROUP_MAPPING_CACHE_TIMEOUT_MS =
        "alluxio.security.group.mapping.cache.timeout";
    public static final String SECURITY_GROUP_MAPPING_CLASS =
        "alluxio.security.group.mapping.class";
    public static final String SECURITY_LOGIN_IMPERSONATION_USERNAME =
        "alluxio.security.login.impersonation.username";
    public static final String SECURITY_LOGIN_USERNAME = "alluxio.security.login.username";
    public static final String AUTHENTICATION_INACTIVE_CHANNEL_REAUTHENTICATE_PERIOD =
        "alluxio.security.stale.channel.purge.interval";
    public static final String S3_REST_AUTHENTICATION_ENABLED =
        "alluxio.s3.rest.authentication.enabled";
    public static final String S3_REST_AUTHENTICATOR_CLASSNAME =
        "alluxio.s3.rest.authenticator.classname";

    //
    // Network TLS support
    //
    public static final String NETWORK_TLS_SSL_CONTEXT_PROVIDER_CLASSNAME =
        "alluxio.network.tls.ssl.context.provider.classname";
    public static final String NETWORK_TLS_ENABLED = "alluxio.network.tls.enabled";

    //
    // Job service
    //
    public static final String JOB_MASTER_CLIENT_THREADS =
        "alluxio.job.master.client.threads";
    public static final String JOB_MASTER_FINISHED_JOB_PURGE_COUNT =
        "alluxio.job.master.finished.job.purge.count";
    public static final String JOB_MASTER_FINISHED_JOB_RETENTION_TIME =
        "alluxio.job.master.finished.job.retention.time";
    public static final String JOB_MASTER_JOB_CAPACITY = "alluxio.job.master.job.capacity";
    public static final String JOB_MASTER_WORKER_HEARTBEAT_INTERVAL =
        "alluxio.job.master.worker.heartbeat.interval";
    public static final String JOB_MASTER_WORKER_TIMEOUT =
        "alluxio.job.master.worker.timeout";

    public static final String JOB_MASTER_BIND_HOST = "alluxio.job.master.bind.host";
    public static final String JOB_MASTER_HOSTNAME = "alluxio.job.master.hostname";
    public static final String JOB_MASTER_LOST_WORKER_INTERVAL =
        "alluxio.job.master.lost.worker.interval";
    public static final String JOB_MASTER_RPC_PORT = "alluxio.job.master.rpc.port";
    public static final String JOB_MASTER_WEB_BIND_HOST = "alluxio.job.master.web.bind.host";
    public static final String JOB_MASTER_WEB_HOSTNAME = "alluxio.job.master.web.hostname";
    public static final String JOB_MASTER_WEB_PORT = "alluxio.job.master.web.port";

    public static final String JOB_MASTER_RPC_ADDRESSES = "alluxio.job.master.rpc.addresses";
    public static final String JOB_MASTER_EMBEDDED_JOURNAL_ADDRESSES =
        "alluxio.job.master.embedded.journal.addresses";
    public static final String JOB_MASTER_EMBEDDED_JOURNAL_PORT =
        "alluxio.job.master.embedded.journal.port";
    // Job master RPC server related.
    public static final String JOB_MASTER_NETWORK_MAX_INBOUND_MESSAGE_SIZE =
        "alluxio.job.master.network.max.inbound.message.size";
    public static final String JOB_MASTER_NETWORK_FLOWCONTROL_WINDOW =
        "alluxio.job.master.network.flowcontrol.window";
    public static final String JOB_MASTER_NETWORK_KEEPALIVE_TIME_MS =
        "alluxio.job.master.network.keepalive.time";
    public static final String JOB_MASTER_NETWORK_KEEPALIVE_TIMEOUT_MS =
        "alluxio.job.master.network.keepalive.timeout";
    public static final String JOB_MASTER_NETWORK_PERMIT_KEEPALIVE_TIME_MS =
        "alluxio.job.master.network.permit.keepalive.time";
    public static final String JOB_REQUEST_BATCH_SIZE = "alluxio.job.request.batch.size";
    public static final String JOB_WORKER_BIND_HOST = "alluxio.job.worker.bind.host";
    public static final String JOB_WORKER_DATA_PORT = "alluxio.job.worker.data.port";
    public static final String JOB_WORKER_HOSTNAME = "alluxio.job.worker.hostname";
    public static final String JOB_WORKER_RPC_PORT = "alluxio.job.worker.rpc.port";
    public static final String JOB_WORKER_THREADPOOL_SIZE = "alluxio.job.worker.threadpool.size";
    public static final String JOB_WORKER_THROTTLING = "alluxio.job.worker.throttling";
    public static final String JOB_WORKER_WEB_BIND_HOST = "alluxio.job.worker.web.bind.host";
    public static final String JOB_WORKER_WEB_PORT = "alluxio.job.worker.web.port";

    public static final String ZOOKEEPER_JOB_ELECTION_PATH = "alluxio.zookeeper.job.election.path";
    public static final String ZOOKEEPER_JOB_LEADER_PATH = "alluxio.zookeeper.job.leader.path";

    //
    // JVM Monitor related properties
    //
    public static final String JVM_MONITOR_WARN_THRESHOLD_MS =
        "alluxio.jvm.monitor.warn.threshold";
    public static final String JVM_MONITOR_INFO_THRESHOLD_MS =
        "alluxio.jvm.monitor.info.threshold";
    public static final String JVM_MONITOR_SLEEP_INTERVAL_MS =
        "alluxio.jvm.monitor.sleep.interval";
    public static final String MASTER_JVM_MONITOR_ENABLED = "alluxio.master.jvm.monitor.enabled";
    public static final String WORKER_JVM_MONITOR_ENABLED = "alluxio.worker.jvm.monitor.enabled";
    public static final String STANDALONE_FUSE_JVM_MONITOR_ENABLED
        = "alluxio.standalone.fuse.jvm.monitor.enabled";

    //
    // Table service properties
    //
    public static final String TABLE_ENABLED = "alluxio.table.enabled";
    public static final String TABLE_CATALOG_PATH = "alluxio.table.catalog.path";
    public static final String TABLE_CATALOG_UDB_SYNC_TIMEOUT =
        "alluxio.table.catalog.udb.sync.timeout";
    public static final String TABLE_JOURNAL_PARTITIONS_CHUNK_SIZE =
        "alluxio.table.journal.partitions.chunk.size";
    public static final String TABLE_TRANSFORM_MANAGER_JOB_MONITOR_INTERVAL =
        "alluxio.table.transform.manager.job.monitor.interval";
    public static final String TABLE_TRANSFORM_MANAGER_JOB_HISTORY_RETENTION_TIME =
        "alluxio.table.transform.manager.job.history.retention.time";
    public static final String TABLE_UDB_HIVE_CLIENTPOOL_MIN =
        "alluxio.table.udb.hive.clientpool.min";
    public static final String TABLE_UDB_HIVE_CLIENTPOOL_MAX =
        "alluxio.table.udb.hive.clientpool.MAX";
    public static final String TABLE_LOAD_DEFAULT_REPLICATION =
        "alluxio.table.load.default.replication";

    private Name() {} // prevent instantiation
  }

  /**
   * list of substrings of a name where any custom PropertyKey with a name that contains it
   * should have a {@link DisplayType} of CREDENTIALS.
   */
  private static final String[] CUSTOM_CREDENTIAL_NAME_SUBSTR = new String[]{
      "accessKeyId",
      "secretKey"
  };

  private static final String NAMESERVICE_PATTERN_STRING = "([a-zA-Z_\\-0-9.]+)";
  private static final String ALLUXIO_MASTER_ID_PATTERN_STRING = "([a-zA-Z_\\-0-9.]+)";
  private static final String ZOOKEEPER_NODE_ID_PATTERN_STRING = "([a-zA-Z_\\-0-9.]+)";

  /**
   * A set of templates to generate the names of parameterized properties given
   * different parameters. E.g., * {@code Template.MASTER_TIERED_STORE_GLOBAL_LEVEL_ALIAS.format(0)}
   */
  @ThreadSafe
  public enum Template {
    LOCALITY_TIER("alluxio.locality.%s", "alluxio\\.locality\\.(\\w+)", PropertyType.STRING),
    MASTER_IMPERSONATION_GROUPS_OPTION("alluxio.master.security.impersonation.%s.groups",
        "alluxio\\.master\\.security\\.impersonation\\.([a-zA-Z_0-9-\\.@]+)\\.groups",
        PropertyType.STRING),
    MASTER_IMPERSONATION_USERS_OPTION("alluxio.master.security.impersonation.%s.users",
        "alluxio\\.master\\.security\\.impersonation\\.([a-zA-Z_0-9-\\.@]+)\\.users",
        PropertyType.STRING),
    MASTER_JOURNAL_UFS_OPTION_PROPERTY("alluxio.master.journal.ufs.option.%s",
        "alluxio\\.master\\.journal\\.ufs\\.option\\.(?<nested>(\\w+\\.)*+\\w+)",
        PropertyCreators.NESTED_JOURNAL_PROPERTY_CREATOR),
    MASTER_LOGICAL_NAMESERVICES("alluxio.master.nameservices.%s",
        String.format("alluxio\\.master\\.nameservices\\.%s",
            NAMESERVICE_PATTERN_STRING)),
    MASTER_LOGICAL_RPC_ADDRESS("alluxio.master.rpc.address.%s.%s",
        String.format("alluxio\\.master\\.rpc\\.address\\.%s\\.%s",
            NAMESERVICE_PATTERN_STRING, ALLUXIO_MASTER_ID_PATTERN_STRING)),
    MASTER_LOGICAL_ZOOKEEPER_NAMESERVICES("alluxio.master.zookeeper.nameservices.%s",
        String.format("alluxio\\.master\\.zookeeper\\.nameservices\\.%s",
            NAMESERVICE_PATTERN_STRING)),
    MASTER_LOGICAL_ZOOKEEPER_ADDRESS("alluxio.master.zookeeper.address.%s.%s",
        String.format("alluxio\\.master\\.zookeeper\\.address\\.%s\\.%s",
            NAMESERVICE_PATTERN_STRING, ZOOKEEPER_NODE_ID_PATTERN_STRING)),
    MASTER_MOUNT_TABLE_ALLUXIO("alluxio.master.mount.table.%s.alluxio",
        "alluxio\\.master\\.mount\\.table.(\\w+)\\.alluxio",
        PropertyType.STRING),
    MASTER_MOUNT_TABLE_OPTION("alluxio.master.mount.table.%s.option",
        "alluxio\\.master\\.mount\\.table\\.(\\w+)\\.option"),
    MASTER_MOUNT_TABLE_OPTION_PROPERTY("alluxio.master.mount.table.%s.option.%s",
        "alluxio\\.master\\.mount\\.table\\.(\\w+)\\.option\\.(?<nested>(\\w+\\.)*+\\w+)",
        PropertyCreators.NESTED_UFS_PROPERTY_CREATOR),
    MASTER_MOUNT_TABLE_READONLY("alluxio.master.mount.table.%s.readonly",
        "alluxio\\.master\\.mount\\.table\\.(\\w+)\\.readonly",
        PropertyType.BOOLEAN),
    MASTER_MOUNT_TABLE_SHARED("alluxio.master.mount.table.%s.shared",
        "alluxio\\.master\\.mount\\.table\\.(\\w+)\\.shared",
        PropertyType.BOOLEAN),
    MASTER_MOUNT_TABLE_UFS("alluxio.master.mount.table.%s.ufs",
        "alluxio\\.master\\.mount\\.table\\.(\\w+)\\.ufs",
        PropertyType.STRING),
    MASTER_TIERED_STORE_GLOBAL_LEVEL_ALIAS("alluxio.master.tieredstore.global.level%d.alias",
        "alluxio\\.master\\.tieredstore\\.global\\.level(\\d+)\\.alias",
        PropertyType.STRING),
    UNDERFS_ABFS_ACCOUNT_KEY(
        "fs.azure.account.key.%s.dfs.core.windows.net",
        "fs\\.azure\\.account\\.key\\.(\\w+)\\.dfs\\.core\\.window\\.net",
        PropertyCreators.fromBuilder(stringBuilder("fs.azure.account.key.%s.dfs.core.windows.net")
            .setDisplayType(DisplayType.CREDENTIALS))),
    UNDERFS_AZURE_ACCOUNT_KEY(
        "fs.azure.account.key.%s.blob.core.windows.net",
        "fs\\.azure\\.account\\.key\\.(\\w+)\\.blob\\.core\\.windows\\.net",
        PropertyCreators.fromBuilder(stringBuilder("fs.azure.account.key.%s.blob.core.windows.net")
            .setDisplayType(DisplayType.CREDENTIALS))),
    UNDERFS_AZURE_CLIENT_ID(
        "fs.adl.account.%s.oauth2.client.id",
        "fs\\.adl\\.account\\.(\\w+)\\.oauth2\\.client\\.id",
        PropertyType.STRING),
    UNDERFS_AZURE_CLIENT_SECRET(
        "fs.adl.account.%s.oauth2.credential",
        "fs\\.adl\\.account\\.(\\w+)\\.oauth2\\.credential",
        PropertyCreators.fromBuilder(stringBuilder("fs.adl.account.%s.oauth2.credential")
                .setDisplayType(DisplayType.CREDENTIALS))),
    UNDERFS_AZURE_REFRESH_URL(
        "fs.adl.account.%s.oauth2.refresh.url",
        "fs\\.adl\\.account\\.(\\w+)\\.oauth2\\.refresh\\.url",
        PropertyType.STRING),
    // TODO(binfan): use alluxio.worker.tieredstore.levelX.mediatype instead
    WORKER_TIERED_STORE_LEVEL_ALIAS("alluxio.worker.tieredstore.level%d.alias",
        "alluxio\\.worker\\.tieredstore\\.level(\\d+)\\.alias",
        PropertyType.STRING),
    WORKER_TIERED_STORE_LEVEL_DIRS_PATH("alluxio.worker.tieredstore.level%d.dirs.path",
        "alluxio\\.worker\\.tieredstore\\.level(\\d+)\\.dirs\\.path",
        PropertyType.LIST, Optional.of(",")),
    WORKER_TIERED_STORE_LEVEL_DIRS_MEDIUMTYPE("alluxio.worker.tieredstore.level%d.dirs.mediumtype",
        "alluxio\\.worker\\.tieredstore\\.level(\\d+)\\.dirs\\.mediumtype",
        PropertyType.LIST, Optional.of(",")),
    WORKER_TIERED_STORE_LEVEL_DIRS_QUOTA("alluxio.worker.tieredstore.level%d.dirs.quota",
        "alluxio\\.worker\\.tieredstore\\.level(\\d+)\\.dirs\\.quota",
        PropertyType.LIST, Optional.of(",")),
    WORKER_TIERED_STORE_LEVEL_HIGH_WATERMARK_RATIO(
        "alluxio.worker.tieredstore.level%d.watermark.high.ratio",
        "alluxio\\.worker\\.tieredstore\\.level(\\d+)\\.watermark\\.high\\.ratio",
        PropertyType.DOUBLE),
    WORKER_TIERED_STORE_LEVEL_LOW_WATERMARK_RATIO(
        "alluxio.worker.tieredstore.level%d.watermark.low.ratio",
        "alluxio\\.worker\\.tieredstore\\.level(\\d+)\\.watermark\\.low\\.ratio",
        PropertyType.DOUBLE),
    USER_NETWORK_KEEPALIVE_TIME_MS("alluxio.user.network.%s.keepalive.time",
        "alluxio\\.user\\.network\\.(\\w+)\\.keepalive\\.time",
        PropertyType.DURATION),
    USER_NETWORK_KEEPALIVE_TIMEOUT_MS("alluxio.user.network.%s.keepalive.timeout",
        "alluxio\\.user\\.network\\.(\\w+)\\.keepalive\\.timeout",
        PropertyType.DURATION),
    USER_NETWORK_MAX_INBOUND_MESSAGE_SIZE("alluxio.user.network.%s.max.inbound.message.size",
        "alluxio\\.user\\.network\\.(\\w+)\\.max\\.inbound\\.message\\.size",
        PropertyType.DATASIZE),
    USER_NETWORK_FLOWCONTROL_WINDOW("alluxio.user.network.%s.flowcontrol.window",
        "alluxio\\.user\\.network\\.(\\w+)\\.flowcontrol\\.window",
        PropertyType.DATASIZE),
    USER_NETWORK_NETTY_CHANNEL("alluxio.user.network.%s.netty.channel",
        "alluxio\\.user\\.network\\.(\\w+)\\.netty\\.channel",
        ChannelType.class),
    USER_NETWORK_NETTY_WORKER_THREADS("alluxio.user.network.%s.netty.worker.threads",
        "alluxio\\.user\\.network\\.(\\w+)\\.netty\\.worker\\.threads",
        PropertyType.INTEGER),
    USER_NETWORK_MAX_CONNECTIONS("alluxio.user.network.%s.max.connections",
        "alluxio\\.user\\.network\\.(\\w+)\\.max\\.connections",
        PropertyType.INTEGER),
    RPC_EXECUTOR_TYPE("alluxio.%s.rpc.executor.type",
        "alluxio\\.(\\w+)\\.rpc\\.executor\\.type",
        RpcExecutorType.class),
    RPC_EXECUTOR_CORE_POOL_SIZE("alluxio.%s.rpc.executor.core.pool.size",
        "alluxio\\.(\\w+)\\.rpc\\.executor\\.core\\.pool\\.size",
        PropertyType.INTEGER),
    RPC_EXECUTOR_MAX_POOL_SIZE("alluxio.%s.rpc.executor.max.pool.size",
        "alluxio\\.(\\w+)\\.rpc\\.executor\\.max\\.pool\\.size",
        PropertyType.INTEGER),
    RPC_EXECUTOR_KEEPALIVE("alluxio.%s.rpc.executor.keepalive",
        "alluxio\\.(\\w+)\\.rpc\\.executor\\.keep\\.alive",
        PropertyType.DURATION),
    RPC_EXECUTOR_TPE_QUEUE_TYPE("alluxio.%s.rpc.executor.tpe.queue.type",
        "alluxio\\.(\\w+)\\.rpc\\.executor\\.tpe\\.queue\\.type",
        ThreadPoolExecutorQueueType.class),
    RPC_EXECUTOR_TPE_ALLOW_CORE_THREADS_TIMEOUT(
        "alluxio.%s.rpc.executor.tpe.allow.core.threads.timeout",
        "alluxio\\.(\\w+)\\.rpc\\.executor\\.tpe\\.allow\\.core\\.threads\\.timeout",
        PropertyType.BOOLEAN),
    RPC_EXECUTOR_FJP_PARALLELISM("alluxio.%s.rpc.executor.fjp.parallelism",
        "alluxio\\.(\\w+)\\.rpc\\.executor\\.fjp\\.parallelism",
        PropertyType.INTEGER),
    RPC_EXECUTOR_FJP_MIN_RUNNABLE("alluxio.%s.rpc.executor.fjp.min.runnable",
        "alluxio\\.(\\w+)\\.rpc\\.executor\\.fjp\\.min\\.runnable",
        PropertyType.INTEGER),
    RPC_EXECUTOR_FJP_ASYNC("alluxio.%s.rpc.executor.fjp.async",
        "alluxio\\.(\\w+)\\.rpc\\.executor\\.fjp\\.async",
        PropertyType.BOOLEAN),

    /**
     * @deprecated This template is always deprecated. It is used only for testing.
     */
    @Deprecated(message = "testDeprecatedMsg")
    TEST_DEPRECATED_TEMPLATE(
        "alluxio.test.%s.format.deprecated.template",
        "alluxio\\.test\\.(\\w+)\\.format\\.deprecated\\.template"),
    ;

    // puts property creators in a nested class to avoid NPE in enum static initialization
    private static class PropertyCreators {
      private static final BiFunction<String, PropertyKey, PropertyKey>
          NESTED_UFS_PROPERTY_CREATOR =
          createNestedPropertyCreator(Scope.SERVER, ConsistencyCheckLevel.ENFORCE);
      private static final BiFunction<String, PropertyKey, PropertyKey>
          NESTED_JOURNAL_PROPERTY_CREATOR =
          createNestedPropertyCreator(Scope.MASTER, ConsistencyCheckLevel.ENFORCE);

      private static BiFunction<String, PropertyKey, PropertyKey> fromBuilder(Builder builder) {
        return (name, baseProperty) -> builder.setName(name).buildUnregistered();
      }

      private static BiFunction<String, PropertyKey, PropertyKey> createNestedPropertyCreator(
          Scope scope, ConsistencyCheckLevel consistencyCheckLevel) {
        return (name, baseProperty) -> {
          PropertyType type = baseProperty == null ? PropertyType.STRING : baseProperty.mType;
          Builder builder = new Builder(name, type)
              .setScope(scope)
              .setConsistencyCheckLevel(consistencyCheckLevel);
          if (baseProperty != null) {
            builder.setDisplayType(baseProperty.getDisplayType());
            builder.setDefaultSupplier(baseProperty.getDefaultSupplier());
          }
          return builder.buildUnregistered();
        };
      }
    }

    private static final String NESTED_GROUP = "nested";
    private final String mFormat;
    private final Pattern mPattern;
    private final PropertyType mType;
    private final Optional<Class<? extends Enum>> mEnumType;
    private final Optional<String> mDelimiter;
    private final BiFunction<String, PropertyKey, PropertyKey> mPropertyCreator;

    Template(String format, String re) {
      this(format, re, PropertyType.STRING);
    }

    Template(String format, String re, PropertyType type) {
      this(format, re, type, Optional.empty());
    }

    Template(String format, String re, PropertyType type, Optional<String> delimiter) {
      this(format, re, type, Optional.empty(), delimiter,
          PropertyCreators.fromBuilder(new Builder("", type)));
    }

    Template(String format, String re, Class<? extends Enum> enumType) {
      this(format, re, PropertyType.ENUM, Optional.of(enumType), Optional.empty(),
          PropertyCreators.fromBuilder(enumBuilder("", enumType)));
    }

    Template(String format, String re,
        BiFunction<String, PropertyKey, PropertyKey> propertyCreator) {
      this(format, re, PropertyType.STRING, Optional.empty(), Optional.empty(), propertyCreator);
    }

    /**
     * Constructs a property key format.
     *
     * @param format String of this property as formatted string
     * @param re String of this property as regexp
     * @param enumType enum class of an enum property
     * @param delimiter delimiter of this property
     * @param propertyCreator a function that creates property key given name and base property key
     */
    Template(String format, String re, PropertyType type, Optional<Class<? extends Enum>> enumType,
        Optional<String> delimiter, BiFunction<String, PropertyKey, PropertyKey> propertyCreator) {
      mFormat = format;
      mPattern = Pattern.compile(re);
      mType = type;
      mDelimiter = delimiter;
      mEnumType = enumType;
      mPropertyCreator = propertyCreator;
    }

    @Override
    public String toString() {
      return MoreObjects.toStringHelper(this).add("format", mFormat).add("pattern", mPattern)
          .toString();
    }

    /**
     * Converts a property key template (e.g.,
     * {@link #WORKER_TIERED_STORE_LEVEL_ALIAS}) to a {@link PropertyKey} instance.
     *
     * @param params ordinal
     * @return corresponding property
     */
    public PropertyKey format(Object... params) {
      return new PropertyKey(String.format(mFormat, params), mType, mEnumType, mDelimiter);
    }

    /**
     * @param input the input property key string
     * @return whether the input string matches this template
     */
    public boolean matches(String input) {
      Matcher matcher = mPattern.matcher(input);
      return matcher.matches();
    }

    /**
     * @param input the input property key string
     * @return the matcher matching the template to the string
     */
    public Matcher match(String input) {
      return mPattern.matcher(input);
    }

    /**
     * Gets the property key if the property name matches the template.
     *
     * @param propertyName name of the property
     * @return the property key, or null if the property name does not match the template
     */
    @Nullable
    private PropertyKey getPropertyKey(String propertyName) {
      Matcher matcher = match(propertyName);
      if (!matcher.matches()) {
        return null;
      }
      // if the template can extract a nested property, build the new property from the nested one
      String nestedKeyName = null;
      try {
        nestedKeyName = matcher.group(NESTED_GROUP);
      } catch (IllegalArgumentException e) {
        // ignore if group is not found
      }
      PropertyKey nestedProperty = null;
      if (nestedKeyName != null && isValid(nestedKeyName)) {
        nestedProperty = fromString(nestedKeyName);
      }
      return mPropertyCreator.apply(propertyName, nestedProperty);
    }
  }

  /**
   * @param input string of property key
   * @return whether the input is a valid property name
   */
  public static boolean isValid(String input) {
    // Check if input matches any default keys or aliases
    if (DEFAULT_KEYS_MAP.containsKey(input) || DEFAULT_ALIAS_MAP.containsKey(input)) {
      return true;
    }
    // Regex matching for templates can be expensive when checking properties frequently.
    // Use a cache to store regexp matching results to reduce CPU overhead.
    Boolean result = REGEXP_CACHE.getIfPresent(input);
    if (result != null) {
      return result;
    }
    // Check if input matches any parameterized keys
    result = false;
    for (Template template : Template.values()) {
      if (template.matches(input)) {
        result = true;
        break;
      }
    }
    REGEXP_CACHE.put(input, result);
    return result;
  }

  /**
   * Parses a string and return its corresponding {@link PropertyKey}, throwing exception if no such
   * a property can be found.
   *
   * @param input string of property key
   * @return corresponding property
   */
  public static PropertyKey fromString(String input) {
    // First try to parse it as default key
    PropertyKey key = DEFAULT_KEYS_MAP.get(input);
    if (key != null) {
      return key;
    }
    // Try to match input with alias
    key = DEFAULT_ALIAS_MAP.get(input);
    if (key != null) {
      return key;
    }
    // Try different templates and see if any template matches
    for (Template template : Template.values()) {
      key = template.getPropertyKey(input);
      if (key != null) {
        return key;
      }
    }

    if (isRemoved(input)) {
      String errorMsg = format("%s is no longer a valid property. %s", input,
          PropertyKey.getRemovalMessage(input));
      LOG.error(errorMsg);
      throw new IllegalArgumentException(errorMsg);
    } else {
      throw new IllegalArgumentException(
          ExceptionMessage.INVALID_CONFIGURATION_KEY.getMessage(input));
    }
  }

  /**
   * @return all pre-defined property keys
   */
  public static Collection<? extends PropertyKey> defaultKeys() {
    return DEFAULT_KEYS_MAP.values();
  }

  /** Property name. */
  private final String mName;

  /** Property Key description. */
  private final String mDescription;

  /** Property type. */
  private final PropertyType mType;

  /** Property's enum class type, if property type is ENUM. */
  private final Optional<Class<? extends Enum>> mEnumType;

  /** Property's list delimiter, if property type is LIST. */
  private final Optional<String> mDelimiter;

  /** Supplies the Property Key default value. */
  private final DefaultSupplier mDefaultSupplier;

  /** Property Key alias. */
  private final String[] mAliases;

  /** Whether to ignore as a site property. */
  private final boolean mIgnoredSiteProperty;

  /** Whether the property is an Alluxio built-in property. */
  private final boolean mIsBuiltIn;

  /** Whether to hide in document. */
  private final boolean mIsHidden;

  /** Whether property should be consistent within the cluster. */
  private final ConsistencyCheckLevel mConsistencyCheckLevel;

  /** The scope this property applies to. */
  private final Scope mScope;

  /** The displayType which indicates how the property value should be displayed. **/
  private final DisplayType mDisplayType;

  /** Whether the property could be updated dynamically. */
  private final boolean mDynamic;

  /** A custom function to validate the value. */
  private final Function<Object, Boolean> mValueValidationFunction;

  /**
   * @param name String of this property
   * @param description String description of this property key
   * @Param type the property's type
   * @param defaultSupplier default value supplier
   * @param aliases alias of this property key
   * @param ignoredSiteProperty true if Alluxio ignores user-specified value for this property in
   *        site properties file
   * @param isHidden whether to hide in document
   * @param consistencyCheckLevel the consistency check level to apply to this property
   * @param scope the scope this property applies to
   * @param displayType how the property value should be displayed
   * @param isBuiltIn whether this is an Alluxio built-in property
   */
  private PropertyKey(String name, String description, PropertyType type,
      Optional<Class<? extends Enum>> enumType, Optional<String> delimiter,
      DefaultSupplier defaultSupplier, String[] aliases, boolean ignoredSiteProperty,
      boolean isHidden, ConsistencyCheckLevel consistencyCheckLevel,
      Scope scope, DisplayType displayType, boolean isBuiltIn, boolean dynamic,
      Function<Object, Boolean> valueValidationFunction) {
    mName = Preconditions.checkNotNull(name, "name");
    // TODO(binfan): null check after we add description for each property key
    mDescription = Strings.isNullOrEmpty(description) ? "N/A" : description;
    mType = type;
    mEnumType = enumType;
    mDelimiter = delimiter;
    mDefaultSupplier = defaultSupplier;
    mAliases = aliases;
    mIgnoredSiteProperty = ignoredSiteProperty;
    mIsHidden = isHidden;
    mConsistencyCheckLevel = consistencyCheckLevel;
    mScope = scope;
    mDisplayType = displayType;
    mIsBuiltIn = isBuiltIn;
    mDynamic = dynamic;
    mValueValidationFunction = valueValidationFunction;
  }

  /**
   * @param name String of this property
   */
  private PropertyKey(String name, PropertyType type,
      Optional<Class<? extends Enum>> enumType, Optional<String> delimiter) {
    this(name, null, type, enumType, delimiter, new DefaultSupplier(() -> null, "null"),
        null, false, false, ConsistencyCheckLevel.IGNORE, Scope.ALL, DisplayType.DEFAULT, true,
        true, null);
  }

  /**
   * Registers the given key to the global key map.
   *
   * @param key th property
   * @return whether the property key is successfully registered
   */
  @VisibleForTesting
  public static boolean register(PropertyKey key) {
    String name = key.getName();
    String[] aliases = key.getAliases();
    if (DEFAULT_KEYS_MAP.containsKey(name)) {
      if (DEFAULT_KEYS_MAP.get(name).isBuiltIn() || !key.isBuiltIn()) {
        return false;
      }
    }

    DEFAULT_KEYS_MAP.put(name, key);
    if (aliases != null) {
      for (String alias : aliases) {
        DEFAULT_ALIAS_MAP.put(alias, key);
      }
    }
    return true;
  }

  /**
   * Unregisters the given key from the global key map.
   *
   * @param key the property to unregister
   */
  @VisibleForTesting
  public static void unregister(PropertyKey key) {
    String name = key.getName();
    DEFAULT_KEYS_MAP.remove(name);
    DEFAULT_ALIAS_MAP.remove(name);
  }

  /**
   * @param name name of the property
   * @return the registered property key if found, or else create a new one and return
   */
  public static PropertyKey getOrBuildCustom(String name) {
    return DEFAULT_KEYS_MAP.computeIfAbsent(name,
        (key) -> {
          final Builder propertyKeyBuilder = stringBuilder(key).setIsBuiltIn(false);
          for (String customCredentialName : CUSTOM_CREDENTIAL_NAME_SUBSTR) {
            if (name.contains(customCredentialName)) {
              propertyKeyBuilder.setDisplayType(DisplayType.CREDENTIALS);
            }
          }
          return propertyKeyBuilder.buildUnregistered();
        });
  }

  @Override
  public boolean equals(Object o) {
    if (this == o) {
      return true;
    }
    if (!(o instanceof PropertyKey)) {
      return false;
    }
    PropertyKey that = (PropertyKey) o;
    return Objects.equal(mName, that.mName);
  }

  @Override
  public int hashCode() {
    return Objects.hashCode(mName);
  }

  @Override
  public String toString() {
    return mName;
  }

  @Override
  public int compareTo(PropertyKey o) {
    return mName.compareTo(o.mName);
  }

  /**
   * @return length of this property key
   */
  public int length() {
    return mName.length();
  }

  /**
   * @param key the name of input key
   * @return if this key is nested inside the given key
   */
  public boolean isNested(String key) {
    return key.length() > length() + 1 && key.startsWith(mName) && key.charAt(length()) == '.';
  }

  /**
   * @return the name of the property
   */
  public String getName() {
    return mName;
  }

  /**
   * @return the alias of a property
   */
  public String[] getAliases() {
    return mAliases;
  }

  /**
   * @return the description of a property
   */
  public String getDescription() {
    return mDescription;
  }

  /**
   * @return the java type of the property
   */
  public PropertyType getType() {
    return mType;
  }

  /**
   * @return enum class of the enum property, or throws when property is not of enum type
   */
  public Class<? extends Enum> getEnumType()
  {
    checkState(mType == PropertyType.ENUM && mEnumType.isPresent(),
        format("PropertyKey %s is not of enum type", mName));
    return mEnumType.get();
  }

  /**
   * @return list delimiter of a list property or throws when property is not of list type
   */
  public String getDelimiter() {
    checkState(mType == PropertyType.LIST && mDelimiter.isPresent(),
        format("PropertyKey %s is not of list type", mName));
    return mDelimiter.get();
  }

  /**
   * @return the default value of a property key or null if value not set
   */
  public Object getDefaultValue() {
    return mDefaultSupplier.get();
  }

  /**
   * @return the default supplier of a property key
   */
  public DefaultSupplier getDefaultSupplier() {
    return mDefaultSupplier;
  }

  /**
   * @return true if this property should be ignored as a site property
   */
  public boolean isIgnoredSiteProperty() {
    return mIgnoredSiteProperty;
  }

  /**
   * @return true if this property is built-in
   */
  public boolean isBuiltIn() {
    return mIsBuiltIn;
  }

  /**
   * @return true if this property can be updated dynamically during runtime
   */
  public boolean isDynamic() {
    return mDynamic;
  }

  /**
   * @return true if this property should not show up in the document
   */
  public boolean isHidden() {
    return mIsHidden;
  }

  /**
   * @return the consistency check level to apply to this property
   */
  public ConsistencyCheckLevel getConsistencyLevel() {
    return mConsistencyCheckLevel;
  }

  /**
   * @return the scope which this property applies to
   */
  public Scope getScope() {
    return mScope;
  }

  /**
   * @return the displayType which indicates how the property value should be displayed
   */
  public DisplayType getDisplayType() {
    return mDisplayType;
  }

  /**
   * @param value the value to be validated
   * @return whether the value is a valid value of the property key
   */
  public boolean validateValue(Object value) {
    return validateValue(value, mType, mEnumType, mValueValidationFunction);
  }

  private static boolean validateValue(
      Object value, PropertyType type, Optional<Class<? extends Enum>> enumType,
      Function<Object, Boolean> valueValidationFunction) {
    if (value instanceof String) {
      if (!type.getJavaType().equals(String.class) && type != PropertyType.ENUM) {
        String stringValue = (String) value;
        Matcher matcher = CONF_REGEX.matcher(stringValue);
        if (!matcher.matches()) {
          return false;
        }
      }
    } else {
      switch (type) {
        case BOOLEAN:
        case INTEGER:
          if (!type.getJavaType().equals(value.getClass())) {
            return false;
          }
          break;
        case DOUBLE:
          if (!Number.class.isAssignableFrom(value.getClass())) {
            return false;
          }
          break;
        case ENUM:
          if (!value.getClass().equals(enumType.get()))  {
            return false;
          }
          break;
        case DURATION:
        case DATASIZE:
          if (!value.getClass().equals(Long.class) && !value.getClass().equals(Integer.class)) {
            return false;
          }
          break;
        case CLASS:
          if (!(value instanceof Class)) {
            return false;
          }
          break;
        case LIST:
          if (!(value instanceof List)) {
            return false;
          }
          break;
        default:
          break;
      }
    }
    if (valueValidationFunction == null) {
      return true;
    }
    return valueValidationFunction.apply(value);
  }

  /**
   * For each property type, there might be different forms of acceptable input format,
   * convert these acceptable formats to proper internal format.
   * @param value property value in string format
   * @return property value in the expected type
   */
  public Object formatValue(Object value) {
    return formatValue(value, mType, mEnumType, mDelimiter);
  }

  private static Object formatValue(Object value, PropertyType type,
      Optional<Class<? extends Enum>> enumType, Optional<String> delimiter) {
    if (value instanceof Number) {
      switch (type) {
        case DOUBLE:
          value = ((Number) value).doubleValue();
          break;
        case DURATION:
        case DATASIZE:
          value = value.toString();
          break;
        default:
          break;
      }
    } else if (value instanceof String) {
      String stringValue = (String) value;
      Matcher matcher = CONF_REGEX.matcher(stringValue);
      if (!matcher.matches()) {
        switch (type) {
          case ENUM:
            // First try to load the enum without changing the input string
            // in case the enum uses non-standard formatting.
            try {
              value = Enum.valueOf(enumType.get(), stringValue);
            } catch (IllegalArgumentException e) {
              // Keep configuration backwards compatible: ALLUXIO-3402
              // Allow String value and try to use upper case to resolve enum.
              value = Enum.valueOf(enumType.get(), stringValue.toUpperCase());
            }
            break;
          case DURATION:
            FormatUtils.parseTimeSize(stringValue);
            break;
          case DATASIZE:
            FormatUtils.parseSpaceSize(stringValue);
            break;
          default:
            break;
        }
      }
    } else if (value instanceof List) {
      checkArgument(type == PropertyType.LIST);
      value = Joiner.on(delimiter.get()).join((List) value);
    }
    return value;
  }

  /**
   * Parses value from string.
   * @param stringValue property value in string format
   * @return property value in the expected type
   */
  public Object parseValue(String stringValue) {
    if (stringValue == null) {
      return null;
    }
    try {
      switch (mType) {
        case BOOLEAN:
          return Boolean.parseBoolean(stringValue);
        case INTEGER:
          return Integer.parseInt(stringValue);
        case DOUBLE:
          return Double.parseDouble(stringValue);
        case ENUM:
          // First try to load the enum without changing the input string
          // in case the enum uses non-standard formatting.
          try {
            return Enum.valueOf(getEnumType(), stringValue);
          } catch (IllegalArgumentException e) {
            // Keep configuration backwards compatible: ALLUXIO-3402
            // Allow String value and try to use upper case to resolve enum.
            return Enum.valueOf(getEnumType(), stringValue.toUpperCase());
          }
        case DURATION:
        case DATASIZE:
        case STRING:
        case CLASS:
        case LIST:
          return stringValue;
        default:
          throw new IllegalStateException(format("Unknown PropertyType: %s", mType));
      }
    } catch (IllegalArgumentException e) {
      // Value can also be string due to property key dependencies,
      // so just ignore here for now.
      return stringValue;
    }
  }

  private static final DeprecatedKeyChecker DEPRECATED_CHECKER = new DeprecatedKeyChecker();

  /**
   * Returns whether or not the given property key is marked as deprecated.
   *
   * It first checks if the specific key is deprecated, otherwise it will fall back to checking
   * if the key's name matches any of the PropertyKey templates. If no keys or templates match, it
   * will return false. This will only return true when the key is marked with a {@link Deprecated}
   * annotation.
   *
   * @param key the property key to check
   * @return if this property key is deprecated
   * @see #getDeprecationMessage(PropertyKey)
   * @see Deprecated
   */
  public static boolean isDeprecated(PropertyKey key) {
    return DEPRECATED_CHECKER.hasAnnotation(key);
  }

  /**
   * @param name the property key to check
   * @return if this property key is deprecated
   */
  public static boolean isDeprecated(String name) {
    return isDeprecated(PropertyKey.fromString(name));
  }

  /**
   * Returns whether or not a property key has been removed from use.
   *
   * If a PropertyKey or {@link Template} is deemed as "Removed" it will exist within
   * {@link RemovedKey}. This method can be used to detect if a key being utilized has been removed.
   *
   * @param key the property key to check
   * @return true this property key is removed, false otherwise
   * @see #isDeprecated(alluxio.conf.PropertyKey)
   * @see Deprecated
   * @see RemovedKey
   */
  public static boolean isRemoved(String key) {
    return RemovedKey.isRemoved(key);
  }

  /**
   * @param key the property key to get the deprecation message from
   * @return the message, or empty string is the property key isn't deprecated
   */
  public static String getDeprecationMessage(PropertyKey key) {
    if (isDeprecated(key)) {
      Deprecated annotation = DEPRECATED_CHECKER.getAnnotation(key);
      if (annotation != null) {
        return annotation.message();
      }
    }
    return "";
  }

  /**
   * @param key the property key to get the removal message from
   * @return the message, or empty string is the property key isn't removed
   */
  public static String getRemovalMessage(String key) {
    String msg = RemovedKey.getMessage(key);
    return msg == null ? "" : msg;
  }
}<|MERGE_RESOLUTION|>--- conflicted
+++ resolved
@@ -3602,7 +3602,6 @@
           .setConsistencyCheckLevel(ConsistencyCheckLevel.WARN)
           .setScope(Scope.WORKER)
           .build();
-<<<<<<< HEAD
   public static final PropertyKey WORKER_BLOCK_ANNOTATOR_REPLICA_LRU_RATIO =
           doubleBuilder(Name.WORKER_BLOCK_ANNOTATOR_REPLICA_LRU_RATIO)
             .setDefaultValue(0.0000001)
@@ -3617,8 +3616,6 @@
             .setConsistencyCheckLevel(ConsistencyCheckLevel.WARN)
             .setScope(Scope.WORKER)
             .build();
-=======
->>>>>>> 20bfe146
   public static final PropertyKey MAINTAIN_REPLICA_INFO =
           booleanBuilder(Name.MAINTAIN_REPLICA_INFO)
                   .setDefaultValue(false)
@@ -7338,13 +7335,10 @@
         "alluxio.worker.block.annotator.lrfu.attenuation.factor";
     public static final String WORKER_BLOCK_ANNOTATOR_LRFU_STEP_FACTOR =
         "alluxio.worker.block.annotator.lrfu.step.factor";
-<<<<<<< HEAD
     public static final String WORKER_BLOCK_ANNOTATOR_REPLICA_LRU_RATIO =
             "alluxio.worker.block.annotator.replica.lru.ratio";
     public static final String WORKER_BLOCK_ANNOTATOR_REPLICA_REPLICA_RATIO =
             "alluxio.worker.block.annotator.replica.replica.ratio";
-=======
->>>>>>> 20bfe146
     public static final String MAINTAIN_REPLICA_INFO =
             "alluxio.master.maintain.replica.info";
     public static final String WORKER_FUSE_ENABLED =
