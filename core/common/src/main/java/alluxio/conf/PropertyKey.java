/*
 * The Alluxio Open Foundation licenses this work under the Apache License, version 2.0
 * (the "License"). You may not use this work except in compliance with the License, which is
 * available at www.apache.org/licenses/LICENSE-2.0
 *
 * This software is distributed on an "AS IS" basis, WITHOUT WARRANTIES OR CONDITIONS OF ANY KIND,
 * either express or implied, as more fully set forth in the License.
 *
 * See the NOTICE file distributed with this work for information regarding copyright ownership.
 */

package alluxio.conf;

import alluxio.Constants;
import alluxio.DefaultSupplier;
import alluxio.ProjectConstants;
import alluxio.RuntimeConstants;
import alluxio.annotation.PublicApi;
import alluxio.exception.ExceptionMessage;
import alluxio.grpc.Scope;
import alluxio.grpc.WritePType;
import alluxio.util.OSUtils;
import alluxio.util.io.PathUtils;

import com.google.common.annotations.VisibleForTesting;
import com.google.common.base.MoreObjects;
import com.google.common.base.Objects;
import com.google.common.base.Preconditions;
import com.google.common.base.Strings;
import com.google.common.cache.Cache;
import com.google.common.cache.CacheBuilder;
import com.google.common.collect.Sets;
import com.sun.management.OperatingSystemMXBean;
import org.slf4j.Logger;
import org.slf4j.LoggerFactory;

import java.lang.management.ManagementFactory;
import java.util.Arrays;
import java.util.Collection;
import java.util.Map;
import java.util.concurrent.ConcurrentHashMap;
import java.util.function.BiFunction;
import java.util.function.Supplier;
import java.util.regex.Matcher;
import java.util.regex.Pattern;

import javax.annotation.Nullable;
import javax.annotation.concurrent.ThreadSafe;

/**
 * Configuration property keys. This class provides a set of pre-defined property keys.
 */
@ThreadSafe
@PublicApi
public final class PropertyKey implements Comparable<PropertyKey> {
  private static final Logger LOG = LoggerFactory.getLogger(PropertyKey.class);

  // The following two maps must be the first to initialize within this file.
  /** A map from default property key's string name to the key. */
  private static final Map<String, PropertyKey> DEFAULT_KEYS_MAP = new ConcurrentHashMap<>();
  /** A map from default property key's alias to the key. */
  private static final Map<String, PropertyKey> DEFAULT_ALIAS_MAP = new ConcurrentHashMap<>();
  /** A cache storing result for template regexp matching results. */
  private static final Cache<String, Boolean> REGEXP_CACHE = CacheBuilder.newBuilder()
      .maximumSize(1024)
      .build();

  /**
   * The consistency check level to apply to a certain property key.
   * User can run "alluxio validateEnv all cluster.conf.consistent" to validate the consistency of
   * configuration properties within the cluster. The command reads all Alluxio properties on
   * each node of the cluster and shows error or warning for properties that have inconsistent
   * values among the nodes. For example, it would show error if the Alluxio property for aws secret
   * access key has some value on a master node and a different value on one of the worker nodes.
   */
  public enum ConsistencyCheckLevel {
    /**
     * Do not check consistency of property value.
     * This should be set if the property is not required to have same value among the nodes
     * (e.g. worker hostname).
     */
    IGNORE,
    /**
     * Check consistency of property value, show warning of inconsistent values.
     * This should be set if the property is recommended to have same value among the nodes,
     * although having different values does not cause immediate issues(e.g. alluxio home folder
     * location, timeout value for connecting to a worker).
     */
    WARN,
    /**
     * Check consistency of property value, show error of inconsistent values.
     * This should be set if the property is required to have same value among the nodes
     * (e.g. AWS credentials, journal location).
     */
    ENFORCE,
  }

  /**
   * Indicates how the property value should be displayed.
   */
  public enum DisplayType {
    /**
     * The property value should be displayed normally.
     */
    DEFAULT,
    /**
     * The property value contains credentials and should not be displayed directly.
     */
    CREDENTIALS,
  }

  /**
   * Builder to create {@link PropertyKey} instances. Note that, <code>Builder.build()</code> will
   * throw exception if there is an existing property built with the same name.
   */
  public static final class Builder {
    private String[] mAlias;
    private DefaultSupplier mDefaultSupplier;
    private Object mDefaultValue;
    private String mDescription;
    private String mName;
    private boolean mIgnoredSiteProperty;
    private boolean mIsBuiltIn = true;
    private boolean mIsHidden;
    private ConsistencyCheckLevel mConsistencyCheckLevel = ConsistencyCheckLevel.IGNORE;
    private Scope mScope = Scope.ALL;
    private DisplayType mDisplayType = DisplayType.DEFAULT;
    private boolean mIsDynamic = true;

    /**
     * @param name name of the property
     */
    public Builder(String name) {
      mName = name;
    }

    /**
     * @param template template for the property name
     * @param params parameters of the template
     */
    public Builder(PropertyKey.Template template, Object... params) {
      mName = String.format(template.mFormat, params);
    }

    /**
     * @param aliases aliases for the property
     * @return the updated builder instance
     */
    public Builder setAlias(String... aliases) {
      mAlias = Arrays.copyOf(aliases, aliases.length);
      return this;
    }

    /**
     * @param name name for the property
     * @return the updated builder instance
     */
    public Builder setName(String name) {
      mName = name;
      return this;
    }

    /**
     * @param defaultSupplier supplier for the property's default value
     * @return the updated builder instance
     */
    public Builder setDefaultSupplier(DefaultSupplier defaultSupplier) {
      mDefaultSupplier = defaultSupplier;
      return this;
    }

    /**
     * @param supplier supplier for the property's default value
     * @param description description of the default value
     * @return the updated builder instance
     */
    public Builder setDefaultSupplier(Supplier<Object> supplier, String description) {
      mDefaultSupplier = new DefaultSupplier(supplier, description);
      return this;
    }

    /**
     * @param defaultValue the property's default value
     * @return the updated builder instance
     */
    public Builder setDefaultValue(Object defaultValue) {
      mDefaultValue = defaultValue;
      return this;
    }

    /**
     * @param description of the property
     * @return the updated builder instance
     */
    public Builder setDescription(String description) {
      mDescription = description;
      return this;
    }

    /**
     * @param isBuiltIn whether to the property is a built-in Alluxio property
     * @return the updated builder instance
     */
    public Builder setIsBuiltIn(boolean isBuiltIn) {
      mIsBuiltIn = isBuiltIn;
      return this;
    }

    /**
     * @param isHidden whether to hide the property when generating property documentation
     * @return the updated builder instance
     */
    public Builder setIsHidden(boolean isHidden) {
      mIsHidden = isHidden;
      return this;
    }

    /**
     * @param ignoredSiteProperty whether the property should be ignored in alluxio-site.properties
     * @return the updated builder instance
     */
    public Builder setIgnoredSiteProperty(boolean ignoredSiteProperty) {
      mIgnoredSiteProperty = ignoredSiteProperty;
      return this;
    }

    /**
     * @param consistencyCheckLevel the consistency level that applies to this property
     * @return the updated builder instance
     */
    public Builder setConsistencyCheckLevel(ConsistencyCheckLevel consistencyCheckLevel) {
      mConsistencyCheckLevel = consistencyCheckLevel;
      return this;
    }

    /**
     * @param scope which components this property applies to
     * @return the updated builder instance
     */
    public Builder setScope(Scope scope) {
      mScope = scope;
      return this;
    }

    /**
     * @param displayType the displayType that indicates how the property value should be displayed
     * @return the updated builder instance
     */
    public Builder setDisplayType(DisplayType displayType) {
      mDisplayType = displayType;
      return this;
    }

    /**
     * @param dynamic whether the property could be updated dynamically
     * @return the updated builder instance
     */
    public Builder setIsDynamic(boolean dynamic) {
      mIsDynamic = dynamic;
      return this;
    }

    /**
     * Creates and registers the property key.
     *
     * @return the created property key instance
     */
    public PropertyKey build() {
      PropertyKey key = buildUnregistered();
      Preconditions.checkState(PropertyKey.register(key), "Cannot register existing key \"%s\"",
          mName);
      return key;
    }

    /**
     * Creates the property key without registering it with default property list.
     *
     * @return the created property key instance
     */
    public PropertyKey buildUnregistered() {
      DefaultSupplier defaultSupplier = mDefaultSupplier;
      if (defaultSupplier == null) {
        String defaultString = String.valueOf(mDefaultValue);
        defaultSupplier = (mDefaultValue == null)
            ? new DefaultSupplier(() -> null, "null")
            : new DefaultSupplier(() -> defaultString, defaultString);
      }

      PropertyKey key = new PropertyKey(mName, mDescription, defaultSupplier, mAlias,
          mIgnoredSiteProperty, mIsHidden, mConsistencyCheckLevel, mScope, mDisplayType,
          mIsBuiltIn, mIsDynamic);
      return key;
    }

    @Override
    public String toString() {
      return MoreObjects.toStringHelper(this)
          .add("alias", mAlias)
          .add("defaultValue", mDefaultValue)
          .add("description", mDescription)
          .add("name", mName).toString();
    }
  }

  public static final PropertyKey CONF_DIR =
      new Builder(Name.CONF_DIR)
          .setDefaultValue(String.format("${%s}/conf", Name.HOME))
          .setDescription("The directory containing files used to configure Alluxio.")
          .setIgnoredSiteProperty(true)
          .setConsistencyCheckLevel(ConsistencyCheckLevel.WARN)
          .setScope(Scope.ALL)
          .build();
  public static final PropertyKey CONF_DYNAMIC_UPDATE_ENABLED =
      new Builder(Name.CONF_DYNAMIC_UPDATE_ENABLED)
          .setDefaultValue(false)
          .setDescription("Whether to support dynamic update property.")
          .setConsistencyCheckLevel(ConsistencyCheckLevel.WARN)
          .setScope(Scope.ALL)
          .build();
  public static final PropertyKey CONF_VALIDATION_ENABLED =
      new Builder(Name.CONF_VALIDATION_ENABLED)
          .setDefaultValue(true)
          .setDescription("Whether to validate the configuration properties when initializing "
              + "Alluxio clients or server process.")
          .setIsHidden(true)
          .setConsistencyCheckLevel(ConsistencyCheckLevel.WARN)
          .setScope(Scope.ALL)
          .build();
  public static final PropertyKey DEBUG =
      new Builder(Name.DEBUG)
          .setDefaultValue(false)
          .setDescription("Set to true to enable debug mode which has additional logging and "
              + "info in the Web UI.")
          .setConsistencyCheckLevel(ConsistencyCheckLevel.WARN)
          .setScope(Scope.SERVER)
          .build();
  public static final PropertyKey EXTENSIONS_DIR =
      new Builder(Name.EXTENSIONS_DIR)
          .setDefaultValue(String.format("${%s}/extensions", Name.HOME))
          .setDescription("The directory containing Alluxio extensions.")
          .setConsistencyCheckLevel(ConsistencyCheckLevel.WARN)
          .setScope(Scope.SERVER)
          .build();
  public static final PropertyKey HOME =
      new Builder(Name.HOME)
          .setDefaultValue("/opt/alluxio")
          .setDescription("Alluxio installation directory.")
          .setConsistencyCheckLevel(ConsistencyCheckLevel.WARN)
          .setScope(Scope.ALL)
          .build();
  public static final PropertyKey LEAK_DETECTOR_LEVEL =
      new Builder(Name.LEAK_DETECTOR_LEVEL)
          .setDefaultValue("DISABLED")
          .setDescription("Set this to one of {DISABLED, SIMPLE, ADVANCED, PARANOID} to track "
              + "resource leaks in the Alluxio codebase. DISABLED does not track any leaks. "
              + "SIMPLE only samples resources, and doesn't track recent accesses, having a low "
              + "overhead. ADVANCED is like simple, but tracks recent object accesses and has "
              + "higher overhead. PARANOID tracks all objects and has the highest overhead. "
              + "It is recommended to only use this value during testing.")
          .setConsistencyCheckLevel(ConsistencyCheckLevel.IGNORE)
          .setScope(Scope.ALL)
          .build();
  public static final PropertyKey LEAK_DETECTOR_EXIT_ON_LEAK =
      new Builder(Name.LEAK_DETECTOR_EXIT_ON_LEAK)
          .setDefaultValue(false)
          .setDescription("If set to true, the JVM will exit as soon as a leak is detected. Use "
              + "only in testing environments.")
          .setConsistencyCheckLevel(ConsistencyCheckLevel.IGNORE)
          .setScope(Scope.ALL)
          .build();
  public static final PropertyKey LOGGER_TYPE =
      new Builder(Name.LOGGER_TYPE)
          .setDefaultValue("Console")
          .setDescription("This controls which logger the process uses. "
              + "This is only set by test code.")
          .setIsHidden(true)
          .setConsistencyCheckLevel(ConsistencyCheckLevel.IGNORE)
          .setScope(Scope.ALL)
          .build();
  public static final PropertyKey LOGS_DIR =
      new Builder(Name.LOGS_DIR)
          .setDefaultValue(String.format("${%s}/logs", Name.WORK_DIR))
          .setDescription("The path under Alluxio home directory to store log files. It has a "
              + "corresponding environment variable $ALLUXIO_LOGS_DIR.")
          .setIgnoredSiteProperty(true)
          .setConsistencyCheckLevel(ConsistencyCheckLevel.WARN)
          .setScope(Scope.ALL)
          .build();
  // Used in alluxio-config.sh and conf/log4j.properties
  public static final PropertyKey USER_LOGS_DIR =
      new Builder(Name.USER_LOGS_DIR)
          .setDefaultValue(String.format("${%s}/user", Name.LOGS_DIR))
          .setDescription("The path to store logs of Alluxio shell. To change its value, one can "
              + " set environment variable $ALLUXIO_USER_LOGS_DIR.")
          .setIgnoredSiteProperty(true)
          .setConsistencyCheckLevel(ConsistencyCheckLevel.WARN)
          .build();
  public static final PropertyKey METRICS_CONF_FILE =
      new Builder(Name.METRICS_CONF_FILE)
          .setDefaultValue(String.format("${%s}/metrics.properties", Name.CONF_DIR))
          .setDescription("The file path of the metrics system configuration file. By default "
              + "it is `metrics.properties` in the `conf` directory.")
          .setConsistencyCheckLevel(ConsistencyCheckLevel.WARN)
          .setScope(Scope.ALL)
          .build();
  public static final PropertyKey METRICS_CONTEXT_SHUTDOWN_TIMEOUT =
      new Builder(Name.METRICS_CONTEXT_SHUTDOWN_TIMEOUT)
          .setDefaultValue("1sec")
          .setDescription("Time to wait for the metrics context to shut down. The main purpose for "
              + "this property is to allow tests to shut down faster.")
          .setConsistencyCheckLevel(ConsistencyCheckLevel.IGNORE)
          .setIsHidden(true)
          .setScope(Scope.ALL)
          .build();
  public static final PropertyKey NETWORK_CONNECTION_AUTH_TIMEOUT =
      new Builder(Name.NETWORK_CONNECTION_AUTH_TIMEOUT)
          .setDefaultValue("30sec")
          .setDescription("Maximum time to wait for a connection (gRPC channel) to attempt to "
              + "receive an authentication response.")
          .setConsistencyCheckLevel(ConsistencyCheckLevel.WARN)
          .setScope(Scope.ALL)
          .build();
  public static final PropertyKey NETWORK_CONNECTION_HEALTH_CHECK_TIMEOUT =
      new Builder(Name.NETWORK_CONNECTION_HEALTH_CHECK_TIMEOUT)
          .setAlias("alluxio.network.connection.health.check.timeout.ms")
          .setDefaultValue("5sec")
          .setDescription("Allowed duration for checking health of client connections (gRPC "
              + "channels) before being assigned to a client. If a connection does not become "
              + "active  within configured time, it will be shut down and a new connection will be "
              + "created for the client")
          .setConsistencyCheckLevel(ConsistencyCheckLevel.WARN)
          .setScope(Scope.ALL)
          .build();
  public static final PropertyKey NETWORK_CONNECTION_SERVER_SHUTDOWN_TIMEOUT =
      new Builder(Name.NETWORK_CONNECTION_SERVER_SHUTDOWN_TIMEOUT)
          .setDefaultValue("60sec")
          .setDescription("Maximum time to wait for gRPC server to stop on shutdown")
          .setConsistencyCheckLevel(ConsistencyCheckLevel.WARN)
          .setScope(Scope.SERVER)
          .build();
  public static final PropertyKey NETWORK_CONNECTION_SHUTDOWN_GRACEFUL_TIMEOUT =
      new Builder(Name.NETWORK_CONNECTION_SHUTDOWN_GRACEFUL_TIMEOUT)
          .setDefaultValue("45sec")
          .setDescription("Maximum time to wait for connections (gRPC channels) to stop on "
              + "shutdown")
          .setConsistencyCheckLevel(ConsistencyCheckLevel.WARN)
          .setScope(Scope.ALL)
          .build();
  public static final PropertyKey NETWORK_CONNECTION_SHUTDOWN_TIMEOUT =
      new Builder(Name.NETWORK_CONNECTION_SHUTDOWN_TIMEOUT)
          .setDefaultValue("15sec")
          .setDescription("Maximum time to wait for connections (gRPC channels) to stop after "
              + "graceful shutdown attempt.")
          .setConsistencyCheckLevel(ConsistencyCheckLevel.WARN)
          .setScope(Scope.ALL)
          .build();
  public static final PropertyKey NETWORK_HOST_RESOLUTION_TIMEOUT_MS =
      new Builder(Name.NETWORK_HOST_RESOLUTION_TIMEOUT_MS)
          .setAlias("alluxio.network.host.resolution.timeout.ms")
          .setDefaultValue("5sec")
          .setDescription("During startup of the Master and Worker processes Alluxio needs to "
              + "ensure that they are listening on externally resolvable and reachable host "
              + "names. To do this, Alluxio will automatically attempt to select an "
              + "appropriate host name if one was not explicitly specified. This represents "
              + "the maximum amount of time spent waiting to determine if a candidate host "
              + "name is resolvable over the network.")
          .setConsistencyCheckLevel(ConsistencyCheckLevel.WARN)
          .setScope(Scope.ALL)
          .build();
  public static final PropertyKey SITE_CONF_DIR =
      new Builder(Name.SITE_CONF_DIR)
          .setDefaultSupplier(
              () -> String.format("${%s}/,%s/.alluxio/,/etc/alluxio/",
                  Name.CONF_DIR, System.getProperty("user.home")),
              String.format("${%s}/,${user.home}/.alluxio/,/etc/alluxio/", Name.CONF_DIR))
          .setDescription(
              String.format("Comma-separated search path for %s.", Constants.SITE_PROPERTIES))
          .setIgnoredSiteProperty(true)
          .setConsistencyCheckLevel(ConsistencyCheckLevel.WARN)
          .setScope(Scope.ALL)
          .build();
  public static final PropertyKey NETWORK_IP_ADDRESS_USED =
      new Builder(Name.NETWORK_IP_ADDRESS_USED)
          .setDefaultValue("false")
          .setDescription("If true, when alluxio.<service_name>.hostname and "
              + "alluxio.<service_name>.bind.host of a service not specified, "
              + "use IP as the connect host of the service.")
          .setConsistencyCheckLevel(ConsistencyCheckLevel.WARN)
          .setScope(Scope.ALL)
          .build();
  public static final PropertyKey TEST_MODE =
      new Builder(Name.TEST_MODE)
          .setDefaultValue(false)
          .setDescription("Flag used only during tests to allow special behavior.")
          .setConsistencyCheckLevel(ConsistencyCheckLevel.WARN)
          .setIsHidden(true)
          .setScope(Scope.ALL)
          .build();
  public static final PropertyKey TMP_DIRS =
      new Builder(Name.TMP_DIRS)
          .setDefaultValue("/tmp")
          .setDescription("The path(s) to store Alluxio temporary files, use commas as delimiters. "
              + "If multiple paths are specified, one will be selected at random per temporary "
              + "file. Currently, only files to be uploaded to object stores are stored in these "
              + "paths.")
          .setScope(Scope.SERVER)
          .build();
  public static final PropertyKey VERSION =
      new Builder(Name.VERSION)
          .setConsistencyCheckLevel(ConsistencyCheckLevel.IGNORE)
          .setDefaultValue(ProjectConstants.VERSION)
          .setDescription("Version of Alluxio. User should never modify this property.")
          .setIgnoredSiteProperty(true)
          .setIsHidden(true)
          .setScope(Scope.ALL)
          .build();
  public static final PropertyKey WEB_FILE_INFO_ENABLED =
      new Builder(Name.WEB_FILE_INFO_ENABLED)
          .setDefaultValue(true)
          .setDescription("Whether detailed file information are enabled for the web UI.")
          .setConsistencyCheckLevel(ConsistencyCheckLevel.ENFORCE)
          .setScope(Scope.SERVER)
          .build();
  public static final PropertyKey WEB_RESOURCES =
      new Builder(Name.WEB_RESOURCES)
          .setDefaultValue(String.format("${%s}/webui/", Name.HOME))
          .setDescription("Path to the web UI resources. User should never modify this property.")
          .setConsistencyCheckLevel(ConsistencyCheckLevel.WARN)
          .setScope(Scope.SERVER)
          .setIsHidden(true)
          .build();
  public static final PropertyKey WEB_THREADS =
      new Builder(Name.WEB_THREADS)
          .setDefaultValue(1)
          .setDescription("How many threads to serve Alluxio web UI.")
          .setConsistencyCheckLevel(ConsistencyCheckLevel.WARN)
          .setScope(Scope.SERVER)
          .build();
  public static final PropertyKey WEB_CORS_ENABLED =
      new Builder(Name.WEB_CORS_ENABLED)
          .setDefaultValue(false)
          .setDescription("Set to true to enable Cross-Origin Resource Sharing for RESTful API"
              + "endpoints.")
          .setConsistencyCheckLevel(ConsistencyCheckLevel.WARN)
          .setScope(Scope.SERVER)
          .build();
  public static final PropertyKey WEB_REFRESH_INTERVAL =
      new Builder(Name.WEB_REFRESH_INTERVAL)
          .setDefaultValue("15s")
          .setDescription("The amount of time to await before refreshing the Web UI if it is set "
              + "to auto refresh.")
          .setConsistencyCheckLevel(ConsistencyCheckLevel.WARN)
          .setScope(Scope.SERVER)
          .build();
  public static final PropertyKey WEB_UI_ENABLED =
      new Builder(Name.WEB_UI_ENABLED)
          .setDefaultValue(true)
          .setDescription("Whether the master/worker will have Web UI enabled. "
              + "If set to false, the master/worker will not have Web UI page, but the RESTful "
              + "endpoints and metrics will still be available.")
          .setConsistencyCheckLevel(ConsistencyCheckLevel.WARN)
          .setScope(Scope.SERVER)
          .build();
  public static final PropertyKey WORK_DIR =
      new Builder(Name.WORK_DIR)
          .setDefaultValue(String.format("${%s}", Name.HOME))
          .setDescription("The directory to use for Alluxio's working directory. By default, "
              + "the journal, logs, and under file storage data (if using local filesystem) "
              + "are written here.")
          .setConsistencyCheckLevel(ConsistencyCheckLevel.WARN)
          .setScope(Scope.SERVER)
          .build();
  public static final PropertyKey ZOOKEEPER_ADDRESS =
      new Builder(Name.ZOOKEEPER_ADDRESS)
          .setDescription("Address of ZooKeeper.")
          .setConsistencyCheckLevel(ConsistencyCheckLevel.ENFORCE)
          .setScope(Scope.ALL)
          .build();
  public static final PropertyKey ZOOKEEPER_CONNECTION_TIMEOUT =
      new Builder(Name.ZOOKEEPER_CONNECTION_TIMEOUT)
          .setDefaultValue("15s") // matches Zookeeper's default
          .setDescription("Connection timeout for Alluxio (job) masters to select "
              + "the leading (job) master when connecting to Zookeeper")
          .setConsistencyCheckLevel(ConsistencyCheckLevel.WARN)
          .setScope(Scope.MASTER)
          .build();
  public static final PropertyKey ZOOKEEPER_ELECTION_PATH =
      new Builder(Name.ZOOKEEPER_ELECTION_PATH)
          .setDefaultValue("/alluxio/election")
          .setDescription("Election directory in ZooKeeper.")
          .setConsistencyCheckLevel(ConsistencyCheckLevel.ENFORCE)
          .setScope(Scope.ALL)
          .build();
  public static final PropertyKey ZOOKEEPER_ENABLED =
      new Builder(Name.ZOOKEEPER_ENABLED)
          .setDefaultValue(false)
          .setDescription("If true, setup master fault tolerant mode using ZooKeeper.")
          .setConsistencyCheckLevel(ConsistencyCheckLevel.ENFORCE)
          .setScope(Scope.ALL)
          .build();
  public static final PropertyKey ZOOKEEPER_LEADER_INQUIRY_RETRY_COUNT =
      new Builder(Name.ZOOKEEPER_LEADER_INQUIRY_RETRY_COUNT)
          .setDefaultValue(10)
          .setDescription("The number of retries to inquire leader from ZooKeeper.")
          .setConsistencyCheckLevel(ConsistencyCheckLevel.WARN)
          .setScope(Scope.ALL)
          .build();
  public static final PropertyKey ZOOKEEPER_LEADER_PATH =
      new Builder(Name.ZOOKEEPER_LEADER_PATH)
          .setDefaultValue("/alluxio/leader")
          .setDescription("Leader directory in ZooKeeper.")
          .setConsistencyCheckLevel(ConsistencyCheckLevel.ENFORCE)
          .setScope(Scope.ALL)
          .build();
  public static final PropertyKey ZOOKEEPER_SESSION_TIMEOUT =
      new Builder(Name.ZOOKEEPER_SESSION_TIMEOUT)
          .setDefaultValue("60s") // matches Zookeeper's default
          .setDescription("Session timeout to use when connecting to Zookeeper")
          .setConsistencyCheckLevel(ConsistencyCheckLevel.WARN)
          .setScope(Scope.MASTER)
          .build();
  public static final PropertyKey ZOOKEEPER_AUTH_ENABLED =
      new Builder(Name.ZOOKEEPER_AUTH_ENABLED)
          .setDefaultValue(true)
          .setDescription("If true, enable client-side Zookeeper authentication.")
          .setConsistencyCheckLevel(ConsistencyCheckLevel.WARN)
          .setScope(Scope.ALL)
          .build();
  public static final PropertyKey ZOOKEEPER_LEADER_CONNECTION_ERROR_POLICY =
      new Builder(Name.ZOOKEEPER_LEADER_CONNECTION_ERROR_POLICY)
          .setDefaultValue("SESSION")
          .setDescription("Connection error policy defines how errors on zookeeper connections "
              + "to be treated in leader election. "
              + "STANDARD policy treats every connection event as failure."
              + "SESSION policy relies on zookeeper sessions for judging failures, "
              + "helping leader to retain its status, as long as its session is protected.")
          .setConsistencyCheckLevel(ConsistencyCheckLevel.ENFORCE)
          .setScope(Scope.MASTER)
          .build();
  /**
   * UFS related properties.
   */
  public static final PropertyKey UNDERFS_ALLOW_SET_OWNER_FAILURE =
      new Builder(Name.UNDERFS_ALLOW_SET_OWNER_FAILURE)
          .setDefaultValue(false)
          .setDescription("Whether to allow setting owner in UFS to fail. When set to true, "
              + "it is possible file or directory owners diverge between Alluxio and UFS.")
          .setConsistencyCheckLevel(ConsistencyCheckLevel.ENFORCE)
          .setScope(Scope.MASTER)
          .build();
  public static final PropertyKey UNDERFS_CLEANUP_ENABLED =
      new Builder(Name.UNDERFS_CLEANUP_ENABLED)
          .setDefaultValue(false)
          .setDescription("Whether or not to clean up under file storage periodically."
              + "Some ufs operations may not be completed and cleaned up successfully "
              + "in normal ways and leave some intermediate data that needs periodical cleanup."
              + "If enabled, all the mount points will be cleaned up when a leader master starts "
              + "or cleanup interval is reached. This should be used sparingly.")
          .setConsistencyCheckLevel(ConsistencyCheckLevel.ENFORCE)
          .setScope(Scope.MASTER)
          .build();
  public static final PropertyKey UNDERFS_CLEANUP_INTERVAL =
      new Builder(Name.UNDERFS_CLEANUP_INTERVAL)
          .setDefaultValue("1day")
          .setDescription("The interval for periodically cleaning all the "
              + " mounted under file storages.")
          .setConsistencyCheckLevel(ConsistencyCheckLevel.WARN)
          .setScope(Scope.MASTER)
          .build();
  public static final PropertyKey UNDERFS_LISTING_LENGTH =
      new Builder(Name.UNDERFS_LISTING_LENGTH)
          .setDefaultValue(1000)
          .setDescription("The maximum number of directory entries to list in a single query "
              + "to under file system. If the total number of entries is greater than the "
              + "specified length, multiple queries will be issued.")
          .setConsistencyCheckLevel(ConsistencyCheckLevel.ENFORCE)
          .setScope(Scope.MASTER)
          .build();
  public static final PropertyKey UNDERFS_LOGGING_THRESHOLD =
      new Builder(Name.UNDERFS_LOGGING_THRESHOLD)
          .setDefaultValue("10s")
          .setDescription("Logging a UFS API call when it takes more time than the threshold.")
          .setConsistencyCheckLevel(ConsistencyCheckLevel.IGNORE)
          .setScope(Scope.SERVER)
          .build();
  public static final PropertyKey UNDERFS_GCS_DEFAULT_MODE =
      new Builder(Name.UNDERFS_GCS_DEFAULT_MODE)
          .setDefaultValue("0700")
          .setDescription("Mode (in octal notation) for GCS objects if mode cannot be discovered.")
          .setConsistencyCheckLevel(ConsistencyCheckLevel.WARN)
          .setScope(Scope.SERVER)
          .build();
  public static final PropertyKey UNDERFS_GCS_DIRECTORY_SUFFIX =
      new Builder(Name.UNDERFS_GCS_DIRECTORY_SUFFIX)
          .setDefaultValue("/")
          .setDescription("Directories are represented in GCS as zero-byte objects named with "
              + "the specified suffix.")
          .setConsistencyCheckLevel(ConsistencyCheckLevel.ENFORCE)
          .setScope(Scope.SERVER)
          .build();
  public static final PropertyKey UNDERFS_GCS_OWNER_ID_TO_USERNAME_MAPPING =
      new Builder(Name.UNDERFS_GCS_OWNER_ID_TO_USERNAME_MAPPING)
          .setDescription(String.format("Optionally, specify a preset gcs owner id "
              + "to Alluxio username static mapping in the format \"id1=user1;id2=user2\". "
              + "The Google Cloud Storage IDs can be found at the console address "
              + "https://console.cloud.google.com/storage/settings . Please use the "
              + "\"Owners\" one. This property key is only valid when %s=1",
              Name.UNDERFS_GCS_VERSION))
          .setConsistencyCheckLevel(ConsistencyCheckLevel.ENFORCE)
          .setScope(Scope.SERVER)
          .build();
  public static final PropertyKey UNDERFS_GCS_RETRY_INITIAL_DELAY_MS =
      new Builder(Name.UNDERFS_GCS_RETRY_INITIAL_DELAY_MS)
          .setDefaultValue(1000)
          .setDescription("Initial delay before attempting the retry on the ufs")
          .setConsistencyCheckLevel(ConsistencyCheckLevel.ENFORCE)
          .setScope(Scope.SERVER)
          .build();
  public static final PropertyKey UNDERFS_GCS_RETRY_MAX_DELAY_MS =
      new Builder(Name.UNDERFS_GCS_RETRY_MAX_DELAY_MS)
          .setDefaultValue(1000 * 60)  // 1 min
          .setDescription("Maximum delay before attempting the retry on the ufs")
          .setConsistencyCheckLevel(ConsistencyCheckLevel.ENFORCE)
          .setScope(Scope.SERVER)
          .build();
  public static final PropertyKey UNDERFS_GCS_RETRY_DELAY_MULTIPLIER =
      new Builder(Name.UNDERFS_GCS_RETRY_DELAY_MULTIPLIER)
          .setDefaultValue(2)
          .setDescription("Delay multiplier while retrying requests on the ufs")
          .setConsistencyCheckLevel(ConsistencyCheckLevel.ENFORCE)
          .setScope(Scope.SERVER)
          .build();
  public static final PropertyKey UNDERFS_GCS_RETRY_JITTER =
      new Builder(Name.UNDERFS_GCS_RETRY_JITTER)
          .setDefaultValue(true)
          .setDescription("Enable delay jitter while retrying requests on the ufs")
          .setConsistencyCheckLevel(ConsistencyCheckLevel.ENFORCE)
          .setScope(Scope.SERVER)
          .build();
  public static final PropertyKey UNDERFS_GCS_RETRY_TOTAL_DURATION_MS =
      new Builder(Name.UNDERFS_GCS_RETRY_TOTAL_DURATION_MS)
          .setDefaultValue(5 * 1000 * 60) // 5 mins
          .setDescription("Maximum retry duration on the ufs")
          .setConsistencyCheckLevel(ConsistencyCheckLevel.ENFORCE)
          .setScope(Scope.SERVER)
          .build();
  public static final PropertyKey UNDERFS_GCS_RETRY_MAX =
      new Builder(Name.UNDERFS_GCS_RETRY_MAX)
          .setDefaultValue(60)
          .setDescription("Maximum Number of retries on the ufs")
          .setConsistencyCheckLevel(ConsistencyCheckLevel.ENFORCE)
          .setScope(Scope.SERVER)
          .build();
  public static final PropertyKey UNDERFS_GCS_VERSION =
      new Builder(Name.UNDERFS_GCS_VERSION)
          .setDefaultValue(2)
          .setDescription(String.format("Specify the version of GCS module to use. "
              + "GCS version \"1\" builds on top of jets3t package "
              + "which requires %s and %s. GCS version \"2\" build on top "
              + "of Google cloud API which requires %s", Name.GCS_ACCESS_KEY, Name.GCS_SECRET_KEY,
              Name.GCS_CREDENTIAL_PATH))
          .setConsistencyCheckLevel(ConsistencyCheckLevel.ENFORCE)
          .setScope(Scope.SERVER)
          .build();
  public static final PropertyKey UNDERFS_HDFS_CONFIGURATION =
      new Builder(Name.UNDERFS_HDFS_CONFIGURATION)
          .setDefaultValue(String.format(
              "${%s}/core-site.xml:${%s}/hdfs-site.xml", Name.CONF_DIR, Name.CONF_DIR))
          .setDescription("Location of the HDFS configuration file to overwrite "
              + "the default HDFS client configuration. Note that, these files must be available"
              + "on every node.")
          .setConsistencyCheckLevel(ConsistencyCheckLevel.WARN)
          .setScope(Scope.SERVER)
          .build();
  public static final PropertyKey UNDERFS_HDFS_IMPL =
      new Builder(Name.UNDERFS_HDFS_IMPL)
          .setDefaultValue("org.apache.hadoop.hdfs.DistributedFileSystem")
          .setDescription("The implementation class of the HDFS as the under storage system.")
          .setConsistencyCheckLevel(ConsistencyCheckLevel.ENFORCE)
          .setScope(Scope.SERVER)
          .build();
  public static final PropertyKey UNDERFS_HDFS_PREFIXES =
      new Builder(Name.UNDERFS_HDFS_PREFIXES)
          .setDefaultValue("hdfs://,glusterfs:///")
          .setDescription("Optionally, specify which prefixes should run through the HDFS "
              + "implementation of UnderFileSystem. The delimiter is any whitespace "
              + "and/or ','.")
          .setConsistencyCheckLevel(ConsistencyCheckLevel.ENFORCE)
          .setScope(Scope.SERVER)
          .build();
  public static final PropertyKey UNDERFS_HDFS_REMOTE =
      new Builder(Name.UNDERFS_HDFS_REMOTE)
          .setDefaultValue(true)
          .setDescription("Boolean indicating whether or not the under storage worker nodes "
              + "are remote with respect to Alluxio worker nodes. If set to true, Alluxio "
              + "will not attempt to discover locality information from the under storage "
              + "because locality is impossible. This will improve performance. The default "
              + "value is true.")
          .setConsistencyCheckLevel(ConsistencyCheckLevel.ENFORCE)
          .setScope(Scope.SERVER)
          .build();
  public static final PropertyKey UNDERFS_LOCAL_SKIP_BROKEN_SYMLINKS =
      new Builder(Name.UNDERFS_LOCAL_SKIP_BROKEN_SYMLINKS)
          .setDefaultValue(false)
          .setDescription("When set to true, any time the local underfs lists a broken "
              + "symlink, it will treat the entry as if it didn't exist at all."
              + "")
          .setConsistencyCheckLevel(ConsistencyCheckLevel.ENFORCE)
          .setScope(Scope.SERVER)
          .build();
  public static final PropertyKey UNDERFS_WEB_HEADER_LAST_MODIFIED =
      new Builder(Name.UNDERFS_WEB_HEADER_LAST_MODIFIED)
          .setDefaultValue("EEE, dd MMM yyyy HH:mm:ss zzz")
          .setDescription("Date format of last modified for a http response header.")
          .setConsistencyCheckLevel(ConsistencyCheckLevel.ENFORCE)
          .setScope(Scope.SERVER)
          .build();
  public static final PropertyKey UNDERFS_WEB_CONNECTION_TIMEOUT =
      new Builder(Name.UNDERFS_WEB_CONNECTION_TIMEOUT)
          .setDefaultValue("60s")
          .setDescription("Default timeout for a http connection.")
          .setConsistencyCheckLevel(ConsistencyCheckLevel.ENFORCE)
          .setScope(Scope.SERVER)
          .build();
  public static final PropertyKey UNDERFS_WEB_PARENT_NAMES =
      new Builder(Name.UNDERFS_WEB_PARENT_NAMES)
          .setDefaultValue("Parent Directory,..,../")
          .setDescription("The text of the http link for the parent directory.")
          .setConsistencyCheckLevel(ConsistencyCheckLevel.ENFORCE)
          .setScope(Scope.SERVER)
          .build();
  public static final PropertyKey UNDERFS_WEB_TITLES =
      new Builder(Name.UNDERFS_WEB_TITLES)
          .setDefaultValue("Index of,Directory listing for")
          .setDescription("The title of the content for a http url.")
          .setConsistencyCheckLevel(ConsistencyCheckLevel.ENFORCE)
          .setScope(Scope.SERVER)
          .build();
  public static final PropertyKey UNDERFS_OBJECT_STORE_BREADCRUMBS_ENABLED =
      new Builder(Name.UNDERFS_OBJECT_STORE_BREADCRUMBS_ENABLED)
          .setDefaultValue(true)
          .setDescription("Set this to false to prevent Alluxio from creating zero byte objects "
              + "during read or list operations on object store UFS. Leaving this on enables more"
              + " efficient listing of prefixes.")
          .setConsistencyCheckLevel(ConsistencyCheckLevel.WARN)
          .setScope(Scope.SERVER)
          .build();
  public static final PropertyKey UNDERFS_OBJECT_STORE_MULTI_RANGE_CHUNK_SIZE =
      new Builder(Name.UNDERFS_OBJECT_STORE_MULTI_RANGE_CHUNK_SIZE)
          .setDefaultValue(String.format("${%s}", Name.USER_BLOCK_SIZE_BYTES_DEFAULT))
          .setDescription("Default chunk size for ranged reads from multi-range object input "
              + "streams.")
          .setConsistencyCheckLevel(ConsistencyCheckLevel.WARN)
          .setScope(Scope.SERVER)
          .build();
  public static final PropertyKey UNDERFS_OBJECT_STORE_SERVICE_THREADS =
      new Builder(Name.UNDERFS_OBJECT_STORE_SERVICE_THREADS)
          .setDefaultValue(20)
          .setDescription("The number of threads in executor pool for parallel object store "
              + "UFS operations, such as directory renames and deletes.")
          .setConsistencyCheckLevel(ConsistencyCheckLevel.WARN)
          .setScope(Scope.SERVER)
          .build();
  public static final PropertyKey UNDERFS_OBJECT_STORE_SKIP_PARENT_DIRECTORY_CREATION =
      new Builder(Name.UNDERFS_OBJECT_STORE_SKIP_PARENT_DIRECTORY_CREATION)
          .setDefaultValue(true)
          .setDescription("Do not create parent directory for new files. Object stores generally "
              + "uses prefix which is not required for creating new files. Skipping parent "
              + "directory is recommended for better performance. Set this to false if the "
              + "object store requires prefix creation for new files.")
          .setConsistencyCheckLevel(ConsistencyCheckLevel.WARN)
          .setScope(Scope.SERVER)
          .build();
  public static final PropertyKey UNDERFS_OBJECT_STORE_MOUNT_SHARED_PUBLICLY =
      new Builder(Name.UNDERFS_OBJECT_STORE_MOUNT_SHARED_PUBLICLY)
          .setDefaultValue(false)
          .setDescription("Whether or not to share object storage under storage system "
              + "mounted point with all Alluxio users. Note that this configuration has no "
              + "effect on HDFS nor local UFS.")
          .setConsistencyCheckLevel(ConsistencyCheckLevel.ENFORCE)
          .setScope(Scope.SERVER)
          .build();
  public static final PropertyKey UNDERFS_EVENTUAL_CONSISTENCY_RETRY_BASE_SLEEP_MS =
      new Builder(Name.UNDERFS_EVENTUAL_CONSISTENCY_RETRY_BASE_SLEEP_MS)
          .setDefaultValue("50ms")
          .setDescription("To handle eventually consistent storage semantics "
              + "for certain under storages, Alluxio will perform retries "
              + "when under storage metadata doesn't match Alluxio's expectations. "
              + "These retries use exponential backoff. "
              + "This property determines the base time for the exponential backoff.")
          .setConsistencyCheckLevel(ConsistencyCheckLevel.WARN)
          .setScope(Scope.SERVER)
          .build();
  public static final PropertyKey UNDERFS_EVENTUAL_CONSISTENCY_RETRY_MAX_NUM =
      new Builder(Name.UNDERFS_EVENTUAL_CONSISTENCY_RETRY_MAX_NUM)
          .setDefaultValue(20)
          .setDescription("To handle eventually consistent storage semantics "
              + "for certain under storages, Alluxio will perform retries "
              + "when under storage metadata doesn't match Alluxio's expectations. "
              + "These retries use exponential backoff. "
              + "This property determines the maximum number of retries.")
          .setConsistencyCheckLevel(ConsistencyCheckLevel.WARN)
          .setScope(Scope.SERVER)
          .build();
  public static final PropertyKey UNDERFS_EVENTUAL_CONSISTENCY_RETRY_MAX_SLEEP_MS =
      new Builder(Name.UNDERFS_EVENTUAL_CONSISTENCY_RETRY_MAX_SLEEP_MS)
          .setDefaultValue("30sec")
          .setDescription("To handle eventually consistent storage semantics "
              + "for certain under storages, Alluxio will perform retries "
              + "when under storage metadata doesn't match Alluxio's expectations. "
              + "These retries use exponential backoff. "
              + "This property determines the maximum wait time in the backoff.")
          .setConsistencyCheckLevel(ConsistencyCheckLevel.WARN)
          .setScope(Scope.SERVER)
          .build();
  public static final PropertyKey UNDERFS_OSS_CONNECT_MAX =
      new Builder(Name.UNDERFS_OSS_CONNECT_MAX)
          .setDefaultValue(1024)
          .setDescription("The maximum number of OSS connections.")
          .setConsistencyCheckLevel(ConsistencyCheckLevel.WARN)
          .setScope(Scope.SERVER)
          .build();
  public static final PropertyKey UNDERFS_OSS_CONNECT_TIMEOUT =
      new Builder(Name.UNDERFS_OSS_CONNECT_TIMEOUT)
          .setAlias("alluxio.underfs.oss.connection.timeout.ms")
          .setDefaultValue("50sec")
          .setDescription("The timeout when connecting to OSS.")
          .setConsistencyCheckLevel(ConsistencyCheckLevel.WARN)
          .setScope(Scope.SERVER)
          .build();
  public static final PropertyKey UNDERFS_OSS_CONNECT_TTL =
      new Builder(Name.UNDERFS_OSS_CONNECT_TTL)
          .setDefaultValue(-1)
          .setDescription("The TTL of OSS connections in ms.")
          .setConsistencyCheckLevel(ConsistencyCheckLevel.WARN)
          .setScope(Scope.SERVER)
          .build();
  public static final PropertyKey UNDERFS_OSS_SOCKET_TIMEOUT =
      new Builder(Name.UNDERFS_OSS_SOCKET_TIMEOUT)
          .setAlias("alluxio.underfs.oss.socket.timeout.ms")
          .setDefaultValue("50sec")
          .setDescription("The timeout of OSS socket.")
          .setConsistencyCheckLevel(ConsistencyCheckLevel.WARN)
          .setScope(Scope.SERVER)
          .build();
  public static final PropertyKey UNDERFS_S3_ADMIN_THREADS_MAX =
      new Builder(Name.UNDERFS_S3_ADMIN_THREADS_MAX)
          .setDefaultValue(20)
          .setDescription("The maximum number of threads to use for metadata operations when "
              + "communicating with S3. These operations may be fairly concurrent and "
              + "frequent but should not take much time to process.")
          .setConsistencyCheckLevel(ConsistencyCheckLevel.WARN)
          .setScope(Scope.SERVER)
          .build();
  public static final PropertyKey UNDERFS_S3_DISABLE_DNS_BUCKETS =
      new Builder(Name.UNDERFS_S3_DISABLE_DNS_BUCKETS)
          .setDefaultValue(false)
          .setDescription("Optionally, specify to make all S3 requests path style.")
          .setConsistencyCheckLevel(ConsistencyCheckLevel.ENFORCE)
          .setScope(Scope.SERVER)
          .build();
  public static final PropertyKey UNDERFS_S3_ENDPOINT =
      new Builder(Name.UNDERFS_S3_ENDPOINT)
          .setDescription("Optionally, to reduce data latency or visit resources which are "
              + "separated in different AWS regions, specify a regional endpoint to make aws "
              + "requests. An endpoint is a URL that is the entry point for a web service. "
              + "For example, s3.cn-north-1.amazonaws.com.cn is an entry point for the Amazon "
              + "S3 service in beijing region.")
          .setConsistencyCheckLevel(ConsistencyCheckLevel.ENFORCE)
          .setScope(Scope.SERVER)
          .build();
  public static final PropertyKey UNDERFS_S3_ENDPOINT_REGION =
      new Builder(Name.UNDERFS_S3_ENDPOINT_REGION)
          .setDescription("Optionally, set the S3 endpoint region. If not provided, "
              + "inducted from the endpoint uri or set to null")
          .setConsistencyCheckLevel(ConsistencyCheckLevel.ENFORCE)
          .setScope(Scope.SERVER)
          .build();
  public static final PropertyKey UNDERFS_S3_OWNER_ID_TO_USERNAME_MAPPING =
      new Builder(Name.UNDERFS_S3_OWNER_ID_TO_USERNAME_MAPPING)
          .setDescription("Optionally, specify a preset s3 canonical id to Alluxio username "
              + "static mapping, in the format \"id1=user1;id2=user2\". The AWS S3 canonical "
              + "ID can be found at the console address "
              + "https://console.aws.amazon.com/iam/home?#security_credential . Please expand "
              + "the \"Account Identifiers\" tab and refer to \"Canonical User ID\". "
              + "Unspecified owner id will map to a default empty username")
          .setConsistencyCheckLevel(ConsistencyCheckLevel.ENFORCE)
          .setScope(Scope.SERVER)
          .build();
  public static final PropertyKey UNDERFS_S3_PROXY_HOST =
      new Builder(Name.UNDERFS_S3_PROXY_HOST)
          .setDescription("Optionally, specify a proxy host for communicating with S3.")
          .setConsistencyCheckLevel(ConsistencyCheckLevel.ENFORCE)
          .setScope(Scope.SERVER)
          .build();
  public static final PropertyKey UNDERFS_S3_PROXY_PORT =
      new Builder(Name.UNDERFS_S3_PROXY_PORT)
          .setDescription("Optionally, specify a proxy port for communicating with S3.")
          .setConsistencyCheckLevel(ConsistencyCheckLevel.ENFORCE)
          .setScope(Scope.SERVER)
          .build();
  public static final PropertyKey UNDERFS_S3_REGION =
      new Builder(Name.UNDERFS_S3_REGION)
          .setDescription("Optionally, set the S3 bucket region. If not provided, "
              + "will enable the global bucket access with extra requests")
          .setConsistencyCheckLevel(ConsistencyCheckLevel.ENFORCE)
          .setScope(Scope.SERVER)
          .build();
  public static final PropertyKey UNDERFS_S3_THREADS_MAX =
      new Builder(Name.UNDERFS_S3_THREADS_MAX)
          .setDefaultValue(40)
          .setDescription("The maximum number of threads to use for communicating with S3 and "
              + "the maximum number of concurrent connections to S3. Includes both threads "
              + "for data upload and metadata operations. This number should be at least as "
              + "large as the max admin threads plus max upload threads.")
          .setConsistencyCheckLevel(ConsistencyCheckLevel.WARN)
          .setScope(Scope.SERVER)
          .build();
  public static final PropertyKey UNDERFS_S3_UPLOAD_THREADS_MAX =
      new Builder(Name.UNDERFS_S3_UPLOAD_THREADS_MAX)
          .setDefaultValue(20)
          .setDescription("For an Alluxio worker, this is the maximum number of threads to use "
              + "for uploading data to S3 for multipart uploads. These operations can be fairly "
              + "expensive, so multiple threads are encouraged. However, this also splits the "
              + "bandwidth between threads, meaning the overall latency for completing an upload "
              + "will be higher for more threads. For the Alluxio master, this is the maximum "
              + "number of threads used for the rename (copy) operation. It is recommended that "
              + "value should be greater than or equal to "
              + Name.UNDERFS_OBJECT_STORE_SERVICE_THREADS)
          .setConsistencyCheckLevel(ConsistencyCheckLevel.WARN)
          .setScope(Scope.SERVER)
          .build();
  public static final PropertyKey UNDERFS_S3_DEFAULT_MODE =
      new Builder(Name.UNDERFS_S3_DEFAULT_MODE)
          .setAlias("alluxio.underfs.s3a.default.mode")
          .setDefaultValue("0700")
          .setDescription("Mode (in octal notation) for S3 objects if mode cannot be discovered.")
          .setConsistencyCheckLevel(ConsistencyCheckLevel.WARN)
          .setScope(Scope.SERVER)
          .build();
  public static final PropertyKey UNDERFS_S3_DIRECTORY_SUFFIX =
      new Builder(Name.UNDERFS_S3_DIRECTORY_SUFFIX)
          .setAlias("alluxio.underfs.s3a.directory.suffix")
          .setDefaultValue("/")
          .setDescription("Directories are represented in S3 as zero-byte objects named with "
              + "the specified suffix.")
          .setConsistencyCheckLevel(ConsistencyCheckLevel.ENFORCE)
          .setScope(Scope.SERVER)
          .build();
  public static final PropertyKey UNDERFS_S3_BULK_DELETE_ENABLED =
      new Builder(Name.UNDERFS_S3_BULK_DELETE_ENABLED)
          .setAlias("alluxio.underfs.s3a.bulk.delete.enabled")
          .setDefaultValue(true)
          .setIsHidden(true)
          .setConsistencyCheckLevel(ConsistencyCheckLevel.ENFORCE)
          .setScope(Scope.SERVER)
          .build();
  public static final PropertyKey UNDERFS_S3_INHERIT_ACL =
      new Builder(Name.UNDERFS_S3_INHERIT_ACL)
          .setAlias("alluxio.underfs.s3a.inherit_acl")
          .setDefaultValue(true)
          .setDescription("Set this property to false to disable inheriting bucket ACLs on "
              + "objects. Note that the translation from bucket ACLs to Alluxio user permissions "
              + "is best effort as some S3-like storage services doe not implement ACLs fully "
              + "compatible with S3.")
          .setConsistencyCheckLevel(ConsistencyCheckLevel.ENFORCE)
          .setScope(Scope.SERVER)
          .build();
  public static final PropertyKey UNDERFS_S3_INTERMEDIATE_UPLOAD_CLEAN_AGE =
      new Builder(Name.UNDERFS_S3_INTERMEDIATE_UPLOAD_CLEAN_AGE)
          .setAlias("alluxio.underfs.s3a.intermediate.upload.clean.age")
          .setDefaultValue("3day")
          .setDescription("Streaming uploads may not have been completed/aborted correctly "
              + "and need periodical ufs cleanup. If ufs cleanup is enabled, "
              + "intermediate multipart uploads in all non-readonly S3 mount points "
              + "older than this age will be cleaned. This may impact other "
              + "ongoing upload operations, so a large clean age is encouraged.")
          .setConsistencyCheckLevel(ConsistencyCheckLevel.WARN)
          .setScope(Scope.SERVER)
          .build();
  public static final PropertyKey UNDERFS_S3_LIST_OBJECTS_V1 =
      new Builder(Name.UNDERFS_S3_LIST_OBJECTS_V1)
          .setAlias("alluxio.underfs.s3a.list.objects.v1")
          .setDefaultValue(false)
          .setDescription("Whether to use version 1 of GET Bucket (List Objects) API.")
          .setConsistencyCheckLevel(ConsistencyCheckLevel.ENFORCE)
          .setScope(Scope.SERVER)
          .build();
  public static final PropertyKey UNDERFS_S3_MAX_ERROR_RETRY =
      new Builder(Name.UNDERFS_S3_MAX_ERROR_RETRY)
          .setAlias("alluxio.underfs.s3a.max.error.retry")
          .setDescription("The maximum number of retry attempts for failed retryable requests."
              + "Setting this property will override the AWS SDK default.")
          .setConsistencyCheckLevel(ConsistencyCheckLevel.WARN)
          .setScope(Scope.SERVER)
          .build();
  public static final PropertyKey UNDERFS_S3_REQUEST_TIMEOUT =
      new Builder(Name.UNDERFS_S3_REQUEST_TIMEOUT)
          .setAlias("alluxio.underfs.s3a.request.timeout.ms", "alluxio.underfs.s3a.request.timeout")
          .setDefaultValue("1min")
          .setDescription("The timeout for a single request to S3. Infinity if set to 0. "
              + "Setting this property to a non-zero value can improve performance by "
              + "avoiding the long tail of requests to S3. For very slow connections to S3, "
              + "consider increasing this value or setting it to 0.")
          .setConsistencyCheckLevel(ConsistencyCheckLevel.WARN)
          .setScope(Scope.SERVER)
          .build();
  public static final PropertyKey UNDERFS_S3_SECURE_HTTP_ENABLED =
      new Builder(Name.UNDERFS_S3_SECURE_HTTP_ENABLED)
          .setAlias("alluxio.underfs.s3a.secure.http.enabled")
          .setDefaultValue(false)
          .setDescription("Whether or not to use HTTPS protocol when communicating with S3.")
          .setConsistencyCheckLevel(ConsistencyCheckLevel.ENFORCE)
          .setScope(Scope.SERVER)
          .build();
  public static final PropertyKey UNDERFS_S3_SERVER_SIDE_ENCRYPTION_ENABLED =
      new Builder(Name.UNDERFS_S3_SERVER_SIDE_ENCRYPTION_ENABLED)
          .setAlias("alluxio.underfs.s3a.server.side.encryption.enabled")
          .setDefaultValue(false)
          .setDescription("Whether or not to encrypt data stored in S3.")
          .setConsistencyCheckLevel(ConsistencyCheckLevel.ENFORCE)
          .setScope(Scope.SERVER)
          .build();
  public static final PropertyKey UNDERFS_S3_SIGNER_ALGORITHM =
      new Builder(Name.UNDERFS_S3_SIGNER_ALGORITHM)
          .setAlias("alluxio.underfs.s3a.signer.algorithm")
          .setDescription("The signature algorithm which should be used to sign requests to "
              + "the s3 service. This is optional, and if not set, the client will "
              + "automatically determine it. For interacting with an S3 endpoint which only "
              + "supports v2 signatures, set this to \"S3SignerType\".")
          .setConsistencyCheckLevel(ConsistencyCheckLevel.ENFORCE)
          .setScope(Scope.SERVER)
          .build();
  public static final PropertyKey UNDERFS_S3_CONNECT_TTL =
      new Builder(Name.UNDERFS_S3_CONNECT_TTL)
          .setDefaultValue(-1)
          .setDescription("The expiration time of S3 connections in ms. -1 means the connection "
            + "will never expire.")
          .setConsistencyCheckLevel(ConsistencyCheckLevel.WARN)
          .setScope(Scope.SERVER)
          .build();
  public static final PropertyKey UNDERFS_S3_SOCKET_TIMEOUT =
      new Builder(Name.UNDERFS_S3_SOCKET_TIMEOUT)
          .setAlias("alluxio.underfs.s3a.socket.timeout.ms", "alluxio.underfs.s3a.socket.timeout")
          .setDefaultValue("50sec")
          .setDescription("Length of the socket timeout when communicating with S3.")
          .setConsistencyCheckLevel(ConsistencyCheckLevel.WARN)
          .setScope(Scope.SERVER)
          .build();
  public static final PropertyKey UNDERFS_S3_STREAMING_UPLOAD_ENABLED =
      new Builder(Name.UNDERFS_S3_STREAMING_UPLOAD_ENABLED)
          .setAlias("alluxio.underfs.s3a.streaming.upload.enabled")
          .setDefaultValue(false)
          .setDescription("(Experimental) If true, using streaming upload to write to S3.")
          .setConsistencyCheckLevel(ConsistencyCheckLevel.ENFORCE)
          .setScope(Scope.SERVER)
          .build();
  public static final PropertyKey UNDERFS_S3_STREAMING_UPLOAD_PARTITION_SIZE =
      new Builder(Name.UNDERFS_S3_STREAMING_UPLOAD_PARTITION_SIZE)
          .setAlias("alluxio.underfs.s3a.streaming.upload.partition.size")
          .setDefaultValue("64MB")
          .setDescription("Maximum allowable size of a single buffer file when using "
              + "S3A streaming upload. When the buffer file reaches the partition size, "
              + "it will be uploaded and the upcoming data will write to other buffer files."
              + "If the partition size is too small, S3A upload speed might be affected. ")
          .setConsistencyCheckLevel(ConsistencyCheckLevel.WARN)
          .setScope(Scope.SERVER)
          .build();
  public static final PropertyKey UNDERFS_KODO_REQUESTS_MAX =
      new Builder(Name.UNDERFS_KODO_REQUESTS_MAX)
          .setDefaultValue(64)
          .setDescription("The maximum number of kodo connections.")
          .setConsistencyCheckLevel(ConsistencyCheckLevel.WARN)
          .setScope(Scope.SERVER)
          .build();
  public static final PropertyKey UNDERFS_KODO_CONNECT_TIMEOUT =
      new Builder(Name.UNDERFS_KODO_CONNECT_TIMEOUT)
          .setDefaultValue("50sec")
          .setDescription("The connect timeout of kodo.")
          .setConsistencyCheckLevel(ConsistencyCheckLevel.WARN)
          .setScope(Scope.SERVER)
          .build();

  public static final PropertyKey UNDERFS_CEPHFS_AUTH_ID =
      new Builder(Name.UNDERFS_CEPHFS_AUTH_ID)
          .setDefaultValue("admin")
          .setDescription("Ceph client id for authentication.")
          .setConsistencyCheckLevel(ConsistencyCheckLevel.WARN)
          .setScope(Scope.SERVER)
          .build();
  public static final PropertyKey UNDERFS_CEPHFS_CONF_FILE =
      new Builder(Name.UNDERFS_CEPHFS_CONF_FILE)
          .setDefaultValue("/etc/ceph/ceph.conf")
          .setDescription("Path to Ceph configuration file.")
          .setConsistencyCheckLevel(ConsistencyCheckLevel.WARN)
          .setScope(Scope.SERVER)
          .build();
  public static final PropertyKey UNDERFS_CEPHFS_CONF_OPTS =
      new Builder(Name.UNDERFS_CEPHFS_CONF_OPTS)
          .setDescription("Extra configuration options for CephFS client.")
          .setConsistencyCheckLevel(ConsistencyCheckLevel.WARN)
          .setScope(Scope.SERVER)
          .build();
  public static final PropertyKey UNDERFS_CEPHFS_AUTH_KEY =
      new Builder(Name.UNDERFS_CEPHFS_AUTH_KEY)
          .setDescription("CephX authentication key, base64 encoded.")
          .setConsistencyCheckLevel(ConsistencyCheckLevel.WARN)
          .setScope(Scope.SERVER)
          .build();
  public static final PropertyKey UNDERFS_CEPHFS_AUTH_KEYFILE =
      new Builder(Name.UNDERFS_CEPHFS_AUTH_KEYFILE)
          .setDescription("Path to CephX authentication key file.")
          .setConsistencyCheckLevel(ConsistencyCheckLevel.WARN)
          .setScope(Scope.SERVER)
          .build();
  public static final PropertyKey UNDERFS_CEPHFS_AUTH_KEYRING =
      new Builder(Name.UNDERFS_CEPHFS_AUTH_KEYRING)
          .setDefaultValue("/etc/ceph/ceph.client.admin.keyring")
          .setDescription("Path to CephX authentication keyring file.")
          .setConsistencyCheckLevel(ConsistencyCheckLevel.WARN)
          .setScope(Scope.SERVER)
          .build();
  public static final PropertyKey UNDERFS_CEPHFS_MON_HOST =
      new Builder(Name.UNDERFS_CEPHFS_MON_HOST)
          .setDefaultValue("0.0.0.0")
          .setDescription("List of hosts or addresses to search for a Ceph monitor.")
          .setConsistencyCheckLevel(ConsistencyCheckLevel.WARN)
          .setScope(Scope.SERVER)
          .build();
  public static final PropertyKey UNDERFS_CEPHFS_MDS_NAMESPACE =
      new Builder(Name.UNDERFS_CEPHFS_MDS_NAMESPACE)
          .setDescription("CephFS filesystem to mount.")
          .setConsistencyCheckLevel(ConsistencyCheckLevel.WARN)
          .setScope(Scope.SERVER)
          .build();
  public static final PropertyKey UNDERFS_CEPHFS_MOUNT_UID =
      new Builder(Name.UNDERFS_CEPHFS_MOUNT_UID)
          .setDefaultValue(0)
          .setDescription("The user ID of CephFS mount.")
          .setConsistencyCheckLevel(ConsistencyCheckLevel.WARN)
          .setScope(Scope.SERVER)
          .build();
  public static final PropertyKey UNDERFS_CEPHFS_MOUNT_GID =
      new Builder(Name.UNDERFS_CEPHFS_MOUNT_GID)
          .setDefaultValue(0)
          .setDescription("The group ID of CephFS mount.")
          .setConsistencyCheckLevel(ConsistencyCheckLevel.WARN)
          .setScope(Scope.SERVER)
          .build();
  public static final PropertyKey UNDERFS_CEPHFS_MOUNT_POINT =
      new Builder(Name.UNDERFS_CEPHFS_MOUNT_POINT)
          .setDefaultValue("/")
          .setDescription("Directory to mount on the CephFS filesystem.")
          .setConsistencyCheckLevel(ConsistencyCheckLevel.WARN)
          .setScope(Scope.SERVER)
          .build();
  public static final PropertyKey UNDERFS_CEPHFS_LOCALIZE_READS =
      new Builder(Name.UNDERFS_CEPHFS_LOCALIZE_READS)
          .setDefaultValue(false)
          .setDescription("Utilize Ceph localized reads feature.")
          .setConsistencyCheckLevel(ConsistencyCheckLevel.WARN)
          .setScope(Scope.SERVER)
          .build();

  // UFS access control related properties
  //
  // Not prefixed with fs, the s3a property names mirror the aws-sdk property names for ease of use
  public static final PropertyKey ABFS_CLIENT_ENDPOINT = new Builder(Name.ABFS_CLIENT_ENDPOINT)
      .setDescription("The oauth endpoint for ABFS.")
      .setConsistencyCheckLevel(ConsistencyCheckLevel.ENFORCE)
      .setScope(Scope.SERVER)
      .build();
  public static final PropertyKey ABFS_CLIENT_ID = new Builder(Name.ABFS_CLIENT_ID)
      .setDescription("The client id for ABFS.")
      .setConsistencyCheckLevel(ConsistencyCheckLevel.ENFORCE)
      .setScope(Scope.SERVER)
      .build();
  public static final PropertyKey ABFS_CLIENT_SECRET = new Builder(Name.ABFS_CLIENT_SECRET)
      .setDescription("The client secret for ABFS.")
      .setConsistencyCheckLevel(ConsistencyCheckLevel.ENFORCE)
      .setScope(Scope.SERVER)
      .setDisplayType(DisplayType.CREDENTIALS)
      .build();
  public static final PropertyKey GCS_ACCESS_KEY = new Builder(Name.GCS_ACCESS_KEY)
      .setDescription(String.format("The access key of GCS bucket. This property key "
          + "is only valid when %s=1", Name.UNDERFS_GCS_VERSION))
      .setConsistencyCheckLevel(ConsistencyCheckLevel.ENFORCE)
      .setScope(Scope.SERVER)
      .setDisplayType(DisplayType.CREDENTIALS)
      .build();
  public static final PropertyKey GCS_SECRET_KEY = new Builder(Name.GCS_SECRET_KEY)
      .setDescription(String.format("The secret key of GCS bucket. This property key "
          + "is only valid when %s=1", Name.UNDERFS_GCS_VERSION))
      .setConsistencyCheckLevel(ConsistencyCheckLevel.ENFORCE)
      .setScope(Scope.SERVER)
      .setDisplayType(DisplayType.CREDENTIALS)
      .build();
  public static final PropertyKey GCS_CREDENTIAL_PATH = new Builder(Name.GCS_CREDENTIAL_PATH)
      .setDescription(String.format("The json file path of Google application credentials. "
          + "This property key is only valid when %s=2", Name.UNDERFS_GCS_VERSION))
      .setConsistencyCheckLevel(ConsistencyCheckLevel.ENFORCE)
      .setScope(Scope.SERVER)
      .build();
  public static final PropertyKey OSS_ACCESS_KEY = new Builder(Name.OSS_ACCESS_KEY)
      .setDescription("The access key of OSS bucket.")
      .setConsistencyCheckLevel(ConsistencyCheckLevel.ENFORCE)
      .setScope(Scope.SERVER)
      .setDisplayType(DisplayType.CREDENTIALS)
      .build();
  public static final PropertyKey OSS_ENDPOINT_KEY = new Builder(Name.OSS_ENDPOINT_KEY)
      .setDescription("The endpoint key of OSS bucket.")
      .setConsistencyCheckLevel(ConsistencyCheckLevel.ENFORCE)
      .setScope(Scope.SERVER)
      .build();
  public static final PropertyKey OSS_SECRET_KEY = new Builder(Name.OSS_SECRET_KEY)
      .setDescription("The secret key of OSS bucket.")
      .setConsistencyCheckLevel(ConsistencyCheckLevel.ENFORCE)
      .setScope(Scope.SERVER)
      .setDisplayType(DisplayType.CREDENTIALS)
      .build();
  public static final PropertyKey S3A_ACCESS_KEY = new Builder(Name.S3A_ACCESS_KEY)
      .setDescription("The access key of S3 bucket.")
      .setConsistencyCheckLevel(ConsistencyCheckLevel.ENFORCE)
      .setScope(Scope.SERVER)
      .setDisplayType(DisplayType.CREDENTIALS)
      .build();
  public static final PropertyKey S3A_SECRET_KEY = new Builder(Name.S3A_SECRET_KEY)
      .setDescription("The secret key of S3 bucket.")
      .setConsistencyCheckLevel(ConsistencyCheckLevel.ENFORCE)
      .setScope(Scope.SERVER)
      .setDisplayType(DisplayType.CREDENTIALS)
      .build();
  public static final PropertyKey SWIFT_AUTH_METHOD_KEY = new Builder(Name.SWIFT_AUTH_METHOD_KEY)
      .setDescription("Choice of authentication method: "
          + "[tempauth (default), swiftauth, keystone, keystonev3].")
      .setConsistencyCheckLevel(ConsistencyCheckLevel.ENFORCE)
      .build();
  public static final PropertyKey SWIFT_AUTH_URL_KEY = new Builder(Name.SWIFT_AUTH_URL_KEY)
      .setDescription("Authentication URL for REST server, e.g., http://server:8090/auth/v1.0.")
      .setConsistencyCheckLevel(ConsistencyCheckLevel.ENFORCE)
      .build();
  public static final PropertyKey SWIFT_PASSWORD_KEY = new Builder(Name.SWIFT_PASSWORD_KEY)
      .setDescription("The password used for user:tenant authentication.")
      .setConsistencyCheckLevel(ConsistencyCheckLevel.ENFORCE)
      .setDisplayType(DisplayType.CREDENTIALS)
      .build();
  public static final PropertyKey SWIFT_SIMULATION = new Builder(Name.SWIFT_SIMULATION)
      .setDescription("Whether to simulate a single node Swift backend for testing purposes: "
          + "true or false (default).")
      .setConsistencyCheckLevel(ConsistencyCheckLevel.ENFORCE)
      .build();
  public static final PropertyKey SWIFT_TENANT_KEY = new Builder(Name.SWIFT_TENANT_KEY)
      .setDescription("Swift user for authentication.")
      .setConsistencyCheckLevel(ConsistencyCheckLevel.ENFORCE)
      .setDisplayType(DisplayType.CREDENTIALS)
      .build();
  public static final PropertyKey SWIFT_USER_KEY = new Builder(Name.SWIFT_USER_KEY)
      .setDescription("Swift tenant for authentication.")
      .setConsistencyCheckLevel(ConsistencyCheckLevel.ENFORCE)
      .setDisplayType(DisplayType.CREDENTIALS)
      .build();
  public static final PropertyKey SWIFT_REGION_KEY = new Builder(Name.SWIFT_REGION_KEY)
      .setDescription("Service region when using Keystone authentication.")
      .setConsistencyCheckLevel(ConsistencyCheckLevel.ENFORCE)
      .build();
  public static final PropertyKey COS_ACCESS_KEY =
      new Builder(Name.COS_ACCESS_KEY)
          .setDescription("The access key of COS bucket.")
          .setConsistencyCheckLevel(ConsistencyCheckLevel.ENFORCE)
          .setScope(Scope.SERVER)
          .setDisplayType(DisplayType.CREDENTIALS)
          .build();
  public static final PropertyKey COS_APP_ID =
      new Builder(Name.COS_APP_ID)
          .setDescription("The app id of COS bucket.")
          .setScope(Scope.SERVER)
          .build();
  public static final PropertyKey COS_CONNECTION_MAX =
      new Builder(Name.COS_CONNECTION_MAX)
          .setDefaultValue(1024)
          .setDescription("The maximum number of COS connections.")
          .setScope(Scope.SERVER)
          .build();
  public static final PropertyKey COS_CONNECTION_TIMEOUT =
      new Builder(Name.COS_CONNECTION_TIMEOUT)
          .setDefaultValue("50sec")
          .setDescription("The timeout of connecting to COS.")
          .setScope(Scope.SERVER)
          .build();
  public static final PropertyKey COS_SOCKET_TIMEOUT =
      new Builder(Name.COS_SOCKET_TIMEOUT)
          .setDefaultValue("50sec")
          .setDescription("The timeout of COS socket.")
          .setScope(Scope.SERVER)
          .build();
  public static final PropertyKey COS_REGION =
      new Builder(Name.COS_REGION)
          .setDescription("The region name of COS bucket.")
          .setConsistencyCheckLevel(ConsistencyCheckLevel.ENFORCE)
          .setScope(Scope.SERVER)
          .build();
  public static final PropertyKey COS_SECRET_KEY =
      new Builder(Name.COS_SECRET_KEY)
          .setDescription("The secret key of COS bucket.")
          .setConsistencyCheckLevel(ConsistencyCheckLevel.ENFORCE)
          .setScope(Scope.SERVER)
          .setDisplayType(DisplayType.CREDENTIALS)
          .build();
  // Journal ufs related properties
  public static final PropertyKey MASTER_JOURNAL_UFS_OPTION =
      new Builder(Template.MASTER_JOURNAL_UFS_OPTION)
          .setDescription("The configuration to use for the journal operations.")
          .setConsistencyCheckLevel(ConsistencyCheckLevel.ENFORCE)
          .setScope(Scope.MASTER)
          .build();
  public static final PropertyKey KODO_ACCESS_KEY =
      new Builder(Name.KODO_ACCESS_KEY)
          .setDescription("The access key of Kodo bucket.")
          .setConsistencyCheckLevel(ConsistencyCheckLevel.ENFORCE)
          .setScope(Scope.SERVER)
          .setDisplayType(DisplayType.CREDENTIALS)
          .build();
  public static final PropertyKey KODO_SECRET_KEY =
      new Builder(Name.KODO_SECRET_KEY)
          .setDescription("The secret key of Kodo bucket.")
          .setConsistencyCheckLevel(ConsistencyCheckLevel.ENFORCE)
          .setScope(Scope.SERVER)
          .setDisplayType(DisplayType.CREDENTIALS)
          .build();
  public static final PropertyKey KODO_DOWNLOAD_HOST =
      new Builder(Name.KODO_DOWNLOAD_HOST)
          .setDescription("The download domain of Kodo bucket.")
          .setConsistencyCheckLevel(ConsistencyCheckLevel.ENFORCE)
          .setScope(Scope.SERVER)
          .build();
  public static final PropertyKey KODO_ENDPOINT =
      new Builder(Name.KODO_ENDPOINT)
          .setDescription("The endpoint of Kodo bucket.")
          .setConsistencyCheckLevel(ConsistencyCheckLevel.ENFORCE)
          .setScope(Scope.SERVER)
          .build();
  public static final PropertyKey OBS_ACCESS_KEY =
      new Builder(Name.OBS_ACCESS_KEY)
          .setDescription("The access key of OBS bucket.")
          .setConsistencyCheckLevel(ConsistencyCheckLevel.ENFORCE)
          .setScope(Scope.SERVER)
          .setDisplayType(DisplayType.CREDENTIALS)
          .build();
  public static final PropertyKey OBS_ENDPOINT =
      new Builder(Name.OBS_ENDPOINT)
          .setDefaultValue("obs.myhwclouds.com")
          .setDescription("The endpoint of OBS bucket.")
          .setConsistencyCheckLevel(ConsistencyCheckLevel.ENFORCE)
          .setScope(Scope.SERVER)
          .build();
  public static final PropertyKey OBS_SECRET_KEY =
      new Builder(Name.OBS_SECRET_KEY)
          .setDescription("The secret key of OBS bucket.")
          .setConsistencyCheckLevel(ConsistencyCheckLevel.ENFORCE)
          .setScope(Scope.SERVER)
          .setDisplayType(DisplayType.CREDENTIALS)
          .build();
  public static final PropertyKey OBS_BUCKET_TYPE =
      new Builder(Name.OBS_BUCKET_TYPE)
          .setDefaultValue("obs")
          .setDescription("The type of bucket (obs/pfs).")
          .setConsistencyCheckLevel(ConsistencyCheckLevel.ENFORCE)
          .setScope(Scope.SERVER)
          .build();
  //
  // Mount table related properties
  //
  public static final PropertyKey MASTER_MOUNT_TABLE_ROOT_ALLUXIO =
      new Builder(Template.MASTER_MOUNT_TABLE_ALLUXIO, "root")
          .setDefaultValue("/")
          .setDescription("Alluxio root mount point.")
          .setConsistencyCheckLevel(ConsistencyCheckLevel.ENFORCE)
          .setScope(Scope.MASTER)
          .build();
  public static final PropertyKey MASTER_MOUNT_TABLE_ROOT_OPTION =
      new Builder(Template.MASTER_MOUNT_TABLE_OPTION, "root")
          .setDescription("Configuration for the UFS of Alluxio root mount point.")
          .setConsistencyCheckLevel(ConsistencyCheckLevel.ENFORCE)
          .setScope(Scope.MASTER)
          .build();
  public static final PropertyKey MASTER_MOUNT_TABLE_ROOT_READONLY =
      new Builder(Template.MASTER_MOUNT_TABLE_READONLY, "root")
          .setDefaultValue(false)
          .setDescription("Whether Alluxio root mount point is readonly.")
          .setConsistencyCheckLevel(ConsistencyCheckLevel.ENFORCE)
          .setScope(Scope.MASTER)
          .build();
  public static final PropertyKey MASTER_MOUNT_TABLE_ROOT_SHARED =
      new Builder(Template.MASTER_MOUNT_TABLE_SHARED, "root")
          .setDefaultValue(true)
          .setDescription("Whether Alluxio root mount point is shared.")
          .setConsistencyCheckLevel(ConsistencyCheckLevel.ENFORCE)
          .setScope(Scope.MASTER)
          .build();
  public static final PropertyKey MASTER_MOUNT_TABLE_ROOT_UFS =
      new Builder(Template.MASTER_MOUNT_TABLE_UFS, "root")
          .setAlias("alluxio.underfs.address")
          .setDescription("The storage address of the UFS at the Alluxio root mount point.")
          .setDefaultValue(String.format("${%s}/underFSStorage", Name.WORK_DIR))
          .setConsistencyCheckLevel(ConsistencyCheckLevel.ENFORCE)
          .setScope(Scope.MASTER)
          .build();

  /**
   * Master related properties.
   */
  public static final PropertyKey MASTER_ASYNC_PERSIST_SIZE_VALIDATION =
      new Builder(Name.MASTER_ASYNC_PERSIST_SIZE_VALIDATION)
          .setDefaultValue(true)
          .setDescription("Checks if the size of an async persist file matches the original file "
              + "and fails the async persist job if not.")
          .setIsHidden(true)
          .setConsistencyCheckLevel(ConsistencyCheckLevel.WARN)
          .setScope(Scope.MASTER)
          .build();
  public static final PropertyKey MASTER_AUDIT_LOGGING_ENABLED =
      new Builder(Name.MASTER_AUDIT_LOGGING_ENABLED)
          .setDefaultValue(false)
          .setDescription("Set to true to enable file system master audit.")
          .setConsistencyCheckLevel(ConsistencyCheckLevel.WARN)
          .setScope(Scope.MASTER)
          .build();
  public static final PropertyKey MASTER_AUDIT_LOGGING_QUEUE_CAPACITY =
      new Builder(Name.MASTER_AUDIT_LOGGING_QUEUE_CAPACITY)
          .setDefaultValue(10000)
          .setDescription("Capacity of the queue used by audit logging.")
          .setConsistencyCheckLevel(ConsistencyCheckLevel.WARN)
          .setScope(Scope.MASTER)
          .build();
  public static final PropertyKey MASTER_BACKUP_DIRECTORY =
      new Builder(Name.MASTER_BACKUP_DIRECTORY)
          .setDefaultValue("/alluxio_backups")
          .setDescription("Default directory for writing master metadata backups. This path is "
              + "an absolute path of the root UFS. For example, if the root ufs "
              + "directory is hdfs://host:port/alluxio/data, the default backup directory will be "
              + "hdfs://host:port/alluxio_backups.")
          .setConsistencyCheckLevel(ConsistencyCheckLevel.ENFORCE)
          .setScope(Scope.MASTER)
          .build();
  public static final PropertyKey MASTER_BACKUP_ENTRY_BUFFER_COUNT =
      new Builder(Name.MASTER_BACKUP_ENTRY_BUFFER_COUNT)
          .setDefaultValue("10000")
          .setDescription("How many journal entries to buffer during a back-up.")
          .setConsistencyCheckLevel(ConsistencyCheckLevel.ENFORCE)
          .setScope(Scope.MASTER)
          .build();
  public static final PropertyKey MASTER_BACKUP_DELEGATION_ENABLED =
      new Builder(Name.MASTER_BACKUP_DELEGATION_ENABLED)
          .setDefaultValue(false)
          .setDescription("Whether to delegate journals to standby masters in HA cluster.")
          .setConsistencyCheckLevel(ConsistencyCheckLevel.ENFORCE)
          .setScope(Scope.MASTER)
          .build();
  public static final PropertyKey MASTER_BACKUP_TRANSPORT_TIMEOUT =
      new Builder(Name.MASTER_BACKUP_TRANSPORT_TIMEOUT)
          .setDefaultValue("30sec")
          .setDescription("Communication timeout for messaging between masters for "
              + "coordinating backup.")
          .setConsistencyCheckLevel(ConsistencyCheckLevel.WARN)
          .setScope(Scope.MASTER)
          .build();
  public static final PropertyKey MASTER_BACKUP_HEARTBEAT_INTERVAL =
      new Builder(Name.MASTER_BACKUP_HEARTBEAT_INTERVAL)
          .setDefaultValue("2sec")
          .setDescription("Interval at which stand-by master that is taking the backup will "
              + "update the leading master with current backup status.")
          .setConsistencyCheckLevel(ConsistencyCheckLevel.IGNORE)
          .setScope(Scope.MASTER)
          .build();
  public static final PropertyKey MASTER_BACKUP_CONNECT_INTERVAL_MIN =
      new Builder(Name.MASTER_BACKUP_CONNECT_INTERVAL_MIN)
          .setDefaultValue("1sec")
          .setDescription("Minimum delay between each connection attempt to backup-leader.")
          .setConsistencyCheckLevel(ConsistencyCheckLevel.IGNORE)
          .setScope(Scope.MASTER)
          .build();
  public static final PropertyKey MASTER_BACKUP_CONNECT_INTERVAL_MAX =
      new Builder(Name.MASTER_BACKUP_CONNECT_INTERVAL_MAX)
          .setDefaultValue("30sec")
          .setDescription("Maximum delay between each connection attempt to backup-leader.")
          .setConsistencyCheckLevel(ConsistencyCheckLevel.IGNORE)
          .setScope(Scope.MASTER)
          .build();
  public static final PropertyKey MASTER_BACKUP_ABANDON_TIMEOUT =
      new Builder(Name.MASTER_BACKUP_ABANDON_TIMEOUT)
          .setDefaultValue("1min")
          .setDescription("Duration after which leader will abandon the backup"
              + " if it has not received heartbeat from backup-worker.")
          .setConsistencyCheckLevel(ConsistencyCheckLevel.IGNORE)
          .setScope(Scope.MASTER)
          .build();
  public static final PropertyKey MASTER_BACKUP_STATE_LOCK_EXCLUSIVE_DURATION =
      new Builder(Name.MASTER_BACKUP_STATE_LOCK_EXCLUSIVE_DURATION)
          .setDefaultValue("0ms")
          .setDescription("Alluxio master will allow only exclusive locking of "
              + "the state-lock for this duration. This duration starts after masters "
              + "are started for the first time. "
              + "User RPCs will fail to acquire state-lock during this phase and "
              + "a backup is guaranteed take the state-lock meanwhile.")
          .setConsistencyCheckLevel(ConsistencyCheckLevel.ENFORCE)
          .setScope(Scope.MASTER)
          .build();
  public static final PropertyKey MASTER_BACKUP_STATE_LOCK_INTERRUPT_CYCLE_ENABLED =
      new Builder(Name.MASTER_BACKUP_STATE_LOCK_INTERRUPT_CYCLE_ENABLED)
          .setDefaultValue(false)
          .setDescription("This controls whether RPCs that are waiting/holding state-lock "
              + "in shared-mode will be interrupted while state-lock is taken exclusively.")
          .setConsistencyCheckLevel(ConsistencyCheckLevel.ENFORCE)
          .setScope(Scope.MASTER)
          .build();
  public static final PropertyKey MASTER_BACKUP_STATE_LOCK_FORCED_DURATION =
      new Builder(Name.MASTER_BACKUP_STATE_LOCK_FORCED_DURATION)
          .setDefaultValue("15min")
          .setDescription("Exclusive locking of the state-lock will timeout after "
              + "this duration is spent on forced phase.")
          .setConsistencyCheckLevel(ConsistencyCheckLevel.ENFORCE)
          .setScope(Scope.MASTER)
          .build();
  public static final PropertyKey MASTER_BACKUP_STATE_LOCK_INTERRUPT_CYCLE_INTERVAL =
      new Builder(Name.MASTER_BACKUP_STATE_LOCK_INTERRUPT_CYCLE_INTERVAL)
          .setDefaultValue("30sec")
          .setDescription("The interval at which the RPCs that are waiting/holding state-lock "
              + "in shared-mode will be interrupted while state-lock is taken exclusively.")
          .setConsistencyCheckLevel(ConsistencyCheckLevel.ENFORCE)
          .setScope(Scope.MASTER)
          .build();
  public static final PropertyKey MASTER_BACKUP_SUSPEND_TIMEOUT =
      new Builder(Name.MASTER_BACKUP_SUSPEND_TIMEOUT)
          .setDefaultValue("1min")
          .setDescription("Timeout for when suspend request is not followed by a backup request.")
          .setConsistencyCheckLevel(ConsistencyCheckLevel.IGNORE)
          .setScope(Scope.MASTER)
          .build();
  public static final PropertyKey MASTER_DAILY_BACKUP_ENABLED =
      new Builder(Name.MASTER_DAILY_BACKUP_ENABLED)
          .setDefaultValue(false)
          .setDescription("Whether or not to enable daily primary master "
              + "metadata backup.")
          .setConsistencyCheckLevel(ConsistencyCheckLevel.ENFORCE)
          .setScope(Scope.MASTER)
          .build();
  public static final PropertyKey MASTER_DAILY_BACKUP_FILES_RETAINED =
      new Builder(Name.MASTER_DAILY_BACKUP_FILES_RETAINED)
          .setDefaultValue(3)
          .setDescription("The maximum number of backup files to keep in the backup directory.")
          .setConsistencyCheckLevel(ConsistencyCheckLevel.ENFORCE)
          .setScope(Scope.MASTER)
          .build();
  public static final PropertyKey MASTER_DAILY_BACKUP_TIME =
      new Builder(Name.MASTER_DAILY_BACKUP_TIME)
          .setDefaultValue("05:00")
          .setDescription("Default UTC time for writing daily master metadata backups. "
              + "The accepted time format is hour:minute which is based on a 24-hour clock "
              + "(E.g., 05:30, 06:00, and 22:04). "
              + "Backing up metadata requires a pause in master metadata changes, "
              + "so please set this value to an off-peak time "
              + "to avoid interfering with other users of the system.")
          .setConsistencyCheckLevel(ConsistencyCheckLevel.ENFORCE)
          .setScope(Scope.MASTER)
          .build();
  public static final PropertyKey MASTER_SHELL_BACKUP_STATE_LOCK_GRACE_MODE =
      new Builder(Name.MASTER_SHELL_BACKUP_STATE_LOCK_GRACE_MODE)
          .setDefaultValue("TIMEOUT")
          .setDescription("Grace mode helps taking the state-lock exclusively for backup "
              + "with minimum disruption to existing RPCs. This low-impact locking phase "
              + "is called grace-cycle. Two modes are supported: TIMEOUT/FORCED."
              + "TIMEOUT: Means exclusive locking will timeout if it cannot acquire the lock"
              + "with grace-cycle. "
              + "FORCED: Means the state-lock will be taken forcefully if grace-cycle fails "
              + "to acquire it. Forced phase might trigger interrupting of existing RPCs if "
              + "it is enabled.")
          .setConsistencyCheckLevel(ConsistencyCheckLevel.ENFORCE)
          .setScope(Scope.MASTER)
          .build();
  public static final PropertyKey MASTER_SHELL_BACKUP_STATE_LOCK_TRY_DURATION =
      new Builder(Name.MASTER_SHELL_BACKUP_STATE_LOCK_TRY_DURATION)
          .setDefaultValue("1m")
          .setDescription("The duration that controls how long the state-lock is "
              + "tried within a single grace-cycle.")
          .setConsistencyCheckLevel(ConsistencyCheckLevel.ENFORCE)
          .setScope(Scope.MASTER)
          .build();
  public static final PropertyKey MASTER_SHELL_BACKUP_STATE_LOCK_SLEEP_DURATION =
      new Builder(Name.MASTER_SHELL_BACKUP_STATE_LOCK_SLEEP_DURATION)
          .setDefaultValue("0")
          .setDescription("The duration that controls how long the lock waiter "
              + "sleeps within a single grace-cycle.")
          .setConsistencyCheckLevel(ConsistencyCheckLevel.ENFORCE)
          .setScope(Scope.MASTER)
          .build();
  public static final PropertyKey MASTER_SHELL_BACKUP_STATE_LOCK_TIMEOUT =
      new Builder(Name.MASTER_SHELL_BACKUP_STATE_LOCK_TIMEOUT)
          .setDefaultValue("1m")
          .setDescription("The max duration for a grace-cycle.")
          .setConsistencyCheckLevel(ConsistencyCheckLevel.ENFORCE)
          .setScope(Scope.MASTER)
          .build();
  public static final PropertyKey MASTER_DAILY_BACKUP_STATE_LOCK_GRACE_MODE =
      new Builder(Name.MASTER_DAILY_BACKUP_STATE_LOCK_GRACE_MODE)
          .setDefaultValue("FORCED")
          .setDescription("Grace mode helps taking the state-lock exclusively for backup "
              + "with minimum disruption to existing RPCs. This low-impact locking phase "
              + "is called grace-cycle. Two modes are supported: TIMEOUT/FORCED."
              + "TIMEOUT: Means exclusive locking will timeout if it cannot acquire the lock"
              + "with grace-cycle. "
              + "FORCED: Means the state-lock will be taken forcefully if grace-cycle fails "
              + "to acquire it. Forced phase might trigger interrupting of existing RPCs if "
              + "it is enabled.")
          .setConsistencyCheckLevel(ConsistencyCheckLevel.ENFORCE)
          .setScope(Scope.MASTER)
          .build();
  public static final PropertyKey MASTER_DAILY_BACKUP_STATE_LOCK_TRY_DURATION =
      new Builder(Name.MASTER_DAILY_BACKUP_STATE_LOCK_TRY_DURATION)
          .setDefaultValue("30s")
          .setDescription("The duration that controls how long the state-lock is "
              + "tried within a single grace-cycle.")
          .setConsistencyCheckLevel(ConsistencyCheckLevel.ENFORCE)
          .setScope(Scope.MASTER)
          .build();
  public static final PropertyKey MASTER_DAILY_BACKUP_STATE_LOCK_SLEEP_DURATION =
      new Builder(Name.MASTER_DAILY_BACKUP_STATE_LOCK_SLEEP_DURATION)
          .setDefaultValue("10m")
          .setDescription("The duration that controls how long the lock waiter "
              + "sleeps within a single grace-cycle.")
          .setConsistencyCheckLevel(ConsistencyCheckLevel.ENFORCE)
          .setScope(Scope.MASTER)
          .build();
  public static final PropertyKey MASTER_DAILY_BACKUP_STATE_LOCK_TIMEOUT =
      new Builder(Name.MASTER_DAILY_BACKUP_STATE_LOCK_TIMEOUT)
          .setDefaultValue("12h")
          .setDescription("The max duration for a grace-cycle.")
          .setConsistencyCheckLevel(ConsistencyCheckLevel.ENFORCE)
          .setScope(Scope.MASTER)
          .build();
  public static final PropertyKey MASTER_BIND_HOST =
      new Builder(Name.MASTER_BIND_HOST)
          .setDefaultValue("0.0.0.0")
          .setDescription("The hostname that Alluxio master binds to.")
          .setScope(Scope.MASTER)
          .build();
  public static final PropertyKey MASTER_CLUSTER_METRICS_UPDATE_INTERVAL =
      new Builder(Name.MASTER_CLUSTER_METRICS_UPDATE_INTERVAL)
          .setDefaultValue("1min")
          .setDescription("The interval for periodically updating the cluster level metrics.")
          .setConsistencyCheckLevel(ConsistencyCheckLevel.WARN)
          .setScope(Scope.MASTER)
          .setIsHidden(true)
          .build();
  public static final PropertyKey MASTER_EMBEDDED_JOURNAL_PROXY_HOST =
      new Builder(Name.MASTER_EMBEDDED_JOURNAL_PROXY_HOST)
          .setDescription(String.format(
              "Used to bind embedded journal servers to a proxied host."
                  + "Proxy hostname will still make use of %s for bind port.",
              Name.MASTER_EMBEDDED_JOURNAL_PORT))
          // No default value for proxy-host. Server will bind to "alluxio.master.hostname"
          // as default.
          .build();
  public static final PropertyKey MASTER_EMBEDDED_JOURNAL_ADDRESSES =
      new Builder(Name.MASTER_EMBEDDED_JOURNAL_ADDRESSES)
          .setDescription(String.format("A comma-separated list of journal addresses for all "
              + "masters in the cluster. The format is 'hostname1:port1,hostname2:port2,...'. When "
              + "left unset, Alluxio uses ${%s}:${%s} by default", Name.MASTER_HOSTNAME,
              Name.MASTER_EMBEDDED_JOURNAL_PORT))
          // We intentionally don't set a default value here. That way, we can use isSet() to check
          // whether the user explicitly set these addresses. If they did, we determine job master
          // embedded journal addresses using the same hostnames the user set here. Otherwise, we
          // use jobMasterHostname:jobMasterEmbeddedJournalPort by default.
          .setScope(Scope.ALL)
          .build();
  public static final PropertyKey MASTER_EMBEDDED_JOURNAL_MIN_ELECTION_TIMEOUT =
      new Builder(Name.MASTER_EMBEDDED_JOURNAL_MIN_ELECTION_TIMEOUT)
          .setDescription("The min election timeout for the embedded journal.")
          .setDefaultValue("10s")
          .setConsistencyCheckLevel(ConsistencyCheckLevel.WARN)
          .setScope(Scope.MASTER)
          .build();
  public static final PropertyKey MASTER_EMBEDDED_JOURNAL_MAX_ELECTION_TIMEOUT =
      new Builder(Name.MASTER_EMBEDDED_JOURNAL_MAX_ELECTION_TIMEOUT)
          .setDescription(String.format(
              "The max election timeout for the embedded journal. When a random period between "
              + "${%s} and ${%s} elapses without a master receiving any messages, the master "
              + "will attempt to become the primary Election timeout will be waited initially "
              + "when the cluster is forming. So larger values for election timeout will cause "
              + "longer start-up time. Smaller values might introduce instability to leadership.",
              Name.MASTER_EMBEDDED_JOURNAL_MIN_ELECTION_TIMEOUT,
              Name.MASTER_EMBEDDED_JOURNAL_MAX_ELECTION_TIMEOUT))
          // TODO(qian0817): dynamically set here
          .setDefaultValue("20s")
          .setConsistencyCheckLevel(ConsistencyCheckLevel.WARN)
          .setScope(Scope.MASTER)
          .build();
  public static final PropertyKey MASTER_EMBEDDED_JOURNAL_CATCHUP_RETRY_WAIT =
      new Builder(Name.MASTER_EMBEDDED_JOURNAL_CATCHUP_RETRY_WAIT)
          .setDefaultValue("1s")
          .setDescription("Time for embedded journal leader to wait before retrying a catch up. "
              + "This is added to avoid excessive retries when server is not ready.")
          .setConsistencyCheckLevel(ConsistencyCheckLevel.WARN)
          .setScope(Scope.MASTER)
          .build();
  public static final PropertyKey MASTER_EMBEDDED_JOURNAL_ENTRY_SIZE_MAX =
      new Builder(Name.MASTER_EMBEDDED_JOURNAL_ENTRY_SIZE_MAX)
          .setDefaultValue("10MB")
          .setDescription("The maximum single journal entry size allowed to be flushed. "
              + "This value should be smaller than 30MB. Set to a larger value to allow larger "
              + "journal entries when using the Alluxio Catalog service.")
          .setConsistencyCheckLevel(ConsistencyCheckLevel.WARN)
          .setScope(Scope.MASTER)
          .build();
  public static final PropertyKey MASTER_EMBEDDED_JOURNAL_FLUSH_SIZE_MAX =
      new Builder(Name.MASTER_EMBEDDED_JOURNAL_FLUSH_SIZE_MAX)
          .setDefaultValue("160MB")
          .setDescription("The maximum size in bytes of journal entries allowed "
              + "in concurrent journal flushing (journal IO to standby masters "
              + "and IO to local disks).")
          .setConsistencyCheckLevel(ConsistencyCheckLevel.WARN)
          .setScope(Scope.MASTER)
          .build();
  public static final PropertyKey MASTER_EMBEDDED_JOURNAL_PORT =
      new Builder(Name.MASTER_EMBEDDED_JOURNAL_PORT)
          .setDescription("The port to use for embedded journal communication with other masters.")
          .setDefaultValue(19200)
          .setScope(Scope.ALL)
          .build();
  public static final PropertyKey MASTER_EMBEDDED_JOURNAL_RETRY_CACHE_EXPIRY_TIME =
      new Builder(Name.MASTER_EMBEDDED_JOURNAL_RETRY_CACHE_EXPIRY_TIME)
          .setDefaultValue("60s")
          .setDescription("The time for embedded journal server retry cache to expire. Setting a "
              + "bigger value allows embedded journal server to cache the responses for a longer "
              + "time in case of journal writer retries, but will take up more memory in master.")
          .setConsistencyCheckLevel(ConsistencyCheckLevel.WARN)
          .setScope(Scope.MASTER)
          .build();
  public static final PropertyKey MASTER_EMBEDDED_JOURNAL_WRITE_REMOTE_ENABLED =
      new Builder(Name.MASTER_EMBEDDED_JOURNAL_WRITE_REMOTE_ENABLED)
          .setDefaultValue(false)
          .setDescription("Whether the journal writer will write to remote master. This is "
              + "disabled by default and should not be turned on unless Alluxio encounters issues "
              + "with local journal write.")
          .setConsistencyCheckLevel(ConsistencyCheckLevel.WARN)
          .setScope(Scope.MASTER)
          .setIsHidden(true)
          .build();
  public static final PropertyKey MASTER_EMBEDDED_JOURNAL_WRITE_TIMEOUT =
      new Builder(Name.MASTER_EMBEDDED_JOURNAL_WRITE_TIMEOUT)
          .setDefaultValue("30sec")
          .setDescription("Maximum time to wait for a write/flush on embedded journal.")
          .setConsistencyCheckLevel(ConsistencyCheckLevel.WARN)
          .setScope(Scope.MASTER)
          .build();
  public static final PropertyKey MASTER_EMBEDDED_JOURNAL_SNAPSHOT_REPLICATION_CHUNK_SIZE =
      new Builder(Name.MASTER_EMBEDDED_JOURNAL_SNAPSHOT_REPLICATION_CHUNK_SIZE)
          .setDefaultValue("4MB")
          .setDescription("The stream chunk size used by masters to replicate snapshots.")
          .setConsistencyCheckLevel(ConsistencyCheckLevel.WARN)
          .setScope(Scope.MASTER)
          .build();
  public static final PropertyKey MASTER_EMBEDDED_JOURNAL_TRANSPORT_REQUEST_TIMEOUT_MS =
      new Builder(Name.MASTER_EMBEDDED_JOURNAL_TRANSPORT_REQUEST_TIMEOUT_MS)
          .setDefaultValue("5sec")
          .setDescription("The duration after which embedded journal masters will timeout "
              + "messages sent between each other. Lower values might cause leadership "
              + "instability when the network is slow.")
          .setConsistencyCheckLevel(ConsistencyCheckLevel.WARN)
          .setScope(Scope.MASTER)
          .build();
  public static final PropertyKey MASTER_EMBEDDED_JOURNAL_TRANSPORT_MAX_INBOUND_MESSAGE_SIZE =
      new Builder(Name.MASTER_EMBEDDED_JOURNAL_TRANSPORT_MAX_INBOUND_MESSAGE_SIZE)
          .setDefaultValue("100MB")
          .setDescription("The maximum size of a message that can be sent to the "
              + "embedded journal server node.")
          .setConsistencyCheckLevel(ConsistencyCheckLevel.WARN)
          .setScope(Scope.MASTER)
          .build();
  public static final PropertyKey MASTER_RPC_ADDRESSES =
      new Builder(Name.MASTER_RPC_ADDRESSES).setDescription(
          "A list of comma-separated host:port RPC addresses where the client should look for "
              + "masters when using multiple masters without Zookeeper. This property is not "
              + "used when Zookeeper is enabled, since Zookeeper already stores the master "
              + "addresses.")
          .setScope(Scope.ALL)
          .build();
  public static final PropertyKey MASTER_FILE_ACCESS_TIME_JOURNAL_FLUSH_INTERVAL =
      new Builder(Name.MASTER_FILE_ACCESS_TIME_JOURNAL_FLUSH_INTERVAL)
          .setDefaultValue("1h")
          .setDescription("The minimum interval between files access time update journal entries "
              + "get flushed asynchronously. Setting it to a non-positive value will make the the "
              + "journal update synchronous. Asynchronous update reduces the performance impact of "
              + "tracking access time but can lose some access time update when master stops "
              + "unexpectedly.")
          .setConsistencyCheckLevel(ConsistencyCheckLevel.WARN)
          .setScope(Scope.MASTER)
          .build();
  public static final PropertyKey MASTER_FILE_ACCESS_TIME_UPDATE_PRECISION =
      new Builder(Name.MASTER_FILE_ACCESS_TIME_UPDATE_PRECISION)
          .setDefaultValue("1d")
          .setDescription("The file last access time is precise up to this value. Setting it to"
              + "a non-positive value will update last access time on every file access operation."
              + "Longer precision will help reduce the performance impact of tracking access time "
              + "by reduce the amount of metadata writes occur while reading the same group of "
              + "files repetitively.")
          .setConsistencyCheckLevel(ConsistencyCheckLevel.WARN)
          .setScope(Scope.MASTER)
          .build();
  public static final PropertyKey MASTER_FILE_ACCESS_TIME_UPDATER_SHUTDOWN_TIMEOUT =
      new Builder(Name.MASTER_FILE_ACCESS_TIME_UPDATER_SHUTDOWN_TIMEOUT)
          .setDefaultValue("1sec")
          .setDescription("Maximum time to wait for access updater to stop on shutdown.")
          .setConsistencyCheckLevel(ConsistencyCheckLevel.WARN)
          .setScope(Scope.MASTER)
          .build();
  public static final PropertyKey MASTER_FORMAT_FILE_PREFIX =
      new Builder(Name.MASTER_FORMAT_FILE_PREFIX)
          .setAlias("alluxio.master.format.file_prefix")
          .setDefaultValue("_format_")
          .setDescription("The file prefix of the file generated in the journal directory "
              + "when the journal is formatted. The master will search for a file with this "
              + "prefix when determining if the journal is formatted.")
          .setConsistencyCheckLevel(ConsistencyCheckLevel.ENFORCE)
          .setScope(Scope.MASTER)
          .build();
  public static final PropertyKey MASTER_STANDBY_HEARTBEAT_INTERVAL =
      new Builder(Name.MASTER_STANDBY_HEARTBEAT_INTERVAL)
          .setDefaultValue("2min")
          .setDescription("The heartbeat interval between Alluxio primary master and standby "
              + "masters.")
          .setConsistencyCheckLevel(ConsistencyCheckLevel.WARN)
          .setScope(Scope.MASTER)
          .build();
  public static final PropertyKey MASTER_METASTORE =
      new Builder(Name.MASTER_METASTORE)
          .setDefaultValue("ROCKS")
          .setDescription("The type of metastore to use, either HEAP or ROCKS. The heap metastore "
              + "keeps all metadata on-heap, while the rocks metastore stores some metadata on "
              + "heap and some metadata on disk. The rocks metastore has the advantage of being "
              + "able to support a large namespace (1 billion plus files) without needing a "
              + "massive heap size.")
          .setConsistencyCheckLevel(ConsistencyCheckLevel.ENFORCE)
          .setScope(Scope.MASTER)
          .build();
  public static final PropertyKey MASTER_METASTORE_DIR =
      new Builder(Name.MASTER_METASTORE_DIR)
          .setDefaultValue(String.format("${%s}/metastore", Name.WORK_DIR))
          .setDescription("The metastore work directory. Only some metastores need disk.")
          .setConsistencyCheckLevel(ConsistencyCheckLevel.WARN)
          .setScope(Scope.MASTER)
          .build();
  public static final PropertyKey MASTER_METASTORE_INODE_CACHE_EVICT_BATCH_SIZE =
      new Builder(Name.MASTER_METASTORE_INODE_CACHE_EVICT_BATCH_SIZE)
          // TODO(andrew): benchmark different batch sizes to improve the default and provide a
          // tuning guideline
          .setDefaultValue("1000")
          .setDescription("The batch size for evicting entries from the inode cache.")
          .setConsistencyCheckLevel(ConsistencyCheckLevel.ENFORCE)
          .setScope(Scope.MASTER)
          .build();
  public static final PropertyKey MASTER_METASTORE_INODE_CACHE_HIGH_WATER_MARK_RATIO =
      new Builder(Name.MASTER_METASTORE_INODE_CACHE_HIGH_WATER_MARK_RATIO)
          .setDefaultValue("0.85")
          .setDescription("The high water mark for the inode cache, as a ratio from high water "
              + "mark to total cache size. If this is 0.85 and the max size is 10 million, the "
              + "high water mark value is 8.5 million. When the cache reaches the high "
              + "water mark, the eviction process will evict down to the low water mark.")
          .setConsistencyCheckLevel(ConsistencyCheckLevel.ENFORCE)
          .setScope(Scope.MASTER)
          .build();
  public static final PropertyKey MASTER_METASTORE_INODE_CACHE_LOW_WATER_MARK_RATIO =
      new Builder(Name.MASTER_METASTORE_INODE_CACHE_LOW_WATER_MARK_RATIO)
          .setDefaultValue("0.8")
          .setDescription("The low water mark for the inode cache, as a ratio from low water mark "
              + "to total cache size. If this is 0.8 and the max size is 10 million, the low "
              + "water mark value is 8 million. When the cache reaches the high "
              + "water mark, the eviction process will evict down to the low water mark.")
          .setConsistencyCheckLevel(ConsistencyCheckLevel.ENFORCE)
          .setScope(Scope.MASTER)
          .build();
  // 2k bytes per inode cache key and * 2 for the existence of edge cache and some leeway
  public static final PropertyKey MASTER_METASTORE_INODE_CACHE_MAX_SIZE =
      new Builder(Name.MASTER_METASTORE_INODE_CACHE_MAX_SIZE)
          .setDefaultValue(Math.min(Integer.MAX_VALUE / 2,
              Runtime.getRuntime().maxMemory() / 2000 / 2))
          .setDescription("The number of inodes to cache on-heap. "
              + "This only applies to off-heap metastores, e.g. ROCKS. Set this to 0 to disable "
              + "the on-heap inode cache")
          .setConsistencyCheckLevel(ConsistencyCheckLevel.ENFORCE)
          .setScope(Scope.MASTER)
          .build();
  // In Java8 in container environment Runtime.availableProcessors() always returns 1,
  // which is not the actual number of cpus, so we set a safe default value 4.
  public static final PropertyKey MASTER_METASTORE_INODE_ITERATION_CRAWLER_COUNT =
      new Builder(Name.MASTER_METASTORE_INODE_ITERATION_CRAWLER_COUNT)
          .setDefaultSupplier(() -> Math.max(4, Runtime.getRuntime().availableProcessors()),
              "Use {CPU core count} for enumeration.")
          .setDescription("The number of threads used during inode tree enumeration.")
          .setConsistencyCheckLevel(ConsistencyCheckLevel.ENFORCE)
          .setScope(Scope.MASTER)
          .build();
  public static final PropertyKey MASTER_METASTORE_INODE_ENUMERATOR_BUFFER_COUNT =
      new Builder(Name.MASTER_METASTORE_INODE_ENUMERATOR_BUFFER_COUNT)
          .setDefaultValue("10000")
          .setDescription("The number of entries to buffer during read-ahead enumeration.")
          .setConsistencyCheckLevel(ConsistencyCheckLevel.ENFORCE)
          .setScope(Scope.MASTER)
          .build();
  public static final PropertyKey MASTER_METASTORE_ITERATOR_READAHEAD_SIZE =
      new Builder(Name.MASTER_METASTORE_ITERATOR_READAHEAD_SIZE)
          .setDefaultValue("64MB")
          .setDescription("The read-ahead size (in bytes) for metastore iterators.")
          .setConsistencyCheckLevel(ConsistencyCheckLevel.ENFORCE)
          .setScope(Scope.MASTER)
          .build();
  public static final PropertyKey MASTER_METASTORE_INODE_INHERIT_OWNER_AND_GROUP =
      new Builder(Name.MASTER_METASTORE_INODE_INHERIT_OWNER_AND_GROUP)
          .setDefaultValue("true")
          .setDescription("Whether to inherit the owner/group from the parent when creating a new "
              + "inode path if empty")
          .setConsistencyCheckLevel(ConsistencyCheckLevel.ENFORCE)
          .setScope(Scope.MASTER)
          .build();
  public static final PropertyKey MASTER_METRICS_SERVICE_THREADS =
      new Builder(Name.MASTER_METRICS_SERVICE_THREADS)
          .setDefaultValue(5)
          .setDescription("The number of threads in metrics master executor pool "
              + "for parallel processing metrics submitted by workers or clients "
              + "and update cluster metrics.")
          .setConsistencyCheckLevel(ConsistencyCheckLevel.WARN)
          .setScope(Scope.MASTER)
          .build();
  public static final PropertyKey MASTER_METRICS_TIME_SERIES_INTERVAL =
      new Builder(Name.MASTER_METRICS_TIME_SERIES_INTERVAL)
          .setDefaultValue("5min")
          .setDescription("Interval for which the master records metrics information. This affects "
              + "the granularity of the metrics graphed in the UI.")
          .setConsistencyCheckLevel(ConsistencyCheckLevel.WARN)
          .setScope(Scope.MASTER)
          .build();
  public static final PropertyKey MASTER_NETWORK_MAX_INBOUND_MESSAGE_SIZE =
      new Builder(Name.MASTER_NETWORK_MAX_INBOUND_MESSAGE_SIZE)
          .setDefaultValue("100MB")
          .setDescription("The maximum size of a message that can be sent to the Alluxio master")
          .setScope(Scope.MASTER)
          .build();
  public static final PropertyKey MASTER_NETWORK_FLOWCONTROL_WINDOW =
        new Builder(Name.MASTER_NETWORK_FLOWCONTROL_WINDOW)
          .setDefaultValue("2MB")
          .setDescription(
              "The HTTP2 flow control window used by Alluxio master gRPC connections. Larger "
                  + "value will allow more data to be buffered but will use more memory.")
          .setConsistencyCheckLevel(ConsistencyCheckLevel.WARN)
          .setScope(Scope.MASTER)
          .build();
  public static final PropertyKey MASTER_NETWORK_KEEPALIVE_TIME_MS =
      new Builder(Name.MASTER_NETWORK_KEEPALIVE_TIME_MS)
          .setDefaultValue("2h")
          .setDescription("The amount of time for Alluxio master gRPC server "
              + "to wait for a response before pinging the client to see if it is still alive.")
          .setConsistencyCheckLevel(ConsistencyCheckLevel.WARN)
          .setScope(Scope.MASTER)
          .build();
  public static final PropertyKey MASTER_NETWORK_KEEPALIVE_TIMEOUT_MS =
      new Builder(Name.MASTER_NETWORK_KEEPALIVE_TIMEOUT_MS)
          .setDefaultValue("30sec")
          .setDescription("The maximum time for Alluxio master gRPC server "
              + "to wait for a keepalive response before closing the connection.")
          .setConsistencyCheckLevel(ConsistencyCheckLevel.WARN)
          .setScope(Scope.MASTER)
          .build();
  public static final PropertyKey MASTER_NETWORK_PERMIT_KEEPALIVE_TIME_MS =
      new Builder(Name.MASTER_NETWORK_PERMIT_KEEPALIVE_TIME_MS)
          .setDefaultValue("30sec")
          .setDescription(
              "Specify the most aggressive keep-alive time clients are permitted to configure. "
                  + "The server will try to detect clients exceeding this rate and when detected "
                  + "will forcefully close the connection.")
          .setConsistencyCheckLevel(ConsistencyCheckLevel.WARN)
          .setScope(Scope.MASTER)
          .build();
  public static final PropertyKey MASTER_LOST_WORKER_FILE_DETECTION_INTERVAL =
      new Builder(Name.MASTER_LOST_WORKER_FILE_DETECTION_INTERVAL)
          .setDefaultValue("5min")
          .setDescription("The interval between Alluxio master detections to find lost "
              + "files based on updates from Alluxio workers.")
          .setConsistencyCheckLevel(ConsistencyCheckLevel.WARN)
          .setScope(Scope.SERVER)
          .build();
  public static final PropertyKey MASTER_LOST_WORKER_DETECTION_INTERVAL =
      new Builder(Name.MASTER_LOST_WORKER_DETECTION_INTERVAL)
          .setDefaultValue("10sec")
          .setAlias("alluxio.master.worker.heartbeat.interval")
          .setDescription("The interval between Alluxio master detections to find lost workers "
              + "based on updates from Alluxio workers.")
          .setConsistencyCheckLevel(ConsistencyCheckLevel.WARN)
          .setScope(Scope.SERVER)
          .build();
  public static final PropertyKey MASTER_HEARTBEAT_TIMEOUT =
      new Builder(Name.MASTER_HEARTBEAT_TIMEOUT)
          .setDefaultValue("10min")
          .setDescription("Timeout between leader master and standby master"
              + " indicating a lost master.")
          .setConsistencyCheckLevel(ConsistencyCheckLevel.WARN)
          .setScope(Scope.MASTER)
          .build();
  public static final PropertyKey MASTER_WORKER_REGISTER_STREAM_RESPONSE_TIMEOUT =
      new Builder(Name.MASTER_WORKER_REGISTER_STREAM_RESPONSE_TIMEOUT)
          .setDefaultValue("1min")
          .setDescription("When the worker registers the master with streaming, "
              + "the worker will be sending messages to the master during the streaming."
              + "During an active stream if the master have not heard from the worker "
              + "for more than this timeout, the worker will be considered hanging "
              + "and the stream will be closed.")
          .setConsistencyCheckLevel(ConsistencyCheckLevel.WARN)
          .setScope(Scope.MASTER)
          .build();
  public static final PropertyKey MASTER_METRICS_HEAP_ENABLED =
      new Builder(Name.MASTER_METRICS_HEAP_ENABLED)
          .setDefaultValue(true)
          .setDescription("Enable master heap estimate metrics")
          .setConsistencyCheckLevel(ConsistencyCheckLevel.WARN)
          .setScope(Scope.MASTER)
          .build();

  public static final PropertyKey MASTER_METRICS_FILE_SIZE_DISTRIBUTION_BUCKETS =
      new Builder(Name.MASTER_METRICS_FILE_SIZE_DISTRIBUTION_BUCKETS)
          .setDefaultValue("1KB,1MB,10MB,100MB,1GB,10GB")
          .setDescription("Master metrics file size buckets")
          .setConsistencyCheckLevel(ConsistencyCheckLevel.WARN)
          .setScope(Scope.MASTER)
          .build();

  public static final PropertyKey MASTER_HOSTNAME =
      new Builder(Name.MASTER_HOSTNAME)
          .setDescription("The hostname of Alluxio master.")
          .setScope(Scope.ALL)
          .build();
  public static final PropertyKey MASTER_LOCK_POOL_INITSIZE =
      new Builder(Name.MASTER_LOCK_POOL_INITSIZE)
          .setDefaultValue(1000)
          .setDescription("Initial size of the lock pool for master inodes.")
          .setScope(Scope.MASTER)
          .build();
  public static final PropertyKey MASTER_LOCK_POOL_LOW_WATERMARK =
      new Builder(Name.MASTER_LOCK_POOL_LOW_WATERMARK)
          .setDefaultValue(500000)
          .setDescription("Low watermark of lock pool size. "
              + "When the size grows over the high watermark, a background thread will try to "
              + "evict unused locks until the size reaches the low watermark.")
          .setScope(Scope.MASTER)
          .build();
  public static final PropertyKey MASTER_LOCK_POOL_HIGH_WATERMARK =
      new Builder(Name.MASTER_LOCK_POOL_HIGH_WATERMARK)
          .setDefaultValue(1000000)
          .setDescription("High watermark of lock pool size. "
              + "When the size grows over the high watermark, a background thread starts evicting "
              + "unused locks from the pool.")
          .setScope(Scope.MASTER)
          .build();
  public static final PropertyKey MASTER_LOCK_POOL_CONCURRENCY_LEVEL =
      new Builder(Name.MASTER_LOCK_POOL_CONCURRENCY_LEVEL)
          .setDefaultValue(100)
          .setDescription("Maximum concurrency level for the lock pool")
          .setScope(Scope.MASTER)
          .build();
  public static final PropertyKey MASTER_JOURNAL_CATCHUP_PROTECT_ENABLED =
      new Builder(Name.MASTER_JOURNAL_CATCHUP_PROTECT_ENABLED)
          .setDefaultValue(true)
          .setDescription("(Experimental) make sure the journal catchup finish "
              + "before joining the quorum in fault tolerant mode when starting the master process "
              + "and before the current master becoming the leader."
              + "This is added to prevent frequently leadership transition "
              + "during heavy journal catchup stage. "
              + "Catchup is only implemented in ufs journal with Zookeeper.")
          .setConsistencyCheckLevel(ConsistencyCheckLevel.WARN)
          .setScope(Scope.MASTER)
          .build();
  public static final PropertyKey MASTER_JOURNAL_EXIT_ON_DEMOTION =
      new Builder(Name.MASTER_JOURNAL_EXIT_ON_DEMOTION)
          .setDefaultValue(false)
          .setDescription("(Experimental) When this flag is set to true, the master process may "
              + "start as the primary or standby in a quorum, but at any point in time after "
              + "becoming a primary it is demoted to standby, the process will shut down. This "
              + "leaves the responsibility of restarting the master to re-join the quorum (e.g. in"
              + " case of a journal failure on a particular node) to an external entity such as "
              + "kubernetes or systemd.")
          .setConsistencyCheckLevel(ConsistencyCheckLevel.WARN)
          .setScope(Scope.MASTER)
          .build();
  public static final PropertyKey MASTER_UFS_JOURNAL_MAX_CATCHUP_TIME =
      new Builder(Name.MASTER_UFS_JOURNAL_MAX_CATCHUP_TIME)
          .setDefaultValue("10min")
          .setDescription("The maximum time to wait for ufs journal catching up "
              + "before listening to Zookeeper state change. This is added to prevent "
              + "frequently leadership transition during heavy journal replay stage.")
          .setConsistencyCheckLevel(ConsistencyCheckLevel.WARN)
          .setScope(Scope.MASTER)
          .build();
  public static final PropertyKey MASTER_JOURNAL_FLUSH_BATCH_TIME_MS =
      new Builder(Name.MASTER_JOURNAL_FLUSH_BATCH_TIME_MS)
          .setAlias("alluxio.master.journal.flush.batch.time.ms")
          .setDefaultValue("100ms")
          .setDescription("Time to wait for batching journal writes.")
          .setConsistencyCheckLevel(ConsistencyCheckLevel.WARN)
          .setScope(Scope.MASTER)
          .build();
  public static final PropertyKey MASTER_JOURNAL_FLUSH_TIMEOUT_MS =
      new Builder(Name.MASTER_JOURNAL_FLUSH_TIMEOUT_MS)
          .setAlias("alluxio.master.journal.flush.timeout.ms")
          .setDefaultValue("5min")
          .setDescription("The amount of time to keep retrying journal "
              + "writes before giving up and shutting down the master.")
          .setConsistencyCheckLevel(ConsistencyCheckLevel.WARN)
          .setScope(Scope.MASTER)
          .build();
  public static final PropertyKey MASTER_JOURNAL_FLUSH_RETRY_INTERVAL =
      new Builder(Name.MASTER_JOURNAL_FLUSH_RETRY_INTERVAL)
          .setDefaultValue("1sec")
          .setDescription("The amount of time to sleep between retrying journal flushes")
          .setScope(Scope.MASTER)
          .build();
  public static final PropertyKey MASTER_JOURNAL_FOLDER =
      new Builder(Name.MASTER_JOURNAL_FOLDER)
          .setDefaultValue(String.format("${%s}/journal", Name.WORK_DIR))
          .setDescription("The path to store master journal logs. When using the UFS journal this "
              + "could be a URI like hdfs://namenode:port/alluxio/journal. When using the embedded "
              + "journal this must be a local path")
          .setConsistencyCheckLevel(ConsistencyCheckLevel.ENFORCE)
          .setScope(Scope.MASTER)
          .build();
  public static final PropertyKey MASTER_JOURNAL_INIT_FROM_BACKUP =
      new Builder(Name.MASTER_JOURNAL_INIT_FROM_BACKUP)
          .setDescription("A uri for a backup to initialize the journal from. When the"
              + " master becomes primary, if it sees that its journal is freshly formatted, it will"
              + " restore its state from the backup. When running multiple masters, this property"
              + " must be configured on all masters since it isn't known during startup which"
              + " master will become the first primary.")
          .setConsistencyCheckLevel(ConsistencyCheckLevel.ENFORCE)
          .setScope(Scope.MASTER)
          .build();
  public static final PropertyKey MASTER_JOURNAL_SPACE_MONITOR_PERCENT_FREE_THRESHOLD =
      new Builder(Name.MASTER_JOURNAL_SPACE_MONITOR_PERCENT_FREE_THRESHOLD)
          .setDefaultValue(10)
          .setDescription("When the percent of free space on any disk which backs the journal "
              + "falls below this percentage, begin logging warning messages to let "
              + "administrators know the journal disk(s) may be running low on space.")
          .setConsistencyCheckLevel(ConsistencyCheckLevel.WARN)
          .setScope(Scope.MASTER)
          .build();
  public static final PropertyKey MASTER_JOURNAL_TOLERATE_CORRUPTION =
      new Builder(Name.MASTER_JOURNAL_TOLERATE_CORRUPTION)
          .setDefaultValue(false)
          .setDescription("Whether to tolerate master state corruption "
              + "when leader master recovering from backup and standby master replaying journal. "
              + "If enabled, errors from applying journal to master metadata will only be logged "
              + "instead of forcing master to exit. "
              + "This property should be used sparingly.")
          .setConsistencyCheckLevel(ConsistencyCheckLevel.WARN)
          .setIsHidden(true)
          .setScope(Scope.MASTER)
          .build();
  public static final PropertyKey MASTER_JOURNAL_TYPE =
      new Builder(Name.MASTER_JOURNAL_TYPE)
          .setDefaultValue("EMBEDDED")
          .setDescription("The type of journal to use. Valid options are UFS (store journal in "
              + "UFS), EMBEDDED (use a journal embedded in the masters), and NOOP (do not use a "
              + "journal)")
          .setConsistencyCheckLevel(ConsistencyCheckLevel.ENFORCE)
          .setScope(Scope.MASTER)
          .build();
  public static final PropertyKey MASTER_JOURNAL_LOG_SIZE_BYTES_MAX =
      new Builder(Name.MASTER_JOURNAL_LOG_SIZE_BYTES_MAX)
          .setDefaultValue("10MB")
          .setDescription("If a log file is bigger than this value, it will rotate to next "
              + "file.")
          .setConsistencyCheckLevel(ConsistencyCheckLevel.WARN)
          .setScope(Scope.MASTER)
          .build();
  public static final PropertyKey MASTER_JOURNAL_SPACE_MONITOR_INTERVAL =
      new Builder(Name.MASTER_JOURNAL_SPACE_MONITOR_INTERVAL)
      .setDefaultValue("10min")
      .setDescription(String.format("How often to check and update information on space "
          + "utilization of the journal disk. This is currently only compatible with linux-based"
          + "systems and when %s is configured to EMBEDDED", Name.MASTER_JOURNAL_TYPE))
          .setConsistencyCheckLevel(ConsistencyCheckLevel.WARN)
          .setScope(Scope.MASTER)
          .build();
  public static final PropertyKey MASTER_JOURNAL_TAILER_SHUTDOWN_QUIET_WAIT_TIME_MS =
      new Builder(Name.MASTER_JOURNAL_TAILER_SHUTDOWN_QUIET_WAIT_TIME_MS)
          .setAlias("alluxio.master.journal.tailer.shutdown.quiet.wait.time.ms")
          .setDefaultValue("5sec")
          .setDescription("Before the standby master shuts down its tailer thread, there "
              + "should be no update to the leader master's journal in this specified time "
              + "period.")
          .setConsistencyCheckLevel(ConsistencyCheckLevel.WARN)
          .setScope(Scope.MASTER)
          .build();
  public static final PropertyKey MASTER_JOURNAL_TAILER_SLEEP_TIME_MS =
      new Builder(Name.MASTER_JOURNAL_TAILER_SLEEP_TIME_MS)
          .setAlias("alluxio.master.journal.tailer.sleep.time.ms")
          .setDefaultValue("1sec")
          .setDescription("Time for the standby master to sleep for when it "
              + "cannot find anything new in leader master's journal.")
          .setConsistencyCheckLevel(ConsistencyCheckLevel.WARN)
          .setScope(Scope.MASTER)
          .build();
  public static final PropertyKey MASTER_JOURNAL_CHECKPOINT_PERIOD_ENTRIES =
      new Builder(Name.MASTER_JOURNAL_CHECKPOINT_PERIOD_ENTRIES)
          .setDefaultValue(2000000)
          .setDescription("The number of journal entries to write before creating a new "
              + "journal checkpoint.")
          .setConsistencyCheckLevel(ConsistencyCheckLevel.WARN)
          .setScope(Scope.MASTER)
          .build();
  public static final PropertyKey MASTER_JOURNAL_GC_PERIOD_MS =
      new Builder(Name.MASTER_JOURNAL_GC_PERIOD_MS)
          .setAlias("alluxio.master.journal.gc.period.ms")
          .setDefaultValue("2min")
          .setDescription("Frequency with which to scan for and delete stale journal checkpoints.")
          .setConsistencyCheckLevel(ConsistencyCheckLevel.WARN)
          .setScope(Scope.MASTER)
          .build();
  public static final PropertyKey MASTER_JOURNAL_GC_THRESHOLD_MS =
      new Builder(Name.MASTER_JOURNAL_GC_THRESHOLD_MS)
          .setAlias("alluxio.master.journal.gc.threshold.ms")
          .setDefaultValue("5min")
          .setDescription("Minimum age for garbage collecting checkpoints.")
          .setConsistencyCheckLevel(ConsistencyCheckLevel.WARN)
          .setScope(Scope.MASTER)
          .build();
  public static final PropertyKey MASTER_JOURNAL_TEMPORARY_FILE_GC_THRESHOLD_MS =
      new Builder(Name.MASTER_JOURNAL_TEMPORARY_FILE_GC_THRESHOLD_MS)
          .setAlias("alluxio.master.journal.temporary.file.gc.threshold.ms")
          .setDescription("Minimum age for garbage collecting temporary checkpoint files.")
          .setDefaultValue("30min")
          .setConsistencyCheckLevel(ConsistencyCheckLevel.WARN)
          .setScope(Scope.MASTER)
          .build();
  public static final PropertyKey MASTER_KEYTAB_KEY_FILE =
      new Builder(Name.MASTER_KEYTAB_KEY_FILE)
          .setDescription("Kerberos keytab file for Alluxio master.")
          .setConsistencyCheckLevel(ConsistencyCheckLevel.ENFORCE)
          .setScope(Scope.MASTER)
          .build();
  public static final PropertyKey MASTER_LOG_CONFIG_REPORT_HEARTBEAT_INTERVAL =
      new Builder(Name.MASTER_LOG_CONFIG_REPORT_HEARTBEAT_INTERVAL)
          .setDefaultValue("1h")
          .setDescription("The interval for periodically logging the configuration check report.")
          .setConsistencyCheckLevel(ConsistencyCheckLevel.WARN)
          .setScope(Scope.MASTER)
          .build();
  public static final PropertyKey MASTER_PERIODIC_BLOCK_INTEGRITY_CHECK_REPAIR =
      new Builder(Name.MASTER_PERIODIC_BLOCK_INTEGRITY_CHECK_REPAIR)
          .setDefaultValue(false)
          .setDescription("Whether the system should delete orphaned blocks found during the "
              + "periodic integrity check. This is an experimental feature.")
          .setScope(Scope.MASTER)
          .build();
  public static final PropertyKey MASTER_PERIODIC_BLOCK_INTEGRITY_CHECK_INTERVAL =
      new Builder(Name.MASTER_PERIODIC_BLOCK_INTEGRITY_CHECK_INTERVAL)
          .setDefaultValue("1hr")
          .setDescription("The period for the block integrity check, disabled if <= 0.")
          .setScope(Scope.MASTER)
          .build();
  public static final PropertyKey MASTER_PERSISTENCE_CHECKER_INTERVAL_MS =
      new Builder(Name.MASTER_PERSISTENCE_CHECKER_INTERVAL_MS)
          .setDefaultValue("1s")
          .setDescription("How often the master checks persistence status for files written using "
              + "ASYNC_THROUGH")
          .setScope(Scope.MASTER)
          .build();
  public static final PropertyKey MASTER_PERSISTENCE_INITIAL_INTERVAL_MS =
      new Builder(Name.MASTER_PERSISTENCE_INITIAL_INTERVAL_MS)
          .setDefaultValue("1s")
          .setDescription("How often the  master persistence checker checks persistence status "
              + "for files written using ASYNC_THROUGH")
          .setScope(Scope.MASTER)
          .build();
  public static final PropertyKey MASTER_PERSISTENCE_MAX_INTERVAL_MS =
      new Builder(Name.MASTER_PERSISTENCE_MAX_INTERVAL_MS)
          .setDefaultValue("1hr")
          .setDescription("Max wait interval for master persistence checker persistence status "
              + "for files written using ASYNC_THROUGH")
          .setScope(Scope.MASTER)
          .build();
  public static final PropertyKey MASTER_PERSISTENCE_MAX_TOTAL_WAIT_TIME_MS =
      new Builder(Name.MASTER_PERSISTENCE_MAX_TOTAL_WAIT_TIME_MS)
          .setDefaultValue("1day")
          .setDescription("Total wait time for master persistence checker persistence status "
              + "for files written using ASYNC_THROUGH")
          .setScope(Scope.MASTER)
          .build();
  public static final PropertyKey MASTER_PERSISTENCE_SCHEDULER_INTERVAL_MS =
      new Builder(Name.MASTER_PERSISTENCE_SCHEDULER_INTERVAL_MS)
          .setDefaultValue("1s")
          .setDescription("How often the master schedules persistence jobs "
              + "for files written using ASYNC_THROUGH")
          .setScope(Scope.MASTER)
          .build();
  public static final PropertyKey MASTER_PERSISTENCE_BLACKLIST =
      new Builder(Name.MASTER_PERSISTENCE_BLACKLIST)
          .setDescription("Patterns to blacklist persist, comma separated, string match, no regex."
            + " This affects any async persist call (including ASYNC_THROUGH writes and CLI "
            + "persist) but does not affect CACHE_THROUGH writes. Users may want to specify "
            + "temporary files in the blacklist to avoid unnecessary I/O and errors. Some "
            + "examples are `.staging` and `.tmp`.")
          .setScope(Scope.MASTER)
          .setConsistencyCheckLevel(ConsistencyCheckLevel.WARN)
          .build();
  public static final PropertyKey MASTER_REPLICATION_CHECK_INTERVAL_MS =
      new Builder(Name.MASTER_REPLICATION_CHECK_INTERVAL_MS)
          .setDefaultValue("1min")
          .setDescription("How often the master runs background process to check replication "
              + "level for files")
          .setScope(Scope.MASTER)
          .build();
  public static final PropertyKey MASTER_PRINCIPAL = new Builder(Name.MASTER_PRINCIPAL)
      .setDescription("Kerberos principal for Alluxio master.")
      .setConsistencyCheckLevel(ConsistencyCheckLevel.ENFORCE)
      .setScope(Scope.MASTER)
      .build();
  public static final PropertyKey MASTER_RPC_PORT =
      new Builder(Name.MASTER_RPC_PORT)
          .setAlias("alluxio.master.port")
          .setDefaultValue(19998)
          .setDescription("The port for Alluxio master's RPC service.")
          .setConsistencyCheckLevel(ConsistencyCheckLevel.WARN)
          .setScope(Scope.ALL)
          .build();
  public static final PropertyKey MASTER_SERVING_THREAD_TIMEOUT =
      new Builder(Name.MASTER_SERVING_THREAD_TIMEOUT)
          .setDefaultValue("5m")
          .setDescription("When stepping down from being the primary, the master will wait this "
              + "long for the gRPC serving thread to stop before giving up and shutting down "
              + "the server")
          .setIsHidden(true)
          .setScope(Scope.MASTER)
          .build();
  public static final PropertyKey MASTER_SKIP_ROOT_ACL_CHECK =
      new Builder(Name.MASTER_SKIP_ROOT_ACL_CHECK)
          .setDefaultValue(false)
          .setDescription("Skip root directory ACL check when restarting either from journal or "
              + "backup. This is to allow users to restore a backup from a different cluster onto "
              + "their current one without having to recreate the different clusters owner user.")
          .setConsistencyCheckLevel(ConsistencyCheckLevel.ENFORCE)
          .setScope(Scope.MASTER)
          .setIsHidden(true)
          .setIgnoredSiteProperty(true)
          .build();
  public static final PropertyKey MASTER_STARTUP_BLOCK_INTEGRITY_CHECK_ENABLED =
      new Builder(Name.MASTER_STARTUP_BLOCK_INTEGRITY_CHECK_ENABLED)
          .setDefaultValue(true)
          .setDescription("Whether the system should be checked on startup for orphaned blocks "
              + "(blocks having no corresponding files but still taking system resource due to "
              + "various system failures). Orphaned blocks will be deleted during master startup "
              + "if this property is true. This property is available since 1.7.1")
          .setScope(Scope.MASTER)
          .build();
  public static final PropertyKey MASTER_TIERED_STORE_GLOBAL_LEVEL0_ALIAS =
      new Builder(Name.MASTER_TIERED_STORE_GLOBAL_LEVEL0_ALIAS)
          .setDefaultValue(Constants.MEDIUM_MEM)
          .setDescription("The name of the highest storage tier in the entire system.")
          .setConsistencyCheckLevel(ConsistencyCheckLevel.ENFORCE)
          .setScope(Scope.MASTER)
          .build();
  public static final PropertyKey MASTER_TIERED_STORE_GLOBAL_LEVEL1_ALIAS =
      new Builder(Name.MASTER_TIERED_STORE_GLOBAL_LEVEL1_ALIAS)
          .setDefaultValue(Constants.MEDIUM_SSD)
          .setDescription("The name of the second highest storage tier in the entire system.")
          .setConsistencyCheckLevel(ConsistencyCheckLevel.ENFORCE)
          .setScope(Scope.MASTER)
          .build();
  public static final PropertyKey MASTER_TIERED_STORE_GLOBAL_LEVEL2_ALIAS =
      new Builder(Name.MASTER_TIERED_STORE_GLOBAL_LEVEL2_ALIAS)
          .setDefaultValue(Constants.MEDIUM_HDD)
          .setDescription("The name of the third highest storage tier in the entire system.")
          .setConsistencyCheckLevel(ConsistencyCheckLevel.ENFORCE)
          .setScope(Scope.MASTER)
          .build();
  public static final PropertyKey MASTER_TIERED_STORE_GLOBAL_LEVELS =
      new Builder(Name.MASTER_TIERED_STORE_GLOBAL_LEVELS)
          .setDefaultValue(3)
          .setDescription("The total number of storage tiers in the system.")
          .setConsistencyCheckLevel(ConsistencyCheckLevel.ENFORCE)
          .setScope(Scope.MASTER)
          .build();
  public static final PropertyKey MASTER_TIERED_STORE_GLOBAL_MEDIUMTYPE =
      new Builder(Name.MASTER_TIERED_STORE_GLOBAL_MEDIUMTYPE)
          .setDefaultValue("MEM,SSD,HDD")
          .setDescription("The list of medium types we support in the system.")
          .setConsistencyCheckLevel(ConsistencyCheckLevel.ENFORCE)
          .setScope(Scope.MASTER)
          .build();
  public static final PropertyKey MASTER_TTL_CHECKER_INTERVAL_MS =
      new Builder(Name.MASTER_TTL_CHECKER_INTERVAL_MS)
          .setAlias("alluxio.master.ttl.checker.interval.ms")
          .setDefaultValue("1hour")
          .setDescription("How often to periodically check and delete the files "
              + "with expired ttl value.")
          .setConsistencyCheckLevel(ConsistencyCheckLevel.WARN)
          .setScope(Scope.MASTER)
          .build();
  public static final PropertyKey MASTER_UFS_ACTIVE_SYNC_INTERVAL =
      new Builder(Name.MASTER_UFS_ACTIVE_SYNC_INTERVAL)
          .setDefaultValue("30sec")
          .setDescription("Time interval to periodically actively sync UFS")
          .setConsistencyCheckLevel(ConsistencyCheckLevel.WARN)
          .setScope(Scope.MASTER)
          .build();
  public static final PropertyKey MASTER_UFS_ACTIVE_SYNC_MAX_AGE =
      new Builder(Name.MASTER_UFS_ACTIVE_SYNC_MAX_AGE)
          .setDefaultValue("10")
          .setDescription("The maximum number of intervals we will wait to find a quiet "
            + "period before we have to sync the directories")
          .setConsistencyCheckLevel(ConsistencyCheckLevel.WARN)
          .setScope(Scope.MASTER)
          .build();
  public static final PropertyKey MASTER_UFS_ACTIVE_SYNC_INITIAL_SYNC_ENABLED =
      new Builder(Name.MASTER_UFS_ACTIVE_SYNC_INITIAL_SYNC_ENABLED)
          .setDefaultValue("true")
          .setDescription("Whether to perform an initial sync when we add a sync point")
          .setConsistencyCheckLevel(ConsistencyCheckLevel.WARN)
          .setScope(Scope.MASTER)
          .setIsHidden(true)
          .build();
  public static final PropertyKey MASTER_UFS_ACTIVE_SYNC_MAX_ACTIVITIES =
      new Builder(Name.MASTER_UFS_ACTIVE_SYNC_MAX_ACTIVITIES)
          .setDefaultValue("10")
          .setDescription("Max number of changes in a directory "
              + "to be considered for active syncing")
          .setConsistencyCheckLevel(ConsistencyCheckLevel.WARN)
          .setScope(Scope.MASTER)
          .build();
  // In Java8 in container environment Runtime.availableProcessors() always returns 1,
  // which is not the actual number of cpus, so we set a safe default value 2.
  public static final PropertyKey MASTER_UFS_ACTIVE_SYNC_THREAD_POOL_SIZE =
      new Builder(Name.MASTER_UFS_ACTIVE_SYNC_THREAD_POOL_SIZE)
          .setDefaultSupplier(() -> Math.max(2, Runtime.getRuntime().availableProcessors() / 2),
              "The number of threads used by the active sync provider process active sync events."
                  + " A higher number allow the master to use more CPU to process events from "
                  + "an event stream in parallel. If this value is too low, Alluxio may fall "
                  + "behind processing events. Defaults to # of processors / 2.")
          .setDescription("Max number of threads used to perform active sync")
          .setConsistencyCheckLevel(ConsistencyCheckLevel.WARN)
          .setScope(Scope.MASTER)
          .build();
  public static final PropertyKey MASTER_UFS_ACTIVE_SYNC_POLL_TIMEOUT =
      new Builder(Name.MASTER_UFS_ACTIVE_SYNC_POLL_TIMEOUT)
          .setDefaultValue("10sec")
          .setDescription("Max time to wait before timing out a polling operation")
          .setConsistencyCheckLevel(ConsistencyCheckLevel.WARN)
          .setScope(Scope.MASTER)
          .build();
  public static final PropertyKey MASTER_UFS_ACTIVE_SYNC_EVENT_RATE_INTERVAL =
      new Builder(Name.MASTER_UFS_ACTIVE_SYNC_EVENT_RATE_INTERVAL)
          .setDefaultValue("60sec")
          .setDescription("The time interval we use to estimate incoming event rate")
          .setConsistencyCheckLevel(ConsistencyCheckLevel.WARN)
          .setScope(Scope.MASTER)
          .build();
  public static final PropertyKey MASTER_UFS_ACTIVE_SYNC_RETRY_TIMEOUT =
      new Builder(Name.MASTER_UFS_ACTIVE_SYNC_RETRY_TIMEOUT)
          .setDefaultValue("10sec")
          .setDescription("The max total duration to retry failed active sync operations."
              + "A large duration is useful to handle transient failures such as an "
              + "unresponsive under storage but can lock the inode tree being synced longer.")
          .setConsistencyCheckLevel(ConsistencyCheckLevel.WARN)
          .setScope(Scope.MASTER)
          .build();

  public static final PropertyKey MASTER_UFS_ACTIVE_SYNC_POLL_BATCH_SIZE =
      new Builder(Name.MASTER_UFS_ACTIVE_SYNC_POLL_BATCH_SIZE)
          .setDefaultValue("1024")
          .setDescription("The number of event batches that should be submitted together to a "
              + "single thread for processing.")
          .setConsistencyCheckLevel(ConsistencyCheckLevel.WARN)
          .setScope(Scope.MASTER)
          .build();

  public static final PropertyKey MASTER_UFS_BLOCK_LOCATION_CACHE_CAPACITY =
      new Builder(Name.MASTER_UFS_BLOCK_LOCATION_CACHE_CAPACITY)
          .setDefaultValue(1000000)
          .setDescription("The capacity of the UFS block locations cache. "
              + "This cache caches UFS block locations for files that are persisted "
              + "but not in Alluxio space, so that listing status of these files do not need to "
              + "repeatedly ask UFS for their block locations. If this is set to 0, the cache "
              + "will be disabled.")
          .setConsistencyCheckLevel(ConsistencyCheckLevel.WARN)
          .setScope(Scope.MASTER)
          .build();
  public static final PropertyKey MASTER_UFS_MANAGED_BLOCKING_ENABLED =
      new Builder(Name.MASTER_UFS_MANAGED_BLOCKING_ENABLED)
          .setDescription("Whether to run UFS operations with managed blocking. "
              + "This will provide RPC layer a hint that UFS is possible slow."
              + "The default is true for object stores and false for the rest. "
              + "unless set explicitly.")
          .setConsistencyCheckLevel(ConsistencyCheckLevel.WARN)
          .setScope(Scope.SERVER)
          .setIsHidden(true)
          .build();
  public static final PropertyKey MASTER_UFS_PATH_CACHE_CAPACITY =
      new Builder(Name.MASTER_UFS_PATH_CACHE_CAPACITY)
          .setDefaultValue(100000)
          .setDescription("The capacity of the UFS path cache. This cache is used to "
              + "approximate the `ONCE` metadata load behavior (see "
              + "`alluxio.user.file.metadata.load.type`). Larger caches will consume more "
              + "memory, but will better approximate the `ONCE` behavior.")
          .setConsistencyCheckLevel(ConsistencyCheckLevel.WARN)
          .setScope(Scope.MASTER)
          .build();
  public static final PropertyKey MASTER_UFS_PATH_CACHE_THREADS =
      new Builder(Name.MASTER_UFS_PATH_CACHE_THREADS)
          .setDefaultValue(64)
          .setDescription("The maximum size of the thread pool for asynchronously processing "
              + "paths for the UFS path cache. Greater number of threads will decrease the "
              + "amount of staleness in the async cache, but may impact performance. If this "
              + "is set to 0, the cache will be disabled, and "
              + "`alluxio.user.file.metadata.load.type=ONCE` will behave like `ALWAYS`.")
          .setConsistencyCheckLevel(ConsistencyCheckLevel.WARN)
          .setScope(Scope.MASTER)
          .build();
  public static final PropertyKey MASTER_UPDATE_CHECK_ENABLED =
      new Builder(Name.MASTER_UPDATE_CHECK_ENABLED)
          .setDefaultValue(ProjectConstants.UPDATE_CHECK_ENABLED)
          .setDescription("Whether to check for update availability.")
          .setConsistencyCheckLevel(ConsistencyCheckLevel.ENFORCE)
          .setScope(Scope.MASTER)
          .build();
  public static final PropertyKey MASTER_UPDATE_CHECK_INTERVAL =
      new Builder(Name.MASTER_UPDATE_CHECK_INTERVAL)
          .setDefaultValue("7day")
          .setDescription("The interval to check for update availability.")
          .setConsistencyCheckLevel(ConsistencyCheckLevel.ENFORCE)
          .setScope(Scope.MASTER)
          .build();
  public static final PropertyKey MASTER_UNSAFE_DIRECT_PERSIST_OBJECT_ENABLED =
      new Builder(Name.MASTER_UNSAFE_DIRECT_PERSIST_OBJECT_ENABLED)
          .setDefaultValue(true)
          .setDescription("When set to false, writing files using ASYNC_THROUGH or persist CLI "
              + "with object stores as the UFS will first create temporary objects "
              + "suffixed by \".alluxio.TIMESTAMP.tmp\" in the object store before "
              + "committed to the final UFS path. When set to true, files will be "
              + "put to the destination path directly in the object store without staging "
              + "with a temp suffix. Enabling this optimization by directly persisting files "
              + "can significantly improve the efficiency writing to object store by making less "
              + "data copy as rename in object store can be slow, "
              + "but leaving a short vulnerability window for undefined behavior if a file "
              + "is written using ASYNC_THROUGH but renamed or removed before the async "
              + "persist operation completes, while this same file path was reused for other new "
              + "files in Alluxio.")
          .setConsistencyCheckLevel(ConsistencyCheckLevel.WARN)
          .setScope(Scope.MASTER)
          .build();
  public static final PropertyKey MASTER_WEB_BIND_HOST =
      new Builder(Name.MASTER_WEB_BIND_HOST)
          .setDefaultValue("0.0.0.0")
          .setDescription("The hostname Alluxio master web UI binds to.")
          .setScope(Scope.MASTER)
          .build();
  public static final PropertyKey MASTER_WEB_HOSTNAME =
      new Builder(Name.MASTER_WEB_HOSTNAME)
          .setDescription("The hostname of Alluxio Master web UI.")
          .setScope(Scope.ALL)
          .build();
  public static final PropertyKey MASTER_WEB_PORT =
      new Builder(Name.MASTER_WEB_PORT)
          .setDefaultValue(19999)
          .setDescription("The port Alluxio web UI runs on.")
          .setConsistencyCheckLevel(ConsistencyCheckLevel.WARN)
          .setScope(Scope.MASTER)
          .build();
  public static final PropertyKey MASTER_WEB_JOURNAL_CHECKPOINT_WARNING_THRESHOLD_TIME =
      new Builder(Name.MASTER_WEB_JOURNAL_CHECKPOINT_WARNING_THRESHOLD_TIME)
          .setDefaultValue(Constants.DAY * 3)
          .setIsHidden(true)
          .setDescription("The amount of time since the last checkpoint and when the number of "
              + "journal entries is greater than " + Name.MASTER_JOURNAL_CHECKPOINT_PERIOD_ENTRIES
              + " which causes a warning to be displayed in the web UI ")
          .setConsistencyCheckLevel(ConsistencyCheckLevel.WARN)
          .setScope(Scope.MASTER)
          .build();
  public static final PropertyKey MASTER_WHITELIST =
      new Builder(Name.MASTER_WHITELIST)
          .setDefaultValue("/")
          .setDescription("A comma-separated list of prefixes of the paths which are "
              + "cacheable, separated by semi-colons. Alluxio will try to cache the cacheable "
              + "file when it is read for the first time.")
          .setConsistencyCheckLevel(ConsistencyCheckLevel.WARN)
          .setScope(Scope.MASTER)
          .build();
  public static final PropertyKey MASTER_WORKER_CONNECT_WAIT_TIME =
      new Builder(Name.MASTER_WORKER_CONNECT_WAIT_TIME)
          .setDefaultValue("5sec")
          .setDescription("Alluxio master will wait a period of time after start up for "
              + "all workers to register, before it starts accepting client requests. "
              + "This property determines the wait time.")
          .setConsistencyCheckLevel(ConsistencyCheckLevel.WARN)
          .setScope(Scope.MASTER)
              .build();
  public static final PropertyKey MASTER_WORKER_INFO_CACHE_REFRESH_TIME =
      new Builder(Name.MASTER_WORKER_INFO_CACHE_REFRESH_TIME)
          .setDefaultValue("10sec")
          .setDescription("The worker information list will be refreshed "
              + "after being cached for this time period. If the refresh time is too big, "
              + "operations on the job servers or clients may fail because of "
              + "the stale worker info. If it is too small, "
              + "continuously updating worker information may case lock contention "
              + "in the block master")
          .setConsistencyCheckLevel(ConsistencyCheckLevel.WARN)
          .setScope(Scope.MASTER)
          .build();
  public static final PropertyKey MASTER_WORKER_TIMEOUT_MS =
      new Builder(Name.MASTER_WORKER_TIMEOUT_MS)
          .setAlias("alluxio.master.worker.timeout.ms")
          .setDefaultValue("5min")
          .setDescription("Timeout between master and worker indicating a lost worker.")
          .setConsistencyCheckLevel(ConsistencyCheckLevel.WARN)
          .setScope(Scope.MASTER)
          .build();
  public static final PropertyKey MASTER_METADATA_SYNC_CONCURRENCY_LEVEL =
      new Builder(Name.MASTER_METADATA_SYNC_CONCURRENCY_LEVEL)
          .setDefaultValue(6)
          .setDescription("The maximum number of concurrent sync tasks running for a given sync "
              + "operation")
          .setScope(Scope.MASTER)
          .setConsistencyCheckLevel(ConsistencyCheckLevel.WARN)
          .build();
  // In Java8 in container environment Runtime.availableProcessors() always returns 1,
  // which is not the actual number of cpus, so we set a safe default value 4.
  public static final PropertyKey MASTER_METADATA_SYNC_EXECUTOR_POOL_SIZE =
      new Builder(Name.MASTER_METADATA_SYNC_EXECUTOR_POOL_SIZE)
          .setDefaultSupplier(() -> Math.max(4, Runtime.getRuntime().availableProcessors()),
              "The total number of threads which can concurrently execute metadata sync "
                  + "operations.")
          .setDescription("The number of threads used to execute all metadata sync"
              + "operations")
          .setScope(Scope.MASTER)
          .setConsistencyCheckLevel(ConsistencyCheckLevel.WARN)
          .build();
  public static final PropertyKey MASTER_METADATA_SYNC_REPORT_FAILURE =
      new Builder(Name.MASTER_METADATA_SYNC_REPORT_FAILURE)
          .setDescription("Report failure if any metadata sync fails")
          .setScope(Scope.MASTER)
          .setDefaultValue(true)
          .setIsHidden(true)
          .setConsistencyCheckLevel(ConsistencyCheckLevel.WARN)
          .build();
  // In Java8 in container environment Runtime.availableProcessors() always returns 1,
  // which is not the actual number of cpus, so we set a safe default value 32.
  public static final PropertyKey MASTER_METADATA_SYNC_UFS_PREFETCH_POOL_SIZE =
      new Builder(Name.MASTER_METADATA_SYNC_UFS_PREFETCH_POOL_SIZE)
          .setDefaultSupplier(() -> Math.max(32, 10 * Runtime.getRuntime().availableProcessors()),
              "The number of threads which can concurrently fetch metadata from UFSes during a "
                  + "metadata sync operations.")
          .setDescription("The number of threads used to fetch UFS objects for all metadata sync"
              + "operations")
          .setScope(Scope.MASTER)
          .setConsistencyCheckLevel(ConsistencyCheckLevel.WARN)
          .build();
  public static final PropertyKey MASTER_RPC_EXECUTOR_TYPE =
      new Builder(Name.MASTER_RPC_EXECUTOR_TYPE)
          .setDefaultValue("TPE")
          .setDescription("Type of ExecutorService for Alluxio master gRPC server. "
              + "Supported values are TPE (for ThreadPoolExecutor) and FJP (for ForkJoinPool).")
          .setConsistencyCheckLevel(ConsistencyCheckLevel.WARN)
          .setScope(Scope.MASTER)
          .build();
  public static final PropertyKey MASTER_RPC_EXECUTOR_CORE_POOL_SIZE =
      new Builder(Name.MASTER_RPC_EXECUTOR_CORE_POOL_SIZE)
          .setDefaultValue(500)
          .setDescription(
              "The number of threads to keep in thread pool of master RPC ExecutorService.")
          .setConsistencyCheckLevel(ConsistencyCheckLevel.WARN)
          .setScope(Scope.MASTER)
          .build();
  public static final PropertyKey MASTER_RPC_EXECUTOR_MAX_POOL_SIZE =
      new Builder(Name.MASTER_RPC_EXECUTOR_MAX_POOL_SIZE)
          .setDefaultValue(500)
          .setDescription("The maximum number of threads allowed for master RPC ExecutorService."
              + " When the maximum is reached, attempts to replace blocked threads fail.")
          .setConsistencyCheckLevel(ConsistencyCheckLevel.WARN)
          .setScope(Scope.MASTER)
          .build();
  public static final PropertyKey MASTER_RPC_EXECUTOR_KEEPALIVE =
      new Builder(Name.MASTER_RPC_EXECUTOR_KEEPALIVE)
          .setDefaultValue("60sec")
          .setDescription("The keep alive time of a thread in master RPC ExecutorService"
              + "last used before this thread is terminated (and replaced if necessary).")
          .setConsistencyCheckLevel(ConsistencyCheckLevel.WARN)
          .setScope(Scope.MASTER)
          .build();
  public static final PropertyKey MASTER_RPC_EXECUTOR_TPE_QUEUE_TYPE =
      new Builder(Name.MASTER_RPC_EXECUTOR_TPE_QUEUE_TYPE)
          .setDefaultValue("LINKED_BLOCKING_QUEUE")
          .setDescription(String.format(
              "This property is effective when %s is set to TPE. "
                  + "It specifies the internal task queue that's used by RPC ExecutorService. "
                  + "Supported values are: LINKED_BLOCKING_QUEUE, LINKED_BLOCKING_QUEUE_WITH_CAP, "
                  + "ARRAY_BLOCKING_QUEUE and SYNCHRONOUS_BLOCKING_QUEUE",
              Name.MASTER_RPC_EXECUTOR_TYPE))
          .setConsistencyCheckLevel(ConsistencyCheckLevel.WARN)
          .setScope(Scope.MASTER)
          .build();
  public static final PropertyKey MASTER_RPC_EXECUTOR_TPE_ALLOW_CORE_THREADS_TIMEOUT =
      new Builder(Name.MASTER_RPC_EXECUTOR_TPE_ALLOW_CORE_THREADS_TIMEOUT)
          .setDefaultValue(true)
          .setDescription(
              String.format("This property is effective when %s is set to ThreadPoolExecutor. "
                  + "It controls whether core threads can timeout and terminate "
                  + "when there is no work.", Name.MASTER_RPC_EXECUTOR_TYPE))
          .setConsistencyCheckLevel(ConsistencyCheckLevel.WARN)
          .setScope(Scope.MASTER)
          .build();
  public static final PropertyKey MASTER_RPC_EXECUTOR_FJP_PARALLELISM =
      new Builder(Name.MASTER_RPC_EXECUTOR_FJP_PARALLELISM)
          .setAlias("alluxio.master.rpc.executor.parallelism")
          .setDefaultSupplier(() -> Math.max(8, 2 * Runtime.getRuntime().availableProcessors()),
              "2 * {CPU core count}")
          .setDescription(
              String.format("This property is effective when %s is set to ForkJoinPool. "
                  + "It controls the parallelism level (internal queue count) "
                  + "of master RPC ExecutorService.", Name.MASTER_RPC_EXECUTOR_TYPE))
          .setConsistencyCheckLevel(ConsistencyCheckLevel.WARN)
          .setScope(Scope.MASTER)
          .build();
  public static final PropertyKey MASTER_RPC_EXECUTOR_FJP_MIN_RUNNABLE =
      new Builder(Name.MASTER_RPC_EXECUTOR_FJP_MIN_RUNNABLE)
          .setAlias("alluxio.master.rpc.executor.min.runnable")
          .setDefaultValue(1)
          .setDescription(
              String.format(
                  "This property is effective when %s is set to ForkJoinPool. "
                      + "It controls the minimum allowed number of core threads not blocked. "
                      + "A value of 1 ensures liveness. A larger value might improve "
                      + "throughput but might also increase overhead.",
                  Name.MASTER_RPC_EXECUTOR_TYPE))
          .setConsistencyCheckLevel(ConsistencyCheckLevel.WARN)
          .setScope(Scope.MASTER)
          .build();
  public static final PropertyKey MASTER_RPC_EXECUTOR_FJP_ASYNC =
      new Builder(Name.MASTER_RPC_EXECUTOR_FJP_ASYNC)
          .setDefaultValue(true)
          .setDescription(String.format(
              "This property is effective when %s is set to ForkJoinPool. "
                  + "if true, it establishes local first-in-first-out scheduling mode for "
                  + "forked tasks that are never joined. This mode may be more appropriate "
                  + "than default locally stack-based mode in applications in which "
                  + "worker threads only process event-style asynchronous tasks.",
              Name.MASTER_RPC_EXECUTOR_TYPE))
          .setConsistencyCheckLevel(ConsistencyCheckLevel.WARN)
          .setScope(Scope.MASTER)
          .build();
  public static final PropertyKey MASTER_WORKER_REGISTER_LEASE_ENABLED =
      new Builder(Name.MASTER_WORKER_REGISTER_LEASE_ENABLED)
          .setDefaultValue("true")
          .setDescription("Whether workers request for leases before they register. "
              + "The RegisterLease is used by the master to control the concurrency of workers"
              + " that are actively registering.")
          .setScope(Scope.MASTER)
          .build();
  public static final PropertyKey MASTER_WORKER_REGISTER_LEASE_COUNT =
      new Builder(Name.MASTER_WORKER_REGISTER_LEASE_COUNT)
          .setDefaultValue("25")
          .setDescription("The number of workers that can register at the same time. "
              + "Others will wait and retry until they are granted a RegisterLease. "
              + "If you observe pressure on the master when many workers start up and register, "
              + "tune down this parameter.")
          .setScope(Scope.MASTER)
          .build();
  public static final PropertyKey MASTER_WORKER_REGISTER_LEASE_RESPECT_JVM_SPACE =
      new Builder(Name.MASTER_WORKER_REGISTER_LEASE_RESPECT_JVM_SPACE)
          .setDefaultValue("true")
          .setDescription("Whether the master checks the availability on the JVM before granting"
              + " a lease to a worker. If the master determines the JVM does not have enough"
              + " space to accept a new worker, the RegisterLease will not be granted.")
          .setScope(Scope.MASTER)
          .build();
  public static final PropertyKey MASTER_WORKER_REGISTER_LEASE_TTL =
      new Builder(Name.MASTER_WORKER_REGISTER_LEASE_TTL)
          .setDefaultValue("1min")
          .setDescription("The TTL for a RegisterLease granted to the worker. Leases that "
              + "exceed the TTL will be recycled and granted to other workers.")
          .setScope(Scope.MASTER)
          .build();

  //
  // Secondary master related properties
  //
  public static final PropertyKey SECONDARY_MASTER_METASTORE_DIR =
      new Builder(Name.SECONDARY_MASTER_METASTORE_DIR)
          .setDefaultValue(String.format("${%s}/secondary-metastore", Name.WORK_DIR))
          .setDescription(
              "The secondary master metastore work directory. Only some metastores need disk.")
          .setConsistencyCheckLevel(ConsistencyCheckLevel.WARN)
          .setScope(Scope.SERVER)
          .build();

  //
  // File system master related properties
  //
  public static final PropertyKey MASTER_FILE_SYSTEM_LISTSTATUS_RESULTS_PER_MESSAGE =
      new Builder(Name.MASTER_FILE_SYSTEM_LISTSTATUS_RESULTS_PER_MESSAGE)
          .setDefaultValue(10000)
          .setDescription(
              "Count of items on each list-status response message.")
          .setConsistencyCheckLevel(ConsistencyCheckLevel.WARN)
          .setScope(Scope.MASTER)
          .build();
  public static final PropertyKey MASTER_FILE_SYSTEM_OPERATION_RETRY_CACHE_ENABLED =
      new Builder(Name.MASTER_FILE_SYSTEM_OPERATION_RETRY_CACHE_ENABLED)
          .setDefaultValue(true)
          .setDescription("If enabled, each filesystem operation will be tracked on all masters, "
              + "in order to avoid re-execution of client retries.")
          .setConsistencyCheckLevel(ConsistencyCheckLevel.WARN)
          .setScope(Scope.MASTER)
          .build();
  public static final PropertyKey MASTER_FILE_SYSTEM_OPERATION_RETRY_CACHE_SIZE =
      new Builder(Name.MASTER_FILE_SYSTEM_OPERATION_RETRY_CACHE_SIZE)
          .setDefaultValue(100_000)
          .setDescription("Size of fs operation retry cache.")
          .setConsistencyCheckLevel(ConsistencyCheckLevel.WARN)
          .setScope(Scope.MASTER)
          .build();

  //
  // Worker related properties
  //
  public static final PropertyKey WORKER_ALLOCATOR_CLASS =
      new Builder(Name.WORKER_ALLOCATOR_CLASS)
          .setDefaultValue("alluxio.worker.block.allocator.MaxFreeAllocator")
          .setDescription("The strategy that a worker uses to allocate space among storage "
              + "directories in certain storage layer. Valid options include: "
              + "`alluxio.worker.block.allocator.MaxFreeAllocator`, "
              + "`alluxio.worker.block.allocator.GreedyAllocator`, "
              + "`alluxio.worker.block.allocator.RoundRobinAllocator`.")
          .setConsistencyCheckLevel(ConsistencyCheckLevel.WARN)
          .setScope(Scope.WORKER)
          .build();
  public static final PropertyKey WORKER_BIND_HOST =
      new Builder(Name.WORKER_BIND_HOST)
          .setDefaultValue("0.0.0.0")
          .setDescription("The hostname Alluxio's worker node binds to.")
          .setConsistencyCheckLevel(ConsistencyCheckLevel.WARN)
          .setScope(Scope.WORKER)
          .build();
  public static final PropertyKey WORKER_BLOCK_HEARTBEAT_INTERVAL_MS =
      new Builder(Name.WORKER_BLOCK_HEARTBEAT_INTERVAL_MS)
          .setAlias("alluxio.worker.block.heartbeat.interval.ms")
          .setDefaultValue("1sec")
          .setDescription("The interval between block workers' heartbeats to update "
              + "block status, storage health and other workers' information to Alluxio Master.")
          .setConsistencyCheckLevel(ConsistencyCheckLevel.WARN)
          .setScope(Scope.WORKER)
          .build();
  public static final PropertyKey WORKER_BLOCK_HEARTBEAT_TIMEOUT_MS =
      new Builder(Name.WORKER_BLOCK_HEARTBEAT_TIMEOUT_MS)
          .setAlias("alluxio.worker.block.heartbeat.timeout.ms")
          .setDefaultValue(String.format("${%s}", Name.WORKER_MASTER_CONNECT_RETRY_TIMEOUT))
          .setDescription("The timeout value of block workers' heartbeats. If the worker can't "
              + "connect to master before this interval expires, the worker will exit.")
          .setConsistencyCheckLevel(ConsistencyCheckLevel.WARN)
          .setScope(Scope.WORKER)
          .build();
  public static final PropertyKey WORKER_CONTAINER_HOSTNAME =
      new Builder(Name.WORKER_CONTAINER_HOSTNAME)
          .setDescription("The container hostname if worker is running in a container.")
          .setConsistencyCheckLevel(ConsistencyCheckLevel.IGNORE)
          .setScope(Scope.WORKER)
          .build();
  public static final PropertyKey WORKER_DATA_FOLDER =
      new Builder(Name.WORKER_DATA_FOLDER)
          .setDefaultValue("/alluxioworker/")
          .setDescription("A relative path within each storage directory used as the data "
              + "folder for Alluxio worker to put data for tiered store.")
          .setConsistencyCheckLevel(ConsistencyCheckLevel.WARN)
          .setScope(Scope.WORKER)
          .build();
  public static final PropertyKey WORKER_DATA_FOLDER_PERMISSIONS =
      new Builder(Name.WORKER_DATA_FOLDER_PERMISSIONS)
          .setDefaultValue("rwxrwxrwx")
          .setDescription("The permission set for the worker data folder. If short circuit is used "
              + "this folder should be accessible by all users (rwxrwxrwx).")
          .setConsistencyCheckLevel(ConsistencyCheckLevel.WARN)
          .setScope(Scope.WORKER)
          .build();
  public static final PropertyKey WORKER_DATA_SERVER_DOMAIN_SOCKET_ADDRESS =
      new Builder(Name.WORKER_DATA_SERVER_DOMAIN_SOCKET_ADDRESS)
          .setDescription("The path to the domain socket. Short-circuit reads make use of a "
              + "UNIX domain socket when this is set (non-empty). This is a special path in "
              + "the file system that allows the client and the AlluxioWorker to communicate. "
              + "You will need to set a path to this socket. The AlluxioWorker needs to be "
              + "able to create the path. If " + Name.WORKER_DATA_SERVER_DOMAIN_SOCKET_AS_UUID
              + " is set, the path should be the home directory for the domain socket. The full "
              + "path for the domain socket with be {path}/{uuid}.")
          .setConsistencyCheckLevel(ConsistencyCheckLevel.WARN)
          .setScope(Scope.WORKER)
          .build();
  public static final PropertyKey WORKER_DATA_SERVER_DOMAIN_SOCKET_AS_UUID =
      new Builder(Name.WORKER_DATA_SERVER_DOMAIN_SOCKET_AS_UUID)
          .setDefaultValue("false")
          .setDescription("If true, the property " + Name.WORKER_DATA_SERVER_DOMAIN_SOCKET_ADDRESS
              + "is the path to the home directory for the domain socket and a unique identifier "
              + "is used as the domain socket name. If false, the property is the absolute path "
              + "to the UNIX domain socket.")
          .setConsistencyCheckLevel(ConsistencyCheckLevel.WARN)
          .setScope(Scope.ALL)
          .build();
  public static final PropertyKey WORKER_DATA_TMP_FOLDER =
      new Builder(Name.WORKER_DATA_TMP_FOLDER)
          .setDefaultValue(".tmp_blocks")
          .setDescription("A relative path in alluxio.worker.data.folder used to store the "
              + "temporary data for uncommitted files.")
          .setConsistencyCheckLevel(ConsistencyCheckLevel.WARN)
          .setScope(Scope.WORKER)
          .build();
  public static final PropertyKey WORKER_DATA_TMP_SUBDIR_MAX =
      new Builder(Name.WORKER_DATA_TMP_SUBDIR_MAX)
          .setDefaultValue(1024)
          .setDescription("The maximum number of sub-directories allowed to be created in "
              + "${alluxio.worker.data.tmp.folder}.")
          .setConsistencyCheckLevel(ConsistencyCheckLevel.WARN)
          .setScope(Scope.WORKER)
          .build();
  /**
   * @deprecated use block annotators instead
   */
  @Deprecated(message = "Use WORKER_BLOCK_ANNOTATOR_CLASS instead.")
  public static final PropertyKey WORKER_EVICTOR_CLASS =
      new Builder(Name.WORKER_EVICTOR_CLASS)
          .setDescription("The strategy that a worker uses to evict block files when a "
              + "storage layer runs out of space. Valid options include "
              + "`alluxio.worker.block.evictor.LRFUEvictor`, "
              + "`alluxio.worker.block.evictor.GreedyEvictor`, "
              + "`alluxio.worker.block.evictor.LRUEvictor`, "
              + "`alluxio.worker.block.evictor.PartialLRUEvictor`.")
          .setConsistencyCheckLevel(ConsistencyCheckLevel.WARN)
          .setScope(Scope.WORKER)
          .build();
  public static final PropertyKey WORKER_BLOCK_ANNOTATOR_CLASS =
      new Builder(Name.WORKER_BLOCK_ANNOTATOR_CLASS)
          .setDefaultValue("alluxio.worker.block.annotator.LRUAnnotator")
          .setDescription("The strategy that a worker uses to annotate blocks "
              + "in order to have an ordered view of them during internal"
              + "management tasks such as eviction and promotion/demotion. "
              + " Valid options include: "
              + "`alluxio.worker.block.annotator.LRFUAnnotator`, "
              + "`alluxio.worker.block.annotator.LRUAnnotator`, ")
          .setConsistencyCheckLevel(ConsistencyCheckLevel.WARN)
          .setScope(Scope.WORKER)
          .build();
  public static final PropertyKey WORKER_BLOCK_ANNOTATOR_LRFU_ATTENUATION_FACTOR =
      new Builder(Name.WORKER_BLOCK_ANNOTATOR_LRFU_ATTENUATION_FACTOR)
          .setDefaultValue(2.0)
          .setDescription(
              "A attenuation factor in [2, INF) to control the behavior of LRFU annotator.")
          .setConsistencyCheckLevel(ConsistencyCheckLevel.WARN)
          .setScope(Scope.WORKER)
          .build();
  public static final PropertyKey WORKER_BLOCK_ANNOTATOR_LRFU_STEP_FACTOR =
      new Builder(Name.WORKER_BLOCK_ANNOTATOR_LRFU_STEP_FACTOR)
          .setDefaultValue(0.25)
          .setDescription("A factor in [0, 1] to control the behavior of LRFU: smaller value "
              + "makes LRFU more similar to LFU; and larger value makes LRFU closer to LRU.")
          .setConsistencyCheckLevel(ConsistencyCheckLevel.WARN)
          .setScope(Scope.WORKER)
          .build();
  public static final PropertyKey WORKER_FUSE_ENABLED =
      new Builder(Name.WORKER_FUSE_ENABLED)
          .setDefaultValue(false)
          .setDescription("If true, launch worker embedded Fuse application.")
          .setConsistencyCheckLevel(ConsistencyCheckLevel.WARN)
          .setScope(Scope.WORKER)
          .build();
  public static final PropertyKey WORKER_FUSE_MOUNT_ALLUXIO_PATH =
      new Builder(Name.WORKER_FUSE_MOUNT_ALLUXIO_PATH)
          .setDefaultValue("/")
          .setDescription(String.format("The Alluxio path to mount to the given "
                  + "Fuse mount point configured by %s in this worker.",
              Name.WORKER_FUSE_MOUNT_POINT))
          .setConsistencyCheckLevel(ConsistencyCheckLevel.WARN)
          .setScope(Scope.WORKER)
          .build();
  public static final PropertyKey WORKER_FUSE_MOUNT_OPTIONS =
      new Builder(Name.WORKER_FUSE_MOUNT_OPTIONS)
          .setDescription("The platform specific Fuse mount options "
              + "to mount the given Fuse mount point. "
              + "If multiple mount options are provided, separate them with comma.")
          .setConsistencyCheckLevel(ConsistencyCheckLevel.WARN)
          .setScope(Scope.WORKER)
          .build();
  public static final PropertyKey WORKER_FUSE_MOUNT_POINT =
      new Builder(Name.WORKER_FUSE_MOUNT_POINT)
          .setDefaultValue("/mnt/alluxio-fuse")
          .setDescription("The absolute local filesystem path that this worker will "
              + "mount Alluxio path to.")
          .setConsistencyCheckLevel(ConsistencyCheckLevel.WARN)
          .setScope(Scope.WORKER)
          .build();
  public static final PropertyKey WORKER_MANAGEMENT_BACKOFF_STRATEGY =
      new Builder(Name.WORKER_MANAGEMENT_BACKOFF_STRATEGY)
          .setDefaultValue("ANY")
          .setDescription("Defines the backoff scope respected by background tasks. "
              + "Supported values are ANY / DIRECTORY. "
              + "ANY: Management tasks will backoff from worker when there is any user I/O."
              + "This mode will ensure low management task overhead in order to favor "
              + "immediate user I/O performance. However, making progress on management tasks "
              + "will require quite periods on the worker."
              + "DIRECTORY: Management tasks will backoff from directories with ongoing user I/O."
              + "This mode will give better chance of making progress on management tasks."
              + "However, immediate user I/O throughput might be reduced due to "
              + "increased management task activity.")
          .setConsistencyCheckLevel(ConsistencyCheckLevel.WARN)
          .setScope(Scope.WORKER)
          .build();
  public static final PropertyKey WORKER_MANAGEMENT_LOAD_DETECTION_COOL_DOWN_TIME =
      new Builder(Name.WORKER_MANAGEMENT_LOAD_DETECTION_COOL_DOWN_TIME)
          .setDefaultValue("10sec")
          .setDescription("Management tasks will not run for this long after load detected. "
              + "Any user I/O will still register as a load for this period of time after "
              + "it is finished. Short durations might cause interference between user I/O "
              + "and background tier management tasks. Long durations might cause "
              + "starvation for background tasks.")
          .setConsistencyCheckLevel(ConsistencyCheckLevel.WARN)
          .setScope(Scope.WORKER)
          .build();
  public static final PropertyKey WORKER_MANAGEMENT_TIER_ALIGN_RESERVED_BYTES =
      new Builder(Name.WORKER_MANAGEMENT_TIER_ALIGN_RESERVED_BYTES)
          .setDefaultValue("1GB")
          .setDescription("The amount of space that is reserved from each storage directory "
              + "for internal management tasks.")
          .setConsistencyCheckLevel(ConsistencyCheckLevel.WARN)
          .setScope(Scope.WORKER)
          .build();
  // In Java8 in container environment Runtime.availableProcessors() always returns 1,
  // which is not the actual number of cpus, so we set a safe default value 4.
  public static final PropertyKey WORKER_MANAGEMENT_TASK_THREAD_COUNT =
      new Builder(Name.WORKER_MANAGEMENT_TASK_THREAD_COUNT)
          .setDefaultSupplier(() -> Math.max(4, Runtime.getRuntime().availableProcessors()),
              "Use {CPU core count} threads for all management tasks.")
          .setDescription("The number of threads for management task executor")
          .setConsistencyCheckLevel(ConsistencyCheckLevel.WARN)
          .setScope(Scope.WORKER)
          .build();
  // In Java8 in container environment Runtime.availableProcessors() always returns 1,
  // which is not the actual number of cpus, so we set a safe default value 2.
  public static final PropertyKey WORKER_MANAGEMENT_BLOCK_TRANSFER_CONCURRENCY_LIMIT =
      new Builder(Name.WORKER_MANAGEMENT_BLOCK_TRANSFER_CONCURRENCY_LIMIT)
          .setDefaultSupplier(() -> Math.max(2, Runtime.getRuntime().availableProcessors() / 2),
              "Use {CPU core count}/2 threads block transfer.")
          .setDescription("Puts a limit to how many block transfers are "
              + "executed concurrently during management.")
          .setConsistencyCheckLevel(ConsistencyCheckLevel.WARN)
          .setScope(Scope.WORKER)
          .build();
  public static final PropertyKey WORKER_MANAGEMENT_TIER_ALIGN_ENABLED =
      new Builder(Name.WORKER_MANAGEMENT_TIER_ALIGN_ENABLED)
          .setDefaultValue(true)
          .setDescription("Whether to align tiers based on access pattern.")
          .setConsistencyCheckLevel(ConsistencyCheckLevel.WARN)
          .setScope(Scope.WORKER)
          .build();
  public static final PropertyKey WORKER_MANAGEMENT_TIER_PROMOTE_ENABLED =
      new Builder(Name.WORKER_MANAGEMENT_TIER_PROMOTE_ENABLED)
          .setDefaultValue(true)
          .setDescription("Whether to promote blocks to higher tiers.")
          .setConsistencyCheckLevel(ConsistencyCheckLevel.WARN)
          .setScope(Scope.WORKER)
          .build();
  public static final PropertyKey WORKER_MANAGEMENT_TIER_SWAP_RESTORE_ENABLED =
      new Builder(Name.WORKER_MANAGEMENT_TIER_SWAP_RESTORE_ENABLED)
          .setDefaultValue(true)
          .setDescription("Whether to run management swap-restore task when "
              + "tier alignment cannot make progress.")
          .setConsistencyCheckLevel(ConsistencyCheckLevel.WARN)
          .setScope(Scope.WORKER)
          .build();
  public static final PropertyKey WORKER_MANAGEMENT_TIER_ALIGN_RANGE =
      new Builder(Name.WORKER_MANAGEMENT_TIER_ALIGN_RANGE)
          .setDefaultValue(100)
          .setDescription(
              "Maximum number of blocks to consider from one tier for a single alignment task.")
          .setConsistencyCheckLevel(ConsistencyCheckLevel.WARN)
          .setScope(Scope.WORKER)
          .build();
  public static final PropertyKey WORKER_MANAGEMENT_TIER_PROMOTE_RANGE =
      new Builder(Name.WORKER_MANAGEMENT_TIER_PROMOTE_RANGE)
          .setDefaultValue(100)
          .setDescription(
              "Maximum number of blocks to consider from one tier for a single promote task.")
          .setConsistencyCheckLevel(ConsistencyCheckLevel.WARN)
          .setScope(Scope.WORKER)
          .build();
  public static final PropertyKey WORKER_MANAGEMENT_TIER_PROMOTE_QUOTA_PERCENT =
      new Builder(Name.WORKER_MANAGEMENT_TIER_PROMOTE_QUOTA_PERCENT)
          .setDefaultValue(90)
          .setDescription("Max percentage of each tier that could be used for promotions. "
              + "Promotions will be stopped to a tier once its used space go over this value. "
              + "(0 means never promote, and, 100 means always promote.")
          .setConsistencyCheckLevel(ConsistencyCheckLevel.WARN)
          .setScope(Scope.WORKER)
          .build();
  public static final PropertyKey WORKER_FREE_SPACE_TIMEOUT =
      new Builder(Name.WORKER_FREE_SPACE_TIMEOUT)
          .setDefaultValue("10sec")
          .setDescription("The duration for which a worker will wait for eviction to make space "
              + "available for a client write request.")
          .setConsistencyCheckLevel(ConsistencyCheckLevel.WARN)
          .setScope(Scope.WORKER)
          .build();
  public static final PropertyKey WORKER_HOSTNAME = new Builder(Name.WORKER_HOSTNAME)
      .setDescription("The hostname of Alluxio worker.")
      .setScope(Scope.WORKER)
      .build();
  public static final PropertyKey WORKER_KEYTAB_FILE = new Builder(Name.WORKER_KEYTAB_FILE)
      .setDescription("Kerberos keytab file for Alluxio worker.")
      .setConsistencyCheckLevel(ConsistencyCheckLevel.ENFORCE)
      .setScope(Scope.WORKER)
      .build();
  public static final PropertyKey WORKER_MASTER_CONNECT_RETRY_TIMEOUT =
      new Builder(Name.WORKER_MASTER_CONNECT_RETRY_TIMEOUT)
          .setDescription("Retry period before workers give up on connecting to master and exit.")
          .setDefaultValue("1hour")
          .setScope(Scope.WORKER)
          .build();
  public static final PropertyKey WORKER_MASTER_PERIODICAL_RPC_TIMEOUT =
      new Builder(Name.WORKER_MASTER_PERIODICAL_RPC_TIMEOUT)
          .setDefaultValue("5min")
          .setDescription("Timeout for periodical RPC between workers "
              + "and the leading master. This property is added to prevent workers "
              + "from hanging in periodical RPCs with previous leading master "
              + "during flaky network situations. If the timeout is too short, "
              + "periodical RPCs may not have enough time to get response "
              + "from the leading master during heavy cluster load "
              + "and high network latency.")
          .setScope(Scope.WORKER)
          .build();
  public static final PropertyKey WORKER_RAMDISK_SIZE =
      new Builder(Name.WORKER_RAMDISK_SIZE)
          .setAlias(Name.WORKER_MEMORY_SIZE)
          .setDefaultSupplier(() -> {
            try {
              OperatingSystemMXBean operatingSystemMXBean =
                  (OperatingSystemMXBean) ManagementFactory.getOperatingSystemMXBean();
              return operatingSystemMXBean.getTotalPhysicalMemorySize() * 2 / 3;
            } catch (Throwable e) {
              // The package com.sun.management may not be available on every platform.
              // fallback to a reasonable size.
              return "1GB";
            }
          }, "2/3 of total system memory, or 1GB if system memory size cannot be determined")
          .setDescription("The allocated memory for each worker node's ramdisk(s). "
                  + "It is recommended to set this value explicitly.")
          .setConsistencyCheckLevel(ConsistencyCheckLevel.WARN)
          .setScope(Scope.WORKER)
          .build();
  public static final PropertyKey WORKER_NETWORK_ASYNC_CACHE_MANAGER_QUEUE_MAX =
      new Builder(Name.WORKER_NETWORK_ASYNC_CACHE_MANAGER_QUEUE_MAX)
          .setDefaultValue(512)
          .setDescription("The maximum number of outstanding async caching requests to cache "
              + "blocks in each data server")
          .setConsistencyCheckLevel(ConsistencyCheckLevel.WARN)
          .setScope(Scope.WORKER)
          .build();
  // In Java8 in container environment Runtime.availableProcessors() always returns 1,
  // which is not the actual number of cpus, so we set a safe default value 8.
  public static final PropertyKey WORKER_NETWORK_ASYNC_CACHE_MANAGER_THREADS_MAX =
      new Builder(Name.WORKER_NETWORK_ASYNC_CACHE_MANAGER_THREADS_MAX)
          .setDefaultSupplier(() -> Math.max(8, 2 * Runtime.getRuntime().availableProcessors()),
              "2 * {CPU core count}")
          .setDescription("The maximum number of threads used to cache blocks asynchronously in "
              + "the data server.")
          .setConsistencyCheckLevel(ConsistencyCheckLevel.WARN)
          .setScope(Scope.WORKER)
          .build();
  public static final PropertyKey WORKER_NETWORK_BLOCK_READER_THREADS_MAX =
      new Builder(Name.WORKER_NETWORK_BLOCK_READER_THREADS_MAX)
          .setDefaultValue(2048)
          .setDescription("The maximum number of threads used to read blocks in the data server.")
          .setConsistencyCheckLevel(ConsistencyCheckLevel.WARN)
          .setScope(Scope.WORKER)
          .build();
  public static final PropertyKey WORKER_NETWORK_BLOCK_WRITER_THREADS_MAX =
      new Builder(Name.WORKER_NETWORK_BLOCK_WRITER_THREADS_MAX)
          .setDefaultValue(1024)
          .setDescription("The maximum number of threads used to write blocks in the data server.")
          .setConsistencyCheckLevel(ConsistencyCheckLevel.WARN)
          .setScope(Scope.WORKER)
          .build();
  public static final PropertyKey WORKER_NETWORK_WRITER_BUFFER_SIZE_MESSAGES =
      new Builder(Name.WORKER_NETWORK_WRITER_BUFFER_SIZE_MESSAGES)
          .setDefaultValue(8)
          .setDescription("When a client writes to a remote worker, the maximum number of "
              + "data messages to buffer by the server for each request.")
          .setConsistencyCheckLevel(ConsistencyCheckLevel.WARN)
          .setScope(Scope.WORKER)
          .build();
  public static final PropertyKey WORKER_NETWORK_FLOWCONTROL_WINDOW =
      new Builder(Name.WORKER_NETWORK_FLOWCONTROL_WINDOW)
          .setDefaultValue("2MB")
          .setDescription("The HTTP2 flow control window used by worker gRPC connections. Larger "
              + "value will allow more data to be buffered but will use more memory.")
          .setConsistencyCheckLevel(ConsistencyCheckLevel.WARN)
          .setScope(Scope.WORKER)
          .build();
  public static final PropertyKey WORKER_NETWORK_KEEPALIVE_TIME_MS =
      new Builder(Name.WORKER_NETWORK_KEEPALIVE_TIME_MS)
          .setDefaultValue("30sec")
          .setDescription("The amount of time for data server (for block reads and block writes) "
              + "to wait for a response before pinging the client to see if it is still alive.")
          .setConsistencyCheckLevel(ConsistencyCheckLevel.WARN)
          .setScope(Scope.WORKER)
          .build();
  public static final PropertyKey WORKER_NETWORK_KEEPALIVE_TIMEOUT_MS =
      new Builder(Name.WORKER_NETWORK_KEEPALIVE_TIMEOUT_MS)
          .setDefaultValue("30sec")
          .setDescription("The maximum time for a data server (for block reads and block writes) "
              + "to wait for a keepalive response before closing the connection.")
          .setConsistencyCheckLevel(ConsistencyCheckLevel.WARN)
          .setScope(Scope.WORKER)
          .build();
  public static final PropertyKey WORKER_NETWORK_PERMIT_KEEPALIVE_TIME_MS =
      new Builder(
          Name.WORKER_NETWORK_PERMIT_KEEPALIVE_TIME_MS)
          .setDefaultValue("30s")
          .setDescription(
              "Specify the most aggressive keep-alive time clients are permitted to configure. "
                  + "The server will try to detect clients exceeding this rate and when detected "
                  + "will forcefully close the connection.")
          .setConsistencyCheckLevel(ConsistencyCheckLevel.WARN)
          .setScope(Scope.WORKER)
          .build();
  public static final PropertyKey WORKER_NETWORK_MAX_INBOUND_MESSAGE_SIZE =
      new Builder(Name.WORKER_NETWORK_MAX_INBOUND_MESSAGE_SIZE)
          .setDefaultValue("4MB")
          .setDescription("The max inbound message size used by worker gRPC connections.")
          .setConsistencyCheckLevel(ConsistencyCheckLevel.WARN)
          .setScope(Scope.WORKER)
          .build();
  public static final PropertyKey WORKER_NETWORK_NETTY_BOSS_THREADS =
      new Builder(Name.WORKER_NETWORK_NETTY_BOSS_THREADS)
          .setDefaultValue(1)
          .setDescription("How many threads to use for accepting new requests.")
          .setConsistencyCheckLevel(ConsistencyCheckLevel.WARN)
          .setScope(Scope.WORKER)
          .build();
  public static final PropertyKey WORKER_NETWORK_NETTY_CHANNEL =
      new Builder(Name.WORKER_NETWORK_NETTY_CHANNEL)
          .setDescription("Netty channel type: NIO or EPOLL. If EPOLL is not available, this will "
              + "automatically fall back to NIO.")
          .setConsistencyCheckLevel(ConsistencyCheckLevel.WARN)
          .setScope(Scope.WORKER)
          .setDefaultValue("EPOLL")
          .build();
  public static final PropertyKey WORKER_NETWORK_NETTY_SHUTDOWN_QUIET_PERIOD =
      new Builder(Name.WORKER_NETWORK_NETTY_SHUTDOWN_QUIET_PERIOD)
          .setDefaultValue("2sec")
          .setDescription("The quiet period. When the netty server is shutting "
              + "down, it will ensure that no RPCs occur during the quiet period. If an RPC "
              + "occurs, then the quiet period will restart before shutting down the netty "
              + "server.")
          .setConsistencyCheckLevel(ConsistencyCheckLevel.WARN)
          .setScope(Scope.WORKER)
          .build();
  public static final PropertyKey WORKER_NETWORK_NETTY_WATERMARK_HIGH =
      new Builder(Name.WORKER_NETWORK_NETTY_WATERMARK_HIGH)
          .setDefaultValue("32KB")
          .setDescription("Determines how many bytes can be in the write queue before "
              + "switching to non-writable.")
          .setConsistencyCheckLevel(ConsistencyCheckLevel.WARN)
          .setScope(Scope.WORKER)
          .build();
  public static final PropertyKey WORKER_NETWORK_NETTY_WATERMARK_LOW =
      new Builder(Name.WORKER_NETWORK_NETTY_WATERMARK_LOW)
          .setDefaultValue("8KB")
          .setDescription("Once the high watermark limit is reached, the queue must be "
              + "flushed down to the low watermark before switching back to writable.")
          .setConsistencyCheckLevel(ConsistencyCheckLevel.WARN)
          .setScope(Scope.WORKER)
          .build();
  public static final PropertyKey WORKER_NETWORK_NETTY_WORKER_THREADS =
      new Builder(Name.WORKER_NETWORK_NETTY_WORKER_THREADS)
          .setDefaultValue(0)
          .setDescription("How many threads to use for processing requests. Zero defaults to "
              + "#cpuCores * 2.")
          .setConsistencyCheckLevel(ConsistencyCheckLevel.WARN)
          .setScope(Scope.WORKER)
          .build();
  public static final PropertyKey WORKER_NETWORK_READER_BUFFER_SIZE_BYTES =
      new Builder(Name.WORKER_NETWORK_READER_BUFFER_SIZE_BYTES)
          .setDefaultValue("4MB")
          .setDescription("When a client reads from a remote worker, the maximum amount of data"
              + " not received by client allowed before the worker pauses sending more data."
              + " If this value is lower than read chunk size, read performance may be impacted"
              + " as worker waits more often for buffer to free up. Higher value will increase"
              + " the memory consumed by each read request.")
          .setConsistencyCheckLevel(ConsistencyCheckLevel.WARN)
          .setScope(Scope.WORKER)
          .build();
  public static final PropertyKey WORKER_NETWORK_READER_MAX_CHUNK_SIZE_BYTES =
      new Builder(Name.WORKER_NETWORK_READER_MAX_CHUNK_SIZE_BYTES)
          .setDefaultValue("2MB")
          .setDescription("When a client read from a remote worker, the maximum chunk size.")
          .setConsistencyCheckLevel(ConsistencyCheckLevel.WARN)
          .setScope(Scope.WORKER)
          .build();
  public static final PropertyKey WORKER_NETWORK_SHUTDOWN_TIMEOUT =
      new Builder(Name.WORKER_NETWORK_SHUTDOWN_TIMEOUT)
          .setDefaultValue("15sec")
          .setDescription("Maximum amount of time to wait until the worker gRPC server "
              + "is shutdown (regardless of the quiet period).")
          .setConsistencyCheckLevel(ConsistencyCheckLevel.WARN)
          .setScope(Scope.WORKER)
          .build();
  public static final PropertyKey WORKER_NETWORK_ZEROCOPY_ENABLED =
      new Builder(Name.WORKER_NETWORK_ZEROCOPY_ENABLED)
          .setDefaultValue(true)
          .setDescription("Whether zero copy is enabled on worker when processing data streams.")
          .setConsistencyCheckLevel(ConsistencyCheckLevel.WARN)
          .setScope(Scope.WORKER)
          .build();
  public static final PropertyKey WORKER_REGISTER_STREAM_ENABLED =
      new Builder(Name.WORKER_REGISTER_STREAM_ENABLED)
          .setDefaultValue("true")
          .setDescription("When the worker registers with the master, whether the request should be"
              + " broken into a stream of smaller batches. This is useful when the worker's storage"
              + " is large and we expect a large number of blocks. ")
          .setConsistencyCheckLevel(ConsistencyCheckLevel.WARN)
          .setScope(Scope.WORKER)
          .build();
  public static final PropertyKey WORKER_REGISTER_STREAM_BATCH_SIZE =
      new Builder(Name.WORKER_REGISTER_STREAM_BATCH_SIZE)
          .setDefaultValue("1000000")
          .setDescription("When the worker registers with the master using a stream, this defines "
              + "the metadata of how many blocks should be send to the master in each batch.")
          .setConsistencyCheckLevel(ConsistencyCheckLevel.WARN)
          .setScope(Scope.WORKER)
          .build();
  public static final PropertyKey WORKER_REGISTER_STREAM_DEADLINE =
      new Builder(Name.WORKER_REGISTER_STREAM_DEADLINE)
          .setDefaultValue("15min")
          .setDescription("When the worker registers with the master using a stream, "
              + "this defines the total deadline for the full stream to finish.")
          .setConsistencyCheckLevel(ConsistencyCheckLevel.WARN)
          .setScope(Scope.WORKER)
          .build();
  public static final PropertyKey WORKER_REGISTER_STREAM_RESPONSE_TIMEOUT =
      new Builder(Name.WORKER_REGISTER_STREAM_RESPONSE_TIMEOUT)
          .setDefaultValue(String.format("${%s}",
              Name.MASTER_WORKER_REGISTER_STREAM_RESPONSE_TIMEOUT))
          .setDescription("When the worker registers the master with streaming, "
              + "the worker will be sending messages to the master during the streaming."
              + "During an active stream if the master have not responded to the worker "
              + "for more than this timeout, the worker will consider the master is "
              + "hanging and close the stream.")
          .setConsistencyCheckLevel(ConsistencyCheckLevel.WARN)
          .setScope(Scope.WORKER)
          .build();
  public static final PropertyKey WORKER_REGISTER_STREAM_COMPLETE_TIMEOUT =
      new Builder(Name.WORKER_REGISTER_STREAM_COMPLETE_TIMEOUT)
          .setDefaultValue("5min")
          .setDescription("When the worker registers the master with streaming, "
              + "after all messages have been sent to the master, the worker "
              + "will wait for the registration to complete on the master side. "
              + "If the master is unable to finish the registration and return "
              + "success to the worker within this timeout, the worker will "
              + "consider the registration failed.")
          .setConsistencyCheckLevel(ConsistencyCheckLevel.WARN)
          .setScope(Scope.WORKER)
          .build();
  public static final PropertyKey WORKER_REMOTE_IO_SLOW_THRESHOLD =
      new Builder(Name.WORKER_REMOTE_IO_SLOW_THRESHOLD)
          .setDefaultValue("10s")
          .setDescription(
              "The time threshold for when a worker remote IO (read or write) of a single buffer "
                  + "is considered slow. When slow IO occurs, it is logged by a sampling logger.")
          .setConsistencyCheckLevel(ConsistencyCheckLevel.WARN)
          .setScope(Scope.WORKER)
          .build();
  // The default is set to 11. One client is reserved for some light weight operations such as
  // heartbeat. The other 10 clients are used by commitBlock issued from the worker to the block
  // master.
  public static final PropertyKey WORKER_BLOCK_MASTER_CLIENT_POOL_SIZE =
      new Builder(Name.WORKER_BLOCK_MASTER_CLIENT_POOL_SIZE)
          .setDefaultValue(11)
          .setDescription("The block master client pool size on the Alluxio workers.")
          .setConsistencyCheckLevel(ConsistencyCheckLevel.WARN)
          .setScope(Scope.WORKER)
          .build();
  public static final PropertyKey WORKER_PRINCIPAL = new Builder(Name.WORKER_PRINCIPAL)
      .setDescription("Kerberos principal for Alluxio worker.")
      .setConsistencyCheckLevel(ConsistencyCheckLevel.ENFORCE)
      .setScope(Scope.WORKER)
      .build();
  public static final PropertyKey WORKER_REGISTER_LEASE_ENABLED =
      new Builder(Name.WORKER_REGISTER_LEASE_ENABLED)
          .setDefaultValue(String.format("${%s}", Name.MASTER_WORKER_REGISTER_LEASE_ENABLED))
          .setDescription("Whether the worker requests a lease from the master before registering."
              + "This should be consistent with " + Name.MASTER_WORKER_REGISTER_LEASE_ENABLED)
          .setConsistencyCheckLevel(ConsistencyCheckLevel.WARN)
          .setScope(Scope.WORKER)
          .build();
  public static final PropertyKey WORKER_REGISTER_LEASE_RETRY_SLEEP_MIN =
      new Builder(Name.WORKER_REGISTER_LEASE_RETRY_SLEEP_MIN)
          .setDefaultValue("1sec")
          .setDescription("The minimum time to sleep before retrying to get a register lease.")
          .setConsistencyCheckLevel(ConsistencyCheckLevel.WARN)
          .setScope(Scope.WORKER)
          .build();
  public static final PropertyKey WORKER_REGISTER_LEASE_RETRY_SLEEP_MAX =
      new Builder(Name.WORKER_REGISTER_LEASE_RETRY_SLEEP_MAX)
          .setDefaultValue("10sec")
          .setDescription("The maximum time to sleep before retrying to get a register lease.")
          .setConsistencyCheckLevel(ConsistencyCheckLevel.WARN)
          .setScope(Scope.WORKER)
          .build();
  public static final PropertyKey WORKER_REGISTER_LEASE_RETRY_MAX_DURATION =
      new Builder(Name.WORKER_REGISTER_LEASE_RETRY_MAX_DURATION)
          .setDefaultValue(String.format("${%s}", Name.WORKER_MASTER_CONNECT_RETRY_TIMEOUT))
          .setDescription("The total time on retrying to get a register lease, before giving up.")
          .setConsistencyCheckLevel(ConsistencyCheckLevel.WARN)
          .setScope(Scope.WORKER)
          .build();

  public static final PropertyKey WORKER_REVIEWER_PROBABILISTIC_SOFTLIMIT_BYTES =
          new Builder(Name.WORKER_REVIEWER_PROBABILISTIC_SOFTLIMIT_BYTES)
          .setDefaultValue("256MB")
          .setDescription("This is used by the "
              + "`alluxio.worker.block.reviewer.ProbabilisticBufferReviewer`. "
              + "We attempt to leave a buffer in each storage directory. "
              + "When the free space in a certain storage directory on the worker falls "
              + "below this soft limit, the chance that the Reviewer accepts new blocks "
              + "into this directory goes down. "
              + "This chance keeps falling linearly until it reaches 0, when the available "
              + "space reaches the hard limit.")
          .setConsistencyCheckLevel(ConsistencyCheckLevel.WARN)
          .setScope(Scope.WORKER)
          .build();
  public static final PropertyKey WORKER_REVIEWER_PROBABILISTIC_HARDLIMIT_BYTES =
          new Builder(Name.WORKER_REVIEWER_PROBABILISTIC_HARDLIMIT_BYTES)
          .setDefaultValue("64MB")
          .setDescription("This is used by the "
              + "`alluxio.worker.block.reviewer.ProbabilisticBufferReviewer`. "
              + "When the free space in a storage dir falls below this hard limit, "
              + "the ProbabilisticBufferReviewer will stop accepting new blocks into it."
              + "This is because we may load more data into existing blocks in the directory "
              + "and their sizes may expand.")
          .setConsistencyCheckLevel(ConsistencyCheckLevel.WARN)
          .setScope(Scope.WORKER)
          .build();
  public static final PropertyKey WORKER_REVIEWER_CLASS =
      new Builder(Name.WORKER_REVIEWER_CLASS)
          .setDefaultValue("alluxio.worker.block.reviewer.ProbabilisticBufferReviewer")
          .setDescription("(Experimental) The API is subject to change in the future."
              + "The strategy that a worker uses to review space allocation "
              + "in the Allocator. Each time a block allocation decision is made by "
              + "the Allocator, the Reviewer will review the decision and rejects it,"
              + "if the allocation does not meet certain criteria of the Reviewer."
              + "The Reviewer prevents the worker to make a bad block allocation decision."
              + "Valid options include:"
              + "`alluxio.worker.block.reviewer.ProbabilisticBufferReviewer`.")
          .setConsistencyCheckLevel(ConsistencyCheckLevel.WARN)
          .setScope(Scope.WORKER)
          .build();
  public static final PropertyKey WORKER_RPC_PORT =
      new Builder(Name.WORKER_RPC_PORT)
          .setAlias("alluxio.worker.port")
          .setDefaultValue(29999)
          .setDescription("The port for Alluxio worker's RPC service.")
          .setConsistencyCheckLevel(ConsistencyCheckLevel.WARN)
          .setScope(Scope.ALL)
          .build();
  public static final PropertyKey WORKER_SESSION_TIMEOUT_MS =
      new Builder(Name.WORKER_SESSION_TIMEOUT_MS)
          .setAlias("alluxio.worker.session.timeout.ms")
          .setDefaultValue("1min")
          .setDescription("Timeout between worker and client connection "
              + "indicating a lost session connection.")
          .setConsistencyCheckLevel(ConsistencyCheckLevel.WARN)
          .setScope(Scope.WORKER)
          .build();
  public static final PropertyKey WORKER_STORAGE_CHECKER_ENABLED =
      new Builder(Name.WORKER_STORAGE_CHECKER_ENABLED)
          .setDefaultValue(true)
          .setDescription("Whether periodic storage health checker is enabled on Alluxio workers.")
          .setConsistencyCheckLevel(ConsistencyCheckLevel.WARN)
          .setScope(Scope.WORKER)
          .build();
  public static final PropertyKey WORKER_TIERED_STORE_BLOCK_LOCK_READERS =
      new Builder(Name.WORKER_TIERED_STORE_BLOCK_LOCK_READERS)
          .setDefaultValue(1000)
          .setDescription("The max number of concurrent readers for a block lock.")
          .setConsistencyCheckLevel(ConsistencyCheckLevel.WARN)
          .setScope(Scope.WORKER)
          .build();
  public static final PropertyKey WORKER_TIERED_STORE_BLOCK_LOCKS =
      new Builder(Name.WORKER_TIERED_STORE_BLOCK_LOCKS)
          .setDefaultValue(1000)
          .setDescription("Total number of block locks for an Alluxio block worker. Larger "
              + "value leads to finer locking granularity, but uses more space.")
          .setConsistencyCheckLevel(ConsistencyCheckLevel.WARN)
          .setScope(Scope.WORKER)
          .build();
  public static final PropertyKey WORKER_TIERED_STORE_FREE_AHEAD_BYTES =
      new Builder(Name.WORKER_TIERED_STORE_FREE_AHEAD_BYTES)
          .setDefaultValue(0)
          .setDescription("Amount to free ahead when worker storage is full. "
              + "Higher values will help decrease CPU utilization under peak storage. "
              + "Lower values will increase storage utilization.")
          .setConsistencyCheckLevel(ConsistencyCheckLevel.WARN)
          .setScope(Scope.WORKER)
          .build();
  // TODO(binfan): Use alluxio.worker.tieredstore.level0.dirs.mediumtype instead
  public static final PropertyKey WORKER_TIERED_STORE_LEVEL0_ALIAS =
      new Builder(Template.WORKER_TIERED_STORE_LEVEL_ALIAS, 0)
          .setDefaultValue(Constants.MEDIUM_MEM)
          .setDescription("The alias of the top storage tier on this worker. It must "
              + "match one of the global storage tiers from the master configuration. We "
              + "disable placing an alias lower in the global hierarchy before an alias with "
              + "a higher position on the worker hierarchy. So by default, SSD cannot come "
              + "before MEM on any worker.")
          .setConsistencyCheckLevel(ConsistencyCheckLevel.WARN)
          .setScope(Scope.WORKER)
          .build();
  public static final PropertyKey WORKER_TIERED_STORE_LEVEL0_DIRS_PATH =
      new Builder(Template.WORKER_TIERED_STORE_LEVEL_DIRS_PATH, 0)
          .setDefaultSupplier(() -> OSUtils.isLinux() ? "/mnt/ramdisk" : "/Volumes/ramdisk",
              "/mnt/ramdisk on Linux, /Volumes/ramdisk on OSX")
          .setDescription("A comma-separated list of paths (eg., /mnt/ramdisk1,/mnt/ramdisk2,"
              + "/mnt/ssd/alluxio/cache1) of storage directories for the top storage tier. "
              + "Note that for MacOS, the root directory should be `/Volumes/` and not `/mnt/`.")
          .setConsistencyCheckLevel(ConsistencyCheckLevel.WARN)
          .setScope(Scope.WORKER)
          .build();
  public static final PropertyKey WORKER_TIERED_STORE_LEVEL0_DIRS_MEDIUMTYPE =
      new Builder(Template.WORKER_TIERED_STORE_LEVEL_DIRS_MEDIUMTYPE, 0)
          .setDefaultValue(
              String.format("${%s}", Template.WORKER_TIERED_STORE_LEVEL_ALIAS.format(0)))
          .setDescription(String.format(
              "A comma-separated list of media types (e.g., \"MEM,MEM,SSD\") for each storage "
                  + "directory on the top storage tier specified by %s.",
              PropertyKey.WORKER_TIERED_STORE_LEVEL0_DIRS_PATH.mName))
          .setConsistencyCheckLevel(ConsistencyCheckLevel.WARN)
          .setScope(Scope.WORKER)
          .build();
  public static final PropertyKey WORKER_TIERED_STORE_LEVEL0_DIRS_QUOTA =
      new Builder(Template.WORKER_TIERED_STORE_LEVEL_DIRS_QUOTA, 0)
          .setDefaultValue(String.format("${%s}", Name.WORKER_RAMDISK_SIZE))
          .setDescription(String.format(
              "A comma-separated list of capacities (e.g., \"500MB,500MB,5GB\") for each storage "
                  + "directory on the top storage tier specified by %s. "
                  + "For any \"MEM\"-type media (i.e, the ramdisks), this value should be set "
                  + "equivalent to the value specified by %s.",
              PropertyKey.WORKER_TIERED_STORE_LEVEL0_DIRS_PATH.mName,
              Name.WORKER_RAMDISK_SIZE))
          .setConsistencyCheckLevel(ConsistencyCheckLevel.WARN)
          .setScope(Scope.WORKER)
          .build();
  public static final PropertyKey WORKER_TIERED_STORE_LEVEL0_HIGH_WATERMARK_RATIO =
      new Builder(Template.WORKER_TIERED_STORE_LEVEL_HIGH_WATERMARK_RATIO, 0)
          .setDefaultValue(0.95)
          .setDescription("The high watermark of the space in the top storage tier (a value "
              + "between 0 and 1).")
          .setConsistencyCheckLevel(ConsistencyCheckLevel.WARN)
          .setScope(Scope.WORKER)
          .build();
  public static final PropertyKey WORKER_TIERED_STORE_LEVEL0_LOW_WATERMARK_RATIO =
      new Builder(Template.WORKER_TIERED_STORE_LEVEL_LOW_WATERMARK_RATIO, 0)
          .setDefaultValue(0.7)
          .setDescription("The low watermark of the space in the top storage tier (a value "
              + "between 0 and 1).")
          .setConsistencyCheckLevel(ConsistencyCheckLevel.WARN)
          .setScope(Scope.WORKER)
          .build();
  // TODO(binfan): Use alluxio.worker.tieredstore.level1.dirs.mediumtype instead"
  public static final PropertyKey WORKER_TIERED_STORE_LEVEL1_ALIAS =
      new Builder(Template.WORKER_TIERED_STORE_LEVEL_ALIAS, 1)
          .setDescription("The alias of the second storage tier on this worker.")
          .setConsistencyCheckLevel(ConsistencyCheckLevel.WARN)
          .setScope(Scope.WORKER)
          .build();
  public static final PropertyKey WORKER_TIERED_STORE_LEVEL1_DIRS_PATH =
      new Builder(Template.WORKER_TIERED_STORE_LEVEL_DIRS_PATH, 1)
          .setDescription("A comma-separated list of paths (eg., /mnt/ssd/alluxio/cache2,"
              + "/mnt/ssd/alluxio/cache3,/mnt/hdd/alluxio/cache1) of storage directories "
              + "for the second storage tier.")
          .setConsistencyCheckLevel(ConsistencyCheckLevel.WARN)
          .setScope(Scope.WORKER)
          .build();
  public static final PropertyKey WORKER_TIERED_STORE_LEVEL1_DIRS_MEDIUMTYPE =
      new Builder(Template.WORKER_TIERED_STORE_LEVEL_DIRS_MEDIUMTYPE, 1)
          .setDefaultValue(
              String.format("${%s}", Template.WORKER_TIERED_STORE_LEVEL_ALIAS.format(1)))
          .setDescription(String.format(
              "A list of media types (e.g., \"SSD,SSD,HDD\") for each storage "
                  + "directory on the second storage tier specified by %s.",
              PropertyKey.WORKER_TIERED_STORE_LEVEL1_DIRS_PATH.mName))
          .setConsistencyCheckLevel(ConsistencyCheckLevel.WARN)
          .setScope(Scope.WORKER)
          .build();
  public static final PropertyKey WORKER_TIERED_STORE_LEVEL1_DIRS_QUOTA =
      new Builder(Template.WORKER_TIERED_STORE_LEVEL_DIRS_QUOTA, 1)
          .setDescription(String.format(
              "A comma-separated list of capacities (e.g., \"5GB,5GB,50GB\") for each storage "
                  + "directory on the second storage tier specified by %s.",
              PropertyKey.WORKER_TIERED_STORE_LEVEL1_DIRS_PATH.mName))
          .setConsistencyCheckLevel(ConsistencyCheckLevel.WARN)
          .setScope(Scope.WORKER)
          .build();
  public static final PropertyKey WORKER_TIERED_STORE_LEVEL1_HIGH_WATERMARK_RATIO =
      new Builder(Template.WORKER_TIERED_STORE_LEVEL_HIGH_WATERMARK_RATIO, 1)
          .setDescription("The high watermark of the space in the second storage tier (a value "
              + "between 0 and 1).")
          .setDefaultValue(0.95)
          .setConsistencyCheckLevel(ConsistencyCheckLevel.WARN)
          .setScope(Scope.WORKER)
          .build();
  public static final PropertyKey WORKER_TIERED_STORE_LEVEL1_LOW_WATERMARK_RATIO =
      new Builder(Template.WORKER_TIERED_STORE_LEVEL_LOW_WATERMARK_RATIO, 1)
          .setDefaultValue(0.7)
          .setDescription("The low watermark of the space in the second storage tier (a value "
              + "between 0 and 1).")
          .setConsistencyCheckLevel(ConsistencyCheckLevel.WARN)
          .setScope(Scope.WORKER)
          .build();
  //TODO(binfan): Use alluxio.worker.tieredstore.level2.dirs.mediumtype instead"
  public static final PropertyKey WORKER_TIERED_STORE_LEVEL2_ALIAS =
      new Builder(Template.WORKER_TIERED_STORE_LEVEL_ALIAS, 2)
          .setDescription("The alias of the third storage tier on this worker.")
          .setConsistencyCheckLevel(ConsistencyCheckLevel.WARN)
          .setScope(Scope.WORKER)
          .build();
  public static final PropertyKey WORKER_TIERED_STORE_LEVEL2_DIRS_PATH =
      new Builder(Template.WORKER_TIERED_STORE_LEVEL_DIRS_PATH, 2)
          .setDescription("A comma-separated list of paths (eg., /mnt/ssd/alluxio/cache4,"
              + "/mnt/hdd/alluxio/cache2,/mnt/hdd/alluxio/cache3) of storage directories "
              + "for the third storage tier.")
          .setConsistencyCheckLevel(ConsistencyCheckLevel.WARN)
          .setScope(Scope.WORKER)
          .build();
  public static final PropertyKey WORKER_TIERED_STORE_LEVEL2_DIRS_MEDIUMTYPE =
      new Builder(Template.WORKER_TIERED_STORE_LEVEL_DIRS_MEDIUMTYPE, 2)
          .setDefaultValue(
              String.format("${%s}", Template.WORKER_TIERED_STORE_LEVEL_ALIAS.format(2)))
          .setDescription(String.format(
              "A list of media types (e.g., \"SSD,HDD,HDD\") for each storage "
                  + "directory on the third storage tier specified by %s.",
              PropertyKey.WORKER_TIERED_STORE_LEVEL2_DIRS_PATH.mName))
          .setConsistencyCheckLevel(ConsistencyCheckLevel.WARN)
          .setScope(Scope.WORKER)
          .build();
  public static final PropertyKey WORKER_TIERED_STORE_LEVEL2_DIRS_QUOTA =
      new Builder(Template.WORKER_TIERED_STORE_LEVEL_DIRS_QUOTA, 2)
          .setDescription(String.format(
              "A comma-separated list of capacities (e.g., \"5GB,50GB,50GB\") for each storage "
                  + "directory on the third storage tier specified by %s.",
              PropertyKey.WORKER_TIERED_STORE_LEVEL2_DIRS_PATH.mName))
          .setConsistencyCheckLevel(ConsistencyCheckLevel.WARN)
          .setScope(Scope.WORKER)
          .build();
  public static final PropertyKey WORKER_TIERED_STORE_LEVEL2_HIGH_WATERMARK_RATIO =
      new Builder(Template.WORKER_TIERED_STORE_LEVEL_HIGH_WATERMARK_RATIO, 2)
          .setDefaultValue(0.95)
          .setDescription("The high watermark of the space in the third storage tier (a value "
              + "between 0 and 1).")
          .setConsistencyCheckLevel(ConsistencyCheckLevel.WARN)
          .setScope(Scope.WORKER)
          .build();
  public static final PropertyKey WORKER_TIERED_STORE_LEVEL2_LOW_WATERMARK_RATIO =
      new Builder(Template.WORKER_TIERED_STORE_LEVEL_LOW_WATERMARK_RATIO, 2)
          .setDefaultValue(0.7)
          .setDescription("The low watermark of the space in the third storage tier (a value "
              + "between 0 and 1).")
          .setConsistencyCheckLevel(ConsistencyCheckLevel.WARN)
          .setScope(Scope.WORKER)
          .build();
  public static final PropertyKey WORKER_TIERED_STORE_LEVELS =
      new Builder(Name.WORKER_TIERED_STORE_LEVELS)
          .setDefaultValue(1)
          .setDescription("The number of storage tiers on the worker.")
          .setConsistencyCheckLevel(ConsistencyCheckLevel.WARN)
          .setScope(Scope.WORKER)
          .build();
  public static final PropertyKey WORKER_WEB_BIND_HOST =
      new Builder(Name.WORKER_WEB_BIND_HOST)
          .setDefaultValue("0.0.0.0")
          .setDescription("The hostname Alluxio worker's web server binds to.")
          .setConsistencyCheckLevel(ConsistencyCheckLevel.WARN)
          .setScope(Scope.WORKER)
          .build();
  public static final PropertyKey WORKER_WEB_HOSTNAME =
      new Builder(Name.WORKER_WEB_HOSTNAME)
          .setDescription("The hostname Alluxio worker's web UI binds to.")
          .setScope(Scope.WORKER)
          .build();
  public static final PropertyKey WORKER_WEB_PORT =
      new Builder(Name.WORKER_WEB_PORT)
          .setDefaultValue(30000)
          .setDescription("The port Alluxio worker's web UI runs on.")
          .setConsistencyCheckLevel(ConsistencyCheckLevel.WARN)
          .setScope(Scope.WORKER)
          .build();
  public static final PropertyKey WORKER_UFS_BLOCK_OPEN_TIMEOUT_MS =
      new Builder(Name.WORKER_UFS_BLOCK_OPEN_TIMEOUT_MS)
          .setAlias("alluxio.worker.ufs.block.open.timeout.ms")
          .setDefaultValue("5min")
          .setDescription("Timeout to open a block from UFS.")
          .setConsistencyCheckLevel(ConsistencyCheckLevel.WARN)
          .setScope(Scope.WORKER)
          .build();
  public static final PropertyKey WORKER_UFS_INSTREAM_CACHE_ENABLED =
      new Builder(Name.WORKER_UFS_INSTREAM_CACHE_ENABLED)
          .setDefaultValue("true")
          .setDescription("Enable caching for seekable under storage input stream, "
              + "so that subsequent seek operations on the same file will reuse "
              + "the cached input stream. This will improve position read performance "
              + "as the open operations of some under file system would be expensive. "
              + "The cached input stream would be stale, when the UFS file is modified "
              + "without notifying alluxio. ")
          .setConsistencyCheckLevel(ConsistencyCheckLevel.ENFORCE)
          .setScope(Scope.WORKER)
          .build();
  public static final PropertyKey WORKER_UFS_INSTREAM_CACHE_EXPIRARTION_TIME =
      new Builder(Name.WORKER_UFS_INSTREAM_CACHE_EXPIRATION_TIME)
          .setDefaultValue("5min")
          .setDescription("Cached UFS instream expiration time.")
          .setConsistencyCheckLevel(ConsistencyCheckLevel.WARN)
          .setScope(Scope.WORKER)
          .build();
  public static final PropertyKey WORKER_UFS_INSTREAM_CACHE_MAX_SIZE =
      new Builder(Name.WORKER_UFS_INSTREAM_CACHE_MAX_SIZE)
          .setDefaultValue("5000")
          .setDescription("The max entries in the UFS instream cache.")
          .setConsistencyCheckLevel(ConsistencyCheckLevel.WARN)
          .setScope(Scope.WORKER)
          .build();
  public static final PropertyKey WORKER_WHITELIST =
          new Builder(Name.WORKER_WHITELIST)
          .setDefaultValue("/")
          .setDescription("A comma-separated list of prefixes of the paths which are "
               + "cacheable, separated by semi-colons. Alluxio will try to cache the cacheable "
               + "file when it is read for the first time.")
          .setConsistencyCheckLevel(ConsistencyCheckLevel.WARN)
          .setScope(Scope.WORKER)
          .build();

  //
  // Proxy related properties
  //
  public static final PropertyKey PROXY_S3_WRITE_TYPE =
      new Builder(Name.PROXY_S3_WRITE_TYPE)
          .setDefaultValue("CACHE_THROUGH")
          .setDescription("Write type when creating buckets and objects through S3 API. "
              + "Valid options are "
              + "`MUST_CACHE` (write will only go to Alluxio and must be stored in Alluxio), "
              + "`CACHE_THROUGH` (try to cache, write to UnderFS synchronously), "
              + "`ASYNC_THROUGH` (try to cache, write to UnderFS asynchronously), "
              + "`THROUGH` (no cache, write to UnderFS synchronously).")
          .setConsistencyCheckLevel(ConsistencyCheckLevel.IGNORE)
          .setScope(Scope.NONE)
          .build();
  public static final PropertyKey PROXY_S3_DELETE_TYPE =
      new Builder(Name.PROXY_S3_DELETE_TYPE)
          .setDefaultValue(Constants.S3_DELETE_IN_ALLUXIO_AND_UFS)
          .setDescription(String.format(
              "Delete type when deleting buckets and objects through S3 API. Valid options are "
                  + "`%s` (delete both in Alluxio and UFS), "
                  + "`%s` (delete only the buckets or objects in Alluxio namespace).",
              Constants.S3_DELETE_IN_ALLUXIO_AND_UFS, Constants.S3_DELETE_IN_ALLUXIO_ONLY))
          .setConsistencyCheckLevel(ConsistencyCheckLevel.IGNORE)
          .setScope(Scope.NONE)
          .build();
  public static final PropertyKey PROXY_S3_MULTIPART_TEMPORARY_DIR_SUFFIX =
      new Builder(Name.PROXY_S3_MULTIPART_TEMPORARY_DIR_SUFFIX)
          .setDefaultValue(Constants.S3_MULTIPART_TEMPORARY_DIR_SUFFIX)
          .setDescription("Suffix for the directory which holds parts during a multipart upload.")
          .setConsistencyCheckLevel(ConsistencyCheckLevel.ENFORCE)
          .setScope(Scope.SERVER)
          .build();
  public static final PropertyKey PROXY_S3_MULTIPART_UPLOAD_TIMEOUT =
      new Builder(Name.PROXY_S3_MULTIPART_UPLOAD_TIMEOUT)
          .setDefaultValue("10min")
          .setDescription("The timeout for aborting proxy s3 multipart upload automatically.")
          .setConsistencyCheckLevel(ConsistencyCheckLevel.ENFORCE)
          .setScope(Scope.SERVER)
          .build();
  public static final PropertyKey PROXY_S3_MULTIPART_UPLOAD_CLEANER_RETRY_COUNT =
      new Builder(Name.PROXY_S3_MULTIPART_UPLOAD_CLEANER_RETRY_COUNT)
          .setDefaultValue(3)
          .setDescription("The retry count when aborting a multipart upload fails.")
          .setConsistencyCheckLevel(ConsistencyCheckLevel.ENFORCE)
          .setScope(Scope.SERVER)
          .build();
  public static final PropertyKey PROXY_S3_MULTIPART_UPLOAD_CLEANER_RETRY_DELAY =
      new Builder(Name.PROXY_S3_MULTIPART_UPLOAD_CLEANER_RETRY_DELAY)
          .setDefaultValue("10sec")
          .setDescription("The retry delay time when aborting a multipart upload fails.")
          .setConsistencyCheckLevel(ConsistencyCheckLevel.ENFORCE)
          .setScope(Scope.SERVER)
          .build();
  public static final PropertyKey PROXY_S3_MULTIPART_UPLOAD_CLEANER_POOL_SIZE =
      new Builder(Name.PROXY_S3_MULTIPART_UPLOAD_CLEANER_POOL_SIZE)
          .setDefaultValue(1)
          .setDescription("The abort multipart upload cleaner pool size.")
          .setConsistencyCheckLevel(ConsistencyCheckLevel.ENFORCE)
          .setScope(Scope.SERVER)
          .build();
<<<<<<< HEAD
=======
  public static final PropertyKey PROXY_S3_COMPLETE_MULTIPART_UPLOAD_POOL_SIZE =
      new Builder(Name.PROXY_S3_COMPLETE_MULTIPART_UPLOAD_POOL_SIZE)
          .setDefaultValue(20)
          .setDescription("The complete multipart upload thread pool size.")
          .setConsistencyCheckLevel(ConsistencyCheckLevel.WARN)
          .setScope(Scope.SERVER)
          .build();
  public static final PropertyKey PROXY_S3_COMPLETE_MULTIPART_UPLOAD_KEEPALIVE_TIME =
      new Builder(Name.PROXY_S3_COMPLETE_MULTIPART_UPLOAD_KEEPALIVE_TIME)
          .setDefaultValue("30sec")
          .setDescription("The complete multipart upload keepalive time.")
          .setConsistencyCheckLevel(ConsistencyCheckLevel.WARN)
          .setScope(Scope.SERVER)
          .build();
>>>>>>> 56e11d5e
  public static final PropertyKey PROXY_STREAM_CACHE_TIMEOUT_MS =
      new Builder(Name.PROXY_STREAM_CACHE_TIMEOUT_MS)
          .setAlias("alluxio.proxy.stream.cache.timeout.ms")
          .setDefaultValue("1hour")
          .setDescription("The timeout for the input and output streams cache eviction in the "
              + "proxy.")
          .setConsistencyCheckLevel(ConsistencyCheckLevel.IGNORE)
          .setScope(Scope.NONE)
          .build();
  public static final PropertyKey PROXY_WEB_BIND_HOST =
      new Builder(Name.PROXY_WEB_BIND_HOST)
          .setDefaultValue("0.0.0.0")
          .setDescription("The hostname that the Alluxio proxy's web server runs on.")
          .setConsistencyCheckLevel(ConsistencyCheckLevel.IGNORE)
          .setScope(Scope.NONE)
          .build();
  public static final PropertyKey PROXY_WEB_HOSTNAME =
      new Builder(Name.PROXY_WEB_HOSTNAME)
          .setDescription("The hostname Alluxio proxy's web UI binds to.")
          .setConsistencyCheckLevel(ConsistencyCheckLevel.IGNORE)
          .setScope(Scope.NONE)
          .build();
  public static final PropertyKey PROXY_WEB_PORT =
      new Builder(Name.PROXY_WEB_PORT)
          .setDefaultValue(39999)
          .setDescription("The port Alluxio proxy's web UI runs on.")
          .setConsistencyCheckLevel(ConsistencyCheckLevel.IGNORE)
          .setScope(Scope.NONE)
          .build();

  //
  // Locality related properties
  //
  public static final PropertyKey LOCALITY_ORDER =
      new Builder(Name.LOCALITY_ORDER)
          .setDefaultValue(String.format("%s,%s", Constants.LOCALITY_NODE, Constants.LOCALITY_RACK))
          .setDescription("Ordering of locality tiers")
          .setConsistencyCheckLevel(ConsistencyCheckLevel.ENFORCE)
          .setScope(Scope.ALL)
          .build();
  public static final PropertyKey LOCALITY_SCRIPT =
      new Builder(Name.LOCALITY_SCRIPT)
          .setDefaultValue(Constants.ALLUXIO_LOCALITY_SCRIPT)
          .setDescription("A script to determine tiered identity for locality checking")
          .setConsistencyCheckLevel(ConsistencyCheckLevel.WARN)
          .setScope(Scope.ALL)
          .build();
  public static final PropertyKey LOCALITY_TIER_NODE =
      new Builder(Template.LOCALITY_TIER, Constants.LOCALITY_NODE)
          .setDescription("Value to use for determining node locality")
          .setScope(Scope.ALL)
          .build();
  // This property defined so that it is included in the documentation.
  public static final PropertyKey LOCALITY_TIER_RACK =
      new Builder(Template.LOCALITY_TIER, Constants.LOCALITY_RACK)
          .setDescription("Value to use for determining rack locality")
          .setConsistencyCheckLevel(ConsistencyCheckLevel.WARN)
          .setScope(Scope.ALL)
          .build();

  public static final PropertyKey LOCALITY_COMPARE_NODE_IP =
          new Builder(Name.LOCALITY_COMPARE_NODE_IP)
          .setDefaultValue(false)
          .setDescription("Whether try to resolve the node IP address for locality checking")
          .setConsistencyCheckLevel(ConsistencyCheckLevel.WARN)
          .setScope(Scope.ALL)
          .build();

  //
  // Log server related properties
  //
  // Used in alluxio-config.sh and conf/log4j.properties
  public static final PropertyKey LOGSERVER_LOGS_DIR =
      new Builder(Name.LOGSERVER_LOGS_DIR)
          .setDefaultValue(String.format("${%s}/logs", Name.WORK_DIR))
          .setDescription("Default location for remote log files.")
          .setIgnoredSiteProperty(true)
          .setConsistencyCheckLevel(ConsistencyCheckLevel.WARN)
          .setScope(Scope.SERVER)
          .build();
  // Used in alluxio-config.sh and conf/log4j.properties
  public static final PropertyKey LOGSERVER_HOSTNAME =
      new Builder(Name.LOGSERVER_HOSTNAME)
          .setDescription("The hostname of Alluxio logserver.")
          .setIgnoredSiteProperty(true)
          .setScope(Scope.SERVER)
          .build();
  // Used in alluxio-config.sh and conf/log4j.properties
  public static final PropertyKey LOGSERVER_PORT =
      new Builder(Name.LOGSERVER_PORT)
          .setDefaultValue(45600)
          .setDescription("Default port of logserver to receive logs from alluxio servers.")
          .setIgnoredSiteProperty(true)
          .setConsistencyCheckLevel(ConsistencyCheckLevel.WARN)
          .setScope(Scope.SERVER)
          .build();
  public static final PropertyKey LOGSERVER_THREADS_MAX =
      new Builder(Name.LOGSERVER_THREADS_MAX)
          .setDefaultValue(2048)
          .setDescription("The maximum number of threads used by logserver to service"
              + " logging requests.")
          .setConsistencyCheckLevel(ConsistencyCheckLevel.WARN)
          .setScope(Scope.SERVER)
          .build();
  public static final PropertyKey LOGSERVER_THREADS_MIN =
      new Builder(Name.LOGSERVER_THREADS_MIN)
          .setDefaultValue(512)
          .setDescription("The minimum number of threads used by logserver to service"
              + " logging requests.")
          .setConsistencyCheckLevel(ConsistencyCheckLevel.WARN)
          .setScope(Scope.SERVER)
          .build();

  //
  // User related properties
  //
  public static final PropertyKey USER_BLOCK_MASTER_CLIENT_POOL_SIZE_MIN =
      new Builder(Name.USER_BLOCK_MASTER_CLIENT_POOL_SIZE_MIN)
          .setDefaultValue(0)
          .setDescription("The minimum number of block master clients cached in the block master "
              + "client pool. For long running processes, this should be set to zero.")
          .setConsistencyCheckLevel(ConsistencyCheckLevel.WARN)
          .setScope(Scope.CLIENT)
          .build();
  public static final PropertyKey USER_BLOCK_MASTER_CLIENT_POOL_SIZE_MAX =
      new Builder(Name.USER_BLOCK_MASTER_CLIENT_POOL_SIZE_MAX)
          .setDefaultValue(500)
          .setDescription("The maximum number of block master clients cached in the block master "
              + "client pool.")
          .setConsistencyCheckLevel(ConsistencyCheckLevel.WARN)
          .setScope(Scope.CLIENT)
          .setAlias(new String[] {"alluxio.user.block.master.client.threads"})
          .build();
  public static final PropertyKey USER_BLOCK_MASTER_CLIENT_POOL_GC_INTERVAL_MS =
      new Builder(Name.USER_BLOCK_MASTER_CLIENT_POOL_GC_INTERVAL_MS)
          .setDefaultValue("120sec")
          .setDescription("The interval at which block master client GC checks occur.")
          .setConsistencyCheckLevel(ConsistencyCheckLevel.WARN)
          .setScope(Scope.CLIENT)
          .build();
  public static final PropertyKey USER_BLOCK_MASTER_CLIENT_POOL_GC_THRESHOLD_MS =
      new Builder(Name.USER_BLOCK_MASTER_CLIENT_POOL_GC_THRESHOLD_MS)
          .setDefaultValue("120sec")
          .setDescription("A block master client is closed if it has been idle for more than this "
              + "threshold.")
          .setConsistencyCheckLevel(ConsistencyCheckLevel.WARN)
          .setScope(Scope.CLIENT)
          .build();
  public static final PropertyKey USER_BLOCK_WORKER_CLIENT_POOL_MIN =
      new Builder(Name.USER_BLOCK_WORKER_CLIENT_POOL_MIN)
          .setDefaultValue(0)
          .setDescription("The minimum number of block worker clients cached in the block "
              + "worker client pool.")
          .setConsistencyCheckLevel(ConsistencyCheckLevel.WARN)
          .setIsHidden(true)
          .setScope(Scope.CLIENT)
          .build();
  public static final PropertyKey USER_BLOCK_WORKER_CLIENT_POOL_MAX =
      new Builder(Name.USER_BLOCK_WORKER_CLIENT_POOL_MAX)
          .setDefaultValue(1024)
          .setDescription("The maximum number of block worker clients cached in the block "
              + "worker client pool.")
          .setConsistencyCheckLevel(ConsistencyCheckLevel.WARN)
          .setScope(Scope.CLIENT)
          .setAlias(new String[] {"alluxio.user.block.worker.client.pool.size"})
          .build();
  public static final PropertyKey USER_BLOCK_WORKER_CLIENT_POOL_GC_THRESHOLD_MS =
      new Builder(Name.USER_BLOCK_WORKER_CLIENT_POOL_GC_THRESHOLD_MS)
          .setDefaultValue("300sec")
          .setDescription("A block worker client is closed if it has been idle for more than this "
              + "threshold.")
          .setConsistencyCheckLevel(ConsistencyCheckLevel.WARN)
          .setScope(Scope.CLIENT)
          .build();
  public static final PropertyKey USER_BLOCK_REMOTE_READ_BUFFER_SIZE_BYTES =
      new Builder(Name.USER_BLOCK_REMOTE_READ_BUFFER_SIZE_BYTES)
          .setDefaultValue("8MB")
          .setDescription("The size of the file buffer to read data from remote Alluxio "
              + "worker.")
          .setConsistencyCheckLevel(ConsistencyCheckLevel.WARN)
          .setScope(Scope.CLIENT)
          .setIsHidden(true)
          .build();
  public static final PropertyKey USER_CONF_SYNC_INTERVAL =
      new Builder(Name.USER_CONF_SYNC_INTERVAL)
          .setDefaultValue("1min")
          .setDescription("The time period of client master heartbeat to "
              + "update the configuration if necessary from meta master.")
          .setConsistencyCheckLevel(ConsistencyCheckLevel.WARN)
          .setScope(Scope.CLIENT)
          .build();
  public static final PropertyKey USER_FILE_REPLICATION_MAX =
      new Builder(Name.USER_FILE_REPLICATION_MAX)
          .setDefaultValue(-1)
          .setDescription("The target max replication level of a file in Alluxio space. Setting "
              + "this property to a negative value means no upper limit.")
          .setScope(Scope.CLIENT)
          .build();
  public static final PropertyKey USER_FILE_REPLICATION_MIN =
      new Builder(Name.USER_FILE_REPLICATION_MIN)
          .setDefaultValue(0)
          .setDescription("The target min replication level of a file in Alluxio space.")
          .setScope(Scope.CLIENT)
          .build();
  public static final PropertyKey USER_FILE_REPLICATION_DURABLE =
      new Builder(Name.USER_FILE_REPLICATION_DURABLE)
          .setDefaultValue(1)
          .setDescription("The target replication level of a file created by ASYNC_THROUGH writes"
              + "before this file is persisted.")
          .setScope(Scope.CLIENT)
          .build();
  public static final PropertyKey USER_FILE_SEQUENTIAL_PREAD_THRESHOLD =
      new Builder(Name.USER_FILE_SEQUENTIAL_PREAD_THRESHOLD)
          .setDefaultValue("2MB")
          .setDescription("An upper bound on the client buffer size for positioned read to hint "
              + "at the sequential nature of reads. For reads with a buffer size greater than this "
              + "threshold, the read op is treated to be sequential and the worker may handle the "
              + "read differently. For instance, cold reads from the HDFS ufs may use a different "
              + "HDFS client API.")
          .setConsistencyCheckLevel(ConsistencyCheckLevel.WARN)
          .setScope(Scope.CLIENT)
          .build();
  public static final PropertyKey USER_FILE_TARGET_MEDIA =
      new Builder(Name.USER_FILE_TARGET_MEDIA)
          .setDescription("Preferred media type while storing file's blocks.")
          .setScope(Scope.CLIENT)
          .build();
  public static final PropertyKey USER_BLOCK_SIZE_BYTES_DEFAULT =
      new Builder(Name.USER_BLOCK_SIZE_BYTES_DEFAULT)
          .setDefaultValue("64MB")
          .setDescription("Default block size for Alluxio files.")
          .setConsistencyCheckLevel(ConsistencyCheckLevel.WARN)
          .setScope(Scope.CLIENT)
          .build();
  public static final PropertyKey USER_BLOCK_READ_RETRY_SLEEP_MIN =
          new Builder(Name.USER_BLOCK_READ_RETRY_SLEEP_MIN)
          .setDefaultValue("250ms")
          .setScope(Scope.CLIENT)
          .build();
  public static final PropertyKey USER_BLOCK_READ_RETRY_SLEEP_MAX =
          new Builder(Name.USER_BLOCK_READ_RETRY_SLEEP_MAX)
          .setDefaultValue("2sec")
          .setScope(Scope.CLIENT)
          .build();
  public static final PropertyKey USER_BLOCK_READ_RETRY_MAX_DURATION =
      new Builder(Name.USER_BLOCK_READ_RETRY_MAX_DURATION)
          .setDefaultValue("2min")
          .build();
  public static final PropertyKey USER_CONF_CLUSTER_DEFAULT_ENABLED =
      new Builder(Name.USER_CONF_CLUSTER_DEFAULT_ENABLED)
          .setDefaultValue(true)
          .setDescription("When this property is true, an Alluxio client will load the default "
              + "values of cluster-wide configuration and path-specific configuration set by "
              + "Alluxio master.")
          .setScope(Scope.CLIENT)
          .build();
  public static final PropertyKey USER_DATE_FORMAT_PATTERN =
      new Builder(Name.USER_DATE_FORMAT_PATTERN)
          .setDefaultValue("MM-dd-yyyy HH:mm:ss:SSS")
          .setDescription("Display formatted date in cli command and web UI by given date "
              + "format pattern.")
          .setScope(Scope.CLIENT)
          .build();
  public static final PropertyKey USER_FILE_BUFFER_BYTES =
      new Builder(Name.USER_FILE_BUFFER_BYTES)
          .setDefaultValue("8MB")
          .setDescription("The size of the file buffer to use for file system reads/writes.")
          .setConsistencyCheckLevel(ConsistencyCheckLevel.WARN)
          .setScope(Scope.CLIENT)
          .build();
  public static final PropertyKey USER_FILE_RESERVED_BYTES =
      new Builder(Name.USER_FILE_RESERVED_BYTES)
          .setDefaultValue(String.format("${%s}", Name.USER_BLOCK_SIZE_BYTES_DEFAULT))
          .setDescription("The size to reserve on workers for file system writes."
              + "Using smaller value will improve concurrency for writes smaller than block size.")
          .setConsistencyCheckLevel(ConsistencyCheckLevel.WARN)
          .setScope(Scope.CLIENT)
          .build();
  public static final PropertyKey USER_FILE_COPYFROMLOCAL_BLOCK_LOCATION_POLICY =
      new Builder(Name.USER_FILE_COPYFROMLOCAL_BLOCK_LOCATION_POLICY)
          .setDefaultValue("alluxio.client.block.policy.RoundRobinPolicy")
          .setDescription("The default location policy for choosing workers for writing a "
              + "file's blocks using copyFromLocal command.")
          .setScope(Scope.CLIENT)
          .build();
  public static final PropertyKey USER_FILE_DELETE_UNCHECKED =
      new Builder(Name.USER_FILE_DELETE_UNCHECKED)
          .setDefaultValue(false)
          .setDescription("Whether to check if the UFS contents are in sync with Alluxio "
              + "before attempting to delete persisted directories recursively.")
          .setScope(Scope.CLIENT)
          .build();
  public static final PropertyKey USER_FILE_MASTER_CLIENT_POOL_SIZE_MIN =
      new Builder(Name.USER_FILE_MASTER_CLIENT_POOL_SIZE_MIN)
          .setDefaultValue(0)
          .setDescription("The minimum number of fs master clients cached in the fs master "
              + "client pool. For long running processes, this should be set to zero.")
          .setConsistencyCheckLevel(ConsistencyCheckLevel.WARN)
          .setScope(Scope.CLIENT)
          .build();
  public static final PropertyKey USER_FILE_MASTER_CLIENT_POOL_SIZE_MAX =
      new Builder(Name.USER_FILE_MASTER_CLIENT_POOL_SIZE_MAX)
          .setDefaultValue(500)
          .setDescription("The maximum number of fs master clients cached in the fs master "
              + "client pool.")
          .setConsistencyCheckLevel(ConsistencyCheckLevel.WARN)
          .setScope(Scope.CLIENT)
          .setAlias(new String[] {"alluxio.user.file.master.client.threads"})
          .build();
  public static final PropertyKey USER_FILE_MASTER_CLIENT_POOL_GC_INTERVAL_MS =
      new Builder(Name.USER_FILE_MASTER_CLIENT_POOL_GC_INTERVAL_MS)
          .setDefaultValue("120sec")
          .setDescription("The interval at which file system master client GC checks occur.")
          .setConsistencyCheckLevel(ConsistencyCheckLevel.WARN)
          .setScope(Scope.CLIENT)
          .build();
  public static final PropertyKey USER_FILE_MASTER_CLIENT_POOL_GC_THRESHOLD_MS =
      new Builder(Name.USER_FILE_MASTER_CLIENT_POOL_GC_THRESHOLD_MS)
          .setDefaultValue("120sec")
          .setDescription("A fs master client is closed if it has been idle for more than this "
              + "threshold.")
          .setConsistencyCheckLevel(ConsistencyCheckLevel.WARN)
          .setScope(Scope.CLIENT)
          .build();
  public static final PropertyKey USER_FILE_METADATA_LOAD_TYPE =
      new Builder(Name.USER_FILE_METADATA_LOAD_TYPE)
          .setDefaultValue("ONCE")
          .setDescription("The behavior of loading metadata from UFS. When information about "
              + "a path is requested and the path does not exist in Alluxio, metadata can be "
              + "loaded from the UFS. Valid options are `ALWAYS`, `NEVER`, and `ONCE`. "
              + "`ALWAYS` will always access UFS to see if the path exists in the UFS. "
              + "`NEVER` will never consult the UFS. `ONCE` will access the UFS the \"first\" "
              + "time (according to a cache), but not after that. This parameter is ignored if a "
              + "metadata sync is performed, via the parameter "
              + "\"alluxio.user.file.metadata.sync.interval\"")
          .setConsistencyCheckLevel(ConsistencyCheckLevel.WARN)
          .setScope(Scope.CLIENT)
          .build();
  public static final PropertyKey USER_FILE_METADATA_SYNC_INTERVAL =
      new Builder(Name.USER_FILE_METADATA_SYNC_INTERVAL)
          .setDefaultValue("-1")
          .setDescription("The interval for syncing UFS metadata before invoking an "
              + "operation on a path. -1 means no sync will occur. 0 means Alluxio will "
              + "always sync the metadata of the path before an operation. If you specify a time "
              + "interval, Alluxio will (best effort) not re-sync a path within that time "
              + "interval. Syncing the metadata for a path must interact with the UFS, so it is "
              + "an expensive operation. If a sync is performed for an operation, the "
              + "configuration of \"alluxio.user.file.metadata.load.type\" will be ignored.")
          .setConsistencyCheckLevel(ConsistencyCheckLevel.WARN)
          .setScope(Scope.CLIENT)
          .build();
  public static final PropertyKey USER_FILE_PASSIVE_CACHE_ENABLED =
      new Builder(Name.USER_FILE_PASSIVE_CACHE_ENABLED)
          .setDefaultValue(true)
          .setDescription("Whether to cache files to local Alluxio workers when the files are read "
              + "from remote workers (not UFS).")
          .setConsistencyCheckLevel(ConsistencyCheckLevel.WARN)
          .setScope(Scope.CLIENT)
          .build();
  public static final PropertyKey USER_FILE_READ_TYPE_DEFAULT =
      new Builder(Name.USER_FILE_READ_TYPE_DEFAULT)
          .setDefaultValue("CACHE")
          .setDescription("Default read type when creating Alluxio files. Valid options are "
              + "`CACHE_PROMOTE` (move data to highest tier if already in Alluxio storage, "
              + "write data into highest tier of local Alluxio if data needs to be read from "
              + "under storage), `CACHE` (write data into highest tier of local Alluxio if "
              + "data needs to be read from under storage), `NO_CACHE` (no data interaction "
              + "with Alluxio, if the read is from Alluxio data migration or eviction will "
              + "not occur).")
          .setScope(Scope.CLIENT)
          .build();
  public static final PropertyKey USER_FILE_PERSIST_ON_RENAME =
      new Builder(Name.USER_FILE_PERSIST_ON_RENAME)
          .setDefaultValue("false")
          .setDescription("Whether or not to asynchronously persist any files which have been "
              + "renamed. This is helpful when working with compute frameworks which use rename "
              + "to commit results.")
          .setScope(Scope.CLIENT)
          .build();
  public static final PropertyKey USER_FILE_PERSISTENCE_INITIAL_WAIT_TIME =
      new Builder(Name.USER_FILE_PERSISTENCE_INITIAL_WAIT_TIME)
          .setDefaultValue("0")
          .setDescription(String.format("Time to wait before starting the persistence job. "
              + "When the value is set to -1, the file will be persisted by rename operation "
              + "or persist CLI but will not be automatically persisted in other cases. "
              + "This is to avoid the heavy object copy in rename operation when %s is set to %s. "
              + "This value should be smaller than the value of %s",
              Name.USER_FILE_WRITE_TYPE_DEFAULT, WritePType.ASYNC_THROUGH,
              Name.MASTER_PERSISTENCE_MAX_TOTAL_WAIT_TIME_MS))
          .setScope(Scope.CLIENT)
          .build();
  public static final PropertyKey USER_FILE_WAITCOMPLETED_POLL_MS =
      new Builder(Name.USER_FILE_WAITCOMPLETED_POLL_MS)
          .setAlias("alluxio.user.file.waitcompleted.poll.ms")
          .setDefaultValue("1sec")
          .setDescription("The time interval to poll a file for its completion status when "
              + "using waitCompleted.")
          .setConsistencyCheckLevel(ConsistencyCheckLevel.WARN)
          .setScope(Scope.CLIENT)
          .build();
  public static final PropertyKey USER_FILE_CREATE_TTL =
      new Builder(Name.USER_FILE_CREATE_TTL)
          .setDefaultValue(Constants.NO_TTL)
          .setDescription("Time to live for files created by a user, no ttl by default.")
          .setScope(Scope.CLIENT)
          .build();
  public static final PropertyKey USER_FILE_CREATE_TTL_ACTION =
      new Builder(Name.USER_FILE_CREATE_TTL_ACTION)
          .setDefaultValue("DELETE")
          .setDescription("When file's ttl is expired, the action performs on it. Options: "
              + "DELETE (default) or FREE")
          .setScope(Scope.CLIENT)
          .build();
  public static final PropertyKey USER_FILE_UFS_TIER_ENABLED =
      new Builder(Name.USER_FILE_UFS_TIER_ENABLED)
          .setDescription("When workers run out of available memory, whether the client can skip "
              + "writing data to Alluxio but fallback to write to UFS without stopping the "
              + "application. This property only works when the write type is ASYNC_THROUGH.")
          .setDefaultValue(false)
          .setScope(Scope.CLIENT)
          .build();
  public static final PropertyKey USER_BLOCK_READ_METRICS_ENABLED =
      new Builder(Name.USER_BLOCK_READ_METRICS_ENABLED)
          .setDescription("Whether detailed block read metrics will be recorded and sink.")
          .setDefaultValue(false)
          .setScope(Scope.CLIENT)
          .build();
  public static final PropertyKey USER_BLOCK_WRITE_LOCATION_POLICY =
      new Builder(Name.USER_BLOCK_WRITE_LOCATION_POLICY)
          .setDefaultValue("alluxio.client.block.policy.LocalFirstPolicy")
          .setDescription("The default location policy for choosing workers for writing a "
              + "file's blocks.")
          .setConsistencyCheckLevel(ConsistencyCheckLevel.WARN)
          .setScope(Scope.CLIENT)
          .build();
  public static final PropertyKey USER_BLOCK_AVOID_EVICTION_POLICY_RESERVED_BYTES =
      new Builder(Name.USER_BLOCK_AVOID_EVICTION_POLICY_RESERVED_BYTES)
          .setDefaultValue("0MB")
          .setDescription("The portion of space reserved in a worker when using the "
              + "LocalFirstAvoidEvictionPolicy class as block location policy.")
          .setConsistencyCheckLevel(ConsistencyCheckLevel.WARN)
          .setScope(Scope.CLIENT)
          .build();
  public static final PropertyKey USER_CLIENT_CACHE_ASYNC_RESTORE_ENABLED =
      new Builder(Name.USER_CLIENT_CACHE_ASYNC_RESTORE_ENABLED)
          .setDefaultValue(true)
          .setDescription("If this is enabled, cache restore state asynchronously.")
          .setConsistencyCheckLevel(ConsistencyCheckLevel.IGNORE)
          .setScope(Scope.CLIENT)
          .build();
  public static final PropertyKey USER_CLIENT_CACHE_ASYNC_WRITE_ENABLED =
      new Builder(Name.USER_CLIENT_CACHE_ASYNC_WRITE_ENABLED)
          .setDefaultValue(true)
          .setDescription("If this is enabled, cache data asynchronously.")
          .setConsistencyCheckLevel(ConsistencyCheckLevel.IGNORE)
          .setScope(Scope.CLIENT)
          .build();
  public static final PropertyKey USER_CLIENT_CACHE_ASYNC_WRITE_THREADS =
      new Builder(Name.USER_CLIENT_CACHE_ASYNC_WRITE_THREADS)
          .setDefaultValue(16)
          .setDescription("Number of threads to asynchronously cache data.")
          .setConsistencyCheckLevel(ConsistencyCheckLevel.IGNORE)
          .setScope(Scope.CLIENT)
          .build();
  public static final PropertyKey USER_CLIENT_CACHE_ENABLED =
      new Builder(Name.USER_CLIENT_CACHE_ENABLED)
          .setDefaultValue(false)
          .setDescription("If this is enabled, data will be cached on Alluxio client.")
          .setConsistencyCheckLevel(ConsistencyCheckLevel.WARN)
          .setScope(Scope.CLIENT)
          .build();
  public static final PropertyKey USER_CLIENT_CACHE_EVICTOR_CLASS =
      new Builder(Name.USER_CLIENT_CACHE_EVICTOR_CLASS)
          .setDefaultValue("alluxio.client.file.cache.evictor.LRUCacheEvictor")
          .setDescription("The strategy that client uses to evict local cached pages when running "
              + "out of space. Currently valid options include "
              + "`alluxio.client.file.cache.evictor.LRUCacheEvictor`,"
              + "`alluxio.client.file.cache.evictor.LFUCacheEvictor`.")
          .setConsistencyCheckLevel(ConsistencyCheckLevel.WARN)
          .setScope(Scope.CLIENT)
          .build();
  public static final PropertyKey USER_CLIENT_CACHE_EVICTOR_LFU_LOGBASE =
      new Builder(Name.USER_CLIENT_CACHE_EVICTOR_LFU_LOGBASE)
          .setDefaultValue(2.0)
          .setDescription("The log base for client cache LFU evictor bucket index.")
          .setConsistencyCheckLevel(ConsistencyCheckLevel.WARN)
          .setScope(Scope.CLIENT)
          .build();
  public static final PropertyKey USER_CLIENT_CACHE_EVICTOR_NONDETERMINISTIC_ENABLED =
      new Builder(Name.USER_CLIENT_CACHE_EVICTOR_NONDETERMINISTIC_ENABLED).setDefaultValue(false)
          .setDescription(
              "If this is enabled, the evictor picks uniformly from the worst k elements."
                  + "Currently only LRU is supported.")
          .setConsistencyCheckLevel(ConsistencyCheckLevel.WARN)
          .setScope(Scope.CLIENT)
          .build();
  public static final PropertyKey USER_CLIENT_CACHE_SHADOW_ENABLED =
      new Builder(Name.USER_CLIENT_CACHE_SHADOW_ENABLED).setDefaultValue(false).setDescription(
          "If this is enabled, a shadow cache will be created to tracking the working set of "
              + "a past time window, and measure the hit ratio if the working set fits the cache")
          .setConsistencyCheckLevel(ConsistencyCheckLevel.WARN).setScope(Scope.CLIENT).build();
  public static final PropertyKey USER_CLIENT_CACHE_SHADOW_WINDOW =
      new Builder(Name.USER_CLIENT_CACHE_SHADOW_WINDOW).setDefaultValue("24h")
          .setDescription(
              "The past time window for the shadow cache to tracking the working set, and it is "
                  + "in the unit of second")
          .setConsistencyCheckLevel(ConsistencyCheckLevel.WARN).setScope(Scope.CLIENT).build();
  public static final PropertyKey USER_CLIENT_CACHE_SHADOW_MEMORY_OVERHEAD =
      new Builder(Name.USER_CLIENT_CACHE_SHADOW_MEMORY_OVERHEAD).setDefaultValue("125MB")
          .setDescription("The total memory overhead for bloom filters used for tracking")
          .setConsistencyCheckLevel(ConsistencyCheckLevel.WARN).setScope(Scope.CLIENT).build();
  public static final PropertyKey USER_CLIENT_CACHE_SHADOW_BLOOMFILTER_NUM =
      new Builder(Name.USER_CLIENT_CACHE_SHADOW_BLOOMFILTER_NUM).setDefaultValue(4)
          .setDescription(
              "The number of bloom filters used for tracking. Each tracks a segment of window")
          .setConsistencyCheckLevel(ConsistencyCheckLevel.WARN).setScope(Scope.CLIENT).build();
  public static final PropertyKey USER_CLIENT_CACHE_DIR =
      new Builder(Name.USER_CLIENT_CACHE_DIR)
          .setDefaultValue("/tmp/alluxio_cache")
          .setDescription("The directory where client-side cache is stored.")
          .setConsistencyCheckLevel(ConsistencyCheckLevel.WARN)
          .setScope(Scope.CLIENT)
          .build();
  public static final PropertyKey USER_CLIENT_CACHE_EVICTION_RETRIES =
      new Builder(Name.USER_CLIENT_CACHE_EVICTION_RETRIES)
          .setDefaultValue(10)
          .setDescription("Max number of eviction retries.")
          .setConsistencyCheckLevel(ConsistencyCheckLevel.WARN)
          .setScope(Scope.CLIENT)
          .build();
  public static final PropertyKey USER_CLIENT_CACHE_TIMEOUT_DURATION =
      new Builder(Name.USER_CLIENT_CACHE_TIMEOUT_DURATION)
          .setDefaultValue("-1")
          .setDescription("The timeout duration for local cache I/O operations ("
              + "reading/writing/deleting). When this property is a positive value,"
              + "local cache operations after timing out will fail and fallback to external "
              + "file system but transparent to applications; "
              + "when this property is a negative value, this feature is disabled.")
          .setConsistencyCheckLevel(ConsistencyCheckLevel.WARN)
          .setScope(Scope.CLIENT)
          .build();
  public static final PropertyKey USER_CLIENT_CACHE_TIMEOUT_THREADS =
      new Builder(Name.USER_CLIENT_CACHE_TIMEOUT_THREADS)
          .setDefaultValue("32")
          .setDescription("The number of threads to handle cache I/O operation timeout, "
              + "when " + Name.USER_CLIENT_CACHE_TIMEOUT_DURATION + " is positive.")
          .setConsistencyCheckLevel(ConsistencyCheckLevel.WARN)
          .setScope(Scope.CLIENT)
          .build();
  public static final PropertyKey USER_CLIENT_CACHE_STORE_OVERHEAD =
      new Builder(Name.USER_CLIENT_CACHE_STORE_OVERHEAD)
          .setDescription("A fraction value representing the storage overhead writing to disk. "
              + "For example, with 1GB allocated cache space, and 10% storage overhead we expect "
              + "no more than 1024MB / (1 + 10%) user data to store.")
          .setConsistencyCheckLevel(ConsistencyCheckLevel.WARN)
          .setScope(Scope.CLIENT)
          .build();
  public static final PropertyKey USER_CLIENT_CACHE_STORE_TYPE =
      new Builder(Name.USER_CLIENT_CACHE_STORE_TYPE)
          .setDefaultValue("LOCAL")
          .setDescription("The type of page store to use for client-side cache. Can be either "
              + "`LOCAL` or `ROCKS`. The `LOCAL` page store stores all pages in a directory, "
              + "the `ROCKS` page store utilizes rocksDB to persist the data.")
          .setConsistencyCheckLevel(ConsistencyCheckLevel.WARN)
          .setScope(Scope.CLIENT)
          .build();
  public static final PropertyKey USER_CLIENT_CACHE_LOCAL_STORE_FILE_BUCKETS =
      new Builder(Name.USER_CLIENT_CACHE_LOCAL_STORE_FILE_BUCKETS)
          .setDefaultValue("1000")
          .setDescription("The number of file buckets for the local page store of the client-side "
              + "cache. It is recommended to set this to a high value if the number of unique "
              + "files is expected to be high (# files / file buckets <= 100,000).")
          .setConsistencyCheckLevel(ConsistencyCheckLevel.WARN)
          .setScope(Scope.CLIENT)
          .build();
  public static final PropertyKey USER_CLIENT_CACHE_QUOTA_ENABLED =
      new Builder(Name.USER_CLIENT_CACHE_QUOTA_ENABLED)
          .setDefaultValue("false")
          .setDescription("Whether to support cache quota.")
          .setConsistencyCheckLevel(ConsistencyCheckLevel.WARN)
          .setScope(Scope.CLIENT)
          .build();
  public static final PropertyKey USER_CLIENT_CACHE_SIZE =
      new Builder(Name.USER_CLIENT_CACHE_SIZE)
          .setDefaultValue("512MB")
          .setDescription("The maximum size of the client-side cache.")
          .setConsistencyCheckLevel(ConsistencyCheckLevel.WARN)
          .setScope(Scope.CLIENT)
          .build();
  public static final PropertyKey USER_CLIENT_CACHE_PAGE_SIZE =
      new Builder(Name.USER_CLIENT_CACHE_PAGE_SIZE)
          .setDefaultValue("1MB")
          .setDescription("Size of each page in client-side cache.")
          .setConsistencyCheckLevel(ConsistencyCheckLevel.WARN)
          .setScope(Scope.CLIENT)
          .build();
  public static final PropertyKey USER_FILE_WRITE_TYPE_DEFAULT =
      new Builder(Name.USER_FILE_WRITE_TYPE_DEFAULT)
          .setDefaultValue("ASYNC_THROUGH")
      .setDescription(
          String.format("Default write type when creating Alluxio files. Valid " + "options are "
              + "`MUST_CACHE` (write will only go to Alluxio and must be stored in Alluxio), "
              + "`CACHE_THROUGH` (try to cache, write to UnderFS synchronously), `THROUGH` "
              + "(no cache, write to UnderFS synchronously), `ASYNC_THROUGH` (write to cache, "
              + "write to UnderFS asynchronously, replicated %s times in Alluxio before data is "
              + "persisted.", USER_FILE_REPLICATION_DURABLE))
          .setConsistencyCheckLevel(ConsistencyCheckLevel.WARN)
          .setScope(Scope.CLIENT)
          .build();
  public static final PropertyKey USER_HOSTNAME = new Builder(Name.USER_HOSTNAME)
      .setDescription("The hostname to use for an Alluxio client.")
      .setConsistencyCheckLevel(ConsistencyCheckLevel.WARN)
      .setScope(Scope.CLIENT)
      .build();
  public static final PropertyKey USER_FILE_WRITE_TIER_DEFAULT =
      new Builder(Name.USER_FILE_WRITE_TIER_DEFAULT)
          .setDefaultValue(Constants.FIRST_TIER)
          .setDescription("The default tier for choosing a where to write a block. Valid "
              + "option is any integer. Non-negative values identify tiers starting from top "
              + "going down (0 identifies the first tier, 1 identifies the second tier, and "
              + "so on). If the provided value is greater than the number of tiers, it "
              + "identifies the last tier. Negative values identify tiers starting from the "
              + "bottom going up (-1 identifies the last tier, -2 identifies the second to "
              + "last tier, and so on). If the absolute value of the provided value is "
              + "greater than the number of tiers, it identifies the first tier.")
          .setConsistencyCheckLevel(ConsistencyCheckLevel.WARN)
          .setScope(Scope.CLIENT)
          .build();
  public static final PropertyKey USER_FILE_INCLUDE_OPERATION_ID =
      new Builder(Name.USER_FILE_INCLUDE_OPERATION_ID)
          .setDefaultValue(true)
          .setDescription(
              "Whether to send a unique operation id with designated filesystem operations.")
          .setConsistencyCheckLevel(ConsistencyCheckLevel.WARN)
          .setScope(Scope.CLIENT)
          .build();
  public static final PropertyKey USER_FILE_WRITE_INIT_SLEEP_MIN =
          new Builder(Name.USER_FILE_WRITE_INIT_SLEEP_MIN)
          .setDefaultValue("1sec")
          .setScope(Scope.CLIENT)
          .build();
  public static final PropertyKey USER_FILE_WRITE_INIT_SLEEP_MAX =
          new Builder(Name.USER_FILE_WRITE_INIT_SLEEP_MAX)
          .setDefaultValue("5sec")
          .setScope(Scope.CLIENT)
          .build();
  public static final PropertyKey USER_FILE_WRITE_INIT_MAX_DURATION =
      new Builder(Name.USER_FILE_WRITE_INIT_MAX_DURATION)
          .setDefaultValue("2min")
          .setDescription("Controls how long to retry initialization of a file write, "
              + "when Alluxio workers are required but not ready.")
          .setScope(Scope.CLIENT)
          .build();
  public static final PropertyKey USER_LOCAL_READER_CHUNK_SIZE_BYTES =
      new Builder(Name.USER_LOCAL_READER_CHUNK_SIZE_BYTES)
          .setDefaultValue("8MB")
          .setDescription("When a client reads from a local worker, the maximum data chunk size.")
          .setConsistencyCheckLevel(ConsistencyCheckLevel.WARN)
          .setScope(Scope.CLIENT)
          .build();
  public static final PropertyKey USER_LOCAL_WRITER_CHUNK_SIZE_BYTES =
      new Builder(Name.USER_LOCAL_WRITER_CHUNK_SIZE_BYTES)
          .setDefaultValue("64KB")
          .setDescription("When a client writes to a local worker, the maximum data chunk size.")
          .setConsistencyCheckLevel(ConsistencyCheckLevel.WARN)
          .setScope(Scope.CLIENT)
          .build();
  public static final PropertyKey USER_LOGGING_THRESHOLD =
      new Builder(Name.USER_LOGGING_THRESHOLD)
          .setDefaultValue("10s")
          .setDescription("Logging a client RPC when it takes more time than the threshold.")
          .setConsistencyCheckLevel(ConsistencyCheckLevel.IGNORE)
          .setScope(Scope.CLIENT)
          .build();
  public static final PropertyKey USER_MASTER_POLLING_TIMEOUT =
      new Builder(Name.USER_MASTER_POLLING_TIMEOUT)
          .setDefaultValue("30sec")
          .setDescription("The maximum time for a rpc client to wait for master to respond.")
          .setConsistencyCheckLevel(ConsistencyCheckLevel.WARN)
          .setScope(Scope.CLIENT)
          .build();
  public static final PropertyKey USER_METADATA_CACHE_ENABLED =
      new Builder(Name.USER_METADATA_CACHE_ENABLED)
          .setDefaultValue(false)
          .setDescription("If this is enabled, metadata of paths will be cached. "
              + "The cached metadata will be evicted when it expires after "
              + Name.USER_METADATA_CACHE_EXPIRATION_TIME
              + " or the cache size is over the limit of "
              + Name.USER_METADATA_CACHE_MAX_SIZE + ".")
          .setConsistencyCheckLevel(ConsistencyCheckLevel.WARN)
          .setScope(Scope.CLIENT)
          .build();
  public static final PropertyKey USER_METADATA_CACHE_MAX_SIZE =
      new Builder(Name.USER_METADATA_CACHE_MAX_SIZE)
          .setDefaultValue(100000)
          .setDescription("Maximum number of paths with cached metadata. Only valid if "
              + "alluxio.user.metadata.cache.enabled is set to true.")
          .setConsistencyCheckLevel(ConsistencyCheckLevel.WARN)
          .setScope(Scope.CLIENT)
          .build();
  public static final PropertyKey USER_METADATA_CACHE_EXPIRATION_TIME =
      new Builder(Name.USER_METADATA_CACHE_EXPIRATION_TIME)
          .setDefaultValue("10min")
          .setDescription("Metadata will expire and be evicted after being cached for this time "
              + "period. Only valid if alluxio.user.metadata.cache.enabled is set to true.")
          .setConsistencyCheckLevel(ConsistencyCheckLevel.WARN)
          .setScope(Scope.CLIENT)
          .build();
  public static final PropertyKey USER_METRICS_COLLECTION_ENABLED =
      new Builder(Name.USER_METRICS_COLLECTION_ENABLED)
          .setDefaultValue(true)
          .setDescription("Enable collecting the client-side metrics and heartbeat them to master")
          .setConsistencyCheckLevel(ConsistencyCheckLevel.WARN)
          .setScope(Scope.CLIENT)
          .build();
  public static final PropertyKey USER_METRICS_HEARTBEAT_INTERVAL_MS =
      new Builder(Name.USER_METRICS_HEARTBEAT_INTERVAL_MS)
          .setAlias("alluxio.user.metrics.heartbeat.interval.ms")
          .setDefaultValue("10sec")
          .setDescription("The time period of client master heartbeat to "
              + "send the client-side metrics.")
          .setConsistencyCheckLevel(ConsistencyCheckLevel.WARN)
          .setScope(Scope.CLIENT)
          .build();
  public static final PropertyKey USER_APP_ID =
      new Builder(Name.USER_APP_ID)
          .setScope(Scope.CLIENT)
          .setDescription("The custom id to use for labeling this client's info, such as metrics. "
              + "If unset, a random long will be used. This value is displayed in the client logs "
              + "on initialization. Note that using the same app id will cause client info to be "
              + "aggregated, so different applications must set their own ids or leave this value "
              + "unset to use a randomly generated id.")
          .build();
  public static final PropertyKey USER_SKIP_AUTHORITY_CHECK =
      new Builder(Name.USER_SKIP_AUTHORITY_CHECK)
          .setScope(Scope.CLIENT)
          .setDefaultValue(false)
          .setIsHidden(true)
          .setDescription("By default, Alluxio will validate the AlluxioURI. If the authority part "
              + "contradicts with the configuration (e.g. You specified master1,master2,master3 "
              + "for high availability masters but the AlluxioURI is alluxio://master1:<port>/), "
              + "Alluxio client will throw an exception. If this option is turned on, Alluxio "
              + "client will ignore the wrong authority passed in by the AlluxioURI and use the "
              + "configured value. This property is useful for the legacy client code, where the "
              + "cluster setup has changed but the client code has hard-coded stale address. "
              + "The admin can turn on this property and control where the clients connect in "
              + "the configuration.")
          .build();
  public static final PropertyKey USER_STREAMING_DATA_READ_TIMEOUT =
      new Builder(Name.USER_STREAMING_DATA_READ_TIMEOUT)
          .setAlias("alluxio.user.network.data.timeout.ms", Name.USER_NETWORK_DATA_TIMEOUT,
              Name.USER_STREAMING_DATA_TIMEOUT)
          .setDefaultValue("1h")
          .setDescription("The maximum time for an Alluxio client to wait for a data response "
              + "for read requests from Alluxio worker. Keep in mind that some streaming "
              + "operations may take an unexpectedly long time, such as UFS io. In order to handle "
              + "occasional slow operations, it is recommended for this parameter to be set to a "
              + "large value, to avoid spurious timeouts.")
          .setConsistencyCheckLevel(ConsistencyCheckLevel.WARN)
          .setScope(Scope.CLIENT)
          .build();
  public static final PropertyKey USER_STREAMING_DATA_WRITE_TIMEOUT =
      new Builder(Name.USER_STREAMING_DATA_WRITE_TIMEOUT)
          .setDefaultValue("1h")
          .setDescription("The maximum time for an Alluxio client to wait for when writing 1 chunk "
              + "for block writes to an Alluxio worker. This value can be tuned to offset "
              + "instability from the UFS.")
          .setConsistencyCheckLevel(ConsistencyCheckLevel.WARN)
          .setScope(Scope.CLIENT)
          .build();
  public static final PropertyKey USER_STREAMING_READER_BUFFER_SIZE_MESSAGES =
      new Builder(Name.USER_STREAMING_READER_BUFFER_SIZE_MESSAGES)
          .setAlias(Name.USER_NETWORK_READER_BUFFER_SIZE_MESSAGES)
          .setDefaultValue(16)
          .setDescription("When a client reads from a remote worker, the maximum number of "
              + "messages to buffer by the client. A message can be either a command response, "
              + "a data chunk, or a gRPC stream event such as complete or error.")
          .setConsistencyCheckLevel(ConsistencyCheckLevel.WARN)
          .setScope(Scope.CLIENT)
          .build();
  public static final PropertyKey USER_STREAMING_READER_CHUNK_SIZE_BYTES =
      new Builder(Name.USER_STREAMING_READER_CHUNK_SIZE_BYTES)
          .setAlias(Name.USER_NETWORK_READER_CHUNK_SIZE_BYTES)
          .setDefaultValue("1MB")
          .setDescription("When a client reads from a remote worker, the maximum chunk size.")
          .setConsistencyCheckLevel(ConsistencyCheckLevel.WARN)
          .setScope(Scope.CLIENT)
          .build();
  public static final PropertyKey USER_STREAMING_READER_CLOSE_TIMEOUT =
      new Builder(Name.USER_STREAMING_READER_CLOSE_TIMEOUT)
          .setDefaultValue("5s")
          .setDescription("The timeout to close a grpc streaming reader client. If too long,"
              + " it may add delays to closing clients. If too short, the client will complete the"
              + " close() before the server confirms the close()")
          .setConsistencyCheckLevel(ConsistencyCheckLevel.WARN)
          .setScope(Scope.CLIENT)
          .build();
  public static final PropertyKey USER_STREAMING_WRITER_BUFFER_SIZE_MESSAGES =
      new Builder(Name.USER_STREAMING_WRITER_BUFFER_SIZE_MESSAGES)
          .setAlias(Name.USER_NETWORK_WRITER_BUFFER_SIZE_MESSAGES)
          .setDefaultValue(16)
          .setDescription("When a client writes to a remote worker, the maximum number of messages "
              + "to buffer by the client. A message can be either a command response, a data "
              + "chunk, or a gRPC stream event such as complete or error.")
          .setConsistencyCheckLevel(ConsistencyCheckLevel.WARN)
          .setScope(Scope.CLIENT)
          .build();
  public static final PropertyKey USER_STREAMING_WRITER_CHUNK_SIZE_BYTES =
      new Builder(Name.USER_STREAMING_WRITER_CHUNK_SIZE_BYTES)
          .setAlias(Name.USER_NETWORK_WRITER_CHUNK_SIZE_BYTES)
          .setDefaultValue("1MB")
          .setDescription("When a client writes to a remote worker, the maximum chunk size.")
          .setConsistencyCheckLevel(ConsistencyCheckLevel.WARN)
          .setScope(Scope.CLIENT)
          .build();
  public static final PropertyKey USER_STREAMING_WRITER_CLOSE_TIMEOUT =
      new Builder(Name.USER_STREAMING_WRITER_CLOSE_TIMEOUT)
          .setAlias("alluxio.user.network.writer.close.timeout.ms",
              Name.USER_NETWORK_WRITER_CLOSE_TIMEOUT)
          .setDefaultValue("30min")
          .setDescription("The timeout to close a writer client.")
          .setConsistencyCheckLevel(ConsistencyCheckLevel.WARN)
          .setScope(Scope.CLIENT)
          .build();
  public static final PropertyKey USER_STREAMING_WRITER_FLUSH_TIMEOUT =
      new Builder(Name.USER_STREAMING_WRITER_FLUSH_TIMEOUT)
          .setAlias(Name.USER_NETWORK_WRITER_FLUSH_TIMEOUT)
          .setDefaultValue("30min")
          .setDescription("The timeout to wait for flush to finish in a data writer.")
          .setConsistencyCheckLevel(ConsistencyCheckLevel.WARN)
          .setScope(Scope.CLIENT)
          .build();
  public static final PropertyKey USER_STREAMING_ZEROCOPY_ENABLED =
      new Builder(Name.USER_STREAMING_ZEROCOPY_ENABLED)
          .setAlias(Name.USER_NETWORK_ZEROCOPY_ENABLED)
          .setDefaultValue(true)
          .setDescription("Whether zero copy is enabled on client when processing data streams.")
          .setConsistencyCheckLevel(ConsistencyCheckLevel.WARN)
          .setScope(Scope.CLIENT)
          .build();
  /**
   * @deprecated use {@link #USER_STREAMING_DATA_READ_TIMEOUT} instead
   */
  @Deprecated
  public static final PropertyKey USER_NETWORK_DATA_TIMEOUT_MS =
      new Builder(Name.USER_NETWORK_DATA_TIMEOUT)
          .setAlias("alluxio.user.network.data.timeout.ms")
          .setDescription("The maximum time for an Alluxio client to wait for a data response "
              + "(e.g. block reads and block writes) from Alluxio worker.")
          .setConsistencyCheckLevel(ConsistencyCheckLevel.WARN)
          .setScope(Scope.CLIENT)
          .build();
  /**
   * @deprecated use {@link #USER_STREAMING_READER_BUFFER_SIZE_MESSAGES} instead
   */
  @Deprecated
  public static final PropertyKey USER_NETWORK_READER_BUFFER_SIZE_MESSAGES =
      new Builder(Name.USER_NETWORK_READER_BUFFER_SIZE_MESSAGES)
          .setDescription("When a client reads from a remote worker, the maximum number of "
              + "messages to buffer by the client. A message can be either a command response, "
              + "a data chunk, or a gRPC stream event such as complete or error.")
          .setConsistencyCheckLevel(ConsistencyCheckLevel.WARN)
          .setScope(Scope.CLIENT)
          .build();
  /**
   * @deprecated use {@link #USER_STREAMING_READER_CHUNK_SIZE_BYTES} instead
   */
  @Deprecated
  public static final PropertyKey USER_NETWORK_READER_CHUNK_SIZE_BYTES =
      new Builder(Name.USER_NETWORK_READER_CHUNK_SIZE_BYTES)
          .setDescription("When a client reads from a remote worker, the maximum chunk size.")
          .setConsistencyCheckLevel(ConsistencyCheckLevel.WARN)
          .setScope(Scope.CLIENT)
          .build();
  /**
   * @deprecated use {@link #USER_STREAMING_WRITER_BUFFER_SIZE_MESSAGES} instead
   */
  @Deprecated
  public static final PropertyKey USER_NETWORK_WRITER_BUFFER_SIZE_MESSAGES =
      new Builder(Name.USER_NETWORK_WRITER_BUFFER_SIZE_MESSAGES)
          .setDescription("When a client writes to a remote worker, the maximum number of messages "
              + "to buffer by the client. A message can be either a command response, a data "
              + "chunk, or a gRPC stream event such as complete or error.")
          .setConsistencyCheckLevel(ConsistencyCheckLevel.WARN)
          .setScope(Scope.CLIENT)
          .build();
  /**
   * @deprecated use {@link #USER_STREAMING_WRITER_CHUNK_SIZE_BYTES} instead
   */
  @Deprecated
  public static final PropertyKey USER_NETWORK_WRITER_CHUNK_SIZE_BYTES =
      new Builder(Name.USER_NETWORK_WRITER_CHUNK_SIZE_BYTES)
          .setDescription("When a client writes to a remote worker, the maximum chunk size.")
          .setConsistencyCheckLevel(ConsistencyCheckLevel.WARN)
          .setScope(Scope.CLIENT)
          .build();
  /**
   * @deprecated use {@link #USER_STREAMING_WRITER_CLOSE_TIMEOUT} instead
   */
  @Deprecated
  public static final PropertyKey USER_NETWORK_WRITER_CLOSE_TIMEOUT_MS =
      new Builder(Name.USER_NETWORK_WRITER_CLOSE_TIMEOUT)
          .setAlias("alluxio.user.network.writer.close.timeout.ms")
          .setDescription("The timeout to close a writer client.")
          .setConsistencyCheckLevel(ConsistencyCheckLevel.WARN)
          .setScope(Scope.CLIENT)
          .build();
  /**
   * @deprecated use {@link #USER_STREAMING_WRITER_FLUSH_TIMEOUT} instead
   */
  @Deprecated
  public static final PropertyKey USER_NETWORK_WRITER_FLUSH_TIMEOUT =
      new Builder(Name.USER_NETWORK_WRITER_FLUSH_TIMEOUT)
          .setDescription("The timeout to wait for flush to finish in a data writer.")
          .setConsistencyCheckLevel(ConsistencyCheckLevel.WARN)
          .setScope(Scope.CLIENT)
          .build();
  /**
   * @deprecated use {@link #USER_STREAMING_ZEROCOPY_ENABLED} instead
   */
  @Deprecated
  public static final PropertyKey USER_NETWORK_ZEROCOPY_ENABLED =
      new Builder(Name.USER_NETWORK_ZEROCOPY_ENABLED)
          .setDescription("Whether zero copy is enabled on client when processing data streams.")
          .setConsistencyCheckLevel(ConsistencyCheckLevel.WARN)
          .setScope(Scope.CLIENT)
          .build();
  /**
   * @deprecated use {@link #USER_NETWORK_STREAMING_FLOWCONTROL_WINDOW} instead
   */
  @Deprecated
  public static final PropertyKey USER_NETWORK_FLOWCONTROL_WINDOW =
      new Builder(Name.USER_NETWORK_FLOWCONTROL_WINDOW)
          .setDescription("The HTTP2 flow control window used by user gRPC connections. Larger "
              + "value will allow more data to be buffered but will use more memory.")
          .setConsistencyCheckLevel(ConsistencyCheckLevel.WARN)
          .setScope(Scope.CLIENT)
          .build();
  /**
   * @deprecated use {@link #USER_NETWORK_STREAMING_KEEPALIVE_TIME} instead
   */
  @Deprecated
  public static final PropertyKey USER_NETWORK_KEEPALIVE_TIME =
      new Builder(Name.USER_NETWORK_KEEPALIVE_TIME)
          .setDescription("The amount of time for a gRPC client (for block reads and block writes) "
              + "to wait for a response before pinging the server to see if it is still alive.")
          .setConsistencyCheckLevel(ConsistencyCheckLevel.WARN)
          .setScope(Scope.CLIENT)
          .build();
  /**
   * @deprecated use {@link #USER_NETWORK_STREAMING_KEEPALIVE_TIMEOUT} instead
   */
  @Deprecated
  public static final PropertyKey USER_NETWORK_KEEPALIVE_TIMEOUT =
      new Builder(Name.USER_NETWORK_KEEPALIVE_TIMEOUT)
          .setDescription("The maximum time for a gRPC client (for block reads and block writes) "
              + "to wait for a keepalive response before closing the connection.")
          .setConsistencyCheckLevel(ConsistencyCheckLevel.WARN)
          .setScope(Scope.CLIENT)
          .build();
  /**
   * @deprecated use {@link #USER_NETWORK_STREAMING_MAX_INBOUND_MESSAGE_SIZE} instead
   */
  @Deprecated
  public static final PropertyKey USER_NETWORK_MAX_INBOUND_MESSAGE_SIZE =
      new Builder(Name.USER_NETWORK_MAX_INBOUND_MESSAGE_SIZE)
          .setDescription("The max inbound message size used by user gRPC connections.")
          .setConsistencyCheckLevel(ConsistencyCheckLevel.WARN)
          .setScope(Scope.CLIENT)
          .build();
  /**
   * @deprecated use {@link #USER_NETWORK_STREAMING_FLOWCONTROL_WINDOW} instead
   */
  @Deprecated
  public static final PropertyKey USER_NETWORK_NETTY_CHANNEL =
      new Builder(Name.USER_NETWORK_NETTY_CHANNEL)
          .setDescription("Type of netty channels. If EPOLL is not available, this will "
              + "automatically fall back to NIO.")
          .setConsistencyCheckLevel(ConsistencyCheckLevel.WARN)
          .setScope(Scope.CLIENT)
          .build();
  /**
   * @deprecated use {@link #USER_NETWORK_STREAMING_NETTY_WORKER_THREADS} instead
   */
  @Deprecated
  public static final PropertyKey USER_NETWORK_NETTY_WORKER_THREADS =
      new Builder(Name.USER_NETWORK_NETTY_WORKER_THREADS)
          .setDescription("How many threads to use for remote block worker client to read "
              + "from remote block workers.")
          .setConsistencyCheckLevel(ConsistencyCheckLevel.WARN)
          .setScope(Scope.CLIENT)
          .build();
  public static final PropertyKey USER_NETWORK_RPC_FLOWCONTROL_WINDOW =
      new Builder(Name.USER_NETWORK_RPC_FLOWCONTROL_WINDOW)
          .setDefaultValue("2MB")
          .setDescription("The HTTP2 flow control window used by user rpc connections. "
              + "Larger value will allow more data to be buffered but will use more memory.")
          .setConsistencyCheckLevel(ConsistencyCheckLevel.WARN)
          .setScope(Scope.CLIENT)
          .build();
  public static final PropertyKey USER_NETWORK_RPC_KEEPALIVE_TIME =
      new Builder(Name.USER_NETWORK_RPC_KEEPALIVE_TIME)
          .setDefaultValue("30sec")
          .setDescription("The amount of time for a rpc client "
              + "to wait for a response before pinging the server to see if it is still alive.")
          .setConsistencyCheckLevel(ConsistencyCheckLevel.WARN)
          .setScope(Scope.CLIENT)
          .build();
  public static final PropertyKey USER_NETWORK_RPC_KEEPALIVE_TIMEOUT =
      new Builder(Name.USER_NETWORK_RPC_KEEPALIVE_TIMEOUT)
          .setDefaultValue("30sec")
          .setDescription("The maximum time for a rpc client "
              + "to wait for a keepalive response before closing the connection.")
          .setConsistencyCheckLevel(ConsistencyCheckLevel.WARN)
          .setScope(Scope.CLIENT)
          .build();
  public static final PropertyKey USER_NETWORK_RPC_MAX_INBOUND_MESSAGE_SIZE =
      new Builder(Name.USER_NETWORK_RPC_MAX_INBOUND_MESSAGE_SIZE)
          .setDefaultValue("100MB")
          .setDescription("The max inbound message size used by user rpc connections.")
          .setConsistencyCheckLevel(ConsistencyCheckLevel.WARN)
          .setScope(Scope.CLIENT)
          .build();
  public static final PropertyKey USER_NETWORK_RPC_NETTY_CHANNEL =
      new Builder(Name.USER_NETWORK_RPC_NETTY_CHANNEL)
          .setDescription("Type of netty channels used by rpc connections. "
              + "If EPOLL is not available, this will automatically fall back to NIO.")
          .setConsistencyCheckLevel(ConsistencyCheckLevel.WARN)
          .setScope(Scope.CLIENT)
          .setDefaultValue("EPOLL")
          .build();
  public static final PropertyKey USER_NETWORK_RPC_NETTY_WORKER_THREADS =
      new Builder(Name.USER_NETWORK_RPC_NETTY_WORKER_THREADS)
          .setDefaultValue(0)
          .setDescription("How many threads to use for rpc client to read "
              + "from remote workers.")
          .setConsistencyCheckLevel(ConsistencyCheckLevel.WARN)
          .setScope(Scope.CLIENT)
          .build();
  public static final PropertyKey USER_NETWORK_RPC_MAX_CONNECTIONS =
      new Builder(Name.USER_NETWORK_RPC_MAX_CONNECTIONS)
          .setDefaultValue(1)
          .setDescription(
              "The maximum number of physical connections to be "
              + "used per target host.")
          .setConsistencyCheckLevel(ConsistencyCheckLevel.WARN)
          .setScope(Scope.CLIENT)
          .build();
  public static final PropertyKey USER_NETWORK_STREAMING_FLOWCONTROL_WINDOW =
      new Builder(Name.USER_NETWORK_STREAMING_FLOWCONTROL_WINDOW)
          .setAlias(Name.USER_NETWORK_FLOWCONTROL_WINDOW)
          .setDefaultValue("2MB")
          .setDescription("The HTTP2 flow control window used by user streaming connections. "
              + "Larger value will allow more data to be buffered but will use more memory.")
          .setConsistencyCheckLevel(ConsistencyCheckLevel.WARN)
          .setScope(Scope.CLIENT)
          .build();
  public static final PropertyKey USER_NETWORK_STREAMING_KEEPALIVE_TIME =
      new Builder(Name.USER_NETWORK_STREAMING_KEEPALIVE_TIME)
          .setAlias(Name.USER_NETWORK_KEEPALIVE_TIME)
          .setDefaultValue(Long.MAX_VALUE)
          .setDescription("The amount of time for a streaming client "
              + "to wait for a response before pinging the server to see if it is still alive.")
          .setConsistencyCheckLevel(ConsistencyCheckLevel.WARN)
          .setScope(Scope.CLIENT)
          .build();
  public static final PropertyKey USER_NETWORK_STREAMING_KEEPALIVE_TIMEOUT =
      new Builder(Name.USER_NETWORK_STREAMING_KEEPALIVE_TIMEOUT)
          .setAlias(Name.USER_NETWORK_KEEPALIVE_TIMEOUT)
          .setDefaultValue("30sec")
          .setDescription("The maximum time for a streaming client "
              + "to wait for a keepalive response before closing the connection.")
          .setConsistencyCheckLevel(ConsistencyCheckLevel.WARN)
          .setScope(Scope.CLIENT)
          .build();
  public static final PropertyKey USER_NETWORK_STREAMING_MAX_INBOUND_MESSAGE_SIZE =
      new Builder(Name.USER_NETWORK_STREAMING_MAX_INBOUND_MESSAGE_SIZE)
          .setAlias(Name.USER_NETWORK_MAX_INBOUND_MESSAGE_SIZE)
          .setDefaultValue("100MB")
          .setDescription("The max inbound message size used by user streaming connections.")
          .setConsistencyCheckLevel(ConsistencyCheckLevel.WARN)
          .setScope(Scope.CLIENT)
          .build();
  public static final PropertyKey USER_NETWORK_STREAMING_NETTY_CHANNEL =
      new Builder(Name.USER_NETWORK_STREAMING_NETTY_CHANNEL)
          .setAlias(Name.USER_NETWORK_NETTY_CHANNEL)
          .setDescription("Type of netty channels used by streaming connections. "
              + "If EPOLL is not available, this will automatically fall back to NIO.")
          .setConsistencyCheckLevel(ConsistencyCheckLevel.WARN)
          .setScope(Scope.CLIENT)
          .setDefaultValue("EPOLL")
          .build();
  public static final PropertyKey USER_NETWORK_STREAMING_NETTY_WORKER_THREADS =
      new Builder(Name.USER_NETWORK_STREAMING_NETTY_WORKER_THREADS)
          .setAlias(Name.USER_NETWORK_NETTY_WORKER_THREADS)
          .setDefaultValue(0)
          .setDescription("How many threads to use for streaming client to read "
              + "from remote workers.")
          .setConsistencyCheckLevel(ConsistencyCheckLevel.WARN)
          .setScope(Scope.CLIENT)
          .build();
  public static final PropertyKey USER_NETWORK_STREAMING_MAX_CONNECTIONS =
      new Builder(Name.USER_NETWORK_STREAMING_MAX_CONNECTIONS)
          .setDefaultValue(64)
          .setDescription(
              "The maximum number of physical connections to be "
              + "used per target host.")
          .setConsistencyCheckLevel(ConsistencyCheckLevel.WARN)
          .setScope(Scope.CLIENT)
          .build();
  public static final PropertyKey USER_RPC_RETRY_BASE_SLEEP_MS =
      new Builder(Name.USER_RPC_RETRY_BASE_SLEEP_MS)
          .setAlias("alluxio.user.rpc.retry.base.sleep.ms")
          .setDefaultValue("50ms")
          .setDescription("Alluxio client RPCs automatically retry for transient errors with "
              + "an exponential backoff. This property determines the base time "
              + "in the exponential backoff.")
          .setConsistencyCheckLevel(ConsistencyCheckLevel.WARN)
          .setScope(Scope.CLIENT)
          .build();
  public static final PropertyKey USER_RPC_RETRY_MAX_DURATION =
      new Builder(Name.USER_RPC_RETRY_MAX_DURATION)
          .setDefaultValue("2min")
          .setDescription("Alluxio client RPCs automatically retry for transient errors with "
              + "an exponential backoff. This property determines the maximum duration to retry for"
              + " before giving up. Note that, this value is set to 5s for fs and fsadmin CLIs.")
          .build();
  public static final PropertyKey USER_RPC_SHUFFLE_MASTERS_ENABLED =
      new Builder(Name.USER_RPC_SHUFFLE_MASTERS_ENABLED)
          .setDefaultValue(false)
          .setDescription("Shuffle the client-side configured master rpc addresses.")
          .build();
  public static final PropertyKey USER_WORKER_LIST_REFRESH_INTERVAL =
      new Builder(Name.USER_WORKER_LIST_REFRESH_INTERVAL)
          .setDefaultValue("2min")
          .setDescription("The interval used to refresh the live worker list on the client")
          .setConsistencyCheckLevel(ConsistencyCheckLevel.WARN)
          .setScope(Scope.CLIENT)
          .build();
  public static final PropertyKey USER_RPC_RETRY_MAX_SLEEP_MS =
      new Builder(Name.USER_RPC_RETRY_MAX_SLEEP_MS)
          .setAlias("alluxio.user.rpc.retry.max.sleep.ms")
          .setDefaultValue("3sec")
          .setDescription("Alluxio client RPCs automatically retry for transient errors with "
              + "an exponential backoff. This property determines the maximum wait time "
              + "in the backoff.")
          .setConsistencyCheckLevel(ConsistencyCheckLevel.WARN)
          .setScope(Scope.CLIENT)
          .build();
  public static final PropertyKey USER_UFS_BLOCK_LOCATION_ALL_FALLBACK_ENABLED =
      new Builder(Name.USER_UFS_BLOCK_LOCATION_ALL_FALLBACK_ENABLED)
          .setDefaultValue(true)
          .setDescription("Whether to return all workers as block location if ufs block locations "
              + "are not co-located with any Alluxio workers or is empty.")
          .setConsistencyCheckLevel(ConsistencyCheckLevel.WARN)
          .setScope(Scope.CLIENT)
          .build();
  public static final PropertyKey USER_UFS_BLOCK_READ_LOCATION_POLICY =
      new Builder(Name.USER_UFS_BLOCK_READ_LOCATION_POLICY)
          .setDefaultValue("alluxio.client.block.policy.LocalFirstPolicy")
          .setDescription(String.format("When an Alluxio client reads a file from the UFS, it "
              + "delegates the read to an Alluxio worker. The client uses this policy to choose "
              + "which worker to read through. Built-in choices: %s.", Arrays.asList(
              javadocLink("alluxio.client.block.policy.DeterministicHashPolicy"),
              javadocLink("alluxio.client.block.policy.LocalFirstAvoidEvictionPolicy"),
              javadocLink("alluxio.client.block.policy.LocalFirstPolicy"),
              javadocLink("alluxio.client.block.policy.MostAvailableFirstPolicy"),
              javadocLink("alluxio.client.block.policy.RoundRobinPolicy"),
              javadocLink("alluxio.client.block.policy.SpecificHostPolicy"))))
          .setConsistencyCheckLevel(ConsistencyCheckLevel.WARN)
          .setScope(Scope.CLIENT)
          .build();
  public static final PropertyKey USER_UFS_BLOCK_READ_LOCATION_POLICY_DETERMINISTIC_HASH_SHARDS =
      new Builder(Name.USER_UFS_BLOCK_READ_LOCATION_POLICY_DETERMINISTIC_HASH_SHARDS)
          .setDefaultValue(1)
          .setDescription("When alluxio.user.ufs.block.read.location.policy is set to "
              + "alluxio.client.block.policy.DeterministicHashPolicy, this specifies the number of "
              + "hash shards.")
          .setConsistencyCheckLevel(ConsistencyCheckLevel.WARN)
          .setScope(Scope.CLIENT)
          .build();
  public static final PropertyKey USER_UFS_BLOCK_READ_CONCURRENCY_MAX =
      new Builder(Name.USER_UFS_BLOCK_READ_CONCURRENCY_MAX)
          .setDefaultValue(Integer.MAX_VALUE)
          .setDescription("The maximum concurrent readers for one UFS block on one Block Worker.")
          .setConsistencyCheckLevel(ConsistencyCheckLevel.WARN)
          .setScope(Scope.CLIENT)
          .build();
  public static final PropertyKey USER_DIRECT_MEMORY_IO_ENABLED =
      new Builder(Name.USER_UNSAFE_DIRECT_LOCAL_IO_ENABLED)
          .setDefaultValue(false)
          .setAlias("alluxio.user.direct.memory.io.enabled")
          .setIsHidden(true)
          .setDescription("(Experimental) If this is enabled, clients will read from local "
              + "worker directly without invoking extra RPCs to worker to require locations. "
              + "Note this optimization is only safe when the workload is read only and the "
              + "worker has only one tier and one storage directory in this tier.")
          .setConsistencyCheckLevel(ConsistencyCheckLevel.IGNORE)
          .setScope(Scope.CLIENT)
          .build();
  public static final PropertyKey USER_UPDATE_FILE_ACCESSTIME_DISABLED =
      new Builder(Name.USER_UPDATE_FILE_ACCESSTIME_DISABLED)
          .setDefaultValue(false)
          .setIsHidden(true)
          .setDescription("(Experimental) If this is enabled, the clients doesn't update file "
              + "access time which may cause issues for some applications.")
          .setConsistencyCheckLevel(ConsistencyCheckLevel.WARN)
          .setScope(Scope.CLIENT)
          .build();
  public static final PropertyKey USER_SHORT_CIRCUIT_ENABLED =
      new Builder(Name.USER_SHORT_CIRCUIT_ENABLED)
          .setDefaultValue(true)
          .setDescription("The short circuit read/write which allows the clients to "
              + "read/write data without going through Alluxio workers if the data is local "
              + "is enabled if set to true.")
          .setConsistencyCheckLevel(ConsistencyCheckLevel.WARN)
          .setScope(Scope.CLIENT)
          .build();
  public static final PropertyKey USER_SHORT_CIRCUIT_PREFERRED =
      new Builder(Name.USER_SHORT_CIRCUIT_PREFERRED)
          .setDefaultValue(false)
          .setDescription("When short circuit and domain socket both enabled, "
              + "prefer to use short circuit.")
          .setConsistencyCheckLevel(ConsistencyCheckLevel.WARN)
          .setScope(Scope.CLIENT)
          .build();

  //
  // FUSE integration related properties
  //
  public static final PropertyKey FUSE_AUTH_POLICY_CLASS =
      new Builder(Name.FUSE_AUTH_POLICY_CLASS)
          .setDefaultValue("alluxio.fuse.auth.SystemUserGroupAuthPolicy")
          .setDescription("The fuse auth policy class. "
              + " Valid options include: "
              + "`alluxio.fuse.auth.SystemUserGroupAuthPolicy`, "
              + "`alluxio.fuse.auth.CustomAuthPolicy`.")
          .setConsistencyCheckLevel(ConsistencyCheckLevel.IGNORE)
          .setScope(Scope.CLIENT)
          .build();
  public static final PropertyKey FUSE_AUTH_POLICY_CUSTOM_USER =
      new Builder(Name.FUSE_AUTH_POLICY_CUSTOM_USER)
          .setDescription("The fuse user name for custom auth policy. Only valid if the "
              + Name.FUSE_AUTH_POLICY_CLASS + " is alluxio.fuse.auth.CustomAuthPolicy")
          .setConsistencyCheckLevel(ConsistencyCheckLevel.IGNORE)
          .setScope(Scope.CLIENT)
          .build();
  public static final PropertyKey FUSE_AUTH_POLICY_CUSTOM_GROUP =
      new Builder(Name.FUSE_AUTH_POLICY_CUSTOM_GROUP)
          .setDescription("The fuse group name for custom auth policy. Only valid if the "
              + Name.FUSE_AUTH_POLICY_CLASS + " is alluxio.fuse.auth.CustomAuthPolicy")
          .setConsistencyCheckLevel(ConsistencyCheckLevel.IGNORE)
          .setScope(Scope.CLIENT)
          .build();
  public static final PropertyKey FUSE_CACHED_PATHS_MAX =
      new Builder(Name.FUSE_CACHED_PATHS_MAX)
          .setDefaultValue(500)
          .setDescription("Maximum number of FUSE-to-Alluxio path mappings to cache "
              + "for FUSE conversion.")
          .setConsistencyCheckLevel(ConsistencyCheckLevel.IGNORE)
          .setScope(Scope.CLIENT)
          .build();
  public static final PropertyKey FUSE_DEBUG_ENABLED =
      new Builder(Name.FUSE_DEBUG_ENABLED)
          .setDefaultValue(false)
          .setDescription("Run FUSE in debug mode, and have the fuse process log every FS request.")
          .setConsistencyCheckLevel(ConsistencyCheckLevel.IGNORE)
          .setScope(Scope.CLIENT)
          .build();
  public static final PropertyKey FUSE_FS_NAME =
      new Builder(Name.FUSE_FS_NAME)
          .setDefaultValue("alluxio-fuse")
          .setDescription("The FUSE file system name.")
          .setConsistencyCheckLevel(ConsistencyCheckLevel.IGNORE)
          .setScope(Scope.CLIENT)
          .build();
  public static final PropertyKey FUSE_JNIFUSE_ENABLED =
      new Builder(Name.FUSE_JNIFUSE_ENABLED)
          .setDefaultValue(true)
          .setDescription("Use JNI-Fuse library for better performance. "
              + "If disabled, JNR-Fuse will be used.")
          .setConsistencyCheckLevel(ConsistencyCheckLevel.IGNORE)
          .setScope(Scope.CLIENT)
          .build();
  public static final PropertyKey FUSE_SHARED_CACHING_READER_ENABLED =
      new Builder(Name.FUSE_SHARED_CACHING_READER_ENABLED)
          .setDefaultValue(false)
          .setDescription("(Experimental) Use share grpc data reader for better performance "
              + "on multi-process file reading through Alluxio JNI Fuse. "
              + "Blocks data will be cached on the client side "
              + "so more memory is required for the Fuse process.")
          .setConsistencyCheckLevel(ConsistencyCheckLevel.IGNORE)
          .setScope(Scope.CLIENT)
          .build();
  public static final PropertyKey FUSE_LOGGING_THRESHOLD =
      new Builder(Name.FUSE_LOGGING_THRESHOLD)
          .setDefaultValue("10s")
          .setDescription("Logging a FUSE API call when it takes more time than the threshold.")
          .setConsistencyCheckLevel(ConsistencyCheckLevel.IGNORE)
          .setScope(Scope.CLIENT)
          .build();
  public static final PropertyKey FUSE_MAXWRITE_BYTES =
      new Builder(Name.FUSE_MAXWRITE_BYTES)
          .setDefaultValue("128KB")
          .setDescription("Maximum granularity of write operations, capped by the kernel to 128KB "
              + "max (as of Linux 3.16.0).")
          .setConsistencyCheckLevel(ConsistencyCheckLevel.IGNORE)
          .setScope(Scope.CLIENT)
          .build();
  public static final PropertyKey FUSE_UMOUNT_TIMEOUT =
      new Builder(Name.FUSE_UMOUNT_TIMEOUT)
          .setDefaultValue("1min")
          .setDescription("The timeout to wait for all in progress file read and write to finish "
              + "before unmounting the Fuse filesystem. After the timeout, "
              + "all in progress file read will be forced to stop "
              + "and all in progress file write will be abandoned.")
          .setConsistencyCheckLevel(ConsistencyCheckLevel.IGNORE)
          .setScope(Scope.CLIENT)
          .build();
  public static final PropertyKey FUSE_USER_GROUP_TRANSLATION_ENABLED =
      new Builder(Name.FUSE_USER_GROUP_TRANSLATION_ENABLED)
          .setDefaultValue(false)
          .setDescription("Whether to translate Alluxio users and groups "
              + "into Unix users and groups when exposing Alluxio files through the FUSE API. "
              + "When this property is set to false, the user and group for all FUSE files "
              + "will match the user who started the alluxio-fuse process.")
          .setConsistencyCheckLevel(ConsistencyCheckLevel.ENFORCE)
          .setScope(Scope.CLIENT)
          .build();
  public static final PropertyKey FUSE_WEB_ENABLED =
      new Builder(Name.FUSE_WEB_ENABLED)
          .setDefaultValue(false)
          .setDescription("Whether to enable FUSE web server.")
          .setScope(Scope.CLIENT)
          .build();
  public static final PropertyKey FUSE_WEB_BIND_HOST =
      new Builder(Name.FUSE_WEB_BIND_HOST)
          .setDefaultValue("0.0.0.0")
          .setDescription("The hostname Alluxio FUSE web UI binds to.")
          .setScope(Scope.CLIENT)
          .build();
  public static final PropertyKey FUSE_WEB_HOSTNAME =
      new Builder(Name.FUSE_WEB_HOSTNAME)
          .setDescription("The hostname of Alluxio FUSE web UI.")
          .setScope(Scope.ALL)
          .build();
  public static final PropertyKey FUSE_WEB_PORT =
      new Builder(Name.FUSE_WEB_PORT)
          .setDefaultValue(49999)
          .setDescription("The port Alluxio FUSE web UI runs on.")
          .setScope(Scope.CLIENT)
          .build();

  //
  // Security related properties
  //
  public static final PropertyKey SECURITY_AUTHENTICATION_CUSTOM_PROVIDER_CLASS =
      new Builder(Name.SECURITY_AUTHENTICATION_CUSTOM_PROVIDER_CLASS)
          .setDescription("The class to provide customized authentication implementation, "
              + "when alluxio.security.authentication.type is set to CUSTOM. It must "
              + "implement the interface "
              + "'alluxio.security.authentication.AuthenticationProvider'.")
          .setConsistencyCheckLevel(ConsistencyCheckLevel.WARN)
          .setScope(Scope.ALL)
          .build();
  public static final PropertyKey SECURITY_AUTHENTICATION_TYPE =
      new Builder(Name.SECURITY_AUTHENTICATION_TYPE)
          .setDefaultValue("SIMPLE")
          .setDescription("The authentication mode. Currently three modes are supported: "
              + "NOSASL, SIMPLE, CUSTOM. The default value SIMPLE indicates that a simple "
              + "authentication is enabled. Server trusts whoever the client claims to be.")
          .setConsistencyCheckLevel(ConsistencyCheckLevel.ENFORCE)
          .setScope(Scope.ALL)
          .setIsDynamic(false)
          .build();
  public static final PropertyKey SECURITY_AUTHORIZATION_PERMISSION_ENABLED =
      new Builder(Name.SECURITY_AUTHORIZATION_PERMISSION_ENABLED)
          .setDefaultValue(true)
          .setDescription("Whether to enable access control based on file permission.")
          .setConsistencyCheckLevel(ConsistencyCheckLevel.ENFORCE)
          .setScope(Scope.ALL)
          .setIsDynamic(false)
          .build();
  public static final PropertyKey SECURITY_AUTHORIZATION_PERMISSION_SUPERGROUP =
      new Builder(Name.SECURITY_AUTHORIZATION_PERMISSION_SUPERGROUP)
          .setDefaultValue("supergroup")
          .setDescription("The super group of Alluxio file system. All users in this group "
              + "have super permission.")
          .setConsistencyCheckLevel(ConsistencyCheckLevel.ENFORCE)
          .setScope(Scope.MASTER)
          .build();
  public static final PropertyKey SECURITY_AUTHORIZATION_PERMISSION_UMASK =
      new Builder(Name.SECURITY_AUTHORIZATION_PERMISSION_UMASK)
          .setDefaultValue("022")
          .setDescription("The umask of creating file and directory. The initial creation "
              + "permission is 777, and the difference between directory and file is 111. So "
              + "for default umask value 022, the created directory has permission 755 and "
              + "file has permission 644.")
          .setConsistencyCheckLevel(ConsistencyCheckLevel.ENFORCE)
          .setScope(Scope.ALL)
          .build();
  public static final PropertyKey SECURITY_GROUP_MAPPING_CACHE_TIMEOUT_MS =
      new Builder(Name.SECURITY_GROUP_MAPPING_CACHE_TIMEOUT_MS)
          .setAlias("alluxio.security.group.mapping.cache.timeout.ms")
          .setDefaultValue("1min")
          .setDescription("Time for cached group mapping to expire.")
          .setConsistencyCheckLevel(ConsistencyCheckLevel.ENFORCE)
          .setScope(Scope.ALL)
          .build();
  public static final PropertyKey SECURITY_GROUP_MAPPING_CLASS =
      new Builder(Name.SECURITY_GROUP_MAPPING_CLASS)
          .setDefaultValue("alluxio.security.group.provider.ShellBasedUnixGroupsMapping")
          .setDescription("The class to provide user-to-groups mapping service. Master could "
              + "get the various group memberships of a given user.  It must implement the "
              + "interface 'alluxio.security.group.GroupMappingService'. The default "
              + "implementation execute the 'groups' shell command to fetch the group "
              + "memberships of a given user.")
          .setConsistencyCheckLevel(ConsistencyCheckLevel.ENFORCE)
          .setScope(Scope.ALL)
          .build();
  public static final PropertyKey SECURITY_LOGIN_IMPERSONATION_USERNAME =
      new Builder(Name.SECURITY_LOGIN_IMPERSONATION_USERNAME).setDescription(String.format(
          "When %s is set to SIMPLE or CUSTOM, user application uses this property to indicate "
              + "the IMPERSONATED user requesting Alluxio service. If it is not set explicitly, "
              + "or set to %s, impersonation will not be used. A special value of '%s' can be "
              + "specified to impersonate the hadoop client user.", SECURITY_AUTHENTICATION_TYPE,
          Constants.IMPERSONATION_NONE, Constants.IMPERSONATION_HDFS_USER))
          .setDefaultValue(Constants.IMPERSONATION_HDFS_USER)
          .setConsistencyCheckLevel(ConsistencyCheckLevel.IGNORE)
          .setScope(Scope.CLIENT)
          .build();
  public static final PropertyKey SECURITY_LOGIN_USERNAME =
      new Builder(Name.SECURITY_LOGIN_USERNAME)
          .setDescription("When alluxio.security.authentication.type is set to SIMPLE or "
              + "CUSTOM, user application uses this property to indicate the user requesting "
              + "Alluxio service. If it is not set explicitly, the OS login user will be used.")
          .setConsistencyCheckLevel(ConsistencyCheckLevel.ENFORCE)
          .setScope(Scope.CLIENT)
          .build();
  public static final PropertyKey AUTHENTICATION_INACTIVE_CHANNEL_REAUTHENTICATE_PERIOD =
      new Builder(Name.AUTHENTICATION_INACTIVE_CHANNEL_REAUTHENTICATE_PERIOD)
          .setDefaultValue("3day")
          .setDescription("Interval for which client channels that have been inactive "
                  + "will be regarded as unauthenticated. Such channels will reauthenticate with "
                  + "their target master upon being used for new RPCs.")
          .setConsistencyCheckLevel(ConsistencyCheckLevel.WARN)
          .setScope(Scope.ALL)
          .build();
  //
  // Network TLS support
  //
  public static final PropertyKey NETWORK_TLS_SSL_CONTEXT_PROVIDER_CLASSNAME =
      new Builder(Name.NETWORK_TLS_SSL_CONTEXT_PROVIDER_CLASSNAME)
          .setDescription(
              "Full name of the class that will be instantiated for providing SSL contexts.")
          .setDefaultValue("alluxio.util.network.tls.DefaultSslContextProvider")
          .setConsistencyCheckLevel(ConsistencyCheckLevel.ENFORCE)
          .setScope(Scope.ALL)
          .setIsHidden(true)
          .build();
  public static final PropertyKey NETWORK_TLS_ENABLED =
      new Builder(Name.NETWORK_TLS_ENABLED)
          .setDescription("If true, enables TLS on all network communication between all Alluxio "
              + "clients, masters, and workers.")
          .setDefaultValue(false)
          .setConsistencyCheckLevel(ConsistencyCheckLevel.ENFORCE)
          .setScope(Scope.ALL)
          .setIsHidden(true)
          .build();

  //
  // Yarn related properties
  //
  public static final PropertyKey INTEGRATION_MASTER_RESOURCE_CPU =
      new Builder(Name.INTEGRATION_MASTER_RESOURCE_CPU)
          .setDefaultValue(1)
          .setDescription("The number of CPUs to run an Alluxio master for YARN framework.")
          .setConsistencyCheckLevel(ConsistencyCheckLevel.WARN)
          .setScope(Scope.NONE)
          .build();
  public static final PropertyKey INTEGRATION_MASTER_RESOURCE_MEM =
      new Builder(Name.INTEGRATION_MASTER_RESOURCE_MEM)
          .setDefaultValue("1024MB")
          .setDescription("The amount of memory to run an Alluxio master for YARN framework.")
          .setConsistencyCheckLevel(ConsistencyCheckLevel.WARN)
          .setScope(Scope.NONE)
          .build();
  public static final PropertyKey INTEGRATION_WORKER_RESOURCE_CPU =
      new Builder(Name.INTEGRATION_WORKER_RESOURCE_CPU)
          .setDefaultValue(1)
          .setDescription("The number of CPUs to run an Alluxio worker for YARN framework.")
          .setConsistencyCheckLevel(ConsistencyCheckLevel.WARN)
          .setScope(Scope.NONE)
          .build();
  public static final PropertyKey INTEGRATION_WORKER_RESOURCE_MEM =
      new Builder(Name.INTEGRATION_WORKER_RESOURCE_MEM)
          .setDefaultValue("1024MB")
          .setDescription("The amount of memory to run an Alluxio worker for YARN framework.")
          .setConsistencyCheckLevel(ConsistencyCheckLevel.WARN)
          .setScope(Scope.NONE)
          .build();
  public static final PropertyKey INTEGRATION_YARN_WORKERS_PER_HOST_MAX =
      new Builder(Name.INTEGRATION_YARN_WORKERS_PER_HOST_MAX)
          .setDefaultValue(1)
          .setDescription("The number of workers to run on an Alluxio host for YARN framework.")
          .setConsistencyCheckLevel(ConsistencyCheckLevel.WARN)
          .setScope(Scope.NONE)
          .build();
  // Assumes that HDFS is the UFS and version is 3.3
  // TODO(ns) Fix default value to handle other UFS types
  public static final PropertyKey UNDERFS_VERSION =
      new Builder(Name.UNDERFS_VERSION)
          .setDefaultValue("3.3.0")
          .setIsHidden(true)
          .build();

  //
  // Job service
  //
  public static final PropertyKey JOB_MASTER_CLIENT_THREADS =
      new Builder(Name.JOB_MASTER_CLIENT_THREADS)
          .setDescription("The number of threads the Alluxio master uses to make requests to the "
              + "job master.")
          .setDefaultValue(1024)
          .setScope(Scope.MASTER)
          .build();
  public static final PropertyKey JOB_MASTER_FINISHED_JOB_PURGE_COUNT =
      new Builder(Name.JOB_MASTER_FINISHED_JOB_PURGE_COUNT)
          .setDescription("The maximum amount of jobs to purge at any single time when the job "
              + "master reaches its maximum capacity. It is recommended to set this value when "
              + "setting the capacity of the job master to a large ( > 10M) value. Default is -1 "
              + "denoting an unlimited value")
          .setDefaultValue("-1")
          .setScope(Scope.MASTER)
          .build();
  public static final PropertyKey JOB_MASTER_FINISHED_JOB_RETENTION_TIME =
      new Builder(Name.JOB_MASTER_FINISHED_JOB_RETENTION_TIME)
          .setDescription("The length of time the Alluxio Job Master should save information about "
              + "completed jobs before they are discarded.")
          .setDefaultValue("60sec")
          .setScope(Scope.MASTER)
          .build();
  public static final PropertyKey JOB_MASTER_JOB_CAPACITY =
      new Builder(Name.JOB_MASTER_JOB_CAPACITY)
          .setDescription("The total possible number of available job statuses in the job master. "
              + "This value includes running and finished jobs which are have completed within "
              + Name.JOB_MASTER_FINISHED_JOB_RETENTION_TIME + ".")
          .setDefaultValue(100000)
          .setScope(Scope.MASTER)
          .build();
  public static final PropertyKey JOB_MASTER_WORKER_HEARTBEAT_INTERVAL =
      new Builder(Name.JOB_MASTER_WORKER_HEARTBEAT_INTERVAL)
          .setDescription("The amount of time that the Alluxio job worker should wait in between "
              + "heartbeats to the Job Master.")
          .setDefaultValue("1sec")
          .setScope(Scope.WORKER)
          .build();
  public static final PropertyKey JOB_MASTER_WORKER_TIMEOUT =
      new Builder(Name.JOB_MASTER_WORKER_TIMEOUT)
          .setDescription("The time period after which the job master will mark a worker as lost "
              + "without a subsequent heartbeat.")
          .setDefaultValue("60sec")
          .setScope(Scope.MASTER)
          .build();
  public static final PropertyKey JOB_MASTER_BIND_HOST =
      new Builder(Name.JOB_MASTER_BIND_HOST)
          .setDescription("The host that the Alluxio job master will bind to.")
          .setDefaultValue("0.0.0.0")
          .setScope(Scope.ALL)
          .build();
  public static final PropertyKey JOB_MASTER_HOSTNAME =
      new Builder(Name.JOB_MASTER_HOSTNAME)
          .setDescription("The hostname of the Alluxio job master.")
          .setDefaultValue(String.format("${%s}", Name.MASTER_HOSTNAME))
          .setScope(Scope.ALL)
          .build();
  public static final PropertyKey JOB_MASTER_LOST_WORKER_INTERVAL =
      new Builder(Name.JOB_MASTER_LOST_WORKER_INTERVAL)
          .setDescription("The time interval the job master waits between checks for lost workers.")
          .setDefaultValue("1sec")
          .setScope(Scope.MASTER)
          .build();
  public static final PropertyKey JOB_MASTER_RPC_PORT =
      new Builder(Name.JOB_MASTER_RPC_PORT)
          .setDescription("The port for Alluxio job master's RPC service.")
          .setDefaultValue(20001)
          .setScope(Scope.ALL)
          .build();
  public static final PropertyKey JOB_MASTER_WEB_BIND_HOST =
      new Builder(Name.JOB_MASTER_WEB_BIND_HOST)
          .setDescription("The host that the job master web server binds to.")
          .setDefaultValue("0.0.0.0")
          .setScope(Scope.MASTER)
          .build();
  public static final PropertyKey JOB_MASTER_WEB_HOSTNAME =
      new Builder(Name.JOB_MASTER_WEB_HOSTNAME)
          .setDescription("The hostname of the job master web server.")
          .setDefaultValue("${alluxio.job.master.hostname}")
          .setScope(Scope.MASTER)
          .build();
  public static final PropertyKey JOB_MASTER_WEB_PORT =
      new Builder(Name.JOB_MASTER_WEB_PORT)
          .setDescription("The port the job master web server uses.")
          .setDefaultValue(20002)
          .setScope(Scope.MASTER)
          .build();
  public static final PropertyKey JOB_REQUEST_BATCH_SIZE =
      new Builder(Name.JOB_REQUEST_BATCH_SIZE)
          .setDescription("The batch size client uses to make requests to the "
              + "job master.")
          .setDefaultValue(20)
          .setScope(Scope.CLIENT)
          .build();
  public static final PropertyKey JOB_WORKER_BIND_HOST =
      new Builder(Name.JOB_WORKER_BIND_HOST)
          .setDescription("The host that the Alluxio job worker will bind to.")
          .setDefaultValue("0.0.0.0")
          .setScope(Scope.WORKER)
          .build();
  public static final PropertyKey JOB_WORKER_DATA_PORT =
      new Builder(Name.JOB_WORKER_DATA_PORT)
          .setDescription("The port the Alluxio Job worker uses to send data.")
          .setDefaultValue(30002)
          .setScope(Scope.WORKER)
          .build();
  public static final PropertyKey JOB_WORKER_HOSTNAME =
      new Builder(Name.JOB_WORKER_HOSTNAME)
          .setDescription("The hostname of the Alluxio job worker.")
          .setDefaultValue(String.format("${%s}", Name.WORKER_HOSTNAME))
          .setScope(Scope.WORKER)
          .build();
  public static final PropertyKey JOB_WORKER_RPC_PORT =
      new Builder(Name.JOB_WORKER_RPC_PORT)
          .setDescription("The port for Alluxio job worker's RPC service.")
          .setDefaultValue(30001)
          .setScope(Scope.WORKER)
          .build();
  public static final PropertyKey JOB_WORKER_THREADPOOL_SIZE =
      new Builder(Name.JOB_WORKER_THREADPOOL_SIZE)
          .setDescription("Number of threads in the thread pool for job worker. "
              + "This may be adjusted to a lower value to alleviate resource "
              + "saturation on the job worker nodes (CPU + IO).")
          .setDefaultValue(10)
          .setScope(Scope.WORKER)
          .build();
  public static final PropertyKey JOB_WORKER_THROTTLING =
      new Builder(Name.JOB_WORKER_THROTTLING)
          .setDescription("Whether the job worker should throttle itself based on whether the "
              + "resources are saturated.")
          .setScope(Scope.WORKER)
          .setDefaultValue(false)
          .build();
  public static final PropertyKey JOB_WORKER_WEB_BIND_HOST =
      new Builder(Name.JOB_WORKER_WEB_BIND_HOST)
          .setDescription("The host the job worker web server binds to.")
          .setDefaultValue("0.0.0.0")
          .setScope(Scope.WORKER)
          .build();
  public static final PropertyKey JOB_WORKER_WEB_PORT =
      new Builder(Name.JOB_WORKER_WEB_PORT)
          .setDescription("The port the Alluxio job worker web server uses.")
          .setDefaultValue(30003)
          .setScope(Scope.WORKER)
          .build();
  public static final PropertyKey JOB_MASTER_RPC_ADDRESSES =
      new Builder(Name.JOB_MASTER_RPC_ADDRESSES)
          .setDescription(String.format("A list of comma-separated host:port RPC addresses where "
                  + "the client should look for job masters when using multiple job masters "
                  + "without Zookeeper. This property is not used "
                  + "when Zookeeper is enabled, since Zookeeper already stores the job master "
                  + "addresses. If property is not defined, clients will look for job masters "
                  + "using [%s]:%s first, then for [%s]:%s.",
              Name.MASTER_RPC_ADDRESSES, Name.JOB_MASTER_RPC_PORT,
              Name.JOB_MASTER_EMBEDDED_JOURNAL_ADDRESSES, Name.JOB_MASTER_RPC_PORT))
          .setScope(Scope.ALL)
          .build();
  public static final PropertyKey JOB_MASTER_EMBEDDED_JOURNAL_ADDRESSES =
      new Builder(Name.JOB_MASTER_EMBEDDED_JOURNAL_ADDRESSES)
          .setDescription(String.format("A comma-separated list of journal addresses for all job "
              + "masters in the cluster. The format is 'hostname1:port1,hostname2:port2,...'. "
              + "Defaults to the journal addresses set for the Alluxio masters (%s), but with the "
              + "job master embedded journal port.", Name.MASTER_EMBEDDED_JOURNAL_ADDRESSES))
          .setScope(Scope.ALL)
          .build();
  public static final PropertyKey JOB_MASTER_EMBEDDED_JOURNAL_PORT =
      new Builder(Name.JOB_MASTER_EMBEDDED_JOURNAL_PORT)
          .setDescription("The port job masters use for embedded journal communications.")
          .setDefaultValue(20003)
          .setScope(Scope.ALL)
          .build();
  public static final PropertyKey JOB_MASTER_NETWORK_MAX_INBOUND_MESSAGE_SIZE =
      new Builder(Name.JOB_MASTER_NETWORK_MAX_INBOUND_MESSAGE_SIZE)
          .setDefaultValue("100MB")
          .setDescription("The maximum size of a message that can be sent to the Alluxio master")
          .setScope(Scope.MASTER)
          .build();
  public static final PropertyKey JOB_MASTER_NETWORK_FLOWCONTROL_WINDOW =
        new Builder(Name.JOB_MASTER_NETWORK_FLOWCONTROL_WINDOW)
          .setDefaultValue("2MB")
          .setDescription(
              "The HTTP2 flow control window used by Alluxio job-master gRPC connections. Larger "
                  + "value will allow more data to be buffered but will use more memory.")
          .setConsistencyCheckLevel(ConsistencyCheckLevel.WARN)
          .setScope(Scope.MASTER)
          .build();
  public static final PropertyKey JOB_MASTER_NETWORK_KEEPALIVE_TIME_MS =
      new Builder(Name.JOB_MASTER_NETWORK_KEEPALIVE_TIME_MS)
          .setDefaultValue("2h")
          .setDescription("The amount of time for Alluxio job-master gRPC server "
              + "to wait for a response before pinging the client to see if it is still alive.")
          .setConsistencyCheckLevel(ConsistencyCheckLevel.WARN)
          .setScope(Scope.MASTER)
          .build();
  public static final PropertyKey JOB_MASTER_NETWORK_KEEPALIVE_TIMEOUT_MS =
      new Builder(Name.JOB_MASTER_NETWORK_KEEPALIVE_TIMEOUT_MS)
          .setDefaultValue("30sec")
          .setDescription("The maximum time for Alluxio job-master gRPC server "
              + "to wait for a keepalive response before closing the connection.")
          .setConsistencyCheckLevel(ConsistencyCheckLevel.WARN)
          .setScope(Scope.MASTER)
          .build();
  public static final PropertyKey JOB_MASTER_NETWORK_PERMIT_KEEPALIVE_TIME_MS =
      new Builder(Name.JOB_MASTER_NETWORK_PERMIT_KEEPALIVE_TIME_MS)
          .setDefaultValue("30sec")
          .setDescription(
              "Specify the most aggressive keep-alive time clients are permitted to configure. "
                  + "The server will try to detect clients exceeding this rate and when detected "
                  + "will forcefully close the connection.")
          .setConsistencyCheckLevel(ConsistencyCheckLevel.WARN)
          .setScope(Scope.MASTER)
          .build();

  public static final PropertyKey ZOOKEEPER_JOB_ELECTION_PATH =
      new Builder(Name.ZOOKEEPER_JOB_ELECTION_PATH)
          .setDefaultValue("/alluxio/job_election").build();
  public static final PropertyKey ZOOKEEPER_JOB_LEADER_PATH =
      new Builder(Name.ZOOKEEPER_JOB_LEADER_PATH)
          .setDefaultValue("/alluxio/job_leader").build();

  //
  // JVM Monitor related properties
  //
  public static final PropertyKey JVM_MONITOR_WARN_THRESHOLD_MS =
      new Builder(Name.JVM_MONITOR_WARN_THRESHOLD_MS)
          .setDefaultValue("10sec")
          .setDescription("When the JVM pauses for anything longer than this, log a WARN message.")
          .setConsistencyCheckLevel(ConsistencyCheckLevel.WARN)
          .setScope(Scope.SERVER)
          .build();
  public static final PropertyKey JVM_MONITOR_INFO_THRESHOLD_MS =
      new Builder(Name.JVM_MONITOR_INFO_THRESHOLD_MS)
          .setDefaultValue("1sec")
          .setDescription("When the JVM pauses for anything longer than this, log an INFO message.")
          .setConsistencyCheckLevel(ConsistencyCheckLevel.WARN)
          .setScope(Scope.SERVER)
          .build();
  public static final PropertyKey JVM_MONITOR_SLEEP_INTERVAL_MS =
      new Builder(Name.JVM_MONITOR_SLEEP_INTERVAL_MS)
          .setDefaultValue("1sec")
          .setDescription("The time for the JVM monitor thread to sleep.")
          .setConsistencyCheckLevel(ConsistencyCheckLevel.WARN)
          .setScope(Scope.SERVER)
          .build();
  public static final PropertyKey MASTER_JVM_MONITOR_ENABLED =
      new Builder(Name.MASTER_JVM_MONITOR_ENABLED)
          .setDefaultValue(true)
          .setDescription("Whether to enable start JVM monitor thread on the master. This will "
              + "start a thread to detect JVM-wide pauses induced by GC or other reasons.")
          .setConsistencyCheckLevel(ConsistencyCheckLevel.WARN)
          .setScope(Scope.MASTER)
          .build();
  public static final PropertyKey WORKER_JVM_MONITOR_ENABLED =
      new Builder(Name.WORKER_JVM_MONITOR_ENABLED)
          .setDefaultValue(true)
          .setDescription("Whether to enable start JVM monitor thread on the worker. This will "
              + "start a thread to detect JVM-wide pauses induced by GC or other reasons.")
          .setConsistencyCheckLevel(ConsistencyCheckLevel.WARN)
          .setScope(Scope.WORKER)
          .build();

  //
  // Table service properties
  //
  public static final PropertyKey TABLE_ENABLED =
      new Builder(Name.TABLE_ENABLED)
          .setDefaultValue(true)
          .setDescription("(Experimental) Enables the table service.")
          .setConsistencyCheckLevel(ConsistencyCheckLevel.WARN)
          .setScope(Scope.MASTER)
          .build();
  public static final PropertyKey TABLE_CATALOG_PATH =
      new Builder(Name.TABLE_CATALOG_PATH)
          .setDefaultValue("/catalog")
          .setDescription("The Alluxio file path for the table catalog metadata.")
          .setConsistencyCheckLevel(ConsistencyCheckLevel.WARN)
          .setScope(Scope.MASTER)
          .build();
  public static final PropertyKey TABLE_CATALOG_UDB_SYNC_TIMEOUT =
      new Builder(Name.TABLE_CATALOG_UDB_SYNC_TIMEOUT)
          .setDefaultValue("1h")
          .setDescription("The timeout period for a db sync to finish in the catalog. If a sync"
              + "takes longer than this timeout, the sync will be terminated.")
          .setConsistencyCheckLevel(ConsistencyCheckLevel.WARN)
          .setScope(Scope.MASTER)
          .build();
  public static final PropertyKey TABLE_JOURNAL_PARTITIONS_CHUNK_SIZE =
      new Builder(Name.TABLE_JOURNAL_PARTITIONS_CHUNK_SIZE)
          .setDefaultValue(500)
          .setDescription("The maximum table partitions number in a single journal entry.")
          .setConsistencyCheckLevel(ConsistencyCheckLevel.WARN)
          .setScope(Scope.MASTER)
          .build();
  public static final PropertyKey TABLE_TRANSFORM_MANAGER_JOB_MONITOR_INTERVAL =
      new Builder(Name.TABLE_TRANSFORM_MANAGER_JOB_MONITOR_INTERVAL)
          .setDefaultValue(10 * Constants.SECOND_MS)
          .setDescription("Job monitor is a heartbeat thread in the transform manager, "
              + "this is the time interval in milliseconds the job monitor heartbeat is run to "
              + "check the status of the transformation jobs and update table and partition "
              + "locations after transformation.")
          .setConsistencyCheckLevel(ConsistencyCheckLevel.WARN)
          .setScope(Scope.MASTER)
          .build();
  public static final PropertyKey TABLE_TRANSFORM_MANAGER_JOB_HISTORY_RETENTION_TIME =
      new Builder(Name.TABLE_TRANSFORM_MANAGER_JOB_HISTORY_RETENTION_TIME)
          .setDefaultValue("300sec")
          .setDescription("The length of time the Alluxio Table Master should keep information "
              + "about finished transformation jobs before they are discarded.")
          .setConsistencyCheckLevel(ConsistencyCheckLevel.WARN)
          .setScope(Scope.MASTER)
          .build();
  public static final PropertyKey HUB_AGENT_EXECUTOR_THREADS_MIN =
          new Builder(Name.HUB_AGENT_EXECUTOR_THREADS_MIN)
                  .setDefaultValue("2")
                  .setDescription("The minimum number of threads used when scheduling tasks.")
                  .build();
  public static final PropertyKey HUB_AGENT_HEARTBEAT_INTERVAL =
          new Builder(Name.HUB_AGENT_HEARTBEAT_INTERVAL)
                  .setDefaultValue("10s")
                  .setDescription("The interval in seconds that the Hub Agent sends a heartbeat "
                          + "to the Hub Manager.")
                  .build();
  public static final PropertyKey HUB_AGENT_RPC_HOSTNAME =
          new Builder(Name.HUB_AGENT_RPC_HOSTNAME)
                  .setDescription("The hostname (or IP address) used to connect to the hub agent")
                  .build();
  public static final PropertyKey HUB_AGENT_RPC_BIND_HOST =
          new Builder(Name.HUB_AGENT_RPC_BIND_HOST)
                  .setDefaultValue("0.0.0.0")
                  .setDescription("The host that the hub agent's RPC server should bind to")
                  .build();
  public static final PropertyKey HUB_AGENT_RPC_PORT =
          new Builder(Name.HUB_AGENT_RPC_PORT)
                  .setDefaultValue("30075")
                  .setDescription("The port that the hub agent's RPC port should bind to")
                  .build();
  public static final PropertyKey HUB_AUTHENTICATION_API_KEY =
          new Builder(Name.HUB_AUTHENTICATION_API_KEY)
                  .setDescription("The API key of Hub manager.")
                  .setDisplayType(DisplayType.CREDENTIALS)
                  .build();
  public static final PropertyKey HUB_AUTHENTICATION_SECRET_KEY =
          new Builder(Name.HUB_AUTHENTICATION_SECRET_KEY)
                  .setDescription("The secret key of Hub Manager.")
                  .setDisplayType(DisplayType.CREDENTIALS)
                  .build();
  public static final PropertyKey HUB_CLUSTER_LABEL =
          new Builder(Name.HUB_CLUSTER_LABEL)
                  .setDefaultValue("Alluxio Hub")
                  .setDescription("A user-defined label for the Hub cluster.")
                  .build();
  public static final PropertyKey HUB_MANAGER_AGENT_LOST_THRESHOLD_TIME =
          new Builder(Name.HUB_MANAGER_AGENT_LOST_THRESHOLD_TIME)
                  .setDefaultValue("30s")
                  .setDescription("If an agent node hasn't sent a heartbeat for this amount of "
                          + "time, the manager will consider it as lost.")
                  .build();
  public static final PropertyKey HUB_MANAGER_AGENT_DELETE_THRESHOLD_TIME =
          new Builder(Name.HUB_MANAGER_AGENT_DELETE_THRESHOLD_TIME)
                  .setDefaultValue("1min")
                  .setDescription("If an agent node hasn't sent a heartbeat for this amount of "
                          + "time, the manager will consider it as gone and stop tracking the "
                          + "node as a part of the cluster.")
                  .build();
  public static final PropertyKey HUB_MANAGER_EXECUTOR_THREADS_MIN =
          new Builder(Name.HUB_MANAGER_EXECUTOR_THREADS_MIN)
                  .setDefaultValue("2")
                  .setDescription("The minimum number of threads used when scheduling tasks.")
                  .build();
  public static final PropertyKey HUB_MANAGER_PRESTO_CONF_PATH =
          new Builder(Name.HUB_MANAGER_PRESTO_CONF_PATH)
                  .setDefaultValue("/etc/presto/conf/")
                  .setDescription("The path to the presto configuration directory")
                  .build();
  public static final PropertyKey HUB_MANAGER_REGISTER_RETRY_TIME =
          new Builder(Name.HUB_MANAGER_REGISTER_RETRY_TIME)
                  .setDefaultValue("2min")
                  .setDescription("If the manager fails to register with the Hub in this amount "
                          + " of time, the manager will need to be restarted to register again.")
                  .build();
  public static final PropertyKey HUB_MANAGER_RPC_HOSTNAME =
          new Builder(Name.HUB_MANAGER_RPC_HOSTNAME)
                  .setDescription("The hostname (or IP address) that agents should use to connect "
                           + "to the hub manager")
                  .setDefaultValue(String.format("${%s}", Name.MASTER_HOSTNAME))
                  .build();
  public static final PropertyKey HUB_MANAGER_RPC_BIND_HOST =
          new Builder(Name.HUB_MANAGER_RPC_BIND_HOST)
                  .setDefaultValue("0.0.0.0")
                  .setDescription("The host that the hub manager's RPC server should bind to")
                  .build();
  public static final PropertyKey HUB_MANAGER_RPC_PORT =
          new Builder(Name.HUB_MANAGER_RPC_PORT)
                  .setDefaultValue("30076")
                  .setDescription("The port that the hub manager's RPC server should bind to")
                  .build();
  public static final PropertyKey HUB_HOSTED_RPC_HOSTNAME =
          new Builder(Name.HUB_HOSTED_RPC_HOSTNAME)
                  .setDescription("The hostname (or IP address) that managers should use to "
                          + "connect to the hosted hub")
                  .setDefaultValue(String.format("${%s}", Name.MASTER_HOSTNAME))
                  .build();
  public static final PropertyKey HUB_HOSTED_RPC_BIND_HOST =
          new Builder(Name.HUB_HOSTED_RPC_BIND_HOST)
                  .setDefaultValue("0.0.0.0")
                  .setDescription("The host that the hosted hub's RPC server should bind to")
                  .setIsHidden(true)
                  .build();
  public static final PropertyKey HUB_HOSTED_RPC_PORT =
          new Builder(Name.HUB_HOSTED_RPC_PORT)
                  .setDefaultValue("50051")
                  .setDescription("The port that the hosted hub's RPC server should bind to")
                  .build();
  public static final PropertyKey HUB_NETWORK_TLS_ENABLED =
          new Builder(Name.HUB_NETWORK_TLS_ENABLED)
                  .setDescription("If true, enables TLS on all network communication between "
                          + "hosted Hub and manager.")
                  .setDefaultValue(true)
                  .setConsistencyCheckLevel(ConsistencyCheckLevel.ENFORCE)
                  .setScope(Scope.ALL)
                  .build();
  public static final PropertyKey TABLE_UDB_HIVE_CLIENTPOOL_MIN =
      new Builder(Name.TABLE_UDB_HIVE_CLIENTPOOL_MIN)
          .setDefaultValue("16")
          .setDescription("The minimum capacity of the hive client pool per hive metastore")
          .setConsistencyCheckLevel(ConsistencyCheckLevel.WARN)
          .setScope(Scope.MASTER)
          .build();
  public static final PropertyKey TABLE_UDB_HIVE_CLIENTPOOL_MAX =
      new Builder(Name.TABLE_UDB_HIVE_CLIENTPOOL_MAX)
          .setDefaultValue("256")
          .setDescription("The maximum capacity of the hive client pool per hive metastore")
          .setConsistencyCheckLevel(ConsistencyCheckLevel.WARN)
          .setScope(Scope.MASTER)
          .build();
  /**
   * @deprecated This key is used for testing. It is always deprecated.
   */
  @Deprecated(message = "This key is used only for testing. It is always deprecated")
  public static final PropertyKey TEST_DEPRECATED_KEY =
      new Builder("alluxio.test.deprecated.key")
          .build();

  /**
   * @param fullyQualifiedClassname a fully qualified classname
   * @return html linking the text of the classname to the alluxio javadoc for the class
   */
  private static String javadocLink(String fullyQualifiedClassname) {
    String javadocPath = fullyQualifiedClassname.replace(".", "/") + ".html";
    return String.format("<a href=\"%s\">%s</a>",
        PathUtils.concatPath(RuntimeConstants.ALLUXIO_JAVADOC_URL, javadocPath),
        fullyQualifiedClassname);
  }

  /**
   * A nested class to hold named string constants for their corresponding properties.
   * Used for setting configuration in integration tests.
   */
  @ThreadSafe
  public static final class Name {
    public static final String CONF_DIR = "alluxio.conf.dir";
    public static final String CONF_DYNAMIC_UPDATE_ENABLED =
        "alluxio.conf.dynamic.update.enabled";
    public static final String CONF_VALIDATION_ENABLED = "alluxio.conf.validation.enabled";
    public static final String DEBUG = "alluxio.debug";
    public static final String EXTENSIONS_DIR = "alluxio.extensions.dir";
    public static final String HOME = "alluxio.home";
    public static final String INTEGRATION_MASTER_RESOURCE_CPU =
        "alluxio.integration.master.resource.cpu";
    public static final String INTEGRATION_MASTER_RESOURCE_MEM =
        "alluxio.integration.master.resource.mem";
    public static final String INTEGRATION_WORKER_RESOURCE_CPU =
        "alluxio.integration.worker.resource.cpu";
    public static final String INTEGRATION_WORKER_RESOURCE_MEM =
        "alluxio.integration.worker.resource.mem";
    public static final String INTEGRATION_YARN_WORKERS_PER_HOST_MAX =
        "alluxio.integration.yarn.workers.per.host.max";
    public static final String LEAK_DETECTOR_LEVEL = "alluxio.leak.detector.level";
    public static final String LEAK_DETECTOR_EXIT_ON_LEAK = "alluxio.leak.detector.exit.on.leak";
    public static final String LOGGER_TYPE = "alluxio.logger.type";
    public static final String LOGS_DIR = "alluxio.logs.dir";
    public static final String METRICS_CONF_FILE = "alluxio.metrics.conf.file";
    public static final String METRICS_CONTEXT_SHUTDOWN_TIMEOUT =
        "alluxio.metrics.context.shutdown.timeout";
    public static final String NETWORK_CONNECTION_AUTH_TIMEOUT =
        "alluxio.network.connection.auth.timeout";
    public static final String NETWORK_CONNECTION_HEALTH_CHECK_TIMEOUT =
        "alluxio.network.connection.health.check.timeout";
    public static final String NETWORK_CONNECTION_SERVER_SHUTDOWN_TIMEOUT =
        "alluxio.network.connection.server.shutdown.timeout";
    public static final String NETWORK_CONNECTION_SHUTDOWN_GRACEFUL_TIMEOUT =
        "alluxio.network.connection.shutdown.graceful.timeout";
    public static final String NETWORK_CONNECTION_SHUTDOWN_TIMEOUT =
        "alluxio.network.connection.shutdown.timeout";
    public static final String NETWORK_HOST_RESOLUTION_TIMEOUT_MS =
        "alluxio.network.host.resolution.timeout";
    public static final String NETWORK_IP_ADDRESS_USED = "alluxio.network.ip.address.used";
    public static final String SITE_CONF_DIR = "alluxio.site.conf.dir";
    public static final String TEST_MODE = "alluxio.test.mode";
    public static final String TMP_DIRS = "alluxio.tmp.dirs";
    public static final String USER_LOGS_DIR = "alluxio.user.logs.dir";
    public static final String VERSION = "alluxio.version";
    public static final String WEB_FILE_INFO_ENABLED = "alluxio.web.file.info.enabled";
    public static final String WEB_RESOURCES = "alluxio.web.resources";
    public static final String WEB_THREADS = "alluxio.web.threads";
    public static final String WEB_CORS_ENABLED = "alluxio.web.cors.enabled";
    public static final String WEB_REFRESH_INTERVAL = "alluxio.web.refresh.interval";
    public static final String WEB_UI_ENABLED = "alluxio.web.ui.enabled";
    public static final String WORK_DIR = "alluxio.work.dir";
    public static final String ZOOKEEPER_ADDRESS = "alluxio.zookeeper.address";
    public static final String ZOOKEEPER_CONNECTION_TIMEOUT =
        "alluxio.zookeeper.connection.timeout";
    public static final String ZOOKEEPER_ELECTION_PATH = "alluxio.zookeeper.election.path";
    public static final String ZOOKEEPER_ENABLED = "alluxio.zookeeper.enabled";
    public static final String ZOOKEEPER_LEADER_INQUIRY_RETRY_COUNT =
        "alluxio.zookeeper.leader.inquiry.retry";
    public static final String ZOOKEEPER_LEADER_PATH = "alluxio.zookeeper.leader.path";
    public static final String ZOOKEEPER_SESSION_TIMEOUT = "alluxio.zookeeper.session.timeout";
    public static final String ZOOKEEPER_AUTH_ENABLED = "alluxio.zookeeper.auth.enabled";
    public static final String ZOOKEEPER_LEADER_CONNECTION_ERROR_POLICY =
        "alluxio.zookeeper.leader.connection.error.policy";
    //
    // UFS related properties
    //
    public static final String UNDERFS_ALLOW_SET_OWNER_FAILURE =
        "alluxio.underfs.allow.set.owner.failure";
    public static final String UNDERFS_CLEANUP_ENABLED = "alluxio.underfs.cleanup.enabled";
    public static final String UNDERFS_CLEANUP_INTERVAL = "alluxio.underfs.cleanup.interval";
    public static final String UNDERFS_EVENTUAL_CONSISTENCY_RETRY_BASE_SLEEP_MS =
        "alluxio.underfs.eventual.consistency.retry.base.sleep";
    public static final String UNDERFS_EVENTUAL_CONSISTENCY_RETRY_MAX_NUM =
        "alluxio.underfs.eventual.consistency.retry.max.num";
    public static final String UNDERFS_EVENTUAL_CONSISTENCY_RETRY_MAX_SLEEP_MS =
        "alluxio.underfs.eventual.consistency.retry.max.sleep";
    public static final String UNDERFS_LISTING_LENGTH = "alluxio.underfs.listing.length";
    public static final String UNDERFS_LOGGING_THRESHOLD = "alluxio.underfs.logging.threshold";
    public static final String UNDERFS_GCS_DEFAULT_MODE = "alluxio.underfs.gcs.default.mode";
    public static final String UNDERFS_GCS_DIRECTORY_SUFFIX =
        "alluxio.underfs.gcs.directory.suffix";
    public static final String UNDERFS_GCS_OWNER_ID_TO_USERNAME_MAPPING =
        "alluxio.underfs.gcs.owner.id.to.username.mapping";
    public static final String UNDERFS_GCS_RETRY_INITIAL_DELAY_MS =
        "alluxio.underfs.gcs.retry.initial.delay";
    public static final String UNDERFS_GCS_RETRY_MAX_DELAY_MS =
        "alluxio.underfs.gcs.retry.max.delay";
    public static final String UNDERFS_GCS_RETRY_DELAY_MULTIPLIER =
        "alluxio.underfs.gcs.retry.delay.multiplier";
    public static final String UNDERFS_GCS_RETRY_JITTER =
        "alluxio.underfs.gcs.retry.jitter";
    public static final String UNDERFS_GCS_RETRY_TOTAL_DURATION_MS =
        "alluxio.underfs.gcs.retry.total.duration";
    public static final String UNDERFS_GCS_RETRY_MAX =
        "alluxio.underfs.gcs.retry.max";
    public static final String UNDERFS_GCS_VERSION = "alluxio.underfs.gcs.version";
    public static final String UNDERFS_HDFS_CONFIGURATION = "alluxio.underfs.hdfs.configuration";
    public static final String UNDERFS_HDFS_IMPL = "alluxio.underfs.hdfs.impl";
    public static final String UNDERFS_HDFS_PREFIXES = "alluxio.underfs.hdfs.prefixes";
    public static final String UNDERFS_HDFS_REMOTE = "alluxio.underfs.hdfs.remote";
    public static final String UNDERFS_LOCAL_SKIP_BROKEN_SYMLINKS =
        "alluxio.underfs.local.skip.broken.symlinks";
    public static final String UNDERFS_WEB_HEADER_LAST_MODIFIED =
        "alluxio.underfs.web.header.last.modified";
    public static final String UNDERFS_WEB_CONNECTION_TIMEOUT =
        "alluxio.underfs.web.connnection.timeout";
    public static final String UNDERFS_WEB_PARENT_NAMES = "alluxio.underfs.web.parent.names";
    public static final String UNDERFS_WEB_TITLES = "alluxio.underfs.web.titles";
    public static final String UNDERFS_VERSION = "alluxio.underfs.version";
    public static final String UNDERFS_OBJECT_STORE_BREADCRUMBS_ENABLED =
        "alluxio.underfs.object.store.breadcrumbs.enabled";
    public static final String UNDERFS_OBJECT_STORE_SERVICE_THREADS =
        "alluxio.underfs.object.store.service.threads";
    public static final String UNDERFS_OBJECT_STORE_SKIP_PARENT_DIRECTORY_CREATION =
        "alluxio.underfs.object.store.skip.parent.directory.creation";
    public static final String UNDERFS_OBJECT_STORE_MOUNT_SHARED_PUBLICLY =
        "alluxio.underfs.object.store.mount.shared.publicly";
    public static final String UNDERFS_OBJECT_STORE_MULTI_RANGE_CHUNK_SIZE =
        "alluxio.underfs.object.store.multi.range.chunk.size";
    public static final String UNDERFS_OSS_CONNECT_MAX = "alluxio.underfs.oss.connection.max";
    public static final String UNDERFS_OSS_CONNECT_TIMEOUT =
        "alluxio.underfs.oss.connection.timeout";
    public static final String UNDERFS_OSS_CONNECT_TTL = "alluxio.underfs.oss.connection.ttl";
    public static final String UNDERFS_OSS_SOCKET_TIMEOUT = "alluxio.underfs.oss.socket.timeout";
    public static final String UNDERFS_S3_BULK_DELETE_ENABLED =
        "alluxio.underfs.s3.bulk.delete.enabled";
    public static final String UNDERFS_S3_DEFAULT_MODE = "alluxio.underfs.s3.default.mode";
    public static final String UNDERFS_S3_DIRECTORY_SUFFIX =
        "alluxio.underfs.s3.directory.suffix";
    public static final String UNDERFS_S3_INHERIT_ACL = "alluxio.underfs.s3.inherit.acl";
    public static final String UNDERFS_S3_INTERMEDIATE_UPLOAD_CLEAN_AGE =
        "alluxio.underfs.s3.intermediate.upload.clean.age";
    public static final String UNDERFS_S3_LIST_OBJECTS_V1 =
        "alluxio.underfs.s3.list.objects.v1";
    public static final String UNDERFS_S3_MAX_ERROR_RETRY =
        "alluxio.underfs.s3.max.error.retry";
    public static final String UNDERFS_S3_REQUEST_TIMEOUT =
        "alluxio.underfs.s3.request.timeout";
    public static final String UNDERFS_S3_SECURE_HTTP_ENABLED =
        "alluxio.underfs.s3.secure.http.enabled";
    public static final String UNDERFS_S3_SERVER_SIDE_ENCRYPTION_ENABLED =
        "alluxio.underfs.s3.server.side.encryption.enabled";
    public static final String UNDERFS_S3_SIGNER_ALGORITHM =
        "alluxio.underfs.s3.signer.algorithm";
    public static final String UNDERFS_S3_CONNECT_TTL =
        "alluxio.underfs.s3.connection.ttl";
    public static final String UNDERFS_S3_SOCKET_TIMEOUT =
        "alluxio.underfs.s3.socket.timeout";
    public static final String UNDERFS_S3_STREAMING_UPLOAD_ENABLED =
        "alluxio.underfs.s3.streaming.upload.enabled";
    public static final String UNDERFS_S3_STREAMING_UPLOAD_PARTITION_SIZE =
        "alluxio.underfs.s3.streaming.upload.partition.size";
    public static final String UNDERFS_S3_ADMIN_THREADS_MAX =
        "alluxio.underfs.s3.admin.threads.max";
    public static final String UNDERFS_S3_DISABLE_DNS_BUCKETS =
        "alluxio.underfs.s3.disable.dns.buckets";
    public static final String UNDERFS_S3_ENDPOINT = "alluxio.underfs.s3.endpoint";
    public static final String UNDERFS_S3_ENDPOINT_REGION = "alluxio.underfs.s3.endpoint.region";
    public static final String UNDERFS_S3_OWNER_ID_TO_USERNAME_MAPPING =
        "alluxio.underfs.s3.owner.id.to.username.mapping";
    public static final String UNDERFS_S3_PROXY_HOST = "alluxio.underfs.s3.proxy.host";
    public static final String UNDERFS_S3_PROXY_PORT = "alluxio.underfs.s3.proxy.port";
    public static final String UNDERFS_S3_REGION = "alluxio.underfs.s3.region";
    public static final String UNDERFS_S3_THREADS_MAX = "alluxio.underfs.s3.threads.max";
    public static final String UNDERFS_S3_UPLOAD_THREADS_MAX =
        "alluxio.underfs.s3.upload.threads.max";
    public static final String KODO_ENDPOINT = "alluxio.underfs.kodo.endpoint";
    public static final String KODO_DOWNLOAD_HOST = "alluxio.underfs.kodo.downloadhost";
    public static final String UNDERFS_KODO_CONNECT_TIMEOUT =
        "alluxio.underfs.kodo.connect.timeout";
    public static final String UNDERFS_KODO_REQUESTS_MAX = "alluxio.underfs.kodo.requests.max";
    public static final String UNDERFS_CEPHFS_AUTH_ID =
        "alluxio.underfs.cephfs.auth.id";
    public static final String UNDERFS_CEPHFS_CONF_FILE =
        "alluxio.underfs.cephfs.conf.file";
    public static final String UNDERFS_CEPHFS_CONF_OPTS =
        "alluxio.underfs.cephfs.conf.options";
    public static final String UNDERFS_CEPHFS_AUTH_KEY =
        "alluxio.underfs.cephfs.auth.key";
    public static final String UNDERFS_CEPHFS_AUTH_KEYFILE =
        "alluxio.underfs.cephfs.auth.keyfile";
    public static final String UNDERFS_CEPHFS_AUTH_KEYRING =
        "alluxio.underfs.cephfs.auth.keyring";
    public static final String UNDERFS_CEPHFS_MON_HOST =
        "alluxio.underfs.cephfs.mon.host";
    public static final String UNDERFS_CEPHFS_MDS_NAMESPACE =
        "alluxio.underfs.cephfs.mds.namespace";
    public static final String UNDERFS_CEPHFS_MOUNT_UID =
        "alluxio.underfs.cephfs.mount.uid";
    public static final String UNDERFS_CEPHFS_MOUNT_GID =
        "alluxio.underfs.cephfs.mount.gid";
    public static final String UNDERFS_CEPHFS_MOUNT_POINT =
        "alluxio.underfs.cephfs.mount.point";
    public static final String UNDERFS_CEPHFS_LOCALIZE_READS =
        "alluxio.underfs.cephfs.localize.reads";

    //
    // UFS access control related properties
    //
    public static final String ABFS_CLIENT_ENDPOINT = "fs.azure.account.oauth2.client.endpoint";
    public static final String ABFS_CLIENT_ID = "fs.azure.account.oauth2.client.id";
    public static final String ABFS_CLIENT_SECRET = "fs.azure.account.oauth2.client.secret";
    public static final String COS_ACCESS_KEY = "fs.cos.access.key";
    public static final String COS_APP_ID = "fs.cos.app.id";
    public static final String COS_CONNECTION_MAX = "fs.cos.connection.max";
    public static final String COS_CONNECTION_TIMEOUT = "fs.cos.connection.timeout";
    public static final String COS_REGION = "fs.cos.region";
    public static final String COS_SECRET_KEY = "fs.cos.secret.key";
    public static final String COS_SOCKET_TIMEOUT = "fs.cos.socket.timeout";
    public static final String GCS_ACCESS_KEY = "fs.gcs.accessKeyId";
    public static final String GCS_SECRET_KEY = "fs.gcs.secretAccessKey";
    public static final String GCS_CREDENTIAL_PATH = "fs.gcs.credential.path";
    public static final String OSS_ACCESS_KEY = "fs.oss.accessKeyId";
    public static final String OSS_ENDPOINT_KEY = "fs.oss.endpoint";
    public static final String OSS_SECRET_KEY = "fs.oss.accessKeySecret";
    public static final String S3A_ACCESS_KEY = "aws.accessKeyId";
    public static final String S3A_SECRET_KEY = "aws.secretKey";
    public static final String SWIFT_AUTH_METHOD_KEY = "fs.swift.auth.method";
    public static final String SWIFT_AUTH_URL_KEY = "fs.swift.auth.url";
    public static final String SWIFT_PASSWORD_KEY = "fs.swift.password";
    public static final String SWIFT_REGION_KEY = "fs.swift.region";
    public static final String SWIFT_SIMULATION = "fs.swift.simulation";
    public static final String SWIFT_TENANT_KEY = "fs.swift.tenant";
    public static final String SWIFT_USER_KEY = "fs.swift.user";
    public static final String KODO_ACCESS_KEY = "fs.kodo.accesskey";
    public static final String KODO_SECRET_KEY = "fs.kodo.secretkey";
    public static final String OBS_ACCESS_KEY = "fs.obs.accessKey";
    public static final String OBS_ENDPOINT = "fs.obs.endpoint";
    public static final String OBS_SECRET_KEY = "fs.obs.secretKey";
    public static final String OBS_BUCKET_TYPE = "fs.obs.bucketType";

    //
    // Master related properties
    //
    public static final String MASTER_ASYNC_PERSIST_SIZE_VALIDATION =
        "alluxio.master.async.persist.size.validation";
    public static final String MASTER_AUDIT_LOGGING_ENABLED =
        "alluxio.master.audit.logging.enabled";
    public static final String MASTER_AUDIT_LOGGING_QUEUE_CAPACITY =
        "alluxio.master.audit.logging.queue.capacity";
    public static final String MASTER_BACKUP_DIRECTORY =
        "alluxio.master.backup.directory";
    public static final String MASTER_BACKUP_ENTRY_BUFFER_COUNT =
        "alluxio.master.backup.entry.buffer.count";
    public static final String MASTER_BACKUP_DELEGATION_ENABLED =
        "alluxio.master.backup.delegation.enabled";
    public static final String MASTER_BACKUP_TRANSPORT_TIMEOUT =
        "alluxio.master.backup.transport.timeout";
    public static final String MASTER_BACKUP_HEARTBEAT_INTERVAL =
        "alluxio.master.backup.heartbeat.interval";
    public static final String MASTER_BACKUP_CONNECT_INTERVAL_MIN =
        "alluxio.master.backup.connect.interval.min";
    public static final String MASTER_BACKUP_CONNECT_INTERVAL_MAX =
        "alluxio.master.backup.connect.interval.max";
    public static final String MASTER_BACKUP_ABANDON_TIMEOUT =
        "alluxio.master.backup.abandon.timeout";
    public static final String MASTER_BACKUP_STATE_LOCK_EXCLUSIVE_DURATION =
        "alluxio.master.backup.state.lock.exclusive.duration";
    public static final String MASTER_BACKUP_STATE_LOCK_INTERRUPT_CYCLE_ENABLED =
        "alluxio.master.backup.state.lock.interrupt.cycle.enabled";
    public static final String MASTER_BACKUP_STATE_LOCK_FORCED_DURATION =
        "alluxio.master.backup.state.lock.forced.duration";
    public static final String MASTER_BACKUP_STATE_LOCK_INTERRUPT_CYCLE_INTERVAL =
        "alluxio.master.backup.state.lock.interrupt.cycle.interval";
    public static final String MASTER_BACKUP_SUSPEND_TIMEOUT =
        "alluxio.master.backup.suspend.timeout";
    public static final String MASTER_SHELL_BACKUP_STATE_LOCK_GRACE_MODE =
        "alluxio.master.shell.backup.state.lock.grace.mode";
    public static final String MASTER_SHELL_BACKUP_STATE_LOCK_TRY_DURATION =
        "alluxio.master.shell.backup.state.lock.try.duration";
    public static final String MASTER_SHELL_BACKUP_STATE_LOCK_SLEEP_DURATION =
        "alluxio.master.shell.backup.state.lock.sleep.duration";
    public static final String MASTER_SHELL_BACKUP_STATE_LOCK_TIMEOUT =
        "alluxio.master.shell.backup.state.lock.timeout";
    public static final String MASTER_DAILY_BACKUP_ENABLED =
        "alluxio.master.daily.backup.enabled";
    public static final String MASTER_DAILY_BACKUP_FILES_RETAINED =
        "alluxio.master.daily.backup.files.retained";
    public static final String MASTER_DAILY_BACKUP_TIME =
        "alluxio.master.daily.backup.time";
    public static final String MASTER_DAILY_BACKUP_STATE_LOCK_GRACE_MODE =
        "alluxio.master.daily.backup.state.lock.grace.mode";
    public static final String MASTER_DAILY_BACKUP_STATE_LOCK_TRY_DURATION =
        "alluxio.master.daily.backup.state.lock.try.duration";
    public static final String MASTER_DAILY_BACKUP_STATE_LOCK_SLEEP_DURATION =
        "alluxio.master.daily.backup.state.lock.sleep.duration";
    public static final String MASTER_DAILY_BACKUP_STATE_LOCK_TIMEOUT =
        "alluxio.master.daily.backup.state.lock.timeout";
    public static final String MASTER_BIND_HOST = "alluxio.master.bind.host";
    public static final String MASTER_CLUSTER_METRICS_UPDATE_INTERVAL =
        "alluxio.master.cluster.metrics.update.interval";
    public static final String MASTER_FILE_ACCESS_TIME_JOURNAL_FLUSH_INTERVAL =
        "alluxio.master.file.access.time.journal.flush.interval";
    public static final String MASTER_FILE_ACCESS_TIME_UPDATE_PRECISION =
        "alluxio.master.file.access.time.update.precision";
    public static final String MASTER_FILE_ACCESS_TIME_UPDATER_SHUTDOWN_TIMEOUT =
        "alluxio.master.file.access.time.updater.shutdown.timeout";
    public static final String MASTER_FORMAT_FILE_PREFIX = "alluxio.master.format.file.prefix";
    public static final String MASTER_STANDBY_HEARTBEAT_INTERVAL =
        "alluxio.master.standby.heartbeat.interval";
    public static final String MASTER_LOST_WORKER_DETECTION_INTERVAL =
        "alluxio.master.lost.worker.detection.interval";
    public static final String MASTER_LOST_WORKER_FILE_DETECTION_INTERVAL =
        "alluxio.master.lost.worker.file.detection.interval";
    public static final String MASTER_HEARTBEAT_TIMEOUT =
        "alluxio.master.heartbeat.timeout";
    public static final String MASTER_HOSTNAME = "alluxio.master.hostname";
    public static final String MASTER_LOCK_POOL_INITSIZE =
        "alluxio.master.lock.pool.initsize";
    public static final String MASTER_LOCK_POOL_LOW_WATERMARK =
        "alluxio.master.lock.pool.low.watermark";
    public static final String MASTER_LOCK_POOL_HIGH_WATERMARK =
        "alluxio.master.lock.pool.high.watermark";
    public static final String MASTER_LOCK_POOL_CONCURRENCY_LEVEL =
        "alluxio.master.lock.pool.concurrency.level";
    public static final String MASTER_JOURNAL_CATCHUP_PROTECT_ENABLED =
        "alluxio.master.journal.catchup.protect.enabled";
    public static final String MASTER_JOURNAL_EXIT_ON_DEMOTION =
        "alluxio.master.journal.exit.on.demotion";
    public static final String MASTER_JOURNAL_FLUSH_BATCH_TIME_MS =
        "alluxio.master.journal.flush.batch.time";
    public static final String MASTER_JOURNAL_FLUSH_TIMEOUT_MS =
        "alluxio.master.journal.flush.timeout";
    public static final String MASTER_JOURNAL_FLUSH_RETRY_INTERVAL =
        "alluxio.master.journal.retry.interval";
    public static final String MASTER_JOURNAL_FOLDER = "alluxio.master.journal.folder";
    public static final String MASTER_JOURNAL_INIT_FROM_BACKUP =
        "alluxio.master.journal.init.from.backup";
    public static final String MASTER_JOURNAL_SPACE_MONITOR_INTERVAL =
        "alluxio.master.journal.space.monitor.interval";
    public static final String MASTER_JOURNAL_SPACE_MONITOR_PERCENT_FREE_THRESHOLD
        = "alluxio.master.journal.space.monitor.percent.free.threshold";
    public static final String MASTER_JOURNAL_TOLERATE_CORRUPTION
        = "alluxio.master.journal.tolerate.corruption";
    public static final String MASTER_JOURNAL_TYPE = "alluxio.master.journal.type";
    public static final String MASTER_JOURNAL_LOG_SIZE_BYTES_MAX =
        "alluxio.master.journal.log.size.bytes.max";
    public static final String MASTER_JOURNAL_TAILER_SHUTDOWN_QUIET_WAIT_TIME_MS =
        "alluxio.master.journal.tailer.shutdown.quiet.wait.time";
    public static final String MASTER_JOURNAL_TAILER_SLEEP_TIME_MS =
        "alluxio.master.journal.tailer.sleep.time";
    public static final String MASTER_RPC_ADDRESSES = "alluxio.master.rpc.addresses";
    public static final String MASTER_EMBEDDED_JOURNAL_PROXY_HOST =
        "alluxio.master.embedded.journal.bind.host";
    public static final String MASTER_EMBEDDED_JOURNAL_ADDRESSES =
        "alluxio.master.embedded.journal.addresses";
    public static final String MASTER_EMBEDDED_JOURNAL_MAX_ELECTION_TIMEOUT =
        "alluxio.master.embedded.journal.election.timeout.max";
    public static final String MASTER_EMBEDDED_JOURNAL_MIN_ELECTION_TIMEOUT =
        "alluxio.master.embedded.journal.election.timeout.min";
    public static final String MASTER_EMBEDDED_JOURNAL_CATCHUP_RETRY_WAIT =
        "alluxio.master.embedded.journal.catchup.retry.wait";
    public static final String MASTER_EMBEDDED_JOURNAL_ENTRY_SIZE_MAX =
        "alluxio.master.embedded.journal.entry.size.max";
    public static final String MASTER_EMBEDDED_JOURNAL_FLUSH_SIZE_MAX =
        "alluxio.master.embedded.journal.flush.size.max";
    public static final String MASTER_EMBEDDED_JOURNAL_PORT =
        "alluxio.master.embedded.journal.port";
    public static final String MASTER_EMBEDDED_JOURNAL_RETRY_CACHE_EXPIRY_TIME =
        "alluxio.master.embedded.journal.retry.cache.expiry.time";
    public static final String MASTER_EMBEDDED_JOURNAL_WRITE_LOCAL_FIRST_ENABLED =
        "alluxio.master.embedded.journal.write.local.first.enabled";
    public static final String MASTER_EMBEDDED_JOURNAL_WRITE_REMOTE_ENABLED =
        "alluxio.master.embedded.journal.write.remote.enabled";
    public static final String MASTER_EMBEDDED_JOURNAL_WRITE_TIMEOUT =
        "alluxio.master.embedded.journal.write.timeout";
    public static final String MASTER_EMBEDDED_JOURNAL_SNAPSHOT_REPLICATION_CHUNK_SIZE =
        "alluxio.master.embedded.journal.snapshot.replication.chunk.size";
    public static final String MASTER_EMBEDDED_JOURNAL_TRANSPORT_REQUEST_TIMEOUT_MS =
        "alluxio.master.embedded.journal.transport.request.timeout.ms";
    public static final String MASTER_EMBEDDED_JOURNAL_TRANSPORT_MAX_INBOUND_MESSAGE_SIZE =
        "alluxio.master.embedded.journal.transport.max.inbound.message.size";
    public static final String MASTER_KEYTAB_KEY_FILE = "alluxio.master.keytab.file";
    public static final String MASTER_METADATA_SYNC_CONCURRENCY_LEVEL =
        "alluxio.master.metadata.sync.concurrency.level";
    public static final String MASTER_METADATA_SYNC_EXECUTOR_POOL_SIZE =
        "alluxio.master.metadata.sync.executor.pool.size";
    public static final String MASTER_METADATA_SYNC_REPORT_FAILURE =
        "alluxio.master.metadata.sync.report.failure";
    public static final String MASTER_METADATA_SYNC_UFS_PREFETCH_POOL_SIZE =
        "alluxio.master.metadata.sync.ufs.prefetch.pool.size";
    public static final String MASTER_METASTORE = "alluxio.master.metastore";
    public static final String MASTER_METASTORE_DIR = "alluxio.master.metastore.dir";
    public static final String MASTER_METASTORE_INODE_CACHE_EVICT_BATCH_SIZE =
        "alluxio.master.metastore.inode.cache.evict.batch.size";
    public static final String MASTER_METASTORE_INODE_CACHE_HIGH_WATER_MARK_RATIO =
        "alluxio.master.metastore.inode.cache.high.water.mark.ratio";
    public static final String MASTER_METASTORE_INODE_CACHE_LOW_WATER_MARK_RATIO =
        "alluxio.master.metastore.inode.cache.low.water.mark.ratio";
    public static final String MASTER_METASTORE_INODE_CACHE_MAX_SIZE =
        "alluxio.master.metastore.inode.cache.max.size";
    public static final String MASTER_METASTORE_INODE_ITERATION_CRAWLER_COUNT =
        "alluxio.master.metastore.inode.iteration.crawler.count";
    public static final String MASTER_METASTORE_INODE_ENUMERATOR_BUFFER_COUNT =
        "alluxio.master.metastore.inode.enumerator.buffer.count";
    public static final String MASTER_METASTORE_ITERATOR_READAHEAD_SIZE =
        "alluxio.master.metastore.iterator.readahead.size";
    public static final String MASTER_METASTORE_INODE_INHERIT_OWNER_AND_GROUP =
        "alluxio.master.metastore.inode.inherit.owner.and.group";
    public static final String MASTER_PERSISTENCE_CHECKER_INTERVAL_MS =
        "alluxio.master.persistence.checker.interval";
    public static final String MASTER_METRICS_HEAP_ENABLED =
        "alluxio.master.metrics.heap.enabled";
    public static final String MASTER_METRICS_SERVICE_THREADS =
        "alluxio.master.metrics.service.threads";
    public static final String MASTER_METRICS_TIME_SERIES_INTERVAL =
        "alluxio.master.metrics.time.series.interval";
    public static final String MASTER_METRICS_FILE_SIZE_DISTRIBUTION_BUCKETS =
        "alluxio.master.metrics.file.size.distribution.buckets";
    public static final String MASTER_NETWORK_MAX_INBOUND_MESSAGE_SIZE =
        "alluxio.master.network.max.inbound.message.size";
    public static final String MASTER_NETWORK_FLOWCONTROL_WINDOW =
        "alluxio.master.network.flowcontrol.window";
    public static final String MASTER_NETWORK_KEEPALIVE_TIME_MS =
        "alluxio.master.network.keepalive.time";
    public static final String MASTER_NETWORK_KEEPALIVE_TIMEOUT_MS =
        "alluxio.master.network.keepalive.timeout";
    public static final String MASTER_NETWORK_PERMIT_KEEPALIVE_TIME_MS =
        "alluxio.master.network.permit.keepalive.time";
    public static final String MASTER_PERSISTENCE_INITIAL_INTERVAL_MS =
        "alluxio.master.persistence.initial.interval";
    public static final String MASTER_PERSISTENCE_MAX_TOTAL_WAIT_TIME_MS =
        "alluxio.master.persistence.max.total.wait.time";
    public static final String MASTER_PERSISTENCE_MAX_INTERVAL_MS =
        "alluxio.master.persistence.max.interval";
    public static final String MASTER_PERSISTENCE_SCHEDULER_INTERVAL_MS =
        "alluxio.master.persistence.scheduler.interval";
    public static final String MASTER_PERSISTENCE_BLACKLIST =
        "alluxio.master.persistence.blacklist";
    public static final String MASTER_LOG_CONFIG_REPORT_HEARTBEAT_INTERVAL =
        "alluxio.master.log.config.report.heartbeat.interval";
    public static final String MASTER_PERIODIC_BLOCK_INTEGRITY_CHECK_REPAIR =
        "alluxio.master.periodic.block.integrity.check.repair";
    public static final String MASTER_PERIODIC_BLOCK_INTEGRITY_CHECK_INTERVAL =
        "alluxio.master.periodic.block.integrity.check.interval";
    public static final String MASTER_PRINCIPAL = "alluxio.master.principal";
    public static final String MASTER_REPLICATION_CHECK_INTERVAL_MS =
        "alluxio.master.replication.check.interval";
    public static final String MASTER_RPC_PORT = "alluxio.master.rpc.port";
    public static final String MASTER_RPC_EXECUTOR_TYPE = "alluxio.master.rpc.executor.type";
    public static final String MASTER_RPC_EXECUTOR_CORE_POOL_SIZE =
        "alluxio.master.rpc.executor.core.pool.size";
    public static final String MASTER_RPC_EXECUTOR_MAX_POOL_SIZE =
        "alluxio.master.rpc.executor.max.pool.size";
    public static final String MASTER_RPC_EXECUTOR_KEEPALIVE =
        "alluxio.master.rpc.executor.keepalive";
    public static final String MASTER_RPC_EXECUTOR_TPE_QUEUE_TYPE =
        "alluxio.master.rpc.executor.tpe.queue.type";
    public static final String MASTER_RPC_EXECUTOR_TPE_ALLOW_CORE_THREADS_TIMEOUT =
        "alluxio.master.rpc.executor.tpe.allow.core.threads.timeout";
    public static final String MASTER_RPC_EXECUTOR_FJP_PARALLELISM =
        "alluxio.master.rpc.executor.fjp.parallelism";
    public static final String MASTER_RPC_EXECUTOR_FJP_MIN_RUNNABLE =
        "alluxio.master.rpc.executor.fjp.min.runnable";
    public static final String MASTER_RPC_EXECUTOR_FJP_ASYNC =
        "alluxio.master.rpc.executor.fjp.async";
    public static final String MASTER_SERVING_THREAD_TIMEOUT =
        "alluxio.master.serving.thread.timeout";
    public static final String MASTER_SKIP_ROOT_ACL_CHECK =
        "alluxio.master.skip.root.acl.check";
    public static final String MASTER_STARTUP_BLOCK_INTEGRITY_CHECK_ENABLED =
        "alluxio.master.startup.block.integrity.check.enabled";
    public static final String MASTER_TIERED_STORE_GLOBAL_LEVEL0_ALIAS =
        "alluxio.master.tieredstore.global.level0.alias";
    public static final String MASTER_TIERED_STORE_GLOBAL_LEVEL1_ALIAS =
        "alluxio.master.tieredstore.global.level1.alias";
    public static final String MASTER_TIERED_STORE_GLOBAL_LEVEL2_ALIAS =
        "alluxio.master.tieredstore.global.level2.alias";
    public static final String MASTER_TIERED_STORE_GLOBAL_LEVELS =
        "alluxio.master.tieredstore.global.levels";
    public static final String MASTER_TIERED_STORE_GLOBAL_MEDIUMTYPE =
        "alluxio.master.tieredstore.global.mediumtype";
    public static final String MASTER_TTL_CHECKER_INTERVAL_MS =
        "alluxio.master.ttl.checker.interval";
    public static final String MASTER_UFS_ACTIVE_SYNC_INTERVAL =
        "alluxio.master.ufs.active.sync.interval";
    public static final String MASTER_UFS_ACTIVE_SYNC_MAX_ACTIVITIES =
        "alluxio.master.ufs.active.sync.max.activities";
    public static final String MASTER_UFS_ACTIVE_SYNC_THREAD_POOL_SIZE =
        "alluxio.master.ufs.active.sync.thread.pool.size";
    public static final String MASTER_UFS_ACTIVE_SYNC_POLL_TIMEOUT =
        "alluxio.master.ufs.active.sync.poll.timeout";
    public static final String MASTER_UFS_ACTIVE_SYNC_EVENT_RATE_INTERVAL =
        "alluxio.master.ufs.active.sync.event.rate.interval";
    public static final String MASTER_UFS_ACTIVE_SYNC_MAX_AGE =
        "alluxio.master.ufs.active.sync.max.age";
    public static final String MASTER_UFS_ACTIVE_SYNC_INITIAL_SYNC_ENABLED =
        "alluxio.master.ufs.active.sync.initial.sync.enabled";
    public static final String MASTER_UFS_ACTIVE_SYNC_RETRY_TIMEOUT =
        "alluxio.master.ufs.active.sync.retry.timeout";
    public static final String MASTER_UFS_ACTIVE_SYNC_POLL_BATCH_SIZE =
        "alluxio.master.ufs.active.sync.poll.batch.size";
    public static final String MASTER_UFS_BLOCK_LOCATION_CACHE_CAPACITY =
        "alluxio.master.ufs.block.location.cache.capacity";
    public static final String MASTER_UFS_JOURNAL_MAX_CATCHUP_TIME =
        "alluxio.master.ufs.journal.max.catchup.time";
    public static final String MASTER_UFS_MANAGED_BLOCKING_ENABLED =
        "alluxio.master.ufs.managed.blocking.enabled";
    public static final String MASTER_UFS_PATH_CACHE_CAPACITY =
        "alluxio.master.ufs.path.cache.capacity";
    public static final String MASTER_UFS_PATH_CACHE_THREADS =
        "alluxio.master.ufs.path.cache.threads";
    public static final String MASTER_UNSAFE_DIRECT_PERSIST_OBJECT_ENABLED =
        "alluxio.master.unsafe.direct.persist.object.enabled";
    public static final String MASTER_UPDATE_CHECK_ENABLED =
        "alluxio.master.update.check.enabled";
    public static final String MASTER_UPDATE_CHECK_INTERVAL =
        "alluxio.master.update.check.interval";
    public static final String MASTER_WEB_BIND_HOST = "alluxio.master.web.bind.host";
    public static final String MASTER_WEB_HOSTNAME = "alluxio.master.web.hostname";
    public static final String MASTER_WEB_PORT = "alluxio.master.web.port";
    public static final String MASTER_WEB_JOURNAL_CHECKPOINT_WARNING_THRESHOLD_TIME =
        "alluxio.master.journal.checkpoint.warning.threshold.time";
    public static final String MASTER_WHITELIST = "alluxio.master.whitelist";
    public static final String MASTER_WORKER_CONNECT_WAIT_TIME =
        "alluxio.master.worker.connect.wait.time";
    public static final String MASTER_WORKER_INFO_CACHE_REFRESH_TIME
        = "alluxio.master.worker.info.cache.refresh.time";
    public static final String MASTER_WORKER_REGISTER_STREAM_RESPONSE_TIMEOUT =
        "alluxio.master.worker.register.stream.response.timeout";
    public static final String MASTER_WORKER_TIMEOUT_MS = "alluxio.master.worker.timeout";
    public static final String MASTER_JOURNAL_CHECKPOINT_PERIOD_ENTRIES =
        "alluxio.master.journal.checkpoint.period.entries";
    public static final String MASTER_JOURNAL_GC_PERIOD_MS = "alluxio.master.journal.gc.period";
    public static final String MASTER_JOURNAL_GC_THRESHOLD_MS =
        "alluxio.master.journal.gc.threshold";
    public static final String MASTER_JOURNAL_TEMPORARY_FILE_GC_THRESHOLD_MS =
        "alluxio.master.journal.temporary.file.gc.threshold";
    public static final String MASTER_WORKER_REGISTER_LEASE_ENABLED =
        "alluxio.master.worker.register.lease.enabled";
    public static final String MASTER_WORKER_REGISTER_LEASE_COUNT =
        "alluxio.master.worker.register.lease.count";
    public static final String MASTER_WORKER_REGISTER_LEASE_RESPECT_JVM_SPACE =
        "alluxio.master.worker.register.lease.respect.jvm.space";
    public static final String MASTER_WORKER_REGISTER_LEASE_TTL =
        "alluxio.master.worker.register.lease.ttl";

    //
    // File system master related properties
    //
    public static final String MASTER_FILE_SYSTEM_LISTSTATUS_RESULTS_PER_MESSAGE =
        "alluxio.master.filesystem.liststatus.result.message.length";
    public static final String MASTER_FILE_SYSTEM_OPERATION_RETRY_CACHE_ENABLED =
        "alluxio.master.filesystem.operation.retry.cache.enabled";
    public static final String MASTER_FILE_SYSTEM_OPERATION_RETRY_CACHE_SIZE =
        "alluxio.master.filesystem.operation.retry.cache.size";

    //
    // Secondary master related properties
    //
    public static final String SECONDARY_MASTER_METASTORE_DIR =
        "alluxio.secondary.master.metastore.dir";

    //
    // Worker related properties
    //
    public static final String WORKER_ALLOCATOR_CLASS = "alluxio.worker.allocator.class";
    public static final String WORKER_BIND_HOST = "alluxio.worker.bind.host";
    public static final String WORKER_BLOCK_HEARTBEAT_INTERVAL_MS =
        "alluxio.worker.block.heartbeat.interval";
    public static final String WORKER_BLOCK_HEARTBEAT_TIMEOUT_MS =
        "alluxio.worker.block.heartbeat.timeout";
    public static final String WORKER_CONTAINER_HOSTNAME =
        "alluxio.worker.container.hostname";
    public static final String WORKER_DATA_FOLDER = "alluxio.worker.data.folder";
    public static final String WORKER_DATA_FOLDER_PERMISSIONS =
        "alluxio.worker.data.folder.permissions";
    public static final String WORKER_DATA_SERVER_DOMAIN_SOCKET_ADDRESS =
        "alluxio.worker.data.server.domain.socket.address";
    public static final String WORKER_DATA_SERVER_DOMAIN_SOCKET_AS_UUID =
        "alluxio.worker.data.server.domain.socket.as.uuid";
    public static final String WORKER_DATA_TMP_FOLDER = "alluxio.worker.data.folder.tmp";
    public static final String WORKER_DATA_TMP_SUBDIR_MAX = "alluxio.worker.data.tmp.subdir.max";
    public static final String WORKER_EVICTOR_CLASS = "alluxio.worker.evictor.class";
    public static final String WORKER_BLOCK_ANNOTATOR_CLASS =
        "alluxio.worker.block.annotator.class";
    public static final String WORKER_BLOCK_ANNOTATOR_LRFU_ATTENUATION_FACTOR =
        "alluxio.worker.block.annotator.lrfu.attenuation.factor";
    public static final String WORKER_BLOCK_ANNOTATOR_LRFU_STEP_FACTOR =
        "alluxio.worker.block.annotator.lrfu.step.factor";
    public static final String WORKER_FUSE_ENABLED =
        "alluxio.worker.fuse.enabled";
    public static final String WORKER_FUSE_MOUNT_ALLUXIO_PATH =
        "alluxio.worker.fuse.mount.alluxio.path";
    public static final String WORKER_FUSE_MOUNT_OPTIONS =
        "alluxio.worker.fuse.mount.options";
    public static final String WORKER_FUSE_MOUNT_POINT =
        "alluxio.worker.fuse.mount.point";
    public static final String WORKER_MANAGEMENT_TIER_ALIGN_RESERVED_BYTES =
        "alluxio.worker.management.tier.align.reserved.bytes";
    public static final String WORKER_MANAGEMENT_BACKOFF_STRATEGY =
        "alluxio.worker.management.backoff.strategy";
    public static final String WORKER_MANAGEMENT_LOAD_DETECTION_COOL_DOWN_TIME =
        "alluxio.worker.management.load.detection.cool.down.time";
    public static final String WORKER_MANAGEMENT_TASK_THREAD_COUNT =
        "alluxio.worker.management.task.thread.count";
    public static final String WORKER_MANAGEMENT_BLOCK_TRANSFER_CONCURRENCY_LIMIT =
        "alluxio.worker.management.block.transfer.concurrency.limit";
    public static final String WORKER_MANAGEMENT_TIER_ALIGN_ENABLED =
        "alluxio.worker.management.tier.align.enabled";
    public static final String WORKER_MANAGEMENT_TIER_PROMOTE_ENABLED =
        "alluxio.worker.management.tier.promote.enabled";
    public static final String WORKER_MANAGEMENT_TIER_SWAP_RESTORE_ENABLED =
        "alluxio.worker.management.tier.swap.restore.enabled";
    public static final String WORKER_MANAGEMENT_TIER_ALIGN_RANGE =
        "alluxio.worker.management.tier.align.range";
    public static final String WORKER_MANAGEMENT_TIER_PROMOTE_RANGE =
        "alluxio.worker.management.tier.promote.range";
    public static final String WORKER_MANAGEMENT_TIER_PROMOTE_QUOTA_PERCENT =
        "alluxio.worker.management.tier.promote.quota.percent";
    public static final String WORKER_FREE_SPACE_TIMEOUT = "alluxio.worker.free.space.timeout";
    public static final String WORKER_HOSTNAME = "alluxio.worker.hostname";
    public static final String WORKER_KEYTAB_FILE = "alluxio.worker.keytab.file";
    public static final String WORKER_MASTER_CONNECT_RETRY_TIMEOUT =
        "alluxio.worker.master.connect.retry.timeout";
    public static final String WORKER_MASTER_PERIODICAL_RPC_TIMEOUT =
        "alluxio.worker.master.periodical.rpc.timeout";
    public static final String WORKER_MEMORY_SIZE = "alluxio.worker.memory.size";
    public static final String WORKER_NETWORK_ASYNC_CACHE_MANAGER_THREADS_MAX =
        "alluxio.worker.network.async.cache.manager.threads.max";
    public static final String WORKER_NETWORK_ASYNC_CACHE_MANAGER_QUEUE_MAX =
        "alluxio.worker.network.async.cache.manager.queue.max";
    public static final String WORKER_NETWORK_BLOCK_READER_THREADS_MAX =
        "alluxio.worker.network.block.reader.threads.max";
    public static final String WORKER_NETWORK_BLOCK_WRITER_THREADS_MAX =
        "alluxio.worker.network.block.writer.threads.max";
    public static final String WORKER_NETWORK_WRITER_BUFFER_SIZE_MESSAGES =
        "alluxio.worker.network.writer.buffer.size.messages";
    public static final String WORKER_NETWORK_FLOWCONTROL_WINDOW =
        "alluxio.worker.network.flowcontrol.window";
    public static final String WORKER_NETWORK_KEEPALIVE_TIME_MS =
        "alluxio.worker.network.keepalive.time";
    public static final String WORKER_NETWORK_KEEPALIVE_TIMEOUT_MS =
        "alluxio.worker.network.keepalive.timeout";
    public static final String WORKER_NETWORK_PERMIT_KEEPALIVE_TIME_MS =
            "alluxio.worker.network.permit.keepalive.time";
    public static final String WORKER_NETWORK_MAX_INBOUND_MESSAGE_SIZE =
        "alluxio.worker.network.max.inbound.message.size";
    public static final String WORKER_NETWORK_NETTY_BOSS_THREADS =
        "alluxio.worker.network.netty.boss.threads";
    public static final String WORKER_NETWORK_NETTY_CHANNEL =
        "alluxio.worker.network.netty.channel";
    public static final String WORKER_NETWORK_NETTY_SHUTDOWN_QUIET_PERIOD =
        "alluxio.worker.network.netty.shutdown.quiet.period";
    public static final String WORKER_NETWORK_NETTY_WATERMARK_HIGH =
        "alluxio.worker.network.netty.watermark.high";
    public static final String WORKER_NETWORK_NETTY_WATERMARK_LOW =
        "alluxio.worker.network.netty.watermark.low";
    public static final String WORKER_NETWORK_NETTY_WORKER_THREADS =
        "alluxio.worker.network.netty.worker.threads";
    public static final String WORKER_NETWORK_READER_BUFFER_SIZE_BYTES =
        "alluxio.worker.network.reader.buffer.size";
    public static final String WORKER_NETWORK_READER_MAX_CHUNK_SIZE_BYTES =
        "alluxio.worker.network.reader.max.chunk.size.bytes";
    public static final String WORKER_NETWORK_SHUTDOWN_TIMEOUT =
        "alluxio.worker.network.shutdown.timeout";
    public static final String WORKER_NETWORK_ZEROCOPY_ENABLED =
        "alluxio.worker.network.zerocopy.enabled";
    public static final String WORKER_REGISTER_STREAM_ENABLED =
        "alluxio.worker.register.stream.enabled";
    public static final String WORKER_REGISTER_STREAM_BATCH_SIZE =
        "alluxio.worker.register.stream.batch.size";
    public static final String WORKER_REGISTER_STREAM_DEADLINE =
        "alluxio.worker.register.stream.deadline";
    public static final String WORKER_REGISTER_STREAM_RESPONSE_TIMEOUT =
        "alluxio.worker.register.stream.response.timeout";
    public static final String WORKER_REGISTER_STREAM_COMPLETE_TIMEOUT =
        "alluxio.worker.register.stream.complete.timeout";
    public static final String WORKER_REMOTE_IO_SLOW_THRESHOLD =
        "alluxio.worker.remote.io.slow.threshold";
    public static final String WORKER_BLOCK_MASTER_CLIENT_POOL_SIZE =
        "alluxio.worker.block.master.client.pool.size";
    public static final String WORKER_PRINCIPAL = "alluxio.worker.principal";
    public static final String WORKER_RAMDISK_SIZE = "alluxio.worker.ramdisk.size";
    public static final String WORKER_REGISTER_LEASE_ENABLED =
        "alluxio.worker.register.lease.enabled";
    public static final String WORKER_REGISTER_LEASE_RETRY_SLEEP_MIN =
        "alluxio.worker.register.lease.retry.sleep.min";
    public static final String WORKER_REGISTER_LEASE_RETRY_SLEEP_MAX =
        "alluxio.worker.register.lease.retry.sleep.max";
    public static final String WORKER_REGISTER_LEASE_RETRY_MAX_DURATION =
        "alluxio.worker.register.lease.retry.max.duration";
    public static final String WORKER_REVIEWER_PROBABILISTIC_HARDLIMIT_BYTES =
            "alluxio.worker.reviewer.probabilistic.hardlimit.bytes";
    public static final String WORKER_REVIEWER_PROBABILISTIC_SOFTLIMIT_BYTES =
            "alluxio.worker.reviewer.probabilistic.softlimit.bytes";
    public static final String WORKER_REVIEWER_CLASS = "alluxio.worker.reviewer.class";
    public static final String WORKER_RPC_PORT = "alluxio.worker.rpc.port";
    public static final String WORKER_SESSION_TIMEOUT_MS = "alluxio.worker.session.timeout";
    public static final String WORKER_STORAGE_CHECKER_ENABLED =
        "alluxio.worker.storage.checker.enabled";
    public static final String WORKER_TIERED_STORE_BLOCK_LOCK_READERS =
        "alluxio.worker.tieredstore.block.lock.readers";
    public static final String WORKER_TIERED_STORE_BLOCK_LOCKS =
        "alluxio.worker.tieredstore.block.locks";
    public static final String WORKER_TIERED_STORE_FREE_AHEAD_BYTES =
        "alluxio.worker.tieredstore.free.ahead.bytes";
    public static final String WORKER_TIERED_STORE_LEVELS = "alluxio.worker.tieredstore.levels";
    public static final String WORKER_WEB_BIND_HOST = "alluxio.worker.web.bind.host";
    public static final String WORKER_WEB_HOSTNAME = "alluxio.worker.web.hostname";
    public static final String WORKER_WEB_PORT = "alluxio.worker.web.port";
    public static final String WORKER_UFS_BLOCK_OPEN_TIMEOUT_MS =
        "alluxio.worker.ufs.block.open.timeout";
    public static final String WORKER_UFS_INSTREAM_CACHE_EXPIRATION_TIME =
        "alluxio.worker.ufs.instream.cache.expiration.time";
    public static final String WORKER_UFS_INSTREAM_CACHE_ENABLED =
        "alluxio.worker.ufs.instream.cache.enabled";
    public static final String WORKER_UFS_INSTREAM_CACHE_MAX_SIZE =
        "alluxio.worker.ufs.instream.cache.max.size";
    public static final String WORKER_WHITELIST = "alluxio.worker.whitelist";

    //
    // Proxy related properties
    //
    public static final String PROXY_S3_WRITE_TYPE = "alluxio.proxy.s3.writetype";
    public static final String PROXY_S3_DELETE_TYPE = "alluxio.proxy.s3.deletetype";
    public static final String PROXY_S3_MULTIPART_TEMPORARY_DIR_SUFFIX =
        "alluxio.proxy.s3.multipart.temporary.dir.suffix";
    public static final String PROXY_S3_MULTIPART_UPLOAD_TIMEOUT =
        "alluxio.proxy.s3.multipart.upload.timeout";
    public static final String PROXY_S3_MULTIPART_UPLOAD_CLEANER_RETRY_COUNT =
        "alluxio.proxy.s3.multipart.upload.cleaner.retry.count";
    public static final String PROXY_S3_MULTIPART_UPLOAD_CLEANER_RETRY_DELAY =
        "alluxio.proxy.s3.multipart.upload.cleaner.retry.delay";
    public static final String PROXY_S3_MULTIPART_UPLOAD_CLEANER_POOL_SIZE =
        "alluxio.proxy.s3.multipart.upload.cleaner.pool.size";
<<<<<<< HEAD
=======
    public static final String PROXY_S3_COMPLETE_MULTIPART_UPLOAD_POOL_SIZE =
        "alluxio.proxy.s3.complete.multipart.upload.pool.size";
    public static final String PROXY_S3_COMPLETE_MULTIPART_UPLOAD_KEEPALIVE_TIME =
        "alluxio.proxy.s3.complete.multipart.upload.keepalive.time";
>>>>>>> 56e11d5e
    public static final String PROXY_STREAM_CACHE_TIMEOUT_MS =
        "alluxio.proxy.stream.cache.timeout";
    public static final String PROXY_WEB_BIND_HOST = "alluxio.proxy.web.bind.host";
    public static final String PROXY_WEB_HOSTNAME = "alluxio.proxy.web.hostname";
    public static final String PROXY_WEB_PORT = "alluxio.proxy.web.port";

    //
    // Locality related properties
    //
    public static final String LOCALITY_ORDER = "alluxio.locality.order";
    public static final String LOCALITY_SCRIPT = "alluxio.locality.script";
    public static final String LOCALITY_COMPARE_NODE_IP = "alluxio.locality.compare.node.ip";

    //
    // Log server related properties
    //
    public static final String LOGSERVER_HOSTNAME = "alluxio.logserver.hostname";
    public static final String LOGSERVER_LOGS_DIR = "alluxio.logserver.logs.dir";
    public static final String LOGSERVER_PORT = "alluxio.logserver.port";
    public static final String LOGSERVER_THREADS_MAX = "alluxio.logserver.threads.max";
    public static final String LOGSERVER_THREADS_MIN = "alluxio.logserver.threads.min";

    //
    // User related properties
    //
    public static final String USER_BLOCK_AVOID_EVICTION_POLICY_RESERVED_BYTES =
        "alluxio.user.block.avoid.eviction.policy.reserved.size.bytes";
    public static final String USER_BLOCK_MASTER_CLIENT_POOL_SIZE_MIN =
        "alluxio.user.block.master.client.pool.size.min";
    public static final String USER_BLOCK_MASTER_CLIENT_POOL_SIZE_MAX =
        "alluxio.user.block.master.client.pool.size.max";
    public static final String USER_BLOCK_MASTER_CLIENT_POOL_GC_INTERVAL_MS =
        "alluxio.user.block.master.client.pool.gc.interval";
    public static final String USER_BLOCK_MASTER_CLIENT_POOL_GC_THRESHOLD_MS =
        "alluxio.user.block.master.client.pool.gc.threshold";
    public static final String USER_BLOCK_READ_METRICS_ENABLED =
        "alluxio.user.block.read.metrics.enabled";
    public static final String USER_BLOCK_REMOTE_READ_BUFFER_SIZE_BYTES =
        "alluxio.user.block.remote.read.buffer.size.bytes";
    public static final String USER_BLOCK_SIZE_BYTES_DEFAULT =
        "alluxio.user.block.size.bytes.default";
    public static final String USER_BLOCK_READ_RETRY_SLEEP_MIN =
        "alluxio.user.block.read.retry.sleep.base";
    public static final String USER_BLOCK_READ_RETRY_SLEEP_MAX =
        "alluxio.user.block.read.retry.sleep.max";
    public static final String USER_BLOCK_READ_RETRY_MAX_DURATION =
        "alluxio.user.block.read.retry.max.duration";
    public static final String USER_BLOCK_WORKER_CLIENT_POOL_GC_THRESHOLD_MS =
        "alluxio.user.block.worker.client.pool.gc.threshold";
    public static final String USER_BLOCK_WORKER_CLIENT_POOL_MIN =
        "alluxio.user.block.worker.client.pool.min";
    public static final String USER_BLOCK_WORKER_CLIENT_POOL_MAX =
        "alluxio.user.block.worker.client.pool.max";
    public static final String USER_BLOCK_WRITE_LOCATION_POLICY =
        "alluxio.user.block.write.location.policy.class";
    public static final String USER_CLIENT_CACHE_ASYNC_RESTORE_ENABLED =
        "alluxio.user.client.cache.async.restore.enabled";
    public static final String USER_CLIENT_CACHE_ASYNC_WRITE_ENABLED =
        "alluxio.user.client.cache.async.write.enabled";
    public static final String USER_CLIENT_CACHE_ASYNC_WRITE_THREADS =
        "alluxio.user.client.cache.async.write.threads";
    public static final String USER_CLIENT_CACHE_ENABLED =
        "alluxio.user.client.cache.enabled";
    public static final String USER_CLIENT_CACHE_EVICTION_RETRIES =
        "alluxio.user.client.cache.eviction.retries";
    public static final String USER_CLIENT_CACHE_EVICTOR_CLASS =
        "alluxio.user.client.cache.evictor.class";
    public static final String USER_CLIENT_CACHE_EVICTOR_LFU_LOGBASE =
        "alluxio.user.client.cache.evictor.lfu.logbase";
    public static final String USER_CLIENT_CACHE_EVICTOR_NONDETERMINISTIC_ENABLED =
        "alluxio.user.client.cache.evictor.nondeterministic.enabled";
    public static final String USER_CLIENT_CACHE_SHADOW_ENABLED =
        "alluxio.user.client.cache.shadow.enabled";
    public static final String USER_CLIENT_CACHE_SHADOW_WINDOW =
        "alluxio.user.client.cache.shadow.window";
    public static final String USER_CLIENT_CACHE_SHADOW_MEMORY_OVERHEAD =
        "alluxio.user.client.cache.shadow.memory.overhead";
    public static final String USER_CLIENT_CACHE_SHADOW_BLOOMFILTER_NUM =
        "alluxio.user.client.cache.shadow.bloomfilter.num";
    public static final String USER_CLIENT_CACHE_DIR =
        "alluxio.user.client.cache.dir";
    public static final String USER_CLIENT_CACHE_LOCAL_STORE_FILE_BUCKETS =
        "alluxio.user.client.cache.local.store.file.buckets";
    public static final String USER_CLIENT_CACHE_PAGE_SIZE =
        "alluxio.user.client.cache.page.size";
    public static final String USER_CLIENT_CACHE_QUOTA_ENABLED =
        "alluxio.user.client.cache.quota.enabled";
    public static final String USER_CLIENT_CACHE_SIZE =
        "alluxio.user.client.cache.size";
    public static final String USER_CLIENT_CACHE_STORE_OVERHEAD =
        "alluxio.user.client.cache.store.overhead";
    public static final String USER_CLIENT_CACHE_STORE_TYPE =
        "alluxio.user.client.cache.store.type";
    public static final String USER_CLIENT_CACHE_TIMEOUT_DURATION =
        "alluxio.user.client.cache.timeout.duration";
    public static final String USER_CLIENT_CACHE_TIMEOUT_THREADS =
        "alluxio.user.client.cache.timeout.threads";
    public static final String USER_CONF_CLUSTER_DEFAULT_ENABLED =
        "alluxio.user.conf.cluster.default.enabled";
    public static final String USER_CONF_SYNC_INTERVAL = "alluxio.user.conf.sync.interval";
    public static final String USER_DATE_FORMAT_PATTERN = "alluxio.user.date.format.pattern";
    public static final String USER_FILE_BUFFER_BYTES = "alluxio.user.file.buffer.bytes";
    public static final String USER_FILE_RESERVED_BYTES = "alluxio.user.file.reserved.bytes";
    public static final String USER_FILE_COPYFROMLOCAL_BLOCK_LOCATION_POLICY =
        "alluxio.user.file.copyfromlocal.block.location.policy.class";
    public static final String USER_FILE_DELETE_UNCHECKED =
        "alluxio.user.file.delete.unchecked";
    public static final String USER_FILE_MASTER_CLIENT_POOL_SIZE_MIN =
        "alluxio.user.file.master.client.pool.size.min";
    public static final String USER_FILE_MASTER_CLIENT_POOL_SIZE_MAX =
        "alluxio.user.file.master.client.pool.size.max";
    public static final String USER_FILE_MASTER_CLIENT_POOL_GC_INTERVAL_MS =
        "alluxio.user.file.master.client.pool.gc.interval";
    public static final String USER_FILE_MASTER_CLIENT_POOL_GC_THRESHOLD_MS =
        "alluxio.user.file.master.client.pool.gc.threshold";
    public static final String USER_FILE_METADATA_LOAD_TYPE =
        "alluxio.user.file.metadata.load.type";
    public static final String USER_FILE_METADATA_SYNC_INTERVAL =
        "alluxio.user.file.metadata.sync.interval";
    public static final String USER_FILE_PASSIVE_CACHE_ENABLED =
        "alluxio.user.file.passive.cache.enabled";
    public static final String USER_FILE_READ_TYPE_DEFAULT = "alluxio.user.file.readtype.default";
    public static final String USER_FILE_PERSIST_ON_RENAME = "alluxio.user.file.persist.on.rename";
    public static final String USER_FILE_PERSISTENCE_INITIAL_WAIT_TIME =
        "alluxio.user.file.persistence.initial.wait.time";
    public static final String USER_FILE_REPLICATION_MAX = "alluxio.user.file.replication.max";
    public static final String USER_FILE_REPLICATION_MIN = "alluxio.user.file.replication.min";
    public static final String USER_FILE_TARGET_MEDIA = "alluxio.user.file.target.media";
    public static final String USER_FILE_REPLICATION_DURABLE =
        "alluxio.user.file.replication.durable";
    public static final String USER_FILE_SEQUENTIAL_PREAD_THRESHOLD =
        "alluxio.user.file.sequential.pread.threshold";
    public static final String USER_FILE_UFS_TIER_ENABLED = "alluxio.user.file.ufs.tier.enabled";
    public static final String USER_FILE_WAITCOMPLETED_POLL_MS =
        "alluxio.user.file.waitcompleted.poll";
    public static final String USER_FILE_CREATE_TTL =
        "alluxio.user.file.create.ttl";
    public static final String USER_FILE_CREATE_TTL_ACTION =
        "alluxio.user.file.create.ttl.action";
    public static final String USER_FILE_WRITE_TYPE_DEFAULT = "alluxio.user.file.writetype.default";
    public static final String USER_FILE_WRITE_TIER_DEFAULT =
        "alluxio.user.file.write.tier.default";
    public static final String USER_FILE_INCLUDE_OPERATION_ID =
        "alluxio.user.file.include.operation.id";
    public static final String USER_FILE_WRITE_INIT_SLEEP_MIN =
        "alluxio.user.file.write.init.sleep.min";
    public static final String USER_FILE_WRITE_INIT_SLEEP_MAX =
        "alluxio.user.file.write.init.sleep.max";
    public static final String USER_FILE_WRITE_INIT_MAX_DURATION =
        "alluxio.user.file.write.init.max.duration";
    public static final String USER_HOSTNAME = "alluxio.user.hostname";
    public static final String USER_LOCAL_READER_CHUNK_SIZE_BYTES =
        "alluxio.user.local.reader.chunk.size.bytes";
    public static final String USER_LOCAL_WRITER_CHUNK_SIZE_BYTES =
        "alluxio.user.local.writer.chunk.size.bytes";
    public static final String USER_LOGGING_THRESHOLD = "alluxio.user.logging.threshold";
    public static final String USER_MASTER_POLLING_TIMEOUT = "alluxio.user.master.polling.timeout";
    public static final String USER_METADATA_CACHE_ENABLED =
        "alluxio.user.metadata.cache.enabled";
    public static final String USER_METADATA_CACHE_MAX_SIZE =
        "alluxio.user.metadata.cache.max.size";
    public static final String USER_METADATA_CACHE_EXPIRATION_TIME =
        "alluxio.user.metadata.cache.expiration.time";
    public static final String USER_METRICS_COLLECTION_ENABLED =
        "alluxio.user.metrics.collection.enabled";
    public static final String USER_METRICS_HEARTBEAT_INTERVAL_MS =
        "alluxio.user.metrics.heartbeat.interval";
    public static final String USER_APP_ID = "alluxio.user.app.id";
    public static final String USER_NETWORK_DATA_TIMEOUT =
        "alluxio.user.network.data.timeout";
    public static final String USER_NETWORK_READER_BUFFER_SIZE_MESSAGES =
        "alluxio.user.network.reader.buffer.size.messages";
    public static final String USER_NETWORK_READER_CHUNK_SIZE_BYTES =
        "alluxio.user.network.reader.chunk.size.bytes";
    public static final String USER_NETWORK_WRITER_BUFFER_SIZE_MESSAGES =
        "alluxio.user.network.writer.buffer.size.messages";
    public static final String USER_NETWORK_WRITER_CHUNK_SIZE_BYTES =
        "alluxio.user.network.writer.chunk.size.bytes";
    public static final String USER_NETWORK_WRITER_CLOSE_TIMEOUT =
        "alluxio.user.network.writer.close.timeout";
    public static final String USER_NETWORK_WRITER_FLUSH_TIMEOUT =
        "alluxio.user.network.writer.flush.timeout";
    public static final String USER_NETWORK_ZEROCOPY_ENABLED =
        "alluxio.user.network.zerocopy.enabled";
    public static final String USER_SKIP_AUTHORITY_CHECK =
        "alluxio.user.skip.authority.check";
    public static final String USER_STREAMING_DATA_TIMEOUT =
        "alluxio.user.streaming.data.timeout";
    public static final String USER_STREAMING_DATA_READ_TIMEOUT =
        "alluxio.user.streaming.data.read.timeout";
    public static final String USER_STREAMING_DATA_WRITE_TIMEOUT =
        "alluxio.user.streaming.data.write.timeout";
    public static final String USER_STREAMING_READER_BUFFER_SIZE_MESSAGES =
        "alluxio.user.streaming.reader.buffer.size.messages";
    public static final String USER_STREAMING_READER_CHUNK_SIZE_BYTES =
        "alluxio.user.streaming.reader.chunk.size.bytes";
    public static final String USER_STREAMING_READER_CLOSE_TIMEOUT =
        "alluxio.user.streaming.reader.close.timeout";
    public static final String USER_STREAMING_WRITER_BUFFER_SIZE_MESSAGES =
        "alluxio.user.streaming.writer.buffer.size.messages";
    public static final String USER_STREAMING_WRITER_CHUNK_SIZE_BYTES =
        "alluxio.user.streaming.writer.chunk.size.bytes";
    public static final String USER_STREAMING_WRITER_CLOSE_TIMEOUT =
        "alluxio.user.streaming.writer.close.timeout";
    public static final String USER_STREAMING_WRITER_FLUSH_TIMEOUT =
        "alluxio.user.streaming.writer.flush.timeout";
    public static final String USER_STREAMING_ZEROCOPY_ENABLED =
        "alluxio.user.streaming.zerocopy.enabled";
    public static final String USER_NETWORK_FLOWCONTROL_WINDOW =
        "alluxio.user.network.flowcontrol.window";
    public static final String USER_NETWORK_KEEPALIVE_TIME =
        "alluxio.user.network.keepalive.time";
    public static final String USER_NETWORK_KEEPALIVE_TIMEOUT =
        "alluxio.user.network.keepalive.timeout";
    public static final String USER_NETWORK_MAX_INBOUND_MESSAGE_SIZE =
        "alluxio.user.network.max.inbound.message.size";
    public static final String USER_NETWORK_NETTY_CHANNEL =
        "alluxio.user.network.netty.channel";
    public static final String USER_NETWORK_NETTY_WORKER_THREADS =
        "alluxio.user.network.netty.worker.threads";
    public static final String USER_NETWORK_RPC_FLOWCONTROL_WINDOW =
        "alluxio.user.network.rpc.flowcontrol.window";
    public static final String USER_NETWORK_RPC_KEEPALIVE_TIME =
        "alluxio.user.network.rpc.keepalive.time";
    public static final String USER_NETWORK_RPC_KEEPALIVE_TIMEOUT =
        "alluxio.user.network.rpc.keepalive.timeout";
    public static final String USER_NETWORK_RPC_MAX_INBOUND_MESSAGE_SIZE =
        "alluxio.user.network.rpc.max.inbound.message.size";
    public static final String USER_NETWORK_RPC_NETTY_CHANNEL =
        "alluxio.user.network.rpc.netty.channel";
    public static final String USER_NETWORK_RPC_NETTY_WORKER_THREADS =
        "alluxio.user.network.rpc.netty.worker.threads";
    public static final String USER_NETWORK_RPC_MAX_CONNECTIONS =
        "alluxio.user.network.rpc.max.connections";
    public static final String USER_NETWORK_STREAMING_FLOWCONTROL_WINDOW =
        "alluxio.user.network.streaming.flowcontrol.window";
    public static final String USER_NETWORK_STREAMING_KEEPALIVE_TIME =
        "alluxio.user.network.streaming.keepalive.time";
    public static final String USER_NETWORK_STREAMING_KEEPALIVE_TIMEOUT =
        "alluxio.user.network.streaming.keepalive.timeout";
    public static final String USER_NETWORK_STREAMING_MAX_INBOUND_MESSAGE_SIZE =
        "alluxio.user.network.streaming.max.inbound.message.size";
    public static final String USER_NETWORK_STREAMING_NETTY_CHANNEL =
        "alluxio.user.network.streaming.netty.channel";
    public static final String USER_NETWORK_STREAMING_NETTY_WORKER_THREADS =
        "alluxio.user.network.streaming.netty.worker.threads";
    public static final String USER_NETWORK_STREAMING_MAX_CONNECTIONS =
        "alluxio.user.network.streaming.max.connections";
    public static final String USER_RPC_RETRY_BASE_SLEEP_MS =
        "alluxio.user.rpc.retry.base.sleep";
    public static final String USER_RPC_RETRY_MAX_DURATION =
        "alluxio.user.rpc.retry.max.duration";
    public static final String USER_RPC_SHUFFLE_MASTERS_ENABLED =
        "alluxio.user.rpc.shuffle.masters.enabled";
    public static final String USER_RPC_RETRY_MAX_SLEEP_MS = "alluxio.user.rpc.retry.max.sleep";
    public static final String USER_UFS_BLOCK_LOCATION_ALL_FALLBACK_ENABLED =
        "alluxio.user.ufs.block.location.all.fallback.enabled";
    public static final String USER_UFS_BLOCK_READ_LOCATION_POLICY =
        "alluxio.user.ufs.block.read.location.policy";
    public static final String USER_UFS_BLOCK_READ_LOCATION_POLICY_DETERMINISTIC_HASH_SHARDS =
        "alluxio.user.ufs.block.read.location.policy.deterministic.hash.shards";
    public static final String USER_UFS_BLOCK_READ_CONCURRENCY_MAX =
        "alluxio.user.ufs.block.read.concurrency.max";
    public static final String USER_UNSAFE_DIRECT_LOCAL_IO_ENABLED =
        "alluxio.user.unsafe.direct.local.io.enabled";
    public static final String USER_UPDATE_FILE_ACCESSTIME_DISABLED =
        "alluxio.user.update.file.accesstime.disabled";
    public static final String USER_SHORT_CIRCUIT_ENABLED = "alluxio.user.short.circuit.enabled";
    public static final String USER_SHORT_CIRCUIT_PREFERRED =
        "alluxio.user.short.circuit.preferred";
    public static final String USER_WORKER_LIST_REFRESH_INTERVAL =
        "alluxio.user.worker.list.refresh.interval";

    //
    // FUSE integration related properties
    //
    public static final String FUSE_AUTH_POLICY_CLASS = "alluxio.fuse.auth.policy.class";
    public static final String FUSE_AUTH_POLICY_CUSTOM_USER =
        "alluxio.fuse.auth.policy.custom.user";
    public static final String FUSE_AUTH_POLICY_CUSTOM_GROUP =
        "alluxio.fuse.auth.policy.custom.group";
    public static final String FUSE_CACHED_PATHS_MAX = "alluxio.fuse.cached.paths.max";
    public static final String FUSE_DEBUG_ENABLED = "alluxio.fuse.debug.enabled";
    public static final String FUSE_FS_NAME = "alluxio.fuse.fs.name";
    public static final String FUSE_JNIFUSE_ENABLED = "alluxio.fuse.jnifuse.enabled";
    public static final String FUSE_SHARED_CACHING_READER_ENABLED
        = "alluxio.fuse.shared.caching.reader.enabled";
    public static final String FUSE_LOGGING_THRESHOLD = "alluxio.fuse.logging.threshold";
    public static final String FUSE_MAXWRITE_BYTES = "alluxio.fuse.maxwrite.bytes";
    public static final String FUSE_UMOUNT_TIMEOUT =
        "alluxio.fuse.umount.timeout";
    public static final String FUSE_USER_GROUP_TRANSLATION_ENABLED =
        "alluxio.fuse.user.group.translation.enabled";
    public static final String FUSE_WEB_ENABLED = "alluxio.fuse.web.enabled";
    public static final String FUSE_WEB_BIND_HOST = "alluxio.fuse.web.bind.host";
    public static final String FUSE_WEB_HOSTNAME = "alluxio.fuse.web.hostname";
    public static final String FUSE_WEB_PORT = "alluxio.fuse.web.port";

    //
    // Security related properties
    //
    public static final String SECURITY_AUTHENTICATION_CUSTOM_PROVIDER_CLASS =
        "alluxio.security.authentication.custom.provider.class";
    public static final String SECURITY_AUTHENTICATION_TYPE =
        "alluxio.security.authentication.type";
    public static final String SECURITY_AUTHORIZATION_PERMISSION_ENABLED =
        "alluxio.security.authorization.permission.enabled";
    public static final String SECURITY_AUTHORIZATION_PERMISSION_SUPERGROUP =
        "alluxio.security.authorization.permission.supergroup";
    public static final String SECURITY_AUTHORIZATION_PERMISSION_UMASK =
        "alluxio.security.authorization.permission.umask";
    public static final String SECURITY_GROUP_MAPPING_CACHE_TIMEOUT_MS =
        "alluxio.security.group.mapping.cache.timeout";
    public static final String SECURITY_GROUP_MAPPING_CLASS =
        "alluxio.security.group.mapping.class";
    public static final String SECURITY_LOGIN_IMPERSONATION_USERNAME =
        "alluxio.security.login.impersonation.username";
    public static final String SECURITY_LOGIN_USERNAME = "alluxio.security.login.username";
    public static final String AUTHENTICATION_INACTIVE_CHANNEL_REAUTHENTICATE_PERIOD =
        "alluxio.security.stale.channel.purge.interval";

    //
    // Network TLS support
    //
    public static final String NETWORK_TLS_SSL_CONTEXT_PROVIDER_CLASSNAME =
        "alluxio.network.tls.ssl.context.provider.classname";
    public static final String NETWORK_TLS_ENABLED = "alluxio.network.tls.enabled";

    //
    // Job service
    //
    public static final String JOB_MASTER_CLIENT_THREADS =
        "alluxio.job.master.client.threads";
    public static final String JOB_MASTER_FINISHED_JOB_PURGE_COUNT =
        "alluxio.job.master.finished.job.purge.count";
    public static final String JOB_MASTER_FINISHED_JOB_RETENTION_TIME =
        "alluxio.job.master.finished.job.retention.time";
    public static final String JOB_MASTER_JOB_CAPACITY = "alluxio.job.master.job.capacity";
    public static final String JOB_MASTER_WORKER_HEARTBEAT_INTERVAL =
        "alluxio.job.master.worker.heartbeat.interval";
    public static final String JOB_MASTER_WORKER_TIMEOUT =
        "alluxio.job.master.worker.timeout";

    public static final String JOB_MASTER_BIND_HOST = "alluxio.job.master.bind.host";
    public static final String JOB_MASTER_HOSTNAME = "alluxio.job.master.hostname";
    public static final String JOB_MASTER_LOST_WORKER_INTERVAL =
        "alluxio.job.master.lost.worker.interval";
    public static final String JOB_MASTER_RPC_PORT = "alluxio.job.master.rpc.port";
    public static final String JOB_MASTER_WEB_BIND_HOST = "alluxio.job.master.web.bind.host";
    public static final String JOB_MASTER_WEB_HOSTNAME = "alluxio.job.master.web.hostname";
    public static final String JOB_MASTER_WEB_PORT = "alluxio.job.master.web.port";

    public static final String JOB_MASTER_RPC_ADDRESSES = "alluxio.job.master.rpc.addresses";
    public static final String JOB_MASTER_EMBEDDED_JOURNAL_ADDRESSES =
        "alluxio.job.master.embedded.journal.addresses";
    public static final String JOB_MASTER_EMBEDDED_JOURNAL_PORT =
        "alluxio.job.master.embedded.journal.port";
    // Job master RPC server related.
    public static final String JOB_MASTER_NETWORK_MAX_INBOUND_MESSAGE_SIZE =
        "alluxio.job.master.network.max.inbound.message.size";
    public static final String JOB_MASTER_NETWORK_FLOWCONTROL_WINDOW =
        "alluxio.job.master.network.flowcontrol.window";
    public static final String JOB_MASTER_NETWORK_KEEPALIVE_TIME_MS =
        "alluxio.job.master.network.keepalive.time";
    public static final String JOB_MASTER_NETWORK_KEEPALIVE_TIMEOUT_MS =
        "alluxio.job.master.network.keepalive.timeout";
    public static final String JOB_MASTER_NETWORK_PERMIT_KEEPALIVE_TIME_MS =
        "alluxio.job.master.network.permit.keepalive.time";
    public static final String JOB_REQUEST_BATCH_SIZE = "alluxio.job.request.batch.size";
    public static final String JOB_WORKER_BIND_HOST = "alluxio.job.worker.bind.host";
    public static final String JOB_WORKER_DATA_PORT = "alluxio.job.worker.data.port";
    public static final String JOB_WORKER_HOSTNAME = "alluxio.job.worker.hostname";
    public static final String JOB_WORKER_RPC_PORT = "alluxio.job.worker.rpc.port";
    public static final String JOB_WORKER_THREADPOOL_SIZE = "alluxio.job.worker.threadpool.size";
    public static final String JOB_WORKER_THROTTLING = "alluxio.job.worker.throttling";
    public static final String JOB_WORKER_WEB_BIND_HOST = "alluxio.job.worker.web.bind.host";
    public static final String JOB_WORKER_WEB_PORT = "alluxio.job.worker.web.port";

    public static final String ZOOKEEPER_JOB_ELECTION_PATH = "alluxio.zookeeper.job.election.path";
    public static final String ZOOKEEPER_JOB_LEADER_PATH = "alluxio.zookeeper.job.leader.path";

    //
    // JVM Monitor related properties
    //
    public static final String JVM_MONITOR_WARN_THRESHOLD_MS =
        "alluxio.jvm.monitor.warn.threshold";
    public static final String JVM_MONITOR_INFO_THRESHOLD_MS =
        "alluxio.jvm.monitor.info.threshold";
    public static final String JVM_MONITOR_SLEEP_INTERVAL_MS =
        "alluxio.jvm.monitor.sleep.interval";
    public static final String MASTER_JVM_MONITOR_ENABLED = "alluxio.master.jvm.monitor.enabled";
    public static final String WORKER_JVM_MONITOR_ENABLED = "alluxio.worker.jvm.monitor.enabled";

    //
    // Table service properties
    //
    public static final String TABLE_ENABLED = "alluxio.table.enabled";
    public static final String TABLE_CATALOG_PATH = "alluxio.table.catalog.path";
    public static final String TABLE_CATALOG_UDB_SYNC_TIMEOUT =
        "alluxio.table.catalog.udb.sync.timeout";
    public static final String TABLE_JOURNAL_PARTITIONS_CHUNK_SIZE =
        "alluxio.table.journal.partitions.chunk.size";
    public static final String TABLE_TRANSFORM_MANAGER_JOB_MONITOR_INTERVAL =
        "alluxio.table.transform.manager.job.monitor.interval";
    public static final String TABLE_TRANSFORM_MANAGER_JOB_HISTORY_RETENTION_TIME =
        "alluxio.table.transform.manager.job.history.retention.time";
    public static final String TABLE_UDB_HIVE_CLIENTPOOL_MIN =
        "alluxio.table.udb.hive.clientpool.min";
    public static final String TABLE_UDB_HIVE_CLIENTPOOL_MAX =
        "alluxio.table.udb.hive.clientpool.MAX";

    ///
    /// Alluxio Hub Agent Properties
    ///
    public static final String HUB_AGENT_HEARTBEAT_INTERVAL =
            "alluxio.hub.agent.heartbeat.interval";
    public static final String HUB_AGENT_EXECUTOR_THREADS_MIN =
            "alluxio.hub.agent.executor.threads.min";
    public static final String HUB_AGENT_RPC_HOSTNAME = "alluxio.hub.agent.rpc.hostname";
    public static final String HUB_AGENT_RPC_BIND_HOST = "alluxio.hub.agent.rpc.bind.host";
    public static final String HUB_AGENT_RPC_PORT = "alluxio.hub.agent.rpc.port";

    ///
    /// Alluxio Hub Manager Properties
    ///
    public static final String HUB_AUTHENTICATION_API_KEY = "alluxio.hub.authentication.apiKey";
    public static final String HUB_AUTHENTICATION_SECRET_KEY =
            "alluxio.hub.authentication.secretKey";
    public static final String HUB_CLUSTER_LABEL =
            "alluxio.hub.cluster.label";
    public static final String HUB_MANAGER_AGENT_LOST_THRESHOLD_TIME =
            "alluxio.hub.manager.agent.lost.threshold.time";
    public static final String HUB_MANAGER_AGENT_DELETE_THRESHOLD_TIME =
            "alluxio.hub.manager.agent.delete.threshold.time";
    public static final String HUB_MANAGER_EXECUTOR_THREADS_MIN =
            "alluxio.hub.manager.executor.threads.min";
    public static final String HUB_MANAGER_PRESTO_CONF_PATH =
            "alluxio.hub.manager.presto.conf.path";
    public static final String HUB_MANAGER_REGISTER_RETRY_TIME =
            "alluxio.hub.manager.register.retry.time";
    public static final String HUB_MANAGER_RPC_HOSTNAME = "alluxio.hub.manager.rpc.hostname";
    public static final String HUB_MANAGER_RPC_BIND_HOST = "alluxio.hub.manager.rpc.bind.host";
    public static final String HUB_MANAGER_RPC_PORT = "alluxio.hub.manager.rpc.port";
    public static final String HUB_HOSTED_RPC_HOSTNAME = "alluxio.hub.hosted.rpc.hostname";
    public static final String HUB_HOSTED_RPC_BIND_HOST = "alluxio.hub.hosted.rpc.bind.host";
    public static final String HUB_HOSTED_RPC_PORT = "alluxio.hub.hosted.rpc.port";
    public static final String HUB_NETWORK_TLS_ENABLED = "alluxio.hub.network.tls.enabled";

    private Name() {} // prevent instantiation
  }

  /**
   * list of substrings of a name where any custom PropertyKey with a name that contains it
   * should have a {@link DisplayType} of CREDENTIALS.
   */
  private static final String[] CUSTOM_CREDENTIAL_NAME_SUBSTR = new String[]{
      "accessKeyId",
      "secretKey"
  };

  private static final String NAMESERVICE_PATTERN_STRING = "([a-zA-Z_\\-0-9.]+)";
  private static final String ALLUXIO_MASTER_ID_PATTERN_STRING = "([a-zA-Z_\\-0-9.]+)";
  private static final String ZOOKEEPER_NODE_ID_PATTERN_STRING = "([a-zA-Z_\\-0-9.]+)";

  /**
   * A set of templates to generate the names of parameterized properties given
   * different parameters. E.g., * {@code Template.MASTER_TIERED_STORE_GLOBAL_LEVEL_ALIAS.format(0)}
   */
  @ThreadSafe
  public enum Template {
    LOCALITY_TIER("alluxio.locality.%s", "alluxio\\.locality\\.(\\w+)"),
    MASTER_IMPERSONATION_GROUPS_OPTION("alluxio.master.security.impersonation.%s.groups",
        "alluxio\\.master\\.security\\.impersonation\\.([a-zA-Z_0-9-\\.@]+)\\.groups"),
    MASTER_IMPERSONATION_USERS_OPTION("alluxio.master.security.impersonation.%s.users",
        "alluxio\\.master\\.security\\.impersonation\\.([a-zA-Z_0-9-\\.@]+)\\.users"),
    MASTER_JOURNAL_UFS_OPTION("alluxio.master.journal.ufs.option",
        "alluxio\\.master\\.journal\\.ufs\\.option"),
    MASTER_JOURNAL_UFS_OPTION_PROPERTY("alluxio.master.journal.ufs.option.%s",
        "alluxio\\.master\\.journal\\.ufs\\.option\\.(?<nested>(\\w+\\.)*+\\w+)",
        PropertyCreators.NESTED_JOURNAL_PROPERTY_CREATOR),
    MASTER_LOGICAL_NAMESERVICES("alluxio.master.nameservices.%s",
        String.format("alluxio\\.master\\.nameservices\\.%s",
            NAMESERVICE_PATTERN_STRING)),
    MASTER_LOGICAL_RPC_ADDRESS("alluxio.master.rpc.address.%s.%s",
        String.format("alluxio\\.master\\.rpc\\.address\\.%s\\.%s",
            NAMESERVICE_PATTERN_STRING, ALLUXIO_MASTER_ID_PATTERN_STRING)),
    MASTER_LOGICAL_ZOOKEEPER_NAMESERVICES("alluxio.master.zookeeper.nameservices.%s",
        String.format("alluxio\\.master\\.zookeeper\\.nameservices\\.%s",
            NAMESERVICE_PATTERN_STRING)),
    MASTER_LOGICAL_ZOOKEEPER_ADDRESS("alluxio.master.zookeeper.address.%s.%s",
        String.format("alluxio\\.master\\.zookeeper\\.address\\.%s\\.%s",
            NAMESERVICE_PATTERN_STRING, ZOOKEEPER_NODE_ID_PATTERN_STRING)),
    MASTER_MOUNT_TABLE_ALLUXIO("alluxio.master.mount.table.%s.alluxio",
        "alluxio\\.master\\.mount\\.table.(\\w+)\\.alluxio"),
    MASTER_MOUNT_TABLE_OPTION("alluxio.master.mount.table.%s.option",
        "alluxio\\.master\\.mount\\.table\\.(\\w+)\\.option"),
    MASTER_MOUNT_TABLE_OPTION_PROPERTY("alluxio.master.mount.table.%s.option.%s",
        "alluxio\\.master\\.mount\\.table\\.(\\w+)\\.option\\.(?<nested>(\\w+\\.)*+\\w+)",
        PropertyCreators.NESTED_UFS_PROPERTY_CREATOR),
    MASTER_MOUNT_TABLE_READONLY("alluxio.master.mount.table.%s.readonly",
        "alluxio\\.master\\.mount\\.table\\.(\\w+)\\.readonly"),
    MASTER_MOUNT_TABLE_SHARED("alluxio.master.mount.table.%s.shared",
        "alluxio\\.master\\.mount\\.table\\.(\\w+)\\.shared"),
    MASTER_MOUNT_TABLE_UFS("alluxio.master.mount.table.%s.ufs",
        "alluxio\\.master\\.mount\\.table\\.(\\w+)\\.ufs"),
    MASTER_MOUNT_TABLE_ROOT_OPTION_PROPERTY("alluxio.master.mount.table.root.option.%s",
        "alluxio\\.master\\.mount\\.table\\.root\\.option\\.(?<nested>(\\w+\\.)*+\\w+)",
        PropertyCreators.NESTED_UFS_PROPERTY_CREATOR),
    MASTER_TIERED_STORE_GLOBAL_LEVEL_ALIAS("alluxio.master.tieredstore.global.level%d.alias",
        "alluxio\\.master\\.tieredstore\\.global\\.level(\\d+)\\.alias"),
    UNDERFS_ABFS_ACCOUNT_KEY(
        "fs.azure.account.key.%s.dfs.core.windows.net",
        "fs\\.azure\\.account\\.key\\.(\\w+)\\.dfs\\.core\\.window\\.net",
        PropertyCreators.fromBuilder(new Builder("fs.azure.account.key.%s.dfs.core.windows.net")
            .setDisplayType(DisplayType.CREDENTIALS))),
    UNDERFS_AZURE_ACCOUNT_KEY(
        "fs.azure.account.key.%s.blob.core.windows.net",
        "fs\\.azure\\.account\\.key\\.(\\w+)\\.blob\\.core\\.windows\\.net",
        PropertyCreators.fromBuilder(new Builder("fs.azure.account.key.%s.blob.core.windows.net")
            .setDisplayType(DisplayType.CREDENTIALS))),
    UNDERFS_AZURE_CLIENT_ID(
        "fs.adl.account.%s.oauth2.client.id",
        "fs\\.adl\\.account\\.(\\w+)\\.oauth2\\.client\\.id"),
    UNDERFS_AZURE_CLIENT_SECRET(
        "fs.adl.account.%s.oauth2.credential",
        "fs\\.adl\\.account\\.(\\w+)\\.oauth2\\.credential",
        PropertyCreators.fromBuilder(new Builder("fs.adl.account.%s.oauth2.credential")
                .setDisplayType(DisplayType.CREDENTIALS))),
    UNDERFS_AZURE_REFRESH_URL(
        "fs.adl.account.%s.oauth2.refresh.url",
        "fs\\.adl\\.account\\.(\\w+)\\.oauth2\\.refresh\\.url"),
    // TODO(binfan): use alluxio.worker.tieredstore.levelX.mediatype instead
    WORKER_TIERED_STORE_LEVEL_ALIAS("alluxio.worker.tieredstore.level%d.alias",
        "alluxio\\.worker\\.tieredstore\\.level(\\d+)\\.alias"),
    WORKER_TIERED_STORE_LEVEL_DIRS_PATH("alluxio.worker.tieredstore.level%d.dirs.path",
        "alluxio\\.worker\\.tieredstore\\.level(\\d+)\\.dirs\\.path"),
    WORKER_TIERED_STORE_LEVEL_DIRS_MEDIUMTYPE("alluxio.worker.tieredstore.level%d.dirs.mediumtype",
        "alluxio\\.worker\\.tieredstore\\.level(\\d+)\\.dirs\\.mediumtype"),
    WORKER_TIERED_STORE_LEVEL_DIRS_QUOTA("alluxio.worker.tieredstore.level%d.dirs.quota",
        "alluxio\\.worker\\.tieredstore\\.level(\\d+)\\.dirs\\.quota"),
    WORKER_TIERED_STORE_LEVEL_HIGH_WATERMARK_RATIO(
        "alluxio.worker.tieredstore.level%d.watermark.high.ratio",
        "alluxio\\.worker\\.tieredstore\\.level(\\d+)\\.watermark\\.high\\.ratio"),
    WORKER_TIERED_STORE_LEVEL_LOW_WATERMARK_RATIO(
        "alluxio.worker.tieredstore.level%d.watermark.low.ratio",
        "alluxio\\.worker\\.tieredstore\\.level(\\d+)\\.watermark\\.low\\.ratio"),
    USER_NETWORK_KEEPALIVE_TIME_MS("alluxio.user.network.%s.keepalive.time",
        "alluxio\\.user\\.network\\.(\\w+)\\.keepalive\\.time"),
    USER_NETWORK_KEEPALIVE_TIMEOUT_MS("alluxio.user.network.%s.keepalive.timeout",
        "alluxio\\.user\\.network\\.(\\w+)\\.keepalive\\.timeout"),
    USER_NETWORK_MAX_INBOUND_MESSAGE_SIZE("alluxio.user.network.%s.max.inbound.message.size",
        "alluxio\\.user\\.network\\.(\\w+)\\.max\\.inbound\\.message\\.size"),
    USER_NETWORK_FLOWCONTROL_WINDOW("alluxio.user.network.%s.flowcontrol.window",
        "alluxio\\.user\\.network\\.(\\w+)\\.flowcontrol\\.window"),
    USER_NETWORK_NETTY_CHANNEL("alluxio.user.network.%s.netty.channel",
        "alluxio\\.user\\.network\\.(\\w+)\\.netty\\.channel"),
    USER_NETWORK_NETTY_WORKER_THREADS("alluxio.user.network.%s.netty.worker.threads",
        "alluxio\\.user\\.network\\.(\\w+)\\.netty\\.worker\\.threads"),
    USER_NETWORK_MAX_CONNECTIONS("alluxio.user.network.%s.max.connections",
        "alluxio\\.user\\.network\\.(\\w+)\\.max\\.connections"),
    RPC_EXECUTOR_TYPE("alluxio.%s.rpc.executor.type",
        "alluxio\\.(\\w+)\\.rpc\\.executor\\.type"),
    RPC_EXECUTOR_CORE_POOL_SIZE("alluxio.%s.rpc.executor.core.pool.size",
        "alluxio\\.(\\w+)\\.rpc\\.executor\\.core\\.pool\\.size"),
    RPC_EXECUTOR_MAX_POOL_SIZE("alluxio.%s.rpc.executor.max.pool.size",
        "alluxio\\.(\\w+)\\.rpc\\.executor\\.max\\.pool\\.size"),
    RPC_EXECUTOR_KEEPALIVE("alluxio.%s.rpc.executor.keepalive",
        "alluxio\\.(\\w+)\\.rpc\\.executor\\.keep\\.alive"),
    RPC_EXECUTOR_TPE_QUEUE_TYPE("alluxio.%s.rpc.executor.tpe.queue.type",
        "alluxio\\.(\\w+)\\.rpc\\.executor\\.tpe\\.queue\\.type"),
    RPC_EXECUTOR_TPE_ALLOW_CORE_THREADS_TIMEOUT(
        "alluxio.%s.rpc.executor.tpe.allow.core.threads.timeout",
        "alluxio\\.(\\w+)\\.rpc\\.executor\\.tpe\\.allow\\.core\\.threads\\.timeout"),
    RPC_EXECUTOR_FJP_PARALLELISM("alluxio.%s.rpc.executor.fjp.parallelism",
        "alluxio\\.(\\w+)\\.rpc\\.executor\\.fjp\\.parallelism"),
    RPC_EXECUTOR_FJP_MIN_RUNNABLE("alluxio.%s.rpc.executor.fjp.min.runnable",
        "alluxio\\.(\\w+)\\.rpc\\.executor\\.fjp\\.min\\.runnable"),
    RPC_EXECUTOR_FJP_ASYNC("alluxio.%s.rpc.executor.fjp.async",
        "alluxio\\.(\\w+)\\.rpc\\.executor\\.fjp\\.async"),

    /**
     * @deprecated This template is always deprecated. It is used only for testing.
     */
    @Deprecated(message = "testDeprecatedMsg")
    TEST_DEPRECATED_TEMPLATE(
        "alluxio.test.%s.format.deprecated.template",
        "alluxio\\.test\\.(\\w+)\\.format\\.deprecated\\.template"),
    ;

    // puts property creators in a nested class to avoid NPE in enum static initialization
    private static class PropertyCreators {
      private static final BiFunction<String, PropertyKey, PropertyKey> DEFAULT_PROPERTY_CREATOR =
          fromBuilder(new Builder(""));
      private static final BiFunction<String, PropertyKey, PropertyKey>
          NESTED_UFS_PROPERTY_CREATOR =
          createNestedPropertyCreator(Scope.SERVER, ConsistencyCheckLevel.ENFORCE);
      private static final BiFunction<String, PropertyKey, PropertyKey>
          NESTED_JOURNAL_PROPERTY_CREATOR =
          createNestedPropertyCreator(Scope.MASTER, ConsistencyCheckLevel.ENFORCE);

      private static BiFunction<String, PropertyKey, PropertyKey> fromBuilder(Builder builder) {
        return (name, baseProperty) -> builder.setName(name).buildUnregistered();
      }

      private static BiFunction<String, PropertyKey, PropertyKey> createNestedPropertyCreator(
          Scope scope, ConsistencyCheckLevel consistencyCheckLevel) {
        return (name, baseProperty) -> {
          Builder builder = new Builder(name)
              .setScope(scope)
              .setConsistencyCheckLevel(consistencyCheckLevel);
          if (baseProperty != null) {
            builder.setDisplayType(baseProperty.getDisplayType());
            builder.setDefaultSupplier(baseProperty.getDefaultSupplier());
          }
          return builder.buildUnregistered();
        };
      }
    }

    private static final String NESTED_GROUP = "nested";
    private final String mFormat;
    private final Pattern mPattern;
    private BiFunction<String, PropertyKey, PropertyKey> mPropertyCreator =
        PropertyCreators.DEFAULT_PROPERTY_CREATOR;

    /**
     * Constructs a property key format.
     *
     * @param format String of this property as formatted string
     * @param re String of this property as regexp
     */
    Template(String format, String re) {
      mFormat = format;
      mPattern = Pattern.compile(re);
    }

    /**
     * Constructs a nested property key format with a function to construct property key given
     * base property key.
     *
     * @param format String of this property as formatted string
     * @param re String of this property as regexp
     * @param propertyCreator a function that creates property key given name and base property key
     *                        (for nested properties only, will be null otherwise)
     */
    Template(String format, String re,
        BiFunction<String, PropertyKey, PropertyKey> propertyCreator) {
      this(format, re);
      mPropertyCreator = propertyCreator;
    }

    @Override
    public String toString() {
      return MoreObjects.toStringHelper(this).add("format", mFormat).add("pattern", mPattern)
          .toString();
    }

    /**
     * Converts a property key template (e.g.,
     * {@link #WORKER_TIERED_STORE_LEVEL_ALIAS}) to a {@link PropertyKey} instance.
     *
     * @param params ordinal
     * @return corresponding property
     */
    public PropertyKey format(Object... params) {
      return new PropertyKey(String.format(mFormat, params));
    }

    /**
     * @param input the input property key string
     * @return whether the input string matches this template
     */
    public boolean matches(String input) {
      Matcher matcher = mPattern.matcher(input);
      return matcher.matches();
    }

    /**
     * @param input the input property key string
     * @return the matcher matching the template to the string
     */
    public Matcher match(String input) {
      return mPattern.matcher(input);
    }

    /**
     * Gets the property key if the property name matches the template.
     *
     * @param propertyName name of the property
     * @return the property key, or null if the property name does not match the template
     */
    @Nullable
    private PropertyKey getPropertyKey(String propertyName) {
      Matcher matcher = match(propertyName);
      if (!matcher.matches()) {
        return null;
      }
      // if the template can extract a nested property, build the new property from the nested one
      String nestedKeyName = null;
      try {
        nestedKeyName = matcher.group(NESTED_GROUP);
      } catch (IllegalArgumentException e) {
        // ignore if group is not found
      }
      PropertyKey nestedProperty = null;
      if (nestedKeyName != null && isValid(nestedKeyName)) {
        nestedProperty = fromString(nestedKeyName);
      }
      return mPropertyCreator.apply(propertyName, nestedProperty);
    }
  }

  /**
   * @param input string of property key
   * @return whether the input is a valid property name
   */
  public static boolean isValid(String input) {
    // Check if input matches any default keys or aliases
    if (DEFAULT_KEYS_MAP.containsKey(input) || DEFAULT_ALIAS_MAP.containsKey(input)) {
      return true;
    }
    // Regex matching for templates can be expensive when checking properties frequently.
    // Use a cache to store regexp matching results to reduce CPU overhead.
    Boolean result = REGEXP_CACHE.getIfPresent(input);
    if (result != null) {
      return result;
    }
    // Check if input matches any parameterized keys
    result = false;
    for (Template template : Template.values()) {
      if (template.matches(input)) {
        result = true;
        break;
      }
    }
    REGEXP_CACHE.put(input, result);
    return result;
  }

  /**
   * Parses a string and return its corresponding {@link PropertyKey}, throwing exception if no such
   * a property can be found.
   *
   * @param input string of property key
   * @return corresponding property
   */
  public static PropertyKey fromString(String input) {
    // First try to parse it as default key
    PropertyKey key = DEFAULT_KEYS_MAP.get(input);
    if (key != null) {
      return key;
    }
    // Try to match input with alias
    key = DEFAULT_ALIAS_MAP.get(input);
    if (key != null) {
      return key;
    }
    // Try different templates and see if any template matches
    for (Template template : Template.values()) {
      key = template.getPropertyKey(input);
      if (key != null) {
        return key;
      }
    }

    if (isRemoved(input)) {
      String errorMsg = String.format("%s is no longer a valid property. %s", input,
          PropertyKey.getRemovalMessage(input));
      LOG.error(errorMsg);
      throw new IllegalArgumentException(errorMsg);
    } else {
      throw new IllegalArgumentException(
          ExceptionMessage.INVALID_CONFIGURATION_KEY.getMessage(input));
    }
  }

  /**
   * @return all pre-defined property keys
   */
  public static Collection<? extends PropertyKey> defaultKeys() {
    return Sets.newHashSet(DEFAULT_KEYS_MAP.values());
  }

  /** Property name. */
  private final String mName;

  /** Property Key description. */
  private final String mDescription;

  /** Supplies the Property Key default value. */
  private final DefaultSupplier mDefaultSupplier;

  /** Property Key alias. */
  private final String[] mAliases;

  /** Whether to ignore as a site property. */
  private final boolean mIgnoredSiteProperty;

  /** Whether the property is an Alluxio built-in property. */
  private final boolean mIsBuiltIn;

  /** Whether to hide in document. */
  private final boolean mIsHidden;

  /** Whether property should be consistent within the cluster. */
  private final ConsistencyCheckLevel mConsistencyCheckLevel;

  /** The scope this property applies to. */
  private final Scope mScope;

  /** The displayType which indicates how the property value should be displayed. **/
  private final DisplayType mDisplayType;

  /** Whether the property could be updated dynamically. */
  private final boolean mDynamic;

  /**
   * @param name String of this property
   * @param description String description of this property key
   * @param defaultSupplier default value supplier
   * @param aliases alias of this property key
   * @param ignoredSiteProperty true if Alluxio ignores user-specified value for this property in
   *        site properties file
   * @param isHidden whether to hide in document
   * @param consistencyCheckLevel the consistency check level to apply to this property
   * @param scope the scope this property applies to
   * @param displayType how the property value should be displayed
   * @param isBuiltIn whether this is an Alluxio built-in property
   */
  private PropertyKey(String name, String description, DefaultSupplier defaultSupplier,
      String[] aliases, boolean ignoredSiteProperty, boolean isHidden,
      ConsistencyCheckLevel consistencyCheckLevel, Scope scope, DisplayType displayType,
      boolean isBuiltIn, boolean dynamic) {
    mName = Preconditions.checkNotNull(name, "name");
    // TODO(binfan): null check after we add description for each property key
    mDescription = Strings.isNullOrEmpty(description) ? "N/A" : description;
    mDefaultSupplier = defaultSupplier;
    mAliases = aliases;
    mIgnoredSiteProperty = ignoredSiteProperty;
    mIsHidden = isHidden;
    mConsistencyCheckLevel = consistencyCheckLevel;
    mScope = scope;
    mDisplayType = displayType;
    mIsBuiltIn = isBuiltIn;
    mDynamic = dynamic;
  }

  /**
   * @param name String of this property
   */
  private PropertyKey(String name) {
    this(name, null, new DefaultSupplier(() -> null, "null"), null, false, false,
        ConsistencyCheckLevel.IGNORE, Scope.ALL, DisplayType.DEFAULT, true, true);
  }

  /**
   * Registers the given key to the global key map.
   *
   * @param key th property
   * @return whether the property key is successfully registered
   */
  @VisibleForTesting
  public static boolean register(PropertyKey key) {
    String name = key.getName();
    String[] aliases = key.getAliases();
    if (DEFAULT_KEYS_MAP.containsKey(name)) {
      if (DEFAULT_KEYS_MAP.get(name).isBuiltIn() || !key.isBuiltIn()) {
        return false;
      }
    }

    DEFAULT_KEYS_MAP.put(name, key);
    if (aliases != null) {
      for (String alias : aliases) {
        DEFAULT_ALIAS_MAP.put(alias, key);
      }
    }
    return true;
  }

  /**
   * Unregisters the given key from the global key map.
   *
   * @param key the property to unregister
   */
  @VisibleForTesting
  public static void unregister(PropertyKey key) {
    String name = key.getName();
    DEFAULT_KEYS_MAP.remove(name);
    DEFAULT_ALIAS_MAP.remove(name);
  }

  /**
   * @param name name of the property
   * @return the registered property key if found, or else create a new one and return
   */
  public static PropertyKey getOrBuildCustom(String name) {
    return DEFAULT_KEYS_MAP.computeIfAbsent(name,
        (key) -> {
          final Builder propertyKeyBuilder = new Builder(key).setIsBuiltIn(false);
          for (String customCredentialName : CUSTOM_CREDENTIAL_NAME_SUBSTR) {
            if (name.contains(customCredentialName)) {
              propertyKeyBuilder.setDisplayType(DisplayType.CREDENTIALS);
            }
          }
          return propertyKeyBuilder.buildUnregistered();
        });
  }

  @Override
  public boolean equals(Object o) {
    if (this == o) {
      return true;
    }
    if (!(o instanceof PropertyKey)) {
      return false;
    }
    PropertyKey that = (PropertyKey) o;
    return Objects.equal(mName, that.mName);
  }

  @Override
  public int hashCode() {
    return Objects.hashCode(mName);
  }

  @Override
  public String toString() {
    return mName;
  }

  @Override
  public int compareTo(PropertyKey o) {
    return mName.compareTo(o.mName);
  }

  /**
   * @return length of this property key
   */
  public int length() {
    return mName.length();
  }

  /**
   * @param key the name of input key
   * @return if this key is nested inside the given key
   */
  public boolean isNested(String key) {
    return key.length() > length() + 1 && key.startsWith(mName) && key.charAt(length()) == '.';
  }

  /**
   * @return the name of the property
   */
  public String getName() {
    return mName;
  }

  /**
   * @return the alias of a property
   */
  public String[] getAliases() {
    return mAliases;
  }

  /**
   * @return the description of a property
   */
  public String getDescription() {
    return mDescription;
  }

  /**
   * @return the default value of a property key or null if value not set
   */
  @Nullable
  public String getDefaultValue() {
    Object defaultValue = mDefaultSupplier.get();
    return defaultValue == null ? null : defaultValue.toString();
  }

  /**
   * @return the default supplier of a property key
   */
  public DefaultSupplier getDefaultSupplier() {
    return mDefaultSupplier;
  }

  /**
   * @return true if this property should be ignored as a site property
   */
  public boolean isIgnoredSiteProperty() {
    return mIgnoredSiteProperty;
  }

  /**
   * @return true if this property is built-in
   */
  public boolean isBuiltIn() {
    return mIsBuiltIn;
  }

  /**
   * @return true if this property can be updated dynamically during runtime
   */
  public boolean isDynamic() {
    return mDynamic;
  }

  /**
   * @return true if this property should not show up in the document
   */
  public boolean isHidden() {
    return mIsHidden;
  }

  /**
   * @return the consistency check level to apply to this property
   */
  public ConsistencyCheckLevel getConsistencyLevel() {
    return mConsistencyCheckLevel;
  }

  /**
   * @return the scope which this property applies to
   */
  public Scope getScope() {
    return mScope;
  }

  /**
   * @return the displayType which indicates how the property value should be displayed
   */
  public DisplayType getDisplayType() {
    return mDisplayType;
  }

  private static final DeprecatedKeyChecker DEPRECATED_CHECKER = new DeprecatedKeyChecker();

  /**
   * Returns whether or not the given property key is marked as deprecated.
   *
   * It first checks if the specific key is deprecated, otherwise it will fall back to checking
   * if the key's name matches any of the PropertyKey templates. If no keys or templates match, it
   * will return false. This will only return true when the key is marked with a {@link Deprecated}
   * annotation.
   *
   * @param key the property key to check
   * @return if this property key is deprecated
   * @see #getDeprecationMessage(PropertyKey)
   * @see Deprecated
   */
  public static boolean isDeprecated(PropertyKey key) {
    return DEPRECATED_CHECKER.hasAnnotation(key);
  }

  /**
   * @param name the property key to check
   * @return if this property key is deprecated
   */
  public static boolean isDeprecated(String name) {
    return isDeprecated(PropertyKey.fromString(name));
  }

  /**
   * Returns whether or not a property key has been removed from use.
   *
   * If a PropertyKey or {@link Template} is deemed as "Removed" it will exist within
   * {@link RemovedKey}. This method can be used to detect if a key being utilized has been removed.
   *
   * @param key the property key to check
   * @return true this property key is removed, false otherwise
   * @see #isDeprecated(alluxio.conf.PropertyKey)
   * @see Deprecated
   * @see RemovedKey
   */
  public static boolean isRemoved(String key) {
    return RemovedKey.isRemoved(key);
  }

  /**
   * @param key the property key to get the deprecation message from
   * @return the message, or empty string is the property key isn't deprecated
   */
  public static String getDeprecationMessage(PropertyKey key) {
    if (isDeprecated(key)) {
      Deprecated annotation = DEPRECATED_CHECKER.getAnnotation(key);
      if (annotation != null) {
        return annotation.message();
      }
    }
    return "";
  }

  /**
   * @param key the property key to get the removal message from
   * @return the message, or empty string is the property key isn't removed
   */
  public static String getRemovalMessage(String key) {
    String msg = RemovedKey.getMessage(key);
    return msg == null ? "" : msg;
  }
}<|MERGE_RESOLUTION|>--- conflicted
+++ resolved
@@ -3905,8 +3905,6 @@
           .setConsistencyCheckLevel(ConsistencyCheckLevel.ENFORCE)
           .setScope(Scope.SERVER)
           .build();
-<<<<<<< HEAD
-=======
   public static final PropertyKey PROXY_S3_COMPLETE_MULTIPART_UPLOAD_POOL_SIZE =
       new Builder(Name.PROXY_S3_COMPLETE_MULTIPART_UPLOAD_POOL_SIZE)
           .setDefaultValue(20)
@@ -3921,7 +3919,6 @@
           .setConsistencyCheckLevel(ConsistencyCheckLevel.WARN)
           .setScope(Scope.SERVER)
           .build();
->>>>>>> 56e11d5e
   public static final PropertyKey PROXY_STREAM_CACHE_TIMEOUT_MS =
       new Builder(Name.PROXY_STREAM_CACHE_TIMEOUT_MS)
           .setAlias("alluxio.proxy.stream.cache.timeout.ms")
@@ -6625,13 +6622,10 @@
         "alluxio.proxy.s3.multipart.upload.cleaner.retry.delay";
     public static final String PROXY_S3_MULTIPART_UPLOAD_CLEANER_POOL_SIZE =
         "alluxio.proxy.s3.multipart.upload.cleaner.pool.size";
-<<<<<<< HEAD
-=======
     public static final String PROXY_S3_COMPLETE_MULTIPART_UPLOAD_POOL_SIZE =
         "alluxio.proxy.s3.complete.multipart.upload.pool.size";
     public static final String PROXY_S3_COMPLETE_MULTIPART_UPLOAD_KEEPALIVE_TIME =
         "alluxio.proxy.s3.complete.multipart.upload.keepalive.time";
->>>>>>> 56e11d5e
     public static final String PROXY_STREAM_CACHE_TIMEOUT_MS =
         "alluxio.proxy.stream.cache.timeout";
     public static final String PROXY_WEB_BIND_HOST = "alluxio.proxy.web.bind.host";
