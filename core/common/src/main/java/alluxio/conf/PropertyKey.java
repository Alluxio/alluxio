--- conflicted
+++ resolved
@@ -5667,13 +5667,6 @@
         "alluxio.user.block.worker.client.pool.min";
     public static final String USER_BLOCK_WORKER_CLIENT_POOL_MAX =
         "alluxio.user.block.worker.client.pool.max";
-<<<<<<< HEAD
-    public static final String USER_BLOCK_WORKER_CLIENT_READ_RETRY =
-        "alluxio.user.block.worker.client.read.retry";
-=======
-    public static final String USER_BLOCK_WORKER_CLIENT_POOL_SIZE =
-        "alluxio.user.block.worker.client.pool.size";
->>>>>>> 31d47422
     public static final String USER_BLOCK_WRITE_LOCATION_POLICY =
         "alluxio.user.block.write.location.policy.class";
     public static final String USER_CLIENT_CACHE_ASYNC_RESTORE_ENABLED =
