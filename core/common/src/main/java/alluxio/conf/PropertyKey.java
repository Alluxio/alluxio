/*
 * The Alluxio Open Foundation licenses this work under the Apache License, version 2.0
 * (the "License"). You may not use this work except in compliance with the License, which is
 * available at www.apache.org/licenses/LICENSE-2.0
 *
 * This software is distributed on an "AS IS" basis, WITHOUT WARRANTIES OR CONDITIONS OF ANY KIND,
 * either express or implied, as more fully set forth in the License.
 *
 * See the NOTICE file distributed with this work for information regarding copyright ownership.
 */

package alluxio.conf;

import alluxio.Constants;
import alluxio.DefaultSupplier;
import alluxio.ProjectConstants;
import alluxio.RuntimeConstants;
import alluxio.annotation.PublicApi;
import alluxio.exception.ExceptionMessage;
import alluxio.grpc.Scope;
import alluxio.grpc.WritePType;
import alluxio.util.OSUtils;
import alluxio.util.io.PathUtils;

import com.google.common.annotations.VisibleForTesting;
import com.google.common.base.MoreObjects;
import com.google.common.base.Objects;
import com.google.common.base.Preconditions;
import com.google.common.base.Strings;
import com.google.common.cache.Cache;
import com.google.common.cache.CacheBuilder;
import com.google.common.collect.Sets;
import com.sun.management.OperatingSystemMXBean;
import org.slf4j.Logger;
import org.slf4j.LoggerFactory;

import java.lang.management.ManagementFactory;
import java.util.Arrays;
import java.util.Collection;
import java.util.Map;
import java.util.concurrent.ConcurrentHashMap;
import java.util.function.BiFunction;
import java.util.function.Supplier;
import java.util.regex.Matcher;
import java.util.regex.Pattern;

import javax.annotation.Nullable;
import javax.annotation.concurrent.ThreadSafe;

/**
 * Configuration property keys. This class provides a set of pre-defined property keys.
 */
@ThreadSafe
@PublicApi
public final class PropertyKey implements Comparable<PropertyKey> {
  private static final Logger LOG = LoggerFactory.getLogger(PropertyKey.class);

  // The following two maps must be the first to initialize within this file.
  /** A map from default property key's string name to the key. */
  private static final Map<String, PropertyKey> DEFAULT_KEYS_MAP = new ConcurrentHashMap<>();
  /** A map from default property key's alias to the key. */
  private static final Map<String, PropertyKey> DEFAULT_ALIAS_MAP = new ConcurrentHashMap<>();
  /** A cache storing result for template regexp matching results. */
  private static final Cache<String, Boolean> REGEXP_CACHE = CacheBuilder.newBuilder()
      .maximumSize(1024)
      .build();

  /**
   * The consistency check level to apply to a certain property key.
   * User can run "alluxio validateEnv all cluster.conf.consistent" to validate the consistency of
   * configuration properties within the cluster. The command reads all Alluxio properties on
   * each node of the cluster and shows error or warning for properties that have inconsistent
   * values among the nodes. For example, it would show error if the Alluxio property for aws secret
   * access key has some value on a master node and a different value on one of the worker nodes.
   */
  public enum ConsistencyCheckLevel {
    /**
     * Do not check consistency of property value.
     * This should be set if the property is not required to have same value among the nodes
     * (e.g. worker hostname).
     */
    IGNORE,
    /**
     * Check consistency of property value, show warning of inconsistent values.
     * This should be set if the property is recommended to have same value among the nodes,
     * although having different values does not cause immediate issues(e.g. alluxio home folder
     * location, timeout value for connecting to a worker).
     */
    WARN,
    /**
     * Check consistency of property value, show error of inconsistent values.
     * This should be set if the property is required to have same value among the nodes
     * (e.g. AWS credentials, journal location).
     */
    ENFORCE,
  }

  /**
   * Indicates how the property value should be displayed.
   */
  public enum DisplayType {
    /**
     * The property value should be displayed normally.
     */
    DEFAULT,
    /**
     * The property value contains credentials and should not be displayed directly.
     */
    CREDENTIALS,
  }

  /**
   * Builder to create {@link PropertyKey} instances. Note that, <code>Builder.build()</code> will
   * throw exception if there is an existing property built with the same name.
   */
  public static final class Builder {
    private String[] mAlias;
    private DefaultSupplier mDefaultSupplier;
    private Object mDefaultValue;
    private String mDescription;
    private String mName;
    private boolean mIgnoredSiteProperty;
    private boolean mIsBuiltIn = true;
    private boolean mIsHidden;
    private ConsistencyCheckLevel mConsistencyCheckLevel = ConsistencyCheckLevel.IGNORE;
    private Scope mScope = Scope.ALL;
    private DisplayType mDisplayType = DisplayType.DEFAULT;
    private boolean mIsDynamic = true;

    /**
     * @param name name of the property
     */
    public Builder(String name) {
      mName = name;
    }

    /**
     * @param template template for the property name
     * @param params parameters of the template
     */
    public Builder(PropertyKey.Template template, Object... params) {
      mName = String.format(template.mFormat, params);
    }

    /**
     * @param aliases aliases for the property
     * @return the updated builder instance
     */
    public Builder setAlias(String... aliases) {
      mAlias = Arrays.copyOf(aliases, aliases.length);
      return this;
    }

    /**
     * @param name name for the property
     * @return the updated builder instance
     */
    public Builder setName(String name) {
      mName = name;
      return this;
    }

    /**
     * @param defaultSupplier supplier for the property's default value
     * @return the updated builder instance
     */
    public Builder setDefaultSupplier(DefaultSupplier defaultSupplier) {
      mDefaultSupplier = defaultSupplier;
      return this;
    }

    /**
     * @param supplier supplier for the property's default value
     * @param description description of the default value
     * @return the updated builder instance
     */
    public Builder setDefaultSupplier(Supplier<Object> supplier, String description) {
      mDefaultSupplier = new DefaultSupplier(supplier, description);
      return this;
    }

    /**
     * @param defaultValue the property's default value
     * @return the updated builder instance
     */
    public Builder setDefaultValue(Object defaultValue) {
      mDefaultValue = defaultValue;
      return this;
    }

    /**
     * @param description of the property
     * @return the updated builder instance
     */
    public Builder setDescription(String description) {
      mDescription = description;
      return this;
    }

    /**
     * @param isBuiltIn whether to the property is a built-in Alluxio property
     * @return the updated builder instance
     */
    public Builder setIsBuiltIn(boolean isBuiltIn) {
      mIsBuiltIn = isBuiltIn;
      return this;
    }

    /**
     * @param isHidden whether to hide the property when generating property documentation
     * @return the updated builder instance
     */
    public Builder setIsHidden(boolean isHidden) {
      mIsHidden = isHidden;
      return this;
    }

    /**
     * @param ignoredSiteProperty whether the property should be ignored in alluxio-site.properties
     * @return the updated builder instance
     */
    public Builder setIgnoredSiteProperty(boolean ignoredSiteProperty) {
      mIgnoredSiteProperty = ignoredSiteProperty;
      return this;
    }

    /**
     * @param consistencyCheckLevel the consistency level that applies to this property
     * @return the updated builder instance
     */
    public Builder setConsistencyCheckLevel(ConsistencyCheckLevel consistencyCheckLevel) {
      mConsistencyCheckLevel = consistencyCheckLevel;
      return this;
    }

    /**
     * @param scope which components this property applies to
     * @return the updated builder instance
     */
    public Builder setScope(Scope scope) {
      mScope = scope;
      return this;
    }

    /**
     * @param displayType the displayType that indicates how the property value should be displayed
     * @return the updated builder instance
     */
    public Builder setDisplayType(DisplayType displayType) {
      mDisplayType = displayType;
      return this;
    }

    /**
     * @param dynamic whether the property could be updated dynamically
     * @return the updated builder instance
     */
    public Builder setIsDynamic(boolean dynamic) {
      mIsDynamic = dynamic;
      return this;
    }

    /**
     * Creates and registers the property key.
     *
     * @return the created property key instance
     */
    public PropertyKey build() {
      PropertyKey key = buildUnregistered();
      Preconditions.checkState(PropertyKey.register(key), "Cannot register existing key \"%s\"",
          mName);
      return key;
    }

    /**
     * Creates the property key without registering it with default property list.
     *
     * @return the created property key instance
     */
    public PropertyKey buildUnregistered() {
      DefaultSupplier defaultSupplier = mDefaultSupplier;
      if (defaultSupplier == null) {
        String defaultString = String.valueOf(mDefaultValue);
        defaultSupplier = (mDefaultValue == null)
            ? new DefaultSupplier(() -> null, "null")
            : new DefaultSupplier(() -> defaultString, defaultString);
      }

      PropertyKey key = new PropertyKey(mName, mDescription, defaultSupplier, mAlias,
          mIgnoredSiteProperty, mIsHidden, mConsistencyCheckLevel, mScope, mDisplayType,
          mIsBuiltIn, mIsDynamic);
      return key;
    }

    @Override
    public String toString() {
      return MoreObjects.toStringHelper(this)
          .add("alias", mAlias)
          .add("defaultValue", mDefaultValue)
          .add("description", mDescription)
          .add("name", mName).toString();
    }
  }

  public static final PropertyKey CONF_DIR =
      new Builder(Name.CONF_DIR)
          .setDefaultValue(String.format("${%s}/conf", Name.HOME))
          .setDescription("The directory containing files used to configure Alluxio.")
          .setIgnoredSiteProperty(true)
          .setConsistencyCheckLevel(ConsistencyCheckLevel.WARN)
          .setScope(Scope.ALL)
          .build();
  public static final PropertyKey CONF_DYNAMIC_UPDATE_ENABLED =
      new Builder(Name.CONF_DYNAMIC_UPDATE_ENABLED)
          .setDefaultValue(false)
          .setDescription("Whether to support dynamic update property.")
          .setConsistencyCheckLevel(ConsistencyCheckLevel.WARN)
          .setScope(Scope.ALL)
          .build();
  public static final PropertyKey CONF_VALIDATION_ENABLED =
      new Builder(Name.CONF_VALIDATION_ENABLED)
          .setDefaultValue(true)
          .setDescription("Whether to validate the configuration properties when initializing "
              + "Alluxio clients or server process.")
          .setIsHidden(true)
          .setConsistencyCheckLevel(ConsistencyCheckLevel.WARN)
          .setScope(Scope.ALL)
          .build();
  public static final PropertyKey DEBUG =
      new Builder(Name.DEBUG)
          .setDefaultValue(false)
          .setDescription("Set to true to enable debug mode which has additional logging and "
              + "info in the Web UI.")
          .setConsistencyCheckLevel(ConsistencyCheckLevel.WARN)
          .setScope(Scope.SERVER)
          .build();
  public static final PropertyKey EXTENSIONS_DIR =
      new Builder(Name.EXTENSIONS_DIR)
          .setDefaultValue(String.format("${%s}/extensions", Name.HOME))
          .setDescription("The directory containing Alluxio extensions.")
          .setConsistencyCheckLevel(ConsistencyCheckLevel.WARN)
          .setScope(Scope.SERVER)
          .build();
  public static final PropertyKey HOME =
      new Builder(Name.HOME)
          .setDefaultValue("/opt/alluxio")
          .setDescription("Alluxio installation directory.")
          .setConsistencyCheckLevel(ConsistencyCheckLevel.WARN)
          .setScope(Scope.ALL)
          .build();
  public static final PropertyKey LEAK_DETECTOR_LEVEL =
      new Builder(Name.LEAK_DETECTOR_LEVEL)
          .setDefaultValue("DISABLED")
          .setDescription("Set this to one of {DISABLED, SIMPLE, ADVANCED, PARANOID} to track "
              + "resource leaks in the Alluxio codebase. DISABLED does not track any leaks. "
              + "SIMPLE only samples resources, and doesn't track recent accesses, having a low "
              + "overhead. ADVANCED is like simple, but tracks recent object accesses and has "
              + "higher overhead. PARANOID tracks all objects and has the highest overhead. "
              + "It is recommended to only use this value during testing.")
          .setConsistencyCheckLevel(ConsistencyCheckLevel.IGNORE)
          .setScope(Scope.ALL)
          .build();
  public static final PropertyKey LEAK_DETECTOR_EXIT_ON_LEAK =
      new Builder(Name.LEAK_DETECTOR_EXIT_ON_LEAK)
          .setDefaultValue(false)
          .setDescription("If set to true, the JVM will exit as soon as a leak is detected. Use "
              + "only in testing environments.")
          .setConsistencyCheckLevel(ConsistencyCheckLevel.IGNORE)
          .setScope(Scope.ALL)
          .build();
  public static final PropertyKey LOGGER_TYPE =
      new Builder(Name.LOGGER_TYPE)
          .setDefaultValue("Console")
          .setDescription("This controls which logger the process uses. "
              + "This is only set by test code.")
          .setIsHidden(true)
          .setConsistencyCheckLevel(ConsistencyCheckLevel.IGNORE)
          .setScope(Scope.ALL)
          .build();
  public static final PropertyKey LOGS_DIR =
      new Builder(Name.LOGS_DIR)
          .setDefaultValue(String.format("${%s}/logs", Name.WORK_DIR))
          .setDescription("The path under Alluxio home directory to store log files. It has a "
              + "corresponding environment variable $ALLUXIO_LOGS_DIR.")
          .setIgnoredSiteProperty(true)
          .setConsistencyCheckLevel(ConsistencyCheckLevel.WARN)
          .setScope(Scope.ALL)
          .build();
  // Used in alluxio-config.sh and conf/log4j.properties
  public static final PropertyKey USER_LOGS_DIR =
      new Builder(Name.USER_LOGS_DIR)
          .setDefaultValue(String.format("${%s}/user", Name.LOGS_DIR))
          .setDescription("The path to store logs of Alluxio shell. To change its value, one can "
              + " set environment variable $ALLUXIO_USER_LOGS_DIR.")
          .setIgnoredSiteProperty(true)
          .setConsistencyCheckLevel(ConsistencyCheckLevel.WARN)
          .build();
  public static final PropertyKey METRICS_CONF_FILE =
      new Builder(Name.METRICS_CONF_FILE)
          .setDefaultValue(String.format("${%s}/metrics.properties", Name.CONF_DIR))
          .setDescription("The file path of the metrics system configuration file. By default "
              + "it is `metrics.properties` in the `conf` directory.")
          .setConsistencyCheckLevel(ConsistencyCheckLevel.WARN)
          .setScope(Scope.ALL)
          .build();
  public static final PropertyKey METRICS_CONTEXT_SHUTDOWN_TIMEOUT =
      new Builder(Name.METRICS_CONTEXT_SHUTDOWN_TIMEOUT)
          .setDefaultValue("1s")
          .setDescription("Time to wait for the metrics context to shut down. The main purpose for "
              + "this property is to allow tests to shut down faster.")
          .setConsistencyCheckLevel(ConsistencyCheckLevel.IGNORE)
          .setIsHidden(true)
          .setScope(Scope.ALL)
          .build();
  public static final PropertyKey NETWORK_CONNECTION_AUTH_TIMEOUT =
      new Builder(Name.NETWORK_CONNECTION_AUTH_TIMEOUT)
          .setDefaultValue("30s")
          .setDescription("Maximum time to wait for a connection (gRPC channel) to attempt to "
              + "receive an authentication response.")
          .setConsistencyCheckLevel(ConsistencyCheckLevel.WARN)
          .setScope(Scope.ALL)
          .build();
  public static final PropertyKey NETWORK_CONNECTION_HEALTH_CHECK_TIMEOUT =
      new Builder(Name.NETWORK_CONNECTION_HEALTH_CHECK_TIMEOUT)
          .setAlias("alluxio.network.connection.health.check.timeout.ms")
          .setDefaultValue("5s")
          .setDescription("Allowed duration for checking health of client connections (gRPC "
              + "channels) before being assigned to a client. If a connection does not become "
              + "active  within configured time, it will be shut down and a new connection will be "
              + "created for the client")
          .setConsistencyCheckLevel(ConsistencyCheckLevel.WARN)
          .setScope(Scope.ALL)
          .build();
  public static final PropertyKey NETWORK_CONNECTION_SERVER_SHUTDOWN_TIMEOUT =
      new Builder(Name.NETWORK_CONNECTION_SERVER_SHUTDOWN_TIMEOUT)
          .setDefaultValue("60s")
          .setDescription("Maximum time to wait for gRPC server to stop on shutdown")
          .setConsistencyCheckLevel(ConsistencyCheckLevel.WARN)
          .setScope(Scope.SERVER)
          .build();
  public static final PropertyKey NETWORK_CONNECTION_SHUTDOWN_GRACEFUL_TIMEOUT =
      new Builder(Name.NETWORK_CONNECTION_SHUTDOWN_GRACEFUL_TIMEOUT)
          .setDefaultValue("45s")
          .setDescription("Maximum time to wait for connections (gRPC channels) to stop on "
              + "shutdown")
          .setConsistencyCheckLevel(ConsistencyCheckLevel.WARN)
          .setScope(Scope.ALL)
          .build();
  public static final PropertyKey NETWORK_CONNECTION_SHUTDOWN_TIMEOUT =
      new Builder(Name.NETWORK_CONNECTION_SHUTDOWN_TIMEOUT)
          .setDefaultValue("15s")
          .setDescription("Maximum time to wait for connections (gRPC channels) to stop after "
              + "graceful shutdown attempt.")
          .setConsistencyCheckLevel(ConsistencyCheckLevel.WARN)
          .setScope(Scope.ALL)
          .build();
  public static final PropertyKey NETWORK_HOST_RESOLUTION_TIMEOUT_MS =
      new Builder(Name.NETWORK_HOST_RESOLUTION_TIMEOUT_MS)
          .setAlias("alluxio.network.host.resolution.timeout.ms")
          .setDefaultValue("5s")
          .setDescription("During startup of the Master and Worker processes Alluxio needs to "
              + "ensure that they are listening on externally resolvable and reachable host "
              + "names. To do this, Alluxio will automatically attempt to select an "
              + "appropriate host name if one was not explicitly specified. This represents "
              + "the maximum amount of time spent waiting to determine if a candidate host "
              + "name is resolvable over the network.")
          .setConsistencyCheckLevel(ConsistencyCheckLevel.WARN)
          .setScope(Scope.ALL)
          .build();
  public static final PropertyKey SITE_CONF_DIR =
      new Builder(Name.SITE_CONF_DIR)
          .setDefaultSupplier(
              () -> String.format("${%s}/,%s/.alluxio/,/etc/alluxio/",
                  Name.CONF_DIR, System.getProperty("user.home")),
              String.format("${%s}/,${user.home}/.alluxio/,/etc/alluxio/", Name.CONF_DIR))
          .setDescription(
              String.format("Comma-separated search path for %s.", Constants.SITE_PROPERTIES))
          .setIgnoredSiteProperty(true)
          .setConsistencyCheckLevel(ConsistencyCheckLevel.WARN)
          .setScope(Scope.ALL)
          .build();
  public static final PropertyKey NETWORK_IP_ADDRESS_USED =
      new Builder(Name.NETWORK_IP_ADDRESS_USED)
          .setDefaultValue("false")
          .setDescription("If true, when alluxio.<service_name>.hostname and "
              + "alluxio.<service_name>.bind.host of a service not specified, "
              + "use IP as the connect host of the service.")
          .setConsistencyCheckLevel(ConsistencyCheckLevel.WARN)
          .setScope(Scope.ALL)
          .build();
  public static final PropertyKey TEST_MODE =
      new Builder(Name.TEST_MODE)
          .setDefaultValue(false)
          .setDescription("Flag used only during tests to allow special behavior.")
          .setConsistencyCheckLevel(ConsistencyCheckLevel.WARN)
          .setIsHidden(true)
          .setScope(Scope.ALL)
          .build();
  public static final PropertyKey TMP_DIRS =
      new Builder(Name.TMP_DIRS)
          .setDefaultValue("/tmp")
          .setDescription("The path(s) to store Alluxio temporary files, use commas as delimiters. "
              + "If multiple paths are specified, one will be selected at random per temporary "
              + "file. Currently, only files to be uploaded to object stores are stored in these "
              + "paths.")
          .setScope(Scope.SERVER)
          .build();
  public static final PropertyKey VERSION =
      new Builder(Name.VERSION)
          .setConsistencyCheckLevel(ConsistencyCheckLevel.IGNORE)
          .setDefaultValue(ProjectConstants.VERSION)
          .setDescription("Version of Alluxio. User should never modify this property.")
          .setIgnoredSiteProperty(true)
          .setIsHidden(true)
          .setScope(Scope.ALL)
          .build();
  public static final PropertyKey WEB_FILE_INFO_ENABLED =
      new Builder(Name.WEB_FILE_INFO_ENABLED)
          .setDefaultValue(true)
          .setDescription("Whether detailed file information are enabled for the web UI.")
          .setConsistencyCheckLevel(ConsistencyCheckLevel.ENFORCE)
          .setScope(Scope.SERVER)
          .build();
  public static final PropertyKey WEB_RESOURCES =
      new Builder(Name.WEB_RESOURCES)
          .setDefaultValue(String.format("${%s}/webui/", Name.HOME))
          .setDescription("Path to the web UI resources. User should never modify this property.")
          .setConsistencyCheckLevel(ConsistencyCheckLevel.WARN)
          .setScope(Scope.SERVER)
          .setIsHidden(true)
          .build();
  public static final PropertyKey WEB_THREADS =
      new Builder(Name.WEB_THREADS)
          .setDefaultValue(1)
          .setDescription("How many threads to serve Alluxio web UI.")
          .setConsistencyCheckLevel(ConsistencyCheckLevel.WARN)
          .setScope(Scope.SERVER)
          .build();
  public static final PropertyKey WEB_CORS_ENABLED =
      new Builder(Name.WEB_CORS_ENABLED)
          .setDefaultValue(false)
          .setDescription("Set to true to enable Cross-Origin Resource Sharing for RESTful API"
              + "endpoints.")
          .setConsistencyCheckLevel(ConsistencyCheckLevel.WARN)
          .setScope(Scope.SERVER)
          .build();
  public static final PropertyKey WEB_REFRESH_INTERVAL =
      new Builder(Name.WEB_REFRESH_INTERVAL)
          .setDefaultValue("15s")
          .setDescription("The amount of time to await before refreshing the Web UI if it is set "
              + "to auto refresh.")
          .setConsistencyCheckLevel(ConsistencyCheckLevel.WARN)
          .setScope(Scope.SERVER)
          .build();
  public static final PropertyKey WEB_UI_ENABLED =
      new Builder(Name.WEB_UI_ENABLED)
          .setDefaultValue(true)
          .setDescription("Whether the master/worker will have Web UI enabled. "
              + "If set to false, the master/worker will not have Web UI page, but the RESTful "
              + "endpoints and metrics will still be available.")
          .setConsistencyCheckLevel(ConsistencyCheckLevel.WARN)
          .setScope(Scope.SERVER)
          .build();
  public static final PropertyKey WORK_DIR =
      new Builder(Name.WORK_DIR)
          .setDefaultValue(String.format("${%s}", Name.HOME))
          .setDescription("The directory to use for Alluxio's working directory. By default, "
              + "the journal, logs, and under file storage data (if using local filesystem) "
              + "are written here.")
          .setConsistencyCheckLevel(ConsistencyCheckLevel.WARN)
          .setScope(Scope.SERVER)
          .build();
  public static final PropertyKey ZOOKEEPER_ADDRESS =
      new Builder(Name.ZOOKEEPER_ADDRESS)
          .setDescription("Address of ZooKeeper.")
          .setConsistencyCheckLevel(ConsistencyCheckLevel.ENFORCE)
          .setScope(Scope.ALL)
          .build();
  public static final PropertyKey ZOOKEEPER_CONNECTION_TIMEOUT =
      new Builder(Name.ZOOKEEPER_CONNECTION_TIMEOUT)
          .setDefaultValue("15s") // matches Zookeeper's default
          .setDescription("Connection timeout for Alluxio (job) masters to select "
              + "the leading (job) master when connecting to Zookeeper")
          .setConsistencyCheckLevel(ConsistencyCheckLevel.WARN)
          .setScope(Scope.MASTER)
          .build();
  public static final PropertyKey ZOOKEEPER_ELECTION_PATH =
      new Builder(Name.ZOOKEEPER_ELECTION_PATH)
          .setDefaultValue("/alluxio/election")
          .setDescription("Election directory in ZooKeeper.")
          .setConsistencyCheckLevel(ConsistencyCheckLevel.ENFORCE)
          .setScope(Scope.ALL)
          .build();
  public static final PropertyKey ZOOKEEPER_ENABLED =
      new Builder(Name.ZOOKEEPER_ENABLED)
          .setDefaultValue(false)
          .setDescription("If true, setup master fault tolerant mode using ZooKeeper.")
          .setConsistencyCheckLevel(ConsistencyCheckLevel.ENFORCE)
          .setScope(Scope.ALL)
          .build();
  public static final PropertyKey ZOOKEEPER_LEADER_INQUIRY_RETRY_COUNT =
      new Builder(Name.ZOOKEEPER_LEADER_INQUIRY_RETRY_COUNT)
          .setDefaultValue(10)
          .setDescription("The number of retries to inquire leader from ZooKeeper.")
          .setConsistencyCheckLevel(ConsistencyCheckLevel.WARN)
          .setScope(Scope.ALL)
          .build();
  public static final PropertyKey ZOOKEEPER_LEADER_PATH =
      new Builder(Name.ZOOKEEPER_LEADER_PATH)
          .setDefaultValue("/alluxio/leader")
          .setDescription("Leader directory in ZooKeeper.")
          .setConsistencyCheckLevel(ConsistencyCheckLevel.ENFORCE)
          .setScope(Scope.ALL)
          .build();
  public static final PropertyKey ZOOKEEPER_SESSION_TIMEOUT =
      new Builder(Name.ZOOKEEPER_SESSION_TIMEOUT)
          .setDefaultValue("60s") // matches Zookeeper's default
          .setDescription("Session timeout to use when connecting to Zookeeper")
          .setConsistencyCheckLevel(ConsistencyCheckLevel.WARN)
          .setScope(Scope.MASTER)
          .build();
  public static final PropertyKey ZOOKEEPER_AUTH_ENABLED =
      new Builder(Name.ZOOKEEPER_AUTH_ENABLED)
          .setDefaultValue(true)
          .setDescription("If true, enable client-side Zookeeper authentication.")
          .setConsistencyCheckLevel(ConsistencyCheckLevel.WARN)
          .setScope(Scope.ALL)
          .build();
  public static final PropertyKey ZOOKEEPER_LEADER_CONNECTION_ERROR_POLICY =
      new Builder(Name.ZOOKEEPER_LEADER_CONNECTION_ERROR_POLICY)
          .setDefaultValue("SESSION")
          .setDescription("Connection error policy defines how errors on zookeeper connections "
              + "to be treated in leader election. "
              + "STANDARD policy treats every connection event as failure."
              + "SESSION policy relies on zookeeper sessions for judging failures, "
              + "helping leader to retain its status, as long as its session is protected.")
          .setConsistencyCheckLevel(ConsistencyCheckLevel.ENFORCE)
          .setScope(Scope.MASTER)
          .build();
  /**
   * UFS related properties.
   */
  public static final PropertyKey UNDERFS_ALLOW_SET_OWNER_FAILURE =
      new Builder(Name.UNDERFS_ALLOW_SET_OWNER_FAILURE)
          .setDefaultValue(false)
          .setDescription("Whether to allow setting owner in UFS to fail. When set to true, "
              + "it is possible file or directory owners diverge between Alluxio and UFS.")
          .setConsistencyCheckLevel(ConsistencyCheckLevel.ENFORCE)
          .setScope(Scope.MASTER)
          .build();
  public static final PropertyKey UNDERFS_CLEANUP_ENABLED =
      new Builder(Name.UNDERFS_CLEANUP_ENABLED)
          .setDefaultValue(false)
          .setDescription("Whether or not to clean up under file storage periodically."
              + "Some ufs operations may not be completed and cleaned up successfully "
              + "in normal ways and leave some intermediate data that needs periodical cleanup."
              + "If enabled, all the mount points will be cleaned up when a leader master starts "
              + "or cleanup interval is reached. This should be used sparingly.")
          .setConsistencyCheckLevel(ConsistencyCheckLevel.ENFORCE)
          .setScope(Scope.MASTER)
          .build();
  public static final PropertyKey UNDERFS_CLEANUP_INTERVAL =
      new Builder(Name.UNDERFS_CLEANUP_INTERVAL)
          .setDefaultValue("1d")
          .setDescription("The interval for periodically cleaning all the "
              + " mounted under file storages.")
          .setConsistencyCheckLevel(ConsistencyCheckLevel.WARN)
          .setScope(Scope.MASTER)
          .build();
  public static final PropertyKey UNDERFS_LISTING_LENGTH =
      new Builder(Name.UNDERFS_LISTING_LENGTH)
          .setDefaultValue(1000)
          .setDescription("The maximum number of directory entries to list in a single query "
              + "to under file system. If the total number of entries is greater than the "
              + "specified length, multiple queries will be issued.")
          .setConsistencyCheckLevel(ConsistencyCheckLevel.ENFORCE)
          .setScope(Scope.MASTER)
          .build();
  public static final PropertyKey UNDERFS_LOGGING_THRESHOLD =
      new Builder(Name.UNDERFS_LOGGING_THRESHOLD)
          .setDefaultValue("10s")
          .setDescription("Logging a UFS API call when it takes more time than the threshold.")
          .setConsistencyCheckLevel(ConsistencyCheckLevel.IGNORE)
          .setScope(Scope.SERVER)
          .build();
  public static final PropertyKey UNDERFS_GCS_DEFAULT_MODE =
      new Builder(Name.UNDERFS_GCS_DEFAULT_MODE)
          .setDefaultValue("0700")
          .setDescription("Mode (in octal notation) for GCS objects if mode cannot be discovered.")
          .setConsistencyCheckLevel(ConsistencyCheckLevel.WARN)
          .setScope(Scope.SERVER)
          .build();
  public static final PropertyKey UNDERFS_GCS_DIRECTORY_SUFFIX =
      new Builder(Name.UNDERFS_GCS_DIRECTORY_SUFFIX)
          .setDefaultValue("/")
          .setDescription("Directories are represented in GCS as zero-byte objects named with "
              + "the specified suffix.")
          .setConsistencyCheckLevel(ConsistencyCheckLevel.ENFORCE)
          .setScope(Scope.SERVER)
          .build();
  public static final PropertyKey UNDERFS_GCS_OWNER_ID_TO_USERNAME_MAPPING =
      new Builder(Name.UNDERFS_GCS_OWNER_ID_TO_USERNAME_MAPPING)
          .setDescription(String.format("Optionally, specify a preset gcs owner id "
              + "to Alluxio username static mapping in the format \"id1=user1;id2=user2\". "
              + "The Google Cloud Storage IDs can be found at the console address "
              + "https://console.cloud.google.com/storage/settings . Please use the "
              + "\"Owners\" one. This property key is only valid when %s=1",
              Name.UNDERFS_GCS_VERSION))
          .setConsistencyCheckLevel(ConsistencyCheckLevel.ENFORCE)
          .setScope(Scope.SERVER)
          .build();
  public static final PropertyKey UNDERFS_GCS_RETRY_INITIAL_DELAY_MS =
      new Builder(Name.UNDERFS_GCS_RETRY_INITIAL_DELAY_MS)
          .setDefaultValue(1000)
          .setDescription("Initial delay before attempting the retry on the ufs")
          .setConsistencyCheckLevel(ConsistencyCheckLevel.ENFORCE)
          .setScope(Scope.SERVER)
          .build();
  public static final PropertyKey UNDERFS_GCS_RETRY_MAX_DELAY_MS =
      new Builder(Name.UNDERFS_GCS_RETRY_MAX_DELAY_MS)
          .setDefaultValue(1000 * 60)  // 1 min
          .setDescription("Maximum delay before attempting the retry on the ufs")
          .setConsistencyCheckLevel(ConsistencyCheckLevel.ENFORCE)
          .setScope(Scope.SERVER)
          .build();
  public static final PropertyKey UNDERFS_GCS_RETRY_DELAY_MULTIPLIER =
      new Builder(Name.UNDERFS_GCS_RETRY_DELAY_MULTIPLIER)
          .setDefaultValue(2)
          .setDescription("Delay multiplier while retrying requests on the ufs")
          .setConsistencyCheckLevel(ConsistencyCheckLevel.ENFORCE)
          .setScope(Scope.SERVER)
          .build();
  public static final PropertyKey UNDERFS_GCS_RETRY_JITTER =
      new Builder(Name.UNDERFS_GCS_RETRY_JITTER)
          .setDefaultValue(true)
          .setDescription("Enable delay jitter while retrying requests on the ufs")
          .setConsistencyCheckLevel(ConsistencyCheckLevel.ENFORCE)
          .setScope(Scope.SERVER)
          .build();
  public static final PropertyKey UNDERFS_GCS_RETRY_TOTAL_DURATION_MS =
      new Builder(Name.UNDERFS_GCS_RETRY_TOTAL_DURATION_MS)
          .setDefaultValue(5 * 1000 * 60) // 5 mins
          .setDescription("Maximum retry duration on the ufs")
          .setConsistencyCheckLevel(ConsistencyCheckLevel.ENFORCE)
          .setScope(Scope.SERVER)
          .build();
  public static final PropertyKey UNDERFS_GCS_RETRY_MAX =
      new Builder(Name.UNDERFS_GCS_RETRY_MAX)
          .setDefaultValue(60)
          .setDescription("Maximum Number of retries on the ufs")
          .setConsistencyCheckLevel(ConsistencyCheckLevel.ENFORCE)
          .setScope(Scope.SERVER)
          .build();
  public static final PropertyKey UNDERFS_GCS_VERSION =
      new Builder(Name.UNDERFS_GCS_VERSION)
          .setDefaultValue(2)
          .setDescription(String.format("Specify the version of GCS module to use. "
              + "GCS version \"1\" builds on top of jets3t package "
              + "which requires %s and %s. GCS version \"2\" build on top "
              + "of Google cloud API which requires %s", Name.GCS_ACCESS_KEY, Name.GCS_SECRET_KEY,
              Name.GCS_CREDENTIAL_PATH))
          .setConsistencyCheckLevel(ConsistencyCheckLevel.ENFORCE)
          .setScope(Scope.SERVER)
          .build();
  public static final PropertyKey UNDERFS_HDFS_CONFIGURATION =
      new Builder(Name.UNDERFS_HDFS_CONFIGURATION)
          .setDefaultValue(String.format(
              "${%s}/core-site.xml:${%s}/hdfs-site.xml", Name.CONF_DIR, Name.CONF_DIR))
          .setDescription("Location of the HDFS configuration file to overwrite "
              + "the default HDFS client configuration. Note that, these files must be available"
              + "on every node.")
          .setConsistencyCheckLevel(ConsistencyCheckLevel.WARN)
          .setScope(Scope.SERVER)
          .build();
  public static final PropertyKey UNDERFS_HDFS_IMPL =
      new Builder(Name.UNDERFS_HDFS_IMPL)
          .setDefaultValue("org.apache.hadoop.hdfs.DistributedFileSystem")
          .setDescription("The implementation class of the HDFS as the under storage system.")
          .setConsistencyCheckLevel(ConsistencyCheckLevel.ENFORCE)
          .setScope(Scope.SERVER)
          .build();
  public static final PropertyKey UNDERFS_HDFS_PREFIXES =
      new Builder(Name.UNDERFS_HDFS_PREFIXES)
          .setDefaultValue("hdfs://,glusterfs:///")
          .setDescription("Optionally, specify which prefixes should run through the HDFS "
              + "implementation of UnderFileSystem. The delimiter is any whitespace "
              + "and/or ','.")
          .setConsistencyCheckLevel(ConsistencyCheckLevel.ENFORCE)
          .setScope(Scope.SERVER)
          .build();
  public static final PropertyKey UNDERFS_HDFS_REMOTE =
      new Builder(Name.UNDERFS_HDFS_REMOTE)
          .setDefaultValue(true)
          .setDescription("Boolean indicating whether or not the under storage worker nodes "
              + "are remote with respect to Alluxio worker nodes. If set to true, Alluxio "
              + "will not attempt to discover locality information from the under storage "
              + "because locality is impossible. This will improve performance. The default "
              + "value is true.")
          .setConsistencyCheckLevel(ConsistencyCheckLevel.ENFORCE)
          .setScope(Scope.SERVER)
          .build();
  public static final PropertyKey UNDERFS_LOCAL_SKIP_BROKEN_SYMLINKS =
      new Builder(Name.UNDERFS_LOCAL_SKIP_BROKEN_SYMLINKS)
          .setDefaultValue(false)
          .setDescription("When set to true, any time the local underfs lists a broken "
              + "symlink, it will treat the entry as if it didn't exist at all."
              + "")
          .setConsistencyCheckLevel(ConsistencyCheckLevel.ENFORCE)
          .setScope(Scope.SERVER)
          .build();
  public static final PropertyKey UNDERFS_WEB_HEADER_LAST_MODIFIED =
      new Builder(Name.UNDERFS_WEB_HEADER_LAST_MODIFIED)
          .setDefaultValue("EEE, dd MMM yyyy HH:mm:ss zzz")
          .setDescription("Date format of last modified for a http response header.")
          .setConsistencyCheckLevel(ConsistencyCheckLevel.ENFORCE)
          .setScope(Scope.SERVER)
          .build();
  public static final PropertyKey UNDERFS_WEB_CONNECTION_TIMEOUT =
      new Builder(Name.UNDERFS_WEB_CONNECTION_TIMEOUT)
          .setDefaultValue("60s")
          .setDescription("Default timeout for a http connection.")
          .setConsistencyCheckLevel(ConsistencyCheckLevel.ENFORCE)
          .setScope(Scope.SERVER)
          .build();
  public static final PropertyKey UNDERFS_WEB_PARENT_NAMES =
      new Builder(Name.UNDERFS_WEB_PARENT_NAMES)
          .setDefaultValue("Parent Directory,..,../")
          .setDescription("The text of the http link for the parent directory.")
          .setConsistencyCheckLevel(ConsistencyCheckLevel.ENFORCE)
          .setScope(Scope.SERVER)
          .build();
  public static final PropertyKey UNDERFS_WEB_TITLES =
      new Builder(Name.UNDERFS_WEB_TITLES)
          .setDefaultValue("Index of,Directory listing for")
          .setDescription("The title of the content for a http url.")
          .setConsistencyCheckLevel(ConsistencyCheckLevel.ENFORCE)
          .setScope(Scope.SERVER)
          .build();
  public static final PropertyKey UNDERFS_OBJECT_STORE_BREADCRUMBS_ENABLED =
      new Builder(Name.UNDERFS_OBJECT_STORE_BREADCRUMBS_ENABLED)
          .setDefaultValue(true)
          .setDescription("Set this to false to prevent Alluxio from creating zero byte objects "
              + "during read or list operations on object store UFS. Leaving this on enables more"
              + " efficient listing of prefixes.")
          .setConsistencyCheckLevel(ConsistencyCheckLevel.WARN)
          .setScope(Scope.SERVER)
          .build();
  public static final PropertyKey UNDERFS_OBJECT_STORE_MULTI_RANGE_CHUNK_SIZE =
      new Builder(Name.UNDERFS_OBJECT_STORE_MULTI_RANGE_CHUNK_SIZE)
          .setDefaultValue(String.format("${%s}", Name.USER_BLOCK_SIZE_BYTES_DEFAULT))
          .setDescription("Default chunk size for ranged reads from multi-range object input "
              + "streams.")
          .setConsistencyCheckLevel(ConsistencyCheckLevel.WARN)
          .setScope(Scope.SERVER)
          .build();
  public static final PropertyKey UNDERFS_OBJECT_STORE_SERVICE_THREADS =
      new Builder(Name.UNDERFS_OBJECT_STORE_SERVICE_THREADS)
          .setDefaultValue(20)
          .setDescription("The number of threads in executor pool for parallel object store "
              + "UFS operations, such as directory renames and deletes.")
          .setConsistencyCheckLevel(ConsistencyCheckLevel.WARN)
          .setScope(Scope.SERVER)
          .build();
  public static final PropertyKey UNDERFS_OBJECT_STORE_SKIP_PARENT_DIRECTORY_CREATION =
      new Builder(Name.UNDERFS_OBJECT_STORE_SKIP_PARENT_DIRECTORY_CREATION)
          .setDefaultValue(true)
          .setDescription("Do not create parent directory for new files. Object stores generally "
              + "uses prefix which is not required for creating new files. Skipping parent "
              + "directory is recommended for better performance. Set this to false if the "
              + "object store requires prefix creation for new files.")
          .setConsistencyCheckLevel(ConsistencyCheckLevel.WARN)
          .setScope(Scope.SERVER)
          .build();
  public static final PropertyKey UNDERFS_OBJECT_STORE_MOUNT_SHARED_PUBLICLY =
      new Builder(Name.UNDERFS_OBJECT_STORE_MOUNT_SHARED_PUBLICLY)
          .setDefaultValue(false)
          .setDescription("Whether or not to share object storage under storage system "
              + "mounted point with all Alluxio users. Note that this configuration has no "
              + "effect on HDFS nor local UFS.")
          .setConsistencyCheckLevel(ConsistencyCheckLevel.ENFORCE)
          .setScope(Scope.SERVER)
          .build();
  public static final PropertyKey UNDERFS_EVENTUAL_CONSISTENCY_RETRY_BASE_SLEEP_MS =
      new Builder(Name.UNDERFS_EVENTUAL_CONSISTENCY_RETRY_BASE_SLEEP_MS)
          .setDefaultValue("50ms")
          .setDescription("To handle eventually consistent storage semantics "
              + "for certain under storages, Alluxio will perform retries "
              + "when under storage metadata doesn't match Alluxio's expectations. "
              + "These retries use exponential backoff. "
              + "This property determines the base time for the exponential backoff.")
          .setConsistencyCheckLevel(ConsistencyCheckLevel.WARN)
          .setScope(Scope.SERVER)
          .build();
  public static final PropertyKey UNDERFS_EVENTUAL_CONSISTENCY_RETRY_MAX_NUM =
      new Builder(Name.UNDERFS_EVENTUAL_CONSISTENCY_RETRY_MAX_NUM)
          .setDefaultValue(20)
          .setDescription("To handle eventually consistent storage semantics "
              + "for certain under storages, Alluxio will perform retries "
              + "when under storage metadata doesn't match Alluxio's expectations. "
              + "These retries use exponential backoff. "
              + "This property determines the maximum number of retries.")
          .setConsistencyCheckLevel(ConsistencyCheckLevel.WARN)
          .setScope(Scope.SERVER)
          .build();
  public static final PropertyKey UNDERFS_EVENTUAL_CONSISTENCY_RETRY_MAX_SLEEP_MS =
      new Builder(Name.UNDERFS_EVENTUAL_CONSISTENCY_RETRY_MAX_SLEEP_MS)
          .setDefaultValue("30s")
          .setDescription("To handle eventually consistent storage semantics "
              + "for certain under storages, Alluxio will perform retries "
              + "when under storage metadata doesn't match Alluxio's expectations. "
              + "These retries use exponential backoff. "
              + "This property determines the maximum wait time in the backoff.")
          .setConsistencyCheckLevel(ConsistencyCheckLevel.WARN)
          .setScope(Scope.SERVER)
          .build();
  public static final PropertyKey UNDERFS_OSS_CONNECT_MAX =
      new Builder(Name.UNDERFS_OSS_CONNECT_MAX)
          .setDefaultValue(1024)
          .setDescription("The maximum number of OSS connections.")
          .setConsistencyCheckLevel(ConsistencyCheckLevel.WARN)
          .setScope(Scope.SERVER)
          .build();
  public static final PropertyKey UNDERFS_OSS_CONNECT_TIMEOUT =
      new Builder(Name.UNDERFS_OSS_CONNECT_TIMEOUT)
          .setAlias("alluxio.underfs.oss.connection.timeout.ms")
          .setDefaultValue("50s")
          .setDescription("The timeout when connecting to OSS.")
          .setConsistencyCheckLevel(ConsistencyCheckLevel.WARN)
          .setScope(Scope.SERVER)
          .build();
  public static final PropertyKey UNDERFS_OSS_CONNECT_TTL =
      new Builder(Name.UNDERFS_OSS_CONNECT_TTL)
          .setDefaultValue(-1)
          .setDescription("The TTL of OSS connections in ms.")
          .setConsistencyCheckLevel(ConsistencyCheckLevel.WARN)
          .setScope(Scope.SERVER)
          .build();
  public static final PropertyKey UNDERFS_OSS_SOCKET_TIMEOUT =
      new Builder(Name.UNDERFS_OSS_SOCKET_TIMEOUT)
          .setAlias("alluxio.underfs.oss.socket.timeout.ms")
          .setDefaultValue("50s")
          .setDescription("The timeout of OSS socket.")
          .setConsistencyCheckLevel(ConsistencyCheckLevel.WARN)
          .setScope(Scope.SERVER)
          .build();
  public static final PropertyKey UNDERFS_S3_ADMIN_THREADS_MAX =
      new Builder(Name.UNDERFS_S3_ADMIN_THREADS_MAX)
          .setDefaultValue(20)
          .setDescription("The maximum number of threads to use for metadata operations when "
              + "communicating with S3. These operations may be fairly concurrent and "
              + "frequent but should not take much time to process.")
          .setConsistencyCheckLevel(ConsistencyCheckLevel.WARN)
          .setScope(Scope.SERVER)
          .build();
  public static final PropertyKey UNDERFS_S3_DISABLE_DNS_BUCKETS =
      new Builder(Name.UNDERFS_S3_DISABLE_DNS_BUCKETS)
          .setDefaultValue(false)
          .setDescription("Optionally, specify to make all S3 requests path style.")
          .setConsistencyCheckLevel(ConsistencyCheckLevel.ENFORCE)
          .setScope(Scope.SERVER)
          .build();
  public static final PropertyKey UNDERFS_S3_ENDPOINT =
      new Builder(Name.UNDERFS_S3_ENDPOINT)
          .setDescription("Optionally, to reduce data latency or visit resources which are "
              + "separated in different AWS regions, specify a regional endpoint to make aws "
              + "requests. An endpoint is a URL that is the entry point for a web service. "
              + "For example, s3.cn-north-1.amazonaws.com.cn is an entry point for the Amazon "
              + "S3 service in beijing region.")
          .setConsistencyCheckLevel(ConsistencyCheckLevel.ENFORCE)
          .setScope(Scope.SERVER)
          .build();
  public static final PropertyKey UNDERFS_S3_ENDPOINT_REGION =
      new Builder(Name.UNDERFS_S3_ENDPOINT_REGION)
          .setDescription("Optionally, set the S3 endpoint region. If not provided, "
              + "inducted from the endpoint uri or set to null")
          .setConsistencyCheckLevel(ConsistencyCheckLevel.ENFORCE)
          .setScope(Scope.SERVER)
          .build();
  public static final PropertyKey UNDERFS_S3_OWNER_ID_TO_USERNAME_MAPPING =
      new Builder(Name.UNDERFS_S3_OWNER_ID_TO_USERNAME_MAPPING)
          .setDescription("Optionally, specify a preset s3 canonical id to Alluxio username "
              + "static mapping, in the format \"id1=user1;id2=user2\". The AWS S3 canonical "
              + "ID can be found at the console address "
              + "https://console.aws.amazon.com/iam/home?#security_credential . Please expand "
              + "the \"Account Identifiers\" tab and refer to \"Canonical User ID\". "
              + "Unspecified owner id will map to a default empty username")
          .setConsistencyCheckLevel(ConsistencyCheckLevel.ENFORCE)
          .setScope(Scope.SERVER)
          .build();
  public static final PropertyKey UNDERFS_S3_PROXY_HOST =
      new Builder(Name.UNDERFS_S3_PROXY_HOST)
          .setDescription("Optionally, specify a proxy host for communicating with S3.")
          .setConsistencyCheckLevel(ConsistencyCheckLevel.ENFORCE)
          .setScope(Scope.SERVER)
          .build();
  public static final PropertyKey UNDERFS_S3_PROXY_PORT =
      new Builder(Name.UNDERFS_S3_PROXY_PORT)
          .setDescription("Optionally, specify a proxy port for communicating with S3.")
          .setConsistencyCheckLevel(ConsistencyCheckLevel.ENFORCE)
          .setScope(Scope.SERVER)
          .build();
  public static final PropertyKey UNDERFS_S3_REGION =
      new Builder(Name.UNDERFS_S3_REGION)
          .setDescription("Optionally, set the S3 bucket region. If not provided, "
              + "will enable the global bucket access with extra requests")
          .setConsistencyCheckLevel(ConsistencyCheckLevel.ENFORCE)
          .setScope(Scope.SERVER)
          .build();
  public static final PropertyKey UNDERFS_S3_THREADS_MAX =
      new Builder(Name.UNDERFS_S3_THREADS_MAX)
          .setDefaultValue(40)
          .setDescription("The maximum number of threads to use for communicating with S3 and "
              + "the maximum number of concurrent connections to S3. Includes both threads "
              + "for data upload and metadata operations. This number should be at least as "
              + "large as the max admin threads plus max upload threads.")
          .setConsistencyCheckLevel(ConsistencyCheckLevel.WARN)
          .setScope(Scope.SERVER)
          .build();
  public static final PropertyKey UNDERFS_S3_UPLOAD_THREADS_MAX =
      new Builder(Name.UNDERFS_S3_UPLOAD_THREADS_MAX)
          .setDefaultValue(20)
          .setDescription("For an Alluxio worker, this is the maximum number of threads to use "
              + "for uploading data to S3 for multipart uploads. These operations can be fairly "
              + "expensive, so multiple threads are encouraged. However, this also splits the "
              + "bandwidth between threads, meaning the overall latency for completing an upload "
              + "will be higher for more threads. For the Alluxio master, this is the maximum "
              + "number of threads used for the rename (copy) operation. It is recommended that "
              + "value should be greater than or equal to "
              + Name.UNDERFS_OBJECT_STORE_SERVICE_THREADS)
          .setConsistencyCheckLevel(ConsistencyCheckLevel.WARN)
          .setScope(Scope.SERVER)
          .build();
  public static final PropertyKey UNDERFS_S3_DEFAULT_MODE =
      new Builder(Name.UNDERFS_S3_DEFAULT_MODE)
          .setAlias("alluxio.underfs.s3a.default.mode")
          .setDefaultValue("0700")
          .setDescription("Mode (in octal notation) for S3 objects if mode cannot be discovered.")
          .setConsistencyCheckLevel(ConsistencyCheckLevel.WARN)
          .setScope(Scope.SERVER)
          .build();
  public static final PropertyKey UNDERFS_S3_DIRECTORY_SUFFIX =
      new Builder(Name.UNDERFS_S3_DIRECTORY_SUFFIX)
          .setAlias("alluxio.underfs.s3a.directory.suffix")
          .setDefaultValue("/")
          .setDescription("Directories are represented in S3 as zero-byte objects named with "
              + "the specified suffix.")
          .setConsistencyCheckLevel(ConsistencyCheckLevel.ENFORCE)
          .setScope(Scope.SERVER)
          .build();
  public static final PropertyKey UNDERFS_S3_BULK_DELETE_ENABLED =
      new Builder(Name.UNDERFS_S3_BULK_DELETE_ENABLED)
          .setAlias("alluxio.underfs.s3a.bulk.delete.enabled")
          .setDefaultValue(true)
          .setIsHidden(true)
          .setConsistencyCheckLevel(ConsistencyCheckLevel.ENFORCE)
          .setScope(Scope.SERVER)
          .build();
  public static final PropertyKey UNDERFS_S3_INHERIT_ACL =
      new Builder(Name.UNDERFS_S3_INHERIT_ACL)
          .setAlias("alluxio.underfs.s3a.inherit_acl")
          .setDefaultValue(true)
          .setDescription("Set this property to false to disable inheriting bucket ACLs on "
              + "objects. Note that the translation from bucket ACLs to Alluxio user permissions "
              + "is best effort as some S3-like storage services doe not implement ACLs fully "
              + "compatible with S3.")
          .setConsistencyCheckLevel(ConsistencyCheckLevel.ENFORCE)
          .setScope(Scope.SERVER)
          .build();
  public static final PropertyKey UNDERFS_S3_INTERMEDIATE_UPLOAD_CLEAN_AGE =
      new Builder(Name.UNDERFS_S3_INTERMEDIATE_UPLOAD_CLEAN_AGE)
          .setAlias("alluxio.underfs.s3a.intermediate.upload.clean.age")
          .setDefaultValue("3d")
          .setDescription("Streaming uploads may not have been completed/aborted correctly "
              + "and need periodical ufs cleanup. If ufs cleanup is enabled, "
              + "intermediate multipart uploads in all non-readonly S3 mount points "
              + "older than this age will be cleaned. This may impact other "
              + "ongoing upload operations, so a large clean age is encouraged.")
          .setConsistencyCheckLevel(ConsistencyCheckLevel.WARN)
          .setScope(Scope.SERVER)
          .build();
  public static final PropertyKey UNDERFS_S3_LIST_OBJECTS_V1 =
      new Builder(Name.UNDERFS_S3_LIST_OBJECTS_V1)
          .setAlias("alluxio.underfs.s3a.list.objects.v1")
          .setDefaultValue(false)
          .setDescription("Whether to use version 1 of GET Bucket (List Objects) API.")
          .setConsistencyCheckLevel(ConsistencyCheckLevel.ENFORCE)
          .setScope(Scope.SERVER)
          .build();
  public static final PropertyKey UNDERFS_S3_MAX_ERROR_RETRY =
      new Builder(Name.UNDERFS_S3_MAX_ERROR_RETRY)
          .setAlias("alluxio.underfs.s3a.max.error.retry")
          .setDescription("The maximum number of retry attempts for failed retryable requests."
              + "Setting this property will override the AWS SDK default.")
          .setConsistencyCheckLevel(ConsistencyCheckLevel.WARN)
          .setScope(Scope.SERVER)
          .build();
  public static final PropertyKey UNDERFS_S3_REQUEST_TIMEOUT =
      new Builder(Name.UNDERFS_S3_REQUEST_TIMEOUT)
          .setAlias("alluxio.underfs.s3a.request.timeout.ms", "alluxio.underfs.s3a.request.timeout")
          .setDefaultValue("1m")
          .setDescription("The timeout for a single request to S3. Infinity if set to 0. "
              + "Setting this property to a non-zero value can improve performance by "
              + "avoiding the long tail of requests to S3. For very slow connections to S3, "
              + "consider increasing this value or setting it to 0.")
          .setConsistencyCheckLevel(ConsistencyCheckLevel.WARN)
          .setScope(Scope.SERVER)
          .build();
  public static final PropertyKey UNDERFS_S3_SECURE_HTTP_ENABLED =
      new Builder(Name.UNDERFS_S3_SECURE_HTTP_ENABLED)
          .setAlias("alluxio.underfs.s3a.secure.http.enabled")
          .setDefaultValue(false)
          .setDescription("Whether or not to use HTTPS protocol when communicating with S3.")
          .setConsistencyCheckLevel(ConsistencyCheckLevel.ENFORCE)
          .setScope(Scope.SERVER)
          .build();
  public static final PropertyKey UNDERFS_S3_SERVER_SIDE_ENCRYPTION_ENABLED =
      new Builder(Name.UNDERFS_S3_SERVER_SIDE_ENCRYPTION_ENABLED)
          .setAlias("alluxio.underfs.s3a.server.side.encryption.enabled")
          .setDefaultValue(false)
          .setDescription("Whether or not to encrypt data stored in S3.")
          .setConsistencyCheckLevel(ConsistencyCheckLevel.ENFORCE)
          .setScope(Scope.SERVER)
          .build();
  public static final PropertyKey UNDERFS_S3_SIGNER_ALGORITHM =
      new Builder(Name.UNDERFS_S3_SIGNER_ALGORITHM)
          .setAlias("alluxio.underfs.s3a.signer.algorithm")
          .setDescription("The signature algorithm which should be used to sign requests to "
              + "the s3 service. This is optional, and if not set, the client will "
              + "automatically determine it. For interacting with an S3 endpoint which only "
              + "supports v2 signatures, set this to \"S3SignerType\".")
          .setConsistencyCheckLevel(ConsistencyCheckLevel.ENFORCE)
          .setScope(Scope.SERVER)
          .build();
  public static final PropertyKey UNDERFS_S3_CONNECT_TTL =
      new Builder(Name.UNDERFS_S3_CONNECT_TTL)
          .setDefaultValue(-1)
          .setDescription("The expiration time of S3 connections in ms. -1 means the connection "
            + "will never expire.")
          .setConsistencyCheckLevel(ConsistencyCheckLevel.WARN)
          .setScope(Scope.SERVER)
          .build();
  public static final PropertyKey UNDERFS_S3_SOCKET_TIMEOUT =
      new Builder(Name.UNDERFS_S3_SOCKET_TIMEOUT)
          .setAlias("alluxio.underfs.s3a.socket.timeout.ms", "alluxio.underfs.s3a.socket.timeout")
          .setDefaultValue("50s")
          .setDescription("Length of the socket timeout when communicating with S3.")
          .setConsistencyCheckLevel(ConsistencyCheckLevel.WARN)
          .setScope(Scope.SERVER)
          .build();
  public static final PropertyKey UNDERFS_S3_STREAMING_UPLOAD_ENABLED =
      new Builder(Name.UNDERFS_S3_STREAMING_UPLOAD_ENABLED)
          .setAlias("alluxio.underfs.s3a.streaming.upload.enabled")
          .setDefaultValue(false)
          .setDescription("(Experimental) If true, using streaming upload to write to S3.")
          .setConsistencyCheckLevel(ConsistencyCheckLevel.ENFORCE)
          .setScope(Scope.SERVER)
          .build();
  public static final PropertyKey UNDERFS_S3_STREAMING_UPLOAD_PARTITION_SIZE =
      new Builder(Name.UNDERFS_S3_STREAMING_UPLOAD_PARTITION_SIZE)
          .setAlias("alluxio.underfs.s3a.streaming.upload.partition.size")
          .setDefaultValue("64MB")
          .setDescription("Maximum allowable size of a single buffer file when using "
              + "S3A streaming upload. When the buffer file reaches the partition size, "
              + "it will be uploaded and the upcoming data will write to other buffer files."
              + "If the partition size is too small, S3A upload speed might be affected. ")
          .setConsistencyCheckLevel(ConsistencyCheckLevel.WARN)
          .setScope(Scope.SERVER)
          .build();
  public static final PropertyKey UNDERFS_KODO_REQUESTS_MAX =
      new Builder(Name.UNDERFS_KODO_REQUESTS_MAX)
          .setDefaultValue(64)
          .setDescription("The maximum number of kodo connections.")
          .setConsistencyCheckLevel(ConsistencyCheckLevel.WARN)
          .setScope(Scope.SERVER)
          .build();
  public static final PropertyKey UNDERFS_KODO_CONNECT_TIMEOUT =
      new Builder(Name.UNDERFS_KODO_CONNECT_TIMEOUT)
          .setDefaultValue("50s")
          .setDescription("The connect timeout of kodo.")
          .setConsistencyCheckLevel(ConsistencyCheckLevel.WARN)
          .setScope(Scope.SERVER)
          .build();

  public static final PropertyKey UNDERFS_CEPHFS_AUTH_ID =
      new Builder(Name.UNDERFS_CEPHFS_AUTH_ID)
          .setDefaultValue("admin")
          .setDescription("Ceph client id for authentication.")
          .setConsistencyCheckLevel(ConsistencyCheckLevel.WARN)
          .setScope(Scope.SERVER)
          .build();
  public static final PropertyKey UNDERFS_CEPHFS_CONF_FILE =
      new Builder(Name.UNDERFS_CEPHFS_CONF_FILE)
          .setDefaultValue("/etc/ceph/ceph.conf")
          .setDescription("Path to Ceph configuration file.")
          .setConsistencyCheckLevel(ConsistencyCheckLevel.WARN)
          .setScope(Scope.SERVER)
          .build();
  public static final PropertyKey UNDERFS_CEPHFS_CONF_OPTS =
      new Builder(Name.UNDERFS_CEPHFS_CONF_OPTS)
          .setDescription("Extra configuration options for CephFS client.")
          .setConsistencyCheckLevel(ConsistencyCheckLevel.WARN)
          .setScope(Scope.SERVER)
          .build();
  public static final PropertyKey UNDERFS_CEPHFS_AUTH_KEY =
      new Builder(Name.UNDERFS_CEPHFS_AUTH_KEY)
          .setDescription("CephX authentication key, base64 encoded.")
          .setConsistencyCheckLevel(ConsistencyCheckLevel.WARN)
          .setScope(Scope.SERVER)
          .build();
  public static final PropertyKey UNDERFS_CEPHFS_AUTH_KEYFILE =
      new Builder(Name.UNDERFS_CEPHFS_AUTH_KEYFILE)
          .setDescription("Path to CephX authentication key file.")
          .setConsistencyCheckLevel(ConsistencyCheckLevel.WARN)
          .setScope(Scope.SERVER)
          .build();
  public static final PropertyKey UNDERFS_CEPHFS_AUTH_KEYRING =
      new Builder(Name.UNDERFS_CEPHFS_AUTH_KEYRING)
          .setDefaultValue("/etc/ceph/ceph.client.admin.keyring")
          .setDescription("Path to CephX authentication keyring file.")
          .setConsistencyCheckLevel(ConsistencyCheckLevel.WARN)
          .setScope(Scope.SERVER)
          .build();
  public static final PropertyKey UNDERFS_CEPHFS_MON_HOST =
      new Builder(Name.UNDERFS_CEPHFS_MON_HOST)
          .setDefaultValue("0.0.0.0")
          .setDescription("List of hosts or addresses to search for a Ceph monitor.")
          .setConsistencyCheckLevel(ConsistencyCheckLevel.WARN)
          .setScope(Scope.SERVER)
          .build();
  public static final PropertyKey UNDERFS_CEPHFS_MDS_NAMESPACE =
      new Builder(Name.UNDERFS_CEPHFS_MDS_NAMESPACE)
          .setDescription("CephFS filesystem to mount.")
          .setConsistencyCheckLevel(ConsistencyCheckLevel.WARN)
          .setScope(Scope.SERVER)
          .build();
  public static final PropertyKey UNDERFS_CEPHFS_MOUNT_UID =
      new Builder(Name.UNDERFS_CEPHFS_MOUNT_UID)
          .setDefaultValue(0)
          .setDescription("The user ID of CephFS mount.")
          .setConsistencyCheckLevel(ConsistencyCheckLevel.WARN)
          .setScope(Scope.SERVER)
          .build();
  public static final PropertyKey UNDERFS_CEPHFS_MOUNT_GID =
      new Builder(Name.UNDERFS_CEPHFS_MOUNT_GID)
          .setDefaultValue(0)
          .setDescription("The group ID of CephFS mount.")
          .setConsistencyCheckLevel(ConsistencyCheckLevel.WARN)
          .setScope(Scope.SERVER)
          .build();
  public static final PropertyKey UNDERFS_CEPHFS_MOUNT_POINT =
      new Builder(Name.UNDERFS_CEPHFS_MOUNT_POINT)
          .setDefaultValue("/")
          .setDescription("Directory to mount on the CephFS filesystem.")
          .setConsistencyCheckLevel(ConsistencyCheckLevel.WARN)
          .setScope(Scope.SERVER)
          .build();
  public static final PropertyKey UNDERFS_CEPHFS_LOCALIZE_READS =
      new Builder(Name.UNDERFS_CEPHFS_LOCALIZE_READS)
          .setDefaultValue(false)
          .setDescription("Utilize Ceph localized reads feature.")
          .setConsistencyCheckLevel(ConsistencyCheckLevel.WARN)
          .setScope(Scope.SERVER)
          .build();

  // UFS access control related properties
  //
  // Not prefixed with fs, the s3a property names mirror the aws-sdk property names for ease of use
  public static final PropertyKey ABFS_CLIENT_ENDPOINT = new Builder(Name.ABFS_CLIENT_ENDPOINT)
      .setDescription("The oauth endpoint for ABFS.")
      .setConsistencyCheckLevel(ConsistencyCheckLevel.ENFORCE)
      .setScope(Scope.SERVER)
      .build();
  public static final PropertyKey ABFS_CLIENT_ID = new Builder(Name.ABFS_CLIENT_ID)
      .setDescription("The client id for ABFS.")
      .setConsistencyCheckLevel(ConsistencyCheckLevel.ENFORCE)
      .setScope(Scope.SERVER)
      .build();
  public static final PropertyKey ABFS_CLIENT_SECRET = new Builder(Name.ABFS_CLIENT_SECRET)
      .setDescription("The client secret for ABFS.")
      .setConsistencyCheckLevel(ConsistencyCheckLevel.ENFORCE)
      .setScope(Scope.SERVER)
      .setDisplayType(DisplayType.CREDENTIALS)
      .build();
  public static final PropertyKey GCS_ACCESS_KEY = new Builder(Name.GCS_ACCESS_KEY)
      .setDescription(String.format("The access key of GCS bucket. This property key "
          + "is only valid when %s=1", Name.UNDERFS_GCS_VERSION))
      .setConsistencyCheckLevel(ConsistencyCheckLevel.ENFORCE)
      .setScope(Scope.SERVER)
      .setDisplayType(DisplayType.CREDENTIALS)
      .build();
  public static final PropertyKey GCS_SECRET_KEY = new Builder(Name.GCS_SECRET_KEY)
      .setDescription(String.format("The secret key of GCS bucket. This property key "
          + "is only valid when %s=1", Name.UNDERFS_GCS_VERSION))
      .setConsistencyCheckLevel(ConsistencyCheckLevel.ENFORCE)
      .setScope(Scope.SERVER)
      .setDisplayType(DisplayType.CREDENTIALS)
      .build();
  public static final PropertyKey GCS_CREDENTIAL_PATH = new Builder(Name.GCS_CREDENTIAL_PATH)
      .setDescription(String.format("The json file path of Google application credentials. "
          + "This property key is only valid when %s=2", Name.UNDERFS_GCS_VERSION))
      .setConsistencyCheckLevel(ConsistencyCheckLevel.ENFORCE)
      .setScope(Scope.SERVER)
      .build();
  public static final PropertyKey OSS_ACCESS_KEY = new Builder(Name.OSS_ACCESS_KEY)
      .setDescription("The access key of OSS bucket.")
      .setConsistencyCheckLevel(ConsistencyCheckLevel.ENFORCE)
      .setScope(Scope.SERVER)
      .setDisplayType(DisplayType.CREDENTIALS)
      .build();
  public static final PropertyKey OSS_ENDPOINT_KEY = new Builder(Name.OSS_ENDPOINT_KEY)
      .setDescription("The endpoint key of OSS bucket.")
      .setConsistencyCheckLevel(ConsistencyCheckLevel.ENFORCE)
      .setScope(Scope.SERVER)
      .build();
  public static final PropertyKey OSS_SECRET_KEY = new Builder(Name.OSS_SECRET_KEY)
      .setDescription("The secret key of OSS bucket.")
      .setConsistencyCheckLevel(ConsistencyCheckLevel.ENFORCE)
      .setScope(Scope.SERVER)
      .setDisplayType(DisplayType.CREDENTIALS)
      .build();
  public static final PropertyKey S3A_ACCESS_KEY = new Builder(Name.S3A_ACCESS_KEY)
      .setDescription("The access key of S3 bucket.")
      .setConsistencyCheckLevel(ConsistencyCheckLevel.ENFORCE)
      .setScope(Scope.SERVER)
      .setDisplayType(DisplayType.CREDENTIALS)
      .build();
  public static final PropertyKey S3A_SECRET_KEY = new Builder(Name.S3A_SECRET_KEY)
      .setDescription("The secret key of S3 bucket.")
      .setConsistencyCheckLevel(ConsistencyCheckLevel.ENFORCE)
      .setScope(Scope.SERVER)
      .setDisplayType(DisplayType.CREDENTIALS)
      .build();
  public static final PropertyKey SWIFT_AUTH_METHOD_KEY = new Builder(Name.SWIFT_AUTH_METHOD_KEY)
      .setDescription("Choice of authentication method: "
          + "[tempauth (default), swiftauth, keystone, keystonev3].")
      .setConsistencyCheckLevel(ConsistencyCheckLevel.ENFORCE)
      .build();
  public static final PropertyKey SWIFT_AUTH_URL_KEY = new Builder(Name.SWIFT_AUTH_URL_KEY)
      .setDescription("Authentication URL for REST server, e.g., http://server:8090/auth/v1.0.")
      .setConsistencyCheckLevel(ConsistencyCheckLevel.ENFORCE)
      .build();
  public static final PropertyKey SWIFT_PASSWORD_KEY = new Builder(Name.SWIFT_PASSWORD_KEY)
      .setDescription("The password used for user:tenant authentication.")
      .setConsistencyCheckLevel(ConsistencyCheckLevel.ENFORCE)
      .setDisplayType(DisplayType.CREDENTIALS)
      .build();
  public static final PropertyKey SWIFT_SIMULATION = new Builder(Name.SWIFT_SIMULATION)
      .setDescription("Whether to simulate a single node Swift backend for testing purposes: "
          + "true or false (default).")
      .setConsistencyCheckLevel(ConsistencyCheckLevel.ENFORCE)
      .build();
  public static final PropertyKey SWIFT_TENANT_KEY = new Builder(Name.SWIFT_TENANT_KEY)
      .setDescription("Swift user for authentication.")
      .setConsistencyCheckLevel(ConsistencyCheckLevel.ENFORCE)
      .setDisplayType(DisplayType.CREDENTIALS)
      .build();
  public static final PropertyKey SWIFT_USER_KEY = new Builder(Name.SWIFT_USER_KEY)
      .setDescription("Swift tenant for authentication.")
      .setConsistencyCheckLevel(ConsistencyCheckLevel.ENFORCE)
      .setDisplayType(DisplayType.CREDENTIALS)
      .build();
  public static final PropertyKey SWIFT_REGION_KEY = new Builder(Name.SWIFT_REGION_KEY)
      .setDescription("Service region when using Keystone authentication.")
      .setConsistencyCheckLevel(ConsistencyCheckLevel.ENFORCE)
      .build();
  public static final PropertyKey COS_ACCESS_KEY =
      new Builder(Name.COS_ACCESS_KEY)
          .setDescription("The access key of COS bucket.")
          .setConsistencyCheckLevel(ConsistencyCheckLevel.ENFORCE)
          .setScope(Scope.SERVER)
          .setDisplayType(DisplayType.CREDENTIALS)
          .build();
  public static final PropertyKey COS_APP_ID =
      new Builder(Name.COS_APP_ID)
          .setDescription("The app id of COS bucket.")
          .setScope(Scope.SERVER)
          .build();
  public static final PropertyKey COS_CONNECTION_MAX =
      new Builder(Name.COS_CONNECTION_MAX)
          .setDefaultValue(1024)
          .setDescription("The maximum number of COS connections.")
          .setScope(Scope.SERVER)
          .build();
  public static final PropertyKey COS_CONNECTION_TIMEOUT =
      new Builder(Name.COS_CONNECTION_TIMEOUT)
          .setDefaultValue("50s")
          .setDescription("The timeout of connecting to COS.")
          .setScope(Scope.SERVER)
          .build();
  public static final PropertyKey COS_SOCKET_TIMEOUT =
      new Builder(Name.COS_SOCKET_TIMEOUT)
          .setDefaultValue("50s")
          .setDescription("The timeout of COS socket.")
          .setScope(Scope.SERVER)
          .build();
  public static final PropertyKey COS_REGION =
      new Builder(Name.COS_REGION)
          .setDescription("The region name of COS bucket.")
          .setConsistencyCheckLevel(ConsistencyCheckLevel.ENFORCE)
          .setScope(Scope.SERVER)
          .build();
  public static final PropertyKey COS_SECRET_KEY =
      new Builder(Name.COS_SECRET_KEY)
          .setDescription("The secret key of COS bucket.")
          .setConsistencyCheckLevel(ConsistencyCheckLevel.ENFORCE)
          .setScope(Scope.SERVER)
          .setDisplayType(DisplayType.CREDENTIALS)
          .build();
  // Journal ufs related properties
  public static final PropertyKey MASTER_JOURNAL_UFS_OPTION =
      new Builder(Template.MASTER_JOURNAL_UFS_OPTION)
          .setDescription("The configuration to use for the journal operations.")
          .setConsistencyCheckLevel(ConsistencyCheckLevel.ENFORCE)
          .setScope(Scope.MASTER)
          .build();
  public static final PropertyKey KODO_ACCESS_KEY =
      new Builder(Name.KODO_ACCESS_KEY)
          .setDescription("The access key of Kodo bucket.")
          .setConsistencyCheckLevel(ConsistencyCheckLevel.ENFORCE)
          .setScope(Scope.SERVER)
          .setDisplayType(DisplayType.CREDENTIALS)
          .build();
  public static final PropertyKey KODO_SECRET_KEY =
      new Builder(Name.KODO_SECRET_KEY)
          .setDescription("The secret key of Kodo bucket.")
          .setConsistencyCheckLevel(ConsistencyCheckLevel.ENFORCE)
          .setScope(Scope.SERVER)
          .setDisplayType(DisplayType.CREDENTIALS)
          .build();
  public static final PropertyKey KODO_DOWNLOAD_HOST =
      new Builder(Name.KODO_DOWNLOAD_HOST)
          .setDescription("The download domain of Kodo bucket.")
          .setConsistencyCheckLevel(ConsistencyCheckLevel.ENFORCE)
          .setScope(Scope.SERVER)
          .build();
  public static final PropertyKey KODO_ENDPOINT =
      new Builder(Name.KODO_ENDPOINT)
          .setDescription("The endpoint of Kodo bucket.")
          .setConsistencyCheckLevel(ConsistencyCheckLevel.ENFORCE)
          .setScope(Scope.SERVER)
          .build();
  public static final PropertyKey OBS_ACCESS_KEY =
      new Builder(Name.OBS_ACCESS_KEY)
          .setDescription("The access key of OBS bucket.")
          .setConsistencyCheckLevel(ConsistencyCheckLevel.ENFORCE)
          .setScope(Scope.SERVER)
          .setDisplayType(DisplayType.CREDENTIALS)
          .build();
  public static final PropertyKey OBS_ENDPOINT =
      new Builder(Name.OBS_ENDPOINT)
          .setDefaultValue("obs.myhwclouds.com")
          .setDescription("The endpoint of OBS bucket.")
          .setConsistencyCheckLevel(ConsistencyCheckLevel.ENFORCE)
          .setScope(Scope.SERVER)
          .build();
  public static final PropertyKey OBS_SECRET_KEY =
      new Builder(Name.OBS_SECRET_KEY)
          .setDescription("The secret key of OBS bucket.")
          .setConsistencyCheckLevel(ConsistencyCheckLevel.ENFORCE)
          .setScope(Scope.SERVER)
          .setDisplayType(DisplayType.CREDENTIALS)
          .build();
  public static final PropertyKey OBS_BUCKET_TYPE =
      new Builder(Name.OBS_BUCKET_TYPE)
          .setDefaultValue("obs")
          .setDescription("The type of bucket (obs/pfs).")
          .setConsistencyCheckLevel(ConsistencyCheckLevel.ENFORCE)
          .setScope(Scope.SERVER)
          .build();
  //
  // Mount table related properties
  //
  public static final PropertyKey MASTER_MOUNT_TABLE_ROOT_ALLUXIO =
      new Builder(Template.MASTER_MOUNT_TABLE_ALLUXIO, "root")
          .setDefaultValue("/")
          .setDescription("Alluxio root mount point.")
          .setConsistencyCheckLevel(ConsistencyCheckLevel.ENFORCE)
          .setScope(Scope.MASTER)
          .build();
  public static final PropertyKey MASTER_MOUNT_TABLE_ROOT_OPTION =
      new Builder(Template.MASTER_MOUNT_TABLE_OPTION, "root")
          .setDescription("Configuration for the UFS of Alluxio root mount point.")
          .setConsistencyCheckLevel(ConsistencyCheckLevel.ENFORCE)
          .setScope(Scope.MASTER)
          .build();
  public static final PropertyKey MASTER_MOUNT_TABLE_ROOT_READONLY =
      new Builder(Template.MASTER_MOUNT_TABLE_READONLY, "root")
          .setDefaultValue(false)
          .setDescription("Whether Alluxio root mount point is readonly.")
          .setConsistencyCheckLevel(ConsistencyCheckLevel.ENFORCE)
          .setScope(Scope.MASTER)
          .build();
  public static final PropertyKey MASTER_MOUNT_TABLE_ROOT_SHARED =
      new Builder(Template.MASTER_MOUNT_TABLE_SHARED, "root")
          .setDefaultValue(true)
          .setDescription("Whether Alluxio root mount point is shared.")
          .setConsistencyCheckLevel(ConsistencyCheckLevel.ENFORCE)
          .setScope(Scope.MASTER)
          .build();
  public static final PropertyKey MASTER_MOUNT_TABLE_ROOT_UFS =
      new Builder(Template.MASTER_MOUNT_TABLE_UFS, "root")
          .setAlias("alluxio.underfs.address")
          .setDescription("The storage address of the UFS at the Alluxio root mount point.")
          .setDefaultValue(String.format("${%s}/underFSStorage", Name.WORK_DIR))
          .setConsistencyCheckLevel(ConsistencyCheckLevel.ENFORCE)
          .setScope(Scope.MASTER)
          .build();

  /**
   * Master related properties.
   */
  public static final PropertyKey MASTER_ASYNC_PERSIST_SIZE_VALIDATION =
      new Builder(Name.MASTER_ASYNC_PERSIST_SIZE_VALIDATION)
          .setDefaultValue(true)
          .setDescription("Checks if the size of an async persist file matches the original file "
              + "and fails the async persist job if not.")
          .setIsHidden(true)
          .setConsistencyCheckLevel(ConsistencyCheckLevel.WARN)
          .setScope(Scope.MASTER)
          .build();
  public static final PropertyKey MASTER_AUDIT_LOGGING_ENABLED =
      new Builder(Name.MASTER_AUDIT_LOGGING_ENABLED)
          .setDefaultValue(false)
          .setDescription("Set to true to enable file system master audit.")
          .setConsistencyCheckLevel(ConsistencyCheckLevel.WARN)
          .setScope(Scope.MASTER)
          .build();
  public static final PropertyKey MASTER_AUDIT_LOGGING_QUEUE_CAPACITY =
      new Builder(Name.MASTER_AUDIT_LOGGING_QUEUE_CAPACITY)
          .setDefaultValue(10000)
          .setDescription("Capacity of the queue used by audit logging.")
          .setConsistencyCheckLevel(ConsistencyCheckLevel.WARN)
          .setScope(Scope.MASTER)
          .build();
  public static final PropertyKey MASTER_BACKUP_DIRECTORY =
      new Builder(Name.MASTER_BACKUP_DIRECTORY)
          .setDefaultValue("/alluxio_backups")
          .setDescription("Default directory for writing master metadata backups. This path is "
              + "an absolute path of the root UFS. For example, if the root ufs "
              + "directory is hdfs://host:port/alluxio/data, the default backup directory will be "
              + "hdfs://host:port/alluxio_backups.")
          .setConsistencyCheckLevel(ConsistencyCheckLevel.ENFORCE)
          .setScope(Scope.MASTER)
          .build();
  public static final PropertyKey MASTER_BACKUP_ENTRY_BUFFER_COUNT =
      new Builder(Name.MASTER_BACKUP_ENTRY_BUFFER_COUNT)
          .setDefaultValue("10000")
          .setDescription("How many journal entries to buffer during a back-up.")
          .setConsistencyCheckLevel(ConsistencyCheckLevel.ENFORCE)
          .setScope(Scope.MASTER)
          .build();
  public static final PropertyKey MASTER_BACKUP_DELEGATION_ENABLED =
      new Builder(Name.MASTER_BACKUP_DELEGATION_ENABLED)
          .setDefaultValue(false)
          .setDescription("Whether to delegate journals to stand-by masters in HA cluster.")
          .setConsistencyCheckLevel(ConsistencyCheckLevel.ENFORCE)
          .setScope(Scope.MASTER)
          .build();
  public static final PropertyKey MASTER_BACKUP_TRANSPORT_TIMEOUT =
      new Builder(Name.MASTER_BACKUP_TRANSPORT_TIMEOUT)
          .setDefaultValue("30s")
          .setDescription("Request timeout for backup messaging.")
          .setConsistencyCheckLevel(ConsistencyCheckLevel.WARN)
          .setScope(Scope.MASTER)
          .build();
  public static final PropertyKey MASTER_BACKUP_HEARTBEAT_INTERVAL =
      new Builder(Name.MASTER_BACKUP_HEARTBEAT_INTERVAL)
          .setDefaultValue("2s")
          .setDescription("Interval at which follower updates the leader on ongoing backup.")
          .setConsistencyCheckLevel(ConsistencyCheckLevel.IGNORE)
          .setScope(Scope.MASTER)
          .build();
  public static final PropertyKey MASTER_BACKUP_CONNECT_INTERVAL_MIN =
      new Builder(Name.MASTER_BACKUP_CONNECT_INTERVAL_MIN)
          .setDefaultValue("1s")
          .setDescription("Minimum delay between each connection attempt to backup-leader.")
          .setConsistencyCheckLevel(ConsistencyCheckLevel.IGNORE)
          .setScope(Scope.MASTER)
          .build();
  public static final PropertyKey MASTER_BACKUP_CONNECT_INTERVAL_MAX =
      new Builder(Name.MASTER_BACKUP_CONNECT_INTERVAL_MAX)
          .setDefaultValue("30s")
          .setDescription("Maximum delay between each connection attempt to backup-leader.")
          .setConsistencyCheckLevel(ConsistencyCheckLevel.IGNORE)
          .setScope(Scope.MASTER)
          .build();
  public static final PropertyKey MASTER_BACKUP_ABANDON_TIMEOUT =
      new Builder(Name.MASTER_BACKUP_ABANDON_TIMEOUT)
          .setDefaultValue("1m")
          .setDescription("Duration after which leader will abandon the backup"
              + " if not received heartbeat from backup-worker.")
          .setConsistencyCheckLevel(ConsistencyCheckLevel.IGNORE)
          .setScope(Scope.MASTER)
          .build();
  public static final PropertyKey MASTER_BACKUP_STATE_LOCK_EXCLUSIVE_DURATION =
      new Builder(Name.MASTER_BACKUP_STATE_LOCK_EXCLUSIVE_DURATION)
          .setDefaultValue("0ms")
          .setDescription("Alluxio master will allow only exclusive locking of "
              + "the state-lock for this duration. This duration starts after masters "
              + "are started for the first time. "
              + "User RPCs will fail to acquire state-lock during this phase and "
              + "a backup is guaranteed take the state-lock meanwhile.")
          .setConsistencyCheckLevel(ConsistencyCheckLevel.ENFORCE)
          .setScope(Scope.MASTER)
          .build();
  public static final PropertyKey MASTER_BACKUP_STATE_LOCK_INTERRUPT_CYCLE_ENABLED =
      new Builder(Name.MASTER_BACKUP_STATE_LOCK_INTERRUPT_CYCLE_ENABLED)
          .setDefaultValue(false)
          .setDescription("This controls whether RPCs that are waiting/holding state-lock "
              + "in shared-mode will be interrupted while state-lock is taken exclusively.")
          .setConsistencyCheckLevel(ConsistencyCheckLevel.ENFORCE)
          .setScope(Scope.MASTER)
          .build();
  public static final PropertyKey MASTER_BACKUP_STATE_LOCK_FORCED_DURATION =
      new Builder(Name.MASTER_BACKUP_STATE_LOCK_FORCED_DURATION)
          .setDefaultValue("15m")
          .setDescription("Exclusive locking of the state-lock will timeout after "
              + "this duration is spent on forced phase.")
          .setConsistencyCheckLevel(ConsistencyCheckLevel.ENFORCE)
          .setScope(Scope.MASTER)
          .build();
  public static final PropertyKey MASTER_BACKUP_STATE_LOCK_INTERRUPT_CYCLE_INTERVAL =
      new Builder(Name.MASTER_BACKUP_STATE_LOCK_INTERRUPT_CYCLE_INTERVAL)
          .setDefaultValue("30s")
          .setDescription("The interval at which the RPCs that are waiting/holding state-lock "
              + "in shared-mode will be interrupted while state-lock is taken exclusively.")
          .setConsistencyCheckLevel(ConsistencyCheckLevel.ENFORCE)
          .setScope(Scope.MASTER)
          .build();
  public static final PropertyKey MASTER_BACKUP_SUSPEND_TIMEOUT =
      new Builder(Name.MASTER_BACKUP_SUSPEND_TIMEOUT)
          .setDefaultValue("1m")
          .setDescription("Timeout for when suspend request is not followed by a backup request.")
          .setConsistencyCheckLevel(ConsistencyCheckLevel.IGNORE)
          .setScope(Scope.MASTER)
          .build();
  public static final PropertyKey MASTER_DAILY_BACKUP_ENABLED =
      new Builder(Name.MASTER_DAILY_BACKUP_ENABLED)
          .setDefaultValue(false)
          .setDescription("Whether or not to enable daily primary master "
              + "metadata backup.")
          .setConsistencyCheckLevel(ConsistencyCheckLevel.ENFORCE)
          .setScope(Scope.MASTER)
          .build();
  public static final PropertyKey MASTER_DAILY_BACKUP_FILES_RETAINED =
      new Builder(Name.MASTER_DAILY_BACKUP_FILES_RETAINED)
          .setDefaultValue(3)
          .setDescription("The maximum number of backup files to keep in the backup directory.")
          .setConsistencyCheckLevel(ConsistencyCheckLevel.ENFORCE)
          .setScope(Scope.MASTER)
          .build();
  public static final PropertyKey MASTER_DAILY_BACKUP_TIME =
      new Builder(Name.MASTER_DAILY_BACKUP_TIME)
          .setDefaultValue("05:00")
          .setDescription("Default UTC time for writing daily master metadata backups. "
              + "The accepted time format is hour:minute which is based on a 24-hour clock "
              + "(E.g., 05:30, 06:00, and 22:04). "
              + "Backing up metadata requires a pause in master metadata changes, "
              + "so please set this value to an off-peak time "
              + "to avoid interfering with other users of the system.")
          .setConsistencyCheckLevel(ConsistencyCheckLevel.ENFORCE)
          .setScope(Scope.MASTER)
          .build();
  public static final PropertyKey MASTER_SHELL_BACKUP_STATE_LOCK_GRACE_MODE =
      new Builder(Name.MASTER_SHELL_BACKUP_STATE_LOCK_GRACE_MODE)
          .setDefaultValue("TIMEOUT")
          .setDescription("Grace mode helps taking the state-lock exclusively for backup "
              + "with minimum disruption to existing RPCs. This low-impact locking phase "
              + "is called grace-cycle. Two modes are supported: TIMEOUT/FORCED."
              + "TIMEOUT: Means exclusive locking will timeout if it cannot acquire the lock"
              + "with grace-cycle. "
              + "FORCED: Means the state-lock will be taken forcefully if grace-cycle fails "
              + "to acquire it. Forced phase might trigger interrupting of existing RPCs if "
              + "it is enabled.")
          .setConsistencyCheckLevel(ConsistencyCheckLevel.ENFORCE)
          .setScope(Scope.MASTER)
          .build();
  public static final PropertyKey MASTER_SHELL_BACKUP_STATE_LOCK_TRY_DURATION =
      new Builder(Name.MASTER_SHELL_BACKUP_STATE_LOCK_TRY_DURATION)
          .setDefaultValue("1m")
          .setDescription("The duration that controls how long the state-lock is "
              + "tried within a single grace-cycle.")
          .setConsistencyCheckLevel(ConsistencyCheckLevel.ENFORCE)
          .setScope(Scope.MASTER)
          .build();
  public static final PropertyKey MASTER_SHELL_BACKUP_STATE_LOCK_SLEEP_DURATION =
      new Builder(Name.MASTER_SHELL_BACKUP_STATE_LOCK_SLEEP_DURATION)
          .setDefaultValue("0")
          .setDescription("The duration that controls how long the lock waiter "
              + "sleeps within a single grace-cycle.")
          .setConsistencyCheckLevel(ConsistencyCheckLevel.ENFORCE)
          .setScope(Scope.MASTER)
          .build();
  public static final PropertyKey MASTER_SHELL_BACKUP_STATE_LOCK_TIMEOUT =
      new Builder(Name.MASTER_SHELL_BACKUP_STATE_LOCK_TIMEOUT)
          .setDefaultValue("1m")
          .setDescription("The max duration for a grace-cycle.")
          .setConsistencyCheckLevel(ConsistencyCheckLevel.ENFORCE)
          .setScope(Scope.MASTER)
          .build();
  public static final PropertyKey MASTER_DAILY_BACKUP_STATE_LOCK_GRACE_MODE =
      new Builder(Name.MASTER_DAILY_BACKUP_STATE_LOCK_GRACE_MODE)
          .setDefaultValue("FORCED")
          .setDescription("Grace mode helps taking the state-lock exclusively for backup "
              + "with minimum disruption to existing RPCs. This low-impact locking phase "
              + "is called grace-cycle. Two modes are supported: TIMEOUT/FORCED."
              + "TIMEOUT: Means exclusive locking will timeout if it cannot acquire the lock"
              + "with grace-cycle. "
              + "FORCED: Means the state-lock will be taken forcefully if grace-cycle fails "
              + "to acquire it. Forced phase might trigger interrupting of existing RPCs if "
              + "it is enabled.")
          .setConsistencyCheckLevel(ConsistencyCheckLevel.ENFORCE)
          .setScope(Scope.MASTER)
          .build();
  public static final PropertyKey MASTER_DAILY_BACKUP_STATE_LOCK_TRY_DURATION =
      new Builder(Name.MASTER_DAILY_BACKUP_STATE_LOCK_TRY_DURATION)
          .setDefaultValue("30s")
          .setDescription("The duration that controls how long the state-lock is "
              + "tried within a single grace-cycle.")
          .setConsistencyCheckLevel(ConsistencyCheckLevel.ENFORCE)
          .setScope(Scope.MASTER)
          .build();
  public static final PropertyKey MASTER_DAILY_BACKUP_STATE_LOCK_SLEEP_DURATION =
      new Builder(Name.MASTER_DAILY_BACKUP_STATE_LOCK_SLEEP_DURATION)
          .setDefaultValue("10m")
          .setDescription("The duration that controls how long the lock waiter "
              + "sleeps within a single grace-cycle.")
          .setConsistencyCheckLevel(ConsistencyCheckLevel.ENFORCE)
          .setScope(Scope.MASTER)
          .build();
  public static final PropertyKey MASTER_DAILY_BACKUP_STATE_LOCK_TIMEOUT =
      new Builder(Name.MASTER_DAILY_BACKUP_STATE_LOCK_TIMEOUT)
          .setDefaultValue("12h")
          .setDescription("The max duration for a grace-cycle.")
          .setConsistencyCheckLevel(ConsistencyCheckLevel.ENFORCE)
          .setScope(Scope.MASTER)
          .build();
  public static final PropertyKey MASTER_BIND_HOST =
      new Builder(Name.MASTER_BIND_HOST)
          .setDefaultValue("0.0.0.0")
          .setDescription("The hostname that Alluxio master binds to.")
          .setScope(Scope.MASTER)
          .build();
  public static final PropertyKey MASTER_CLUSTER_METRICS_UPDATE_INTERVAL =
      new Builder(Name.MASTER_CLUSTER_METRICS_UPDATE_INTERVAL)
          .setDefaultValue("1m")
          .setDescription("The interval for periodically updating the cluster level metrics.")
          .setConsistencyCheckLevel(ConsistencyCheckLevel.WARN)
          .setScope(Scope.MASTER)
          .setIsHidden(true)
          .build();
  public static final PropertyKey MASTER_EMBEDDED_JOURNAL_PROXY_HOST =
      new Builder(Name.MASTER_EMBEDDED_JOURNAL_PROXY_HOST)
          .setDescription(String.format(
              "Used to bind embedded journal servers to a proxied host."
                  + "Proxy hostname will still make use of %s for bind port.",
              Name.MASTER_EMBEDDED_JOURNAL_PORT))
          // No default value for proxy-host. Server will bind to "alluxio.master.hostname"
          // as default.
          .build();
  public static final PropertyKey MASTER_EMBEDDED_JOURNAL_ADDRESSES =
      new Builder(Name.MASTER_EMBEDDED_JOURNAL_ADDRESSES)
          .setDescription(String.format("A comma-separated list of journal addresses for all "
              + "masters in the cluster. The format is 'hostname1:port1,hostname2:port2,...'. When "
              + "left unset, Alluxio uses ${%s}:${%s} by default", Name.MASTER_HOSTNAME,
              Name.MASTER_EMBEDDED_JOURNAL_PORT))
          // We intentionally don't set a default value here. That way, we can use isSet() to check
          // whether the user explicitly set these addresses. If they did, we determine job master
          // embedded journal addresses using the same hostnames the user set here. Otherwise, we
          // use jobMasterHostname:jobMasterEmbeddedJournalPort by default.
          .setScope(Scope.ALL)
          .build();
  public static final PropertyKey MASTER_EMBEDDED_JOURNAL_MIN_ELECTION_TIMEOUT =
      new Builder(Name.MASTER_EMBEDDED_JOURNAL_MIN_ELECTION_TIMEOUT)
          .setDescription("The min election timeout for the embedded journal.")
          .setDefaultValue("10s")
          .setConsistencyCheckLevel(ConsistencyCheckLevel.WARN)
          .setScope(Scope.MASTER)
          .build();
  public static final PropertyKey MASTER_EMBEDDED_JOURNAL_MAX_ELECTION_TIMEOUT =
      new Builder(Name.MASTER_EMBEDDED_JOURNAL_MAX_ELECTION_TIMEOUT)
          .setDescription(String.format(
              "The max election timeout for the embedded journal. When a random period between "
              + "${%s} and ${%s} elapses without a master receiving any messages, the master "
              + "will attempt to become the primary Election timeout will be waited initially "
              + "when the cluster is forming. So larger values for election timeout will cause "
              + "longer start-up time. Smaller values might introduce instability to leadership.",
              Name.MASTER_EMBEDDED_JOURNAL_MIN_ELECTION_TIMEOUT,
              Name.MASTER_EMBEDDED_JOURNAL_MAX_ELECTION_TIMEOUT))
          // TODO(qian0817): dynamically set here
          .setDefaultValue("20s")
          .setConsistencyCheckLevel(ConsistencyCheckLevel.WARN)
          .setScope(Scope.MASTER)
          .build();
  public static final PropertyKey MASTER_EMBEDDED_JOURNAL_CATCHUP_RETRY_WAIT =
      new Builder(Name.MASTER_EMBEDDED_JOURNAL_CATCHUP_RETRY_WAIT)
          .setDefaultValue("1s")
          .setDescription("Time for embedded journal leader to wait before retrying a catch up.")
          .setConsistencyCheckLevel(ConsistencyCheckLevel.WARN)
          .setScope(Scope.MASTER)
          .build();
  public static final PropertyKey MASTER_EMBEDDED_JOURNAL_ENTRY_SIZE_MAX =
      new Builder(Name.MASTER_EMBEDDED_JOURNAL_ENTRY_SIZE_MAX)
          .setDefaultValue("10MB")
          .setDescription(String.format(
              "The maximum single journal entry size allowed to be flushed. "
              + "This value should be smaller than 30MB. "
              + "If you update this value, please also update the value of %s ",
              Name.MASTER_EMBEDDED_JOURNAL_FLUSH_SIZE_MAX))
          .setConsistencyCheckLevel(ConsistencyCheckLevel.WARN)
          .setScope(Scope.MASTER)
          .build();
  public static final PropertyKey MASTER_EMBEDDED_JOURNAL_FLUSH_SIZE_MAX =
      new Builder(Name.MASTER_EMBEDDED_JOURNAL_FLUSH_SIZE_MAX)
          .setDefaultValue("160MB")
          .setDescription("The maximum size in bytes of journal entries allowed "
              + "in concurrent journal flushing (journal IO to standby masters "
              + "and IO to local disks).")
          .setConsistencyCheckLevel(ConsistencyCheckLevel.WARN)
          .setScope(Scope.MASTER)
          .build();
  public static final PropertyKey MASTER_EMBEDDED_JOURNAL_PORT =
      new Builder(Name.MASTER_EMBEDDED_JOURNAL_PORT)
          .setDescription("The port to use for embedded journal communication with other masters.")
          .setDefaultValue(19200)
          .setScope(Scope.ALL)
          .build();
  public static final PropertyKey MASTER_EMBEDDED_JOURNAL_RETRY_CACHE_EXPIRY_TIME =
      new Builder(Name.MASTER_EMBEDDED_JOURNAL_RETRY_CACHE_EXPIRY_TIME)
          .setDefaultValue("60s")
          .setDescription("The time for embedded journal server retry cache to expire. Setting a "
              + "bigger value allows embedded journal server to cache the responses for a longer "
              + "time in case of journal writer retries, but will take up more memory in master.")
          .setConsistencyCheckLevel(ConsistencyCheckLevel.WARN)
          .setScope(Scope.MASTER)
          .build();
  public static final PropertyKey MASTER_EMBEDDED_JOURNAL_WRITE_REMOTE_ENABLED =
      new Builder(Name.MASTER_EMBEDDED_JOURNAL_WRITE_REMOTE_ENABLED)
          .setDefaultValue(false)
          .setDescription("Whether the journal writer will write to remote master. This is "
              + "disabled by default and should not be turned on unless Alluxio encounters issues "
              + "with local journal write.")
          .setConsistencyCheckLevel(ConsistencyCheckLevel.WARN)
          .setScope(Scope.MASTER)
          .setIsHidden(true)
          .build();
  public static final PropertyKey MASTER_EMBEDDED_JOURNAL_WRITE_TIMEOUT =
      new Builder(Name.MASTER_EMBEDDED_JOURNAL_WRITE_TIMEOUT)
          .setDefaultValue("30s")
          .setDescription("Maximum time to wait for a write/flush on embedded journal.")
          .setConsistencyCheckLevel(ConsistencyCheckLevel.WARN)
          .setScope(Scope.MASTER)
          .build();
  public static final PropertyKey MASTER_EMBEDDED_JOURNAL_SNAPSHOT_REPLICATION_CHUNK_SIZE =
      new Builder(Name.MASTER_EMBEDDED_JOURNAL_SNAPSHOT_REPLICATION_CHUNK_SIZE)
          .setDefaultValue("4MB")
          .setDescription("The stream chunk size used by masters to replicate snapshots.")
          .setConsistencyCheckLevel(ConsistencyCheckLevel.WARN)
          .setScope(Scope.MASTER)
          .build();
  public static final PropertyKey MASTER_EMBEDDED_JOURNAL_TRANSPORT_REQUEST_TIMEOUT_MS =
      new Builder(Name.MASTER_EMBEDDED_JOURNAL_TRANSPORT_REQUEST_TIMEOUT_MS)
          .setDefaultValue("5s")
          .setDescription("Timeout for requests between embedded journal masters.")
          .setConsistencyCheckLevel(ConsistencyCheckLevel.WARN)
          .setScope(Scope.MASTER)
          .build();
  public static final PropertyKey MASTER_EMBEDDED_JOURNAL_TRANSPORT_MAX_INBOUND_MESSAGE_SIZE =
      new Builder(Name.MASTER_EMBEDDED_JOURNAL_TRANSPORT_MAX_INBOUND_MESSAGE_SIZE)
          .setDefaultValue("100MB")
          .setDescription("The maximum size of a message that can be sent to the "
              + "embedded journal server node.")
          .setConsistencyCheckLevel(ConsistencyCheckLevel.WARN)
          .setScope(Scope.MASTER)
          .build();
  public static final PropertyKey MASTER_RPC_ADDRESSES =
      new Builder(Name.MASTER_RPC_ADDRESSES).setDescription(
          "A list of comma-separated host:port RPC addresses where the client should look for "
              + "masters when using multiple masters without Zookeeper. This property is not "
              + "used when Zookeeper is enabled, since Zookeeper already stores the master "
              + "addresses.")
          .setScope(Scope.ALL)
          .build();
  public static final PropertyKey MASTER_FILE_ACCESS_TIME_JOURNAL_FLUSH_INTERVAL =
      new Builder(Name.MASTER_FILE_ACCESS_TIME_JOURNAL_FLUSH_INTERVAL)
          .setDefaultValue("1h")
          .setDescription("The minimum interval between files access time update journal entries "
              + "get flushed asynchronously. Setting it to a non-positive value will make the the "
              + "journal update synchronous. Asynchronous update reduces the performance impact of "
              + "tracking access time but can lose some access time update when master stops "
              + "unexpectedly.")
          .setConsistencyCheckLevel(ConsistencyCheckLevel.WARN)
          .setScope(Scope.MASTER)
          .build();
  public static final PropertyKey MASTER_FILE_ACCESS_TIME_UPDATE_PRECISION =
      new Builder(Name.MASTER_FILE_ACCESS_TIME_UPDATE_PRECISION)
          .setDefaultValue("1d")
          .setDescription("The file last access time is precise up to this value. Setting it to"
              + "a non-positive value will update last access time on every file access operation."
              + "Longer precision will help reduce the performance impact of tracking access time "
              + "by reduce the amount of metadata writes occur while reading the same group of "
              + "files repetitively.")
          .setConsistencyCheckLevel(ConsistencyCheckLevel.WARN)
          .setScope(Scope.MASTER)
          .build();
  public static final PropertyKey MASTER_FILE_ACCESS_TIME_UPDATER_SHUTDOWN_TIMEOUT =
      new Builder(Name.MASTER_FILE_ACCESS_TIME_UPDATER_SHUTDOWN_TIMEOUT)
          .setDefaultValue("1s")
          .setDescription("Maximum time to wait for access updater to stop on shutdown.")
          .setConsistencyCheckLevel(ConsistencyCheckLevel.WARN)
          .setScope(Scope.MASTER)
          .build();
  public static final PropertyKey MASTER_FORMAT_FILE_PREFIX =
      new Builder(Name.MASTER_FORMAT_FILE_PREFIX)
          .setAlias("alluxio.master.format.file_prefix")
          .setDefaultValue("_format_")
          .setDescription("The file prefix of the file generated in the journal directory "
              + "when the journal is formatted. The master will search for a file with this "
              + "prefix when determining if the journal is formatted.")
          .setConsistencyCheckLevel(ConsistencyCheckLevel.ENFORCE)
          .setScope(Scope.MASTER)
          .build();
  public static final PropertyKey MASTER_STANDBY_HEARTBEAT_INTERVAL =
      new Builder(Name.MASTER_STANDBY_HEARTBEAT_INTERVAL)
          .setDefaultValue("2m")
          .setDescription("The heartbeat interval between Alluxio primary master and standby "
              + "masters.")
          .setConsistencyCheckLevel(ConsistencyCheckLevel.WARN)
          .setScope(Scope.MASTER)
          .build();
  public static final PropertyKey MASTER_METASTORE =
      new Builder(Name.MASTER_METASTORE)
          .setDefaultValue("ROCKS")
          .setDescription("The type of metastore to use, either HEAP or ROCKS. The heap metastore "
              + "keeps all metadata on-heap, while the rocks metastore stores some metadata on "
              + "heap and some metadata on disk. The rocks metastore has the advantage of being "
              + "able to support a large namespace (1 billion plus files) without needing a "
              + "massive heap size.")
          .setConsistencyCheckLevel(ConsistencyCheckLevel.ENFORCE)
          .setScope(Scope.MASTER)
          .build();
  public static final PropertyKey MASTER_METASTORE_DIR =
      new Builder(Name.MASTER_METASTORE_DIR)
          .setDefaultValue(String.format("${%s}/metastore", Name.WORK_DIR))
          .setDescription("The metastore work directory. Only some metastores need disk.")
          .setConsistencyCheckLevel(ConsistencyCheckLevel.WARN)
          .setScope(Scope.MASTER)
          .build();
  public static final PropertyKey MASTER_METASTORE_INODE_CACHE_EVICT_BATCH_SIZE =
      new Builder(Name.MASTER_METASTORE_INODE_CACHE_EVICT_BATCH_SIZE)
          // TODO(andrew): benchmark different batch sizes to improve the default and provide a
          // tuning guideline
          .setDefaultValue("1000")
          .setDescription("The batch size for evicting entries from the inode cache.")
          .setConsistencyCheckLevel(ConsistencyCheckLevel.ENFORCE)
          .setScope(Scope.MASTER)
          .build();
  public static final PropertyKey MASTER_METASTORE_INODE_CACHE_HIGH_WATER_MARK_RATIO =
      new Builder(Name.MASTER_METASTORE_INODE_CACHE_HIGH_WATER_MARK_RATIO)
          .setDefaultValue("0.85")
          .setDescription("The high water mark for the inode cache, as a ratio from high water "
              + "mark to total cache size. If this is 0.85 and the max size is 10 million, the "
              + "high water mark value is 8.5 million. When the cache reaches the high "
              + "water mark, the eviction process will evict down to the low water mark.")
          .setConsistencyCheckLevel(ConsistencyCheckLevel.ENFORCE)
          .setScope(Scope.MASTER)
          .build();
  public static final PropertyKey MASTER_METASTORE_INODE_CACHE_LOW_WATER_MARK_RATIO =
      new Builder(Name.MASTER_METASTORE_INODE_CACHE_LOW_WATER_MARK_RATIO)
          .setDefaultValue("0.8")
          .setDescription("The low water mark for the inode cache, as a ratio from low water mark "
              + "to total cache size. If this is 0.8 and the max size is 10 million, the low "
              + "water mark value is 8 million. When the cache reaches the high "
              + "water mark, the eviction process will evict down to the low water mark.")
          .setConsistencyCheckLevel(ConsistencyCheckLevel.ENFORCE)
          .setScope(Scope.MASTER)
          .build();
  // 2k bytes per inode cache key and * 2 for the existence of edge cache and some leeway
  public static final PropertyKey MASTER_METASTORE_INODE_CACHE_MAX_SIZE =
      new Builder(Name.MASTER_METASTORE_INODE_CACHE_MAX_SIZE)
          .setDefaultValue(Math.min(Integer.MAX_VALUE / 2,
              Runtime.getRuntime().maxMemory() / 2000 / 2))
          .setDescription("The number of inodes to cache on-heap. "
              + "This only applies to off-heap metastores, e.g. ROCKS. Set this to 0 to disable "
              + "the on-heap inode cache")
          .setConsistencyCheckLevel(ConsistencyCheckLevel.ENFORCE)
          .setScope(Scope.MASTER)
          .build();
  // In Java8 in container environment Runtime.availableProcessors() always returns 1,
  // which is not the actual number of cpus, so we set a safe default value 4.
  public static final PropertyKey MASTER_METASTORE_INODE_ITERATION_CRAWLER_COUNT =
      new Builder(Name.MASTER_METASTORE_INODE_ITERATION_CRAWLER_COUNT)
          .setDefaultSupplier(() -> Math.max(4, Runtime.getRuntime().availableProcessors()),
              "Use {CPU core count} for enumeration.")
          .setDescription("The number of threads used during inode tree enumeration.")
          .setConsistencyCheckLevel(ConsistencyCheckLevel.ENFORCE)
          .setScope(Scope.MASTER)
          .build();
  public static final PropertyKey MASTER_METASTORE_INODE_ENUMERATOR_BUFFER_COUNT =
      new Builder(Name.MASTER_METASTORE_INODE_ENUMERATOR_BUFFER_COUNT)
          .setDefaultValue("10000")
          .setDescription("The number of entries to buffer during read-ahead enumeration.")
          .setConsistencyCheckLevel(ConsistencyCheckLevel.ENFORCE)
          .setScope(Scope.MASTER)
          .build();
  public static final PropertyKey MASTER_METASTORE_ITERATOR_READAHEAD_SIZE =
      new Builder(Name.MASTER_METASTORE_ITERATOR_READAHEAD_SIZE)
          .setDefaultValue("64MB")
          .setDescription("The read-ahead size (in bytes) for metastore iterators.")
          .setConsistencyCheckLevel(ConsistencyCheckLevel.ENFORCE)
          .setScope(Scope.MASTER)
          .build();
  public static final PropertyKey MASTER_METASTORE_INODE_INHERIT_OWNER_AND_GROUP =
      new Builder(Name.MASTER_METASTORE_INODE_INHERIT_OWNER_AND_GROUP)
          .setDefaultValue("true")
          .setDescription("Whether to inherit the owner/group from the parent when creating a new "
              + "inode path if empty")
          .setConsistencyCheckLevel(ConsistencyCheckLevel.ENFORCE)
          .setScope(Scope.MASTER)
          .build();
  public static final PropertyKey MASTER_METRICS_SERVICE_THREADS =
      new Builder(Name.MASTER_METRICS_SERVICE_THREADS)
          .setDefaultValue(5)
          .setDescription("The number of threads in metrics master executor pool "
              + "for parallel processing metrics submitted by workers or clients "
              + "and update cluster metrics.")
          .setConsistencyCheckLevel(ConsistencyCheckLevel.WARN)
          .setScope(Scope.MASTER)
          .build();
  public static final PropertyKey MASTER_METRICS_TIME_SERIES_INTERVAL =
      new Builder(Name.MASTER_METRICS_TIME_SERIES_INTERVAL)
          .setDefaultValue("5m")
          .setDescription("Interval for which the master records metrics information. This affects "
              + "the granularity of the metrics graphed in the UI.")
          .setConsistencyCheckLevel(ConsistencyCheckLevel.WARN)
          .setScope(Scope.MASTER)
          .build();
  public static final PropertyKey MASTER_NETWORK_MAX_INBOUND_MESSAGE_SIZE =
      new Builder(Name.MASTER_NETWORK_MAX_INBOUND_MESSAGE_SIZE)
          .setDefaultValue("100MB")
          .setDescription("The maximum size of a message that can be sent to the Alluxio master")
          .setScope(Scope.MASTER)
          .build();
  public static final PropertyKey MASTER_NETWORK_FLOWCONTROL_WINDOW =
        new Builder(Name.MASTER_NETWORK_FLOWCONTROL_WINDOW)
          .setDefaultValue("2MB")
          .setDescription(
              "The HTTP2 flow control window used by Alluxio master gRPC connections. Larger "
                  + "value will allow more data to be buffered but will use more memory.")
          .setConsistencyCheckLevel(ConsistencyCheckLevel.WARN)
          .setScope(Scope.MASTER)
          .build();
  public static final PropertyKey MASTER_NETWORK_KEEPALIVE_TIME_MS =
      new Builder(Name.MASTER_NETWORK_KEEPALIVE_TIME_MS)
          .setDefaultValue("2h")
          .setDescription("The amount of time for Alluxio master gRPC server "
              + "to wait for a response before pinging the client to see if it is still alive.")
          .setConsistencyCheckLevel(ConsistencyCheckLevel.WARN)
          .setScope(Scope.MASTER)
          .build();
  public static final PropertyKey MASTER_NETWORK_KEEPALIVE_TIMEOUT_MS =
      new Builder(Name.MASTER_NETWORK_KEEPALIVE_TIMEOUT_MS)
          .setDefaultValue("30s")
          .setDescription("The maximum time for Alluxio master gRPC server "
              + "to wait for a keepalive response before closing the connection.")
          .setConsistencyCheckLevel(ConsistencyCheckLevel.WARN)
          .setScope(Scope.MASTER)
          .build();
  public static final PropertyKey MASTER_NETWORK_PERMIT_KEEPALIVE_TIME_MS =
      new Builder(Name.MASTER_NETWORK_PERMIT_KEEPALIVE_TIME_MS)
          .setDefaultValue("30s")
          .setDescription(
              "Specify the most aggressive keep-alive time clients are permitted to configure. "
                  + "The server will try to detect clients exceeding this rate and when detected "
                  + "will forcefully close the connection.")
          .setConsistencyCheckLevel(ConsistencyCheckLevel.WARN)
          .setScope(Scope.MASTER)
          .build();
  public static final PropertyKey MASTER_LOST_WORKER_FILE_DETECTION_INTERVAL =
      new Builder(Name.MASTER_LOST_WORKER_FILE_DETECTION_INTERVAL)
          .setDefaultValue("5m")
          .setDescription("The interval between Alluxio master detections to find lost "
              + "files based on updates from Alluxio workers.")
          .setConsistencyCheckLevel(ConsistencyCheckLevel.WARN)
          .setScope(Scope.SERVER)
          .build();
  public static final PropertyKey MASTER_LOST_WORKER_DETECTION_INTERVAL =
      new Builder(Name.MASTER_LOST_WORKER_DETECTION_INTERVAL)
          .setDefaultValue("10s")
          .setAlias("alluxio.master.worker.heartbeat.interval")
          .setDescription("The interval between Alluxio master detections to find lost workers "
              + "based on updates from Alluxio workers.")
          .setConsistencyCheckLevel(ConsistencyCheckLevel.WARN)
          .setScope(Scope.SERVER)
          .build();
  public static final PropertyKey MASTER_HEARTBEAT_TIMEOUT =
      new Builder(Name.MASTER_HEARTBEAT_TIMEOUT)
          .setDefaultValue("10m")
          .setDescription("Timeout between leader master and standby master"
              + " indicating a lost master.")
          .setConsistencyCheckLevel(ConsistencyCheckLevel.WARN)
          .setScope(Scope.MASTER)
          .build();
  public static final PropertyKey MASTER_WORKER_REGISTER_STREAM_RESPONSE_TIMEOUT =
      new Builder(Name.MASTER_WORKER_REGISTER_STREAM_RESPONSE_TIMEOUT)
          .setDefaultValue("1min")
          .setDescription("When the worker registers the master with streaming, "
              + "the worker will be sending messages to the master during the streaming."
              + "During an active stream if the master have not heard from the worker "
              + "for more than this timeout, the worker will be considered hanging "
              + "and the stream will be closed.")
          .setConsistencyCheckLevel(ConsistencyCheckLevel.WARN)
          .setScope(Scope.MASTER)
          .build();
  public static final PropertyKey MASTER_METRICS_HEAP_ENABLED =
      new Builder(Name.MASTER_METRICS_HEAP_ENABLED)
          .setDefaultValue(true)
          .setDescription("Enable master heap estimate metrics")
          .setConsistencyCheckLevel(ConsistencyCheckLevel.WARN)
          .setScope(Scope.MASTER)
          .build();

  public static final PropertyKey MASTER_METRICS_FILE_SIZE_DISTRIBUTION_BUCKETS =
      new Builder(Name.MASTER_METRICS_FILE_SIZE_DISTRIBUTION_BUCKETS)
          .setDefaultValue("1KB,1MB,10MB,100MB,1GB,10GB")
          .setDescription("Master metrics file size buckets")
          .setConsistencyCheckLevel(ConsistencyCheckLevel.WARN)
          .setScope(Scope.MASTER)
          .build();

  public static final PropertyKey MASTER_HOSTNAME =
      new Builder(Name.MASTER_HOSTNAME)
          .setDescription("The hostname of Alluxio master.")
          .setScope(Scope.ALL)
          .build();
  public static final PropertyKey MASTER_LOCK_POOL_INITSIZE =
      new Builder(Name.MASTER_LOCK_POOL_INITSIZE)
          .setDefaultValue(1000)
          .setDescription("Initial size of the lock pool for master inodes.")
          .setScope(Scope.MASTER)
          .build();
  public static final PropertyKey MASTER_LOCK_POOL_LOW_WATERMARK =
      new Builder(Name.MASTER_LOCK_POOL_LOW_WATERMARK)
          .setDefaultValue(500000)
          .setDescription("Low watermark of lock pool size. "
              + "When the size grows over the high watermark, a background thread will try to "
              + "evict unused locks until the size reaches the low watermark.")
          .setScope(Scope.MASTER)
          .build();
  public static final PropertyKey MASTER_LOCK_POOL_HIGH_WATERMARK =
      new Builder(Name.MASTER_LOCK_POOL_HIGH_WATERMARK)
          .setDefaultValue(1000000)
          .setDescription("High watermark of lock pool size. "
              + "When the size grows over the high watermark, a background thread starts evicting "
              + "unused locks from the pool.")
          .setScope(Scope.MASTER)
          .build();
  public static final PropertyKey MASTER_LOCK_POOL_CONCURRENCY_LEVEL =
      new Builder(Name.MASTER_LOCK_POOL_CONCURRENCY_LEVEL)
          .setDefaultValue(100)
          .setDescription("Maximum concurrency level for the lock pool")
          .setScope(Scope.MASTER)
          .build();
  public static final PropertyKey MASTER_JOURNAL_CATCHUP_PROTECT_ENABLED =
      new Builder(Name.MASTER_JOURNAL_CATCHUP_PROTECT_ENABLED)
          .setDefaultValue(true)
          .setDescription("(Experimental) make sure the journal catchup finish "
              + "before joining the quorum in fault tolerant mode when starting the master process "
              + "and before the current master becoming the leader."
              + "This is added to prevent frequently leadership transition "
              + "during heavy journal catchup stage. "
              + "Catchup is only implemented in ufs journal with Zookeeper.")
          .setConsistencyCheckLevel(ConsistencyCheckLevel.WARN)
          .setScope(Scope.MASTER)
          .build();
  public static final PropertyKey MASTER_JOURNAL_EXIT_ON_DEMOTION =
      new Builder(Name.MASTER_JOURNAL_EXIT_ON_DEMOTION)
          .setDefaultValue(false)
          .setDescription("(Experimental) When this flag is set to true, the master process may "
              + "start as the primary or secondary in a quorum, but at any point in time after "
              + "becoming a primary it is demoted to secondary, the process will shut down. This "
              + "leaves the responsibility of restarting the master to re-join the quorum (e.g. in"
              + " case of a journal failure on a particular node) to an external entity such as "
              + "kubernetes or systemd.")
          .setConsistencyCheckLevel(ConsistencyCheckLevel.WARN)
          .setScope(Scope.MASTER)
          .build();
  public static final PropertyKey MASTER_UFS_JOURNAL_MAX_CATCHUP_TIME =
      new Builder(Name.MASTER_UFS_JOURNAL_MAX_CATCHUP_TIME)
          .setDefaultValue("10m")
          .setDescription("The maximum time to wait for ufs journal catching up "
              + "before listening to Zookeeper state change. This is added to prevent "
              + "frequently leadership transition during heavy journal replay stage.")
          .setConsistencyCheckLevel(ConsistencyCheckLevel.WARN)
          .setScope(Scope.MASTER)
          .build();
  public static final PropertyKey MASTER_JOURNAL_FLUSH_BATCH_TIME_MS =
      new Builder(Name.MASTER_JOURNAL_FLUSH_BATCH_TIME_MS)
          .setAlias("alluxio.master.journal.flush.batch.time.ms")
          .setDefaultValue("100ms")
          .setDescription("Time to wait for batching journal writes.")
          .setConsistencyCheckLevel(ConsistencyCheckLevel.WARN)
          .setScope(Scope.MASTER)
          .build();
  public static final PropertyKey MASTER_JOURNAL_FLUSH_TIMEOUT_MS =
      new Builder(Name.MASTER_JOURNAL_FLUSH_TIMEOUT_MS)
          .setAlias("alluxio.master.journal.flush.timeout.ms")
          .setDefaultValue("5m")
          .setDescription("The amount of time to keep retrying journal "
              + "writes before giving up and shutting down the master.")
          .setConsistencyCheckLevel(ConsistencyCheckLevel.WARN)
          .setScope(Scope.MASTER)
          .build();
  public static final PropertyKey MASTER_JOURNAL_FLUSH_RETRY_INTERVAL =
      new Builder(Name.MASTER_JOURNAL_FLUSH_RETRY_INTERVAL)
          .setDefaultValue("1s")
          .setDescription("The amount of time to sleep between retrying journal flushes")
          .setScope(Scope.MASTER)
          .build();
  public static final PropertyKey MASTER_JOURNAL_FOLDER =
      new Builder(Name.MASTER_JOURNAL_FOLDER)
          .setDefaultValue(String.format("${%s}/journal", Name.WORK_DIR))
          .setDescription("The path to store master journal logs. When using the UFS journal this "
              + "could be a URI like hdfs://namenode:port/alluxio/journal. When using the embedded "
              + "journal this must be a local path")
          .setConsistencyCheckLevel(ConsistencyCheckLevel.ENFORCE)
          .setScope(Scope.MASTER)
          .build();
  public static final PropertyKey MASTER_JOURNAL_INIT_FROM_BACKUP =
      new Builder(Name.MASTER_JOURNAL_INIT_FROM_BACKUP)
          .setDescription("A uri for a backup to initialize the journal from. When the"
              + " master becomes primary, if it sees that its journal is freshly formatted, it will"
              + " restore its state from the backup. When running multiple masters, this property"
              + " must be configured on all masters since it isn't known during startup which"
              + " master will become the first primary.")
          .setConsistencyCheckLevel(ConsistencyCheckLevel.ENFORCE)
          .setScope(Scope.MASTER)
          .build();
  public static final PropertyKey MASTER_JOURNAL_SPACE_MONITOR_PERCENT_FREE_THRESHOLD =
      new Builder(Name.MASTER_JOURNAL_SPACE_MONITOR_PERCENT_FREE_THRESHOLD)
          .setDefaultValue(10)
          .setDescription("When the percent of free space on any disk which backs the journal "
              + "falls below this percentage, begin logging warning messages to let "
              + "administrators know the journal disk(s) may be running low on space.")
          .setConsistencyCheckLevel(ConsistencyCheckLevel.WARN)
          .setScope(Scope.MASTER)
          .build();
  public static final PropertyKey MASTER_JOURNAL_TOLERATE_CORRUPTION =
      new Builder(Name.MASTER_JOURNAL_TOLERATE_CORRUPTION)
          .setDefaultValue(false)
          .setDescription("Whether to tolerate master state corruption "
              + "when leader master recovering from backup and standby master replaying journal. "
              + "If enabled, errors from applying journal to master metadata will only be logged "
              + "instead of forcing master to exit. "
              + "This property should be used sparingly.")
          .setConsistencyCheckLevel(ConsistencyCheckLevel.WARN)
          .setIsHidden(true)
          .setScope(Scope.MASTER)
          .build();
  public static final PropertyKey MASTER_JOURNAL_TYPE =
      new Builder(Name.MASTER_JOURNAL_TYPE)
          .setDefaultValue("EMBEDDED")
          .setDescription("The type of journal to use. Valid options are UFS (store journal in "
              + "UFS), EMBEDDED (use a journal embedded in the masters), and NOOP (do not use a "
              + "journal)")
          .setConsistencyCheckLevel(ConsistencyCheckLevel.ENFORCE)
          .setScope(Scope.MASTER)
          .build();
  public static final PropertyKey MASTER_JOURNAL_LOG_SIZE_BYTES_MAX =
      new Builder(Name.MASTER_JOURNAL_LOG_SIZE_BYTES_MAX)
          .setDefaultValue("10MB")
          .setDescription("If a log file is bigger than this value, it will rotate to next "
              + "file.")
          .setConsistencyCheckLevel(ConsistencyCheckLevel.WARN)
          .setScope(Scope.MASTER)
          .build();
  public static final PropertyKey MASTER_JOURNAL_SPACE_MONITOR_INTERVAL =
      new Builder(Name.MASTER_JOURNAL_SPACE_MONITOR_INTERVAL)
      .setDefaultValue("10m")
      .setDescription(String.format("How often to check and update information on space "
          + "utilization of the journal disk. This is currently only compatible with linux-based"
          + "systems and when %s is configured to EMBEDDED", Name.MASTER_JOURNAL_TYPE))
          .setConsistencyCheckLevel(ConsistencyCheckLevel.WARN)
          .setScope(Scope.MASTER)
          .build();
  public static final PropertyKey MASTER_JOURNAL_TAILER_SHUTDOWN_QUIET_WAIT_TIME_MS =
      new Builder(Name.MASTER_JOURNAL_TAILER_SHUTDOWN_QUIET_WAIT_TIME_MS)
          .setAlias("alluxio.master.journal.tailer.shutdown.quiet.wait.time.ms")
          .setDefaultValue("5s")
          .setDescription("Before the standby master shuts down its tailer thread, there "
              + "should be no update to the leader master's journal in this specified time "
              + "period.")
          .setConsistencyCheckLevel(ConsistencyCheckLevel.WARN)
          .setScope(Scope.MASTER)
          .build();
  public static final PropertyKey MASTER_JOURNAL_TAILER_SLEEP_TIME_MS =
      new Builder(Name.MASTER_JOURNAL_TAILER_SLEEP_TIME_MS)
          .setAlias("alluxio.master.journal.tailer.sleep.time.ms")
          .setDefaultValue("1s")
          .setDescription("Time for the standby master to sleep for when it "
              + "cannot find anything new in leader master's journal.")
          .setConsistencyCheckLevel(ConsistencyCheckLevel.WARN)
          .setScope(Scope.MASTER)
          .build();
  public static final PropertyKey MASTER_JOURNAL_CHECKPOINT_PERIOD_ENTRIES =
      new Builder(Name.MASTER_JOURNAL_CHECKPOINT_PERIOD_ENTRIES)
          .setDefaultValue(2000000)
          .setDescription("The number of journal entries to write before creating a new "
              + "journal checkpoint.")
          .setConsistencyCheckLevel(ConsistencyCheckLevel.WARN)
          .setScope(Scope.MASTER)
          .build();
  public static final PropertyKey MASTER_JOURNAL_GC_PERIOD_MS =
      new Builder(Name.MASTER_JOURNAL_GC_PERIOD_MS)
          .setAlias("alluxio.master.journal.gc.period.ms")
          .setDefaultValue("2m")
          .setDescription("Frequency with which to scan for and delete stale journal checkpoints.")
          .setConsistencyCheckLevel(ConsistencyCheckLevel.WARN)
          .setScope(Scope.MASTER)
          .build();
  public static final PropertyKey MASTER_JOURNAL_GC_THRESHOLD_MS =
      new Builder(Name.MASTER_JOURNAL_GC_THRESHOLD_MS)
          .setAlias("alluxio.master.journal.gc.threshold.ms")
          .setDefaultValue("5m")
          .setDescription("Minimum age for garbage collecting checkpoints.")
          .setConsistencyCheckLevel(ConsistencyCheckLevel.WARN)
          .setScope(Scope.MASTER)
          .build();
  public static final PropertyKey MASTER_JOURNAL_TEMPORARY_FILE_GC_THRESHOLD_MS =
      new Builder(Name.MASTER_JOURNAL_TEMPORARY_FILE_GC_THRESHOLD_MS)
          .setAlias("alluxio.master.journal.temporary.file.gc.threshold.ms")
          .setDescription("Minimum age for garbage collecting temporary checkpoint files.")
          .setDefaultValue("30m")
          .setConsistencyCheckLevel(ConsistencyCheckLevel.WARN)
          .setScope(Scope.MASTER)
          .build();
  public static final PropertyKey MASTER_KEYTAB_KEY_FILE =
      new Builder(Name.MASTER_KEYTAB_KEY_FILE)
          .setDescription("Kerberos keytab file for Alluxio master.")
          .setConsistencyCheckLevel(ConsistencyCheckLevel.ENFORCE)
          .setScope(Scope.MASTER)
          .build();
  public static final PropertyKey MASTER_LOG_CONFIG_REPORT_HEARTBEAT_INTERVAL =
      new Builder(Name.MASTER_LOG_CONFIG_REPORT_HEARTBEAT_INTERVAL)
          .setDefaultValue("1h")
          .setDescription("The interval for periodically logging the configuration check report.")
          .setConsistencyCheckLevel(ConsistencyCheckLevel.WARN)
          .setScope(Scope.MASTER)
          .build();
  public static final PropertyKey MASTER_PERIODIC_BLOCK_INTEGRITY_CHECK_REPAIR =
      new Builder(Name.MASTER_PERIODIC_BLOCK_INTEGRITY_CHECK_REPAIR)
          .setDefaultValue(false)
          .setDescription("Whether the system should delete orphaned blocks found during the "
              + "periodic integrity check. This is an experimental feature.")
          .setScope(Scope.MASTER)
          .build();
  public static final PropertyKey MASTER_PERIODIC_BLOCK_INTEGRITY_CHECK_INTERVAL =
      new Builder(Name.MASTER_PERIODIC_BLOCK_INTEGRITY_CHECK_INTERVAL)
          .setDefaultValue("1h")
          .setDescription("The period for the block integrity check, disabled if <= 0.")
          .setScope(Scope.MASTER)
          .build();
  public static final PropertyKey MASTER_PERSISTENCE_CHECKER_INTERVAL_MS =
      new Builder(Name.MASTER_PERSISTENCE_CHECKER_INTERVAL_MS)
          .setDefaultValue("1s")
          .setDescription("How often the master checks persistence status for files written using "
              + "ASYNC_THROUGH")
          .setScope(Scope.MASTER)
          .build();
  public static final PropertyKey MASTER_PERSISTENCE_INITIAL_INTERVAL_MS =
      new Builder(Name.MASTER_PERSISTENCE_INITIAL_INTERVAL_MS)
          .setDefaultValue("1s")
          .setDescription("How often the  master persistence checker checks persistence status "
              + "for files written using ASYNC_THROUGH")
          .setScope(Scope.MASTER)
          .build();
  public static final PropertyKey MASTER_PERSISTENCE_MAX_INTERVAL_MS =
      new Builder(Name.MASTER_PERSISTENCE_MAX_INTERVAL_MS)
          .setDefaultValue("1h")
          .setDescription("Max wait interval for master persistence checker persistence status "
              + "for files written using ASYNC_THROUGH")
          .setScope(Scope.MASTER)
          .build();
  public static final PropertyKey MASTER_PERSISTENCE_MAX_TOTAL_WAIT_TIME_MS =
      new Builder(Name.MASTER_PERSISTENCE_MAX_TOTAL_WAIT_TIME_MS)
          .setDefaultValue("1d")
          .setDescription("Total wait time for master persistence checker persistence status "
              + "for files written using ASYNC_THROUGH")
          .setScope(Scope.MASTER)
          .build();
  public static final PropertyKey MASTER_PERSISTENCE_SCHEDULER_INTERVAL_MS =
      new Builder(Name.MASTER_PERSISTENCE_SCHEDULER_INTERVAL_MS)
          .setDefaultValue("1s")
          .setDescription("How often the master schedules persistence jobs "
              + "for files written using ASYNC_THROUGH")
          .setScope(Scope.MASTER)
          .build();
  public static final PropertyKey MASTER_PERSISTENCE_BLACKLIST =
      new Builder(Name.MASTER_PERSISTENCE_BLACKLIST)
          .setDescription("Patterns to blacklist persist, comma separated, string match, no regex."
            + " This affects any async persist call (including ASYNC_THROUGH writes and CLI "
            + "persist) but does not affect CACHE_THROUGH writes. Users may want to specify "
            + "temporary files in the blacklist to avoid unnecessary I/O and errors. Some "
            + "examples are `.staging` and `.tmp`.")
          .setScope(Scope.MASTER)
          .setConsistencyCheckLevel(ConsistencyCheckLevel.WARN)
          .build();
  public static final PropertyKey MASTER_REPLICATION_CHECK_INTERVAL_MS =
      new Builder(Name.MASTER_REPLICATION_CHECK_INTERVAL_MS)
          .setDefaultValue("1m")
          .setDescription("How often the master runs background process to check replication "
              + "level for files")
          .setScope(Scope.MASTER)
          .build();
  public static final PropertyKey MASTER_PRINCIPAL = new Builder(Name.MASTER_PRINCIPAL)
      .setDescription("Kerberos principal for Alluxio master.")
      .setConsistencyCheckLevel(ConsistencyCheckLevel.ENFORCE)
      .setScope(Scope.MASTER)
      .build();
  public static final PropertyKey MASTER_RPC_PORT =
      new Builder(Name.MASTER_RPC_PORT)
          .setAlias("alluxio.master.port")
          .setDefaultValue(19998)
          .setDescription("The port for Alluxio master's RPC service.")
          .setConsistencyCheckLevel(ConsistencyCheckLevel.WARN)
          .setScope(Scope.ALL)
          .build();
  public static final PropertyKey MASTER_SERVING_THREAD_TIMEOUT =
      new Builder(Name.MASTER_SERVING_THREAD_TIMEOUT)
          .setDefaultValue("5m")
          .setDescription("When stepping down from being the primary, the master will wait this "
              + "long for the gRPC serving thread to stop before giving up and shutting down "
              + "the server")
          .setIsHidden(true)
          .setScope(Scope.MASTER)
          .build();
  public static final PropertyKey MASTER_SKIP_ROOT_ACL_CHECK =
      new Builder(Name.MASTER_SKIP_ROOT_ACL_CHECK)
          .setDefaultValue(false)
          .setDescription("Skip root directory ACL check when restarting either from journal or "
              + "backup. This is to allow users to restore a backup from a different cluster onto "
              + "their current one without having to recreate the different clusters owner user.")
          .setConsistencyCheckLevel(ConsistencyCheckLevel.ENFORCE)
          .setScope(Scope.MASTER)
          .setIsHidden(true)
          .setIgnoredSiteProperty(true)
          .build();
  public static final PropertyKey MASTER_STARTUP_BLOCK_INTEGRITY_CHECK_ENABLED =
      new Builder(Name.MASTER_STARTUP_BLOCK_INTEGRITY_CHECK_ENABLED)
          .setDefaultValue(true)
          .setDescription("Whether the system should be checked on startup for orphaned blocks "
              + "(blocks having no corresponding files but still taking system resource due to "
              + "various system failures). Orphaned blocks will be deleted during master startup "
              + "if this property is true. This property is available since 1.7.1")
          .setScope(Scope.MASTER)
          .build();
  public static final PropertyKey MASTER_TIERED_STORE_GLOBAL_LEVEL0_ALIAS =
      new Builder(Name.MASTER_TIERED_STORE_GLOBAL_LEVEL0_ALIAS)
          .setDefaultValue(Constants.MEDIUM_MEM)
          .setDescription("The name of the highest storage tier in the entire system.")
          .setConsistencyCheckLevel(ConsistencyCheckLevel.ENFORCE)
          .setScope(Scope.MASTER)
          .build();
  public static final PropertyKey MASTER_TIERED_STORE_GLOBAL_LEVEL1_ALIAS =
      new Builder(Name.MASTER_TIERED_STORE_GLOBAL_LEVEL1_ALIAS)
          .setDefaultValue(Constants.MEDIUM_SSD)
          .setDescription("The name of the second highest storage tier in the entire system.")
          .setConsistencyCheckLevel(ConsistencyCheckLevel.ENFORCE)
          .setScope(Scope.MASTER)
          .build();
  public static final PropertyKey MASTER_TIERED_STORE_GLOBAL_LEVEL2_ALIAS =
      new Builder(Name.MASTER_TIERED_STORE_GLOBAL_LEVEL2_ALIAS)
          .setDefaultValue(Constants.MEDIUM_HDD)
          .setDescription("The name of the third highest storage tier in the entire system.")
          .setConsistencyCheckLevel(ConsistencyCheckLevel.ENFORCE)
          .setScope(Scope.MASTER)
          .build();
  public static final PropertyKey MASTER_TIERED_STORE_GLOBAL_LEVELS =
      new Builder(Name.MASTER_TIERED_STORE_GLOBAL_LEVELS)
          .setDefaultValue(3)
          .setDescription("The total number of storage tiers in the system.")
          .setConsistencyCheckLevel(ConsistencyCheckLevel.ENFORCE)
          .setScope(Scope.MASTER)
          .build();
  public static final PropertyKey MASTER_TIERED_STORE_GLOBAL_MEDIUMTYPE =
      new Builder(Name.MASTER_TIERED_STORE_GLOBAL_MEDIUMTYPE)
          .setDefaultValue("MEM,SSD,HDD")
          .setDescription("The list of medium types we support in the system.")
          .setConsistencyCheckLevel(ConsistencyCheckLevel.ENFORCE)
          .setScope(Scope.MASTER)
          .build();
  public static final PropertyKey MASTER_TTL_CHECKER_INTERVAL_MS =
      new Builder(Name.MASTER_TTL_CHECKER_INTERVAL_MS)
          .setAlias("alluxio.master.ttl.checker.interval.ms")
          .setDefaultValue("1h")
          .setDescription("How often to periodically check and delete the files "
              + "with expired ttl value.")
          .setConsistencyCheckLevel(ConsistencyCheckLevel.WARN)
          .setScope(Scope.MASTER)
          .build();
  public static final PropertyKey MASTER_UFS_ACTIVE_SYNC_INTERVAL =
      new Builder(Name.MASTER_UFS_ACTIVE_SYNC_INTERVAL)
          .setDefaultValue("30s")
          .setDescription("Time interval to periodically actively sync UFS")
          .setConsistencyCheckLevel(ConsistencyCheckLevel.WARN)
          .setScope(Scope.MASTER)
          .build();
  public static final PropertyKey MASTER_UFS_ACTIVE_SYNC_MAX_AGE =
      new Builder(Name.MASTER_UFS_ACTIVE_SYNC_MAX_AGE)
          .setDefaultValue("10")
          .setDescription("The maximum number of intervals we will wait to find a quiet "
            + "period before we have to sync the directories")
          .setConsistencyCheckLevel(ConsistencyCheckLevel.WARN)
          .setScope(Scope.MASTER)
          .build();
  public static final PropertyKey MASTER_UFS_ACTIVE_SYNC_INITIAL_SYNC_ENABLED =
      new Builder(Name.MASTER_UFS_ACTIVE_SYNC_INITIAL_SYNC_ENABLED)
          .setDefaultValue("true")
          .setDescription("Whether to perform an initial sync when we add a sync point")
          .setConsistencyCheckLevel(ConsistencyCheckLevel.WARN)
          .setScope(Scope.MASTER)
          .setIsHidden(true)
          .build();
  public static final PropertyKey MASTER_UFS_ACTIVE_SYNC_MAX_ACTIVITIES =
      new Builder(Name.MASTER_UFS_ACTIVE_SYNC_MAX_ACTIVITIES)
          .setDefaultValue("10")
          .setDescription("Max number of changes in a directory "
              + "to be considered for active syncing")
          .setConsistencyCheckLevel(ConsistencyCheckLevel.WARN)
          .setScope(Scope.MASTER)
          .build();
  // In Java8 in container environment Runtime.availableProcessors() always returns 1,
  // which is not the actual number of cpus, so we set a safe default value 2.
  public static final PropertyKey MASTER_UFS_ACTIVE_SYNC_THREAD_POOL_SIZE =
      new Builder(Name.MASTER_UFS_ACTIVE_SYNC_THREAD_POOL_SIZE)
          .setDefaultSupplier(() -> Math.max(2, Runtime.getRuntime().availableProcessors() / 2),
              "The number of threads used by the active sync provider process active sync events."
                  + " A higher number allow the master to use more CPU to process events from "
                  + "an event stream in parallel. If this value is too low, Alluxio may fall "
                  + "behind processing events. Defaults to # of processors / 2.")
          .setDescription("Max number of threads used to perform active sync")
          .setConsistencyCheckLevel(ConsistencyCheckLevel.WARN)
          .setScope(Scope.MASTER)
          .build();
  public static final PropertyKey MASTER_UFS_ACTIVE_SYNC_POLL_TIMEOUT =
      new Builder(Name.MASTER_UFS_ACTIVE_SYNC_POLL_TIMEOUT)
          .setDefaultValue("10s")
          .setDescription("Max time to wait before timing out a polling operation")
          .setConsistencyCheckLevel(ConsistencyCheckLevel.WARN)
          .setScope(Scope.MASTER)
          .build();
  public static final PropertyKey MASTER_UFS_ACTIVE_SYNC_EVENT_RATE_INTERVAL =
      new Builder(Name.MASTER_UFS_ACTIVE_SYNC_EVENT_RATE_INTERVAL)
          .setDefaultValue("60s")
          .setDescription("The time interval we use to estimate incoming event rate")
          .setConsistencyCheckLevel(ConsistencyCheckLevel.WARN)
          .setScope(Scope.MASTER)
          .build();
  public static final PropertyKey MASTER_UFS_ACTIVE_SYNC_RETRY_TIMEOUT =
      new Builder(Name.MASTER_UFS_ACTIVE_SYNC_RETRY_TIMEOUT)
          .setDefaultValue("10s")
          .setDescription("The max total duration to retry failed active sync operations."
              + "A large duration is useful to handle transient failures such as an "
              + "unresponsive under storage but can lock the inode tree being synced longer.")
          .setConsistencyCheckLevel(ConsistencyCheckLevel.WARN)
          .setScope(Scope.MASTER)
          .build();

  public static final PropertyKey MASTER_UFS_ACTIVE_SYNC_POLL_BATCH_SIZE =
      new Builder(Name.MASTER_UFS_ACTIVE_SYNC_POLL_BATCH_SIZE)
          .setDefaultValue("1024")
          .setDescription("The number of event batches that should be submitted together to a "
              + "single thread for processing.")
          .setConsistencyCheckLevel(ConsistencyCheckLevel.WARN)
          .setScope(Scope.MASTER)
          .build();

  public static final PropertyKey MASTER_UFS_BLOCK_LOCATION_CACHE_CAPACITY =
      new Builder(Name.MASTER_UFS_BLOCK_LOCATION_CACHE_CAPACITY)
          .setDefaultValue(1000000)
          .setDescription("The capacity of the UFS block locations cache. "
              + "This cache caches UFS block locations for files that are persisted "
              + "but not in Alluxio space, so that listing status of these files do not need to "
              + "repeatedly ask UFS for their block locations. If this is set to 0, the cache "
              + "will be disabled.")
          .setConsistencyCheckLevel(ConsistencyCheckLevel.WARN)
          .setScope(Scope.MASTER)
          .build();
  public static final PropertyKey MASTER_UFS_MANAGED_BLOCKING_ENABLED =
      new Builder(Name.MASTER_UFS_MANAGED_BLOCKING_ENABLED)
          .setDescription("Whether to run UFS operations with managed blocking. "
              + "This will provide RPC layer a hint that UFS is possible slow."
              + "The default is true for object stores and false for the rest. "
              + "unless set explicitly.")
          .setConsistencyCheckLevel(ConsistencyCheckLevel.WARN)
          .setScope(Scope.SERVER)
          .setIsHidden(true)
          .build();
  public static final PropertyKey MASTER_UFS_PATH_CACHE_CAPACITY =
      new Builder(Name.MASTER_UFS_PATH_CACHE_CAPACITY)
          .setDefaultValue(100000)
          .setDescription("The capacity of the UFS path cache. This cache is used to "
              + "approximate the `ONCE` metadata load behavior (see "
              + "`alluxio.user.file.metadata.load.type`). Larger caches will consume more "
              + "memory, but will better approximate the `ONCE` behavior.")
          .setConsistencyCheckLevel(ConsistencyCheckLevel.WARN)
          .setScope(Scope.MASTER)
          .build();
  public static final PropertyKey MASTER_UFS_PATH_CACHE_THREADS =
      new Builder(Name.MASTER_UFS_PATH_CACHE_THREADS)
          .setDefaultValue(64)
          .setDescription("The maximum size of the thread pool for asynchronously processing "
              + "paths for the UFS path cache. Greater number of threads will decrease the "
              + "amount of staleness in the async cache, but may impact performance. If this "
              + "is set to 0, the cache will be disabled, and "
              + "`alluxio.user.file.metadata.load.type=ONCE` will behave like `ALWAYS`.")
          .setConsistencyCheckLevel(ConsistencyCheckLevel.WARN)
          .setScope(Scope.MASTER)
          .build();
  public static final PropertyKey MASTER_UPDATE_CHECK_ENABLED =
      new Builder(Name.MASTER_UPDATE_CHECK_ENABLED)
          .setDefaultValue(ProjectConstants.UPDATE_CHECK_ENABLED)
          .setDescription("Whether to check for update availability.")
          .setConsistencyCheckLevel(ConsistencyCheckLevel.ENFORCE)
          .setScope(Scope.MASTER)
          .build();
  public static final PropertyKey MASTER_UPDATE_CHECK_INTERVAL =
      new Builder(Name.MASTER_UPDATE_CHECK_INTERVAL)
          .setDefaultValue("7d")
          .setDescription("The interval to check for update availability.")
          .setConsistencyCheckLevel(ConsistencyCheckLevel.ENFORCE)
          .setScope(Scope.MASTER)
          .build();
  public static final PropertyKey MASTER_UNSAFE_DIRECT_PERSIST_OBJECT_ENABLED =
      new Builder(Name.MASTER_UNSAFE_DIRECT_PERSIST_OBJECT_ENABLED)
          .setDefaultValue(true)
          .setDescription("When set to false, writing files using ASYNC_THROUGH or persist CLI "
              + "with object stores as the UFS will first create temporary objects "
              + "suffixed by \".alluxio.TIMESTAMP.tmp\" in the object store before "
              + "committed to the final UFS path. When set to true, files will be "
              + "put to the destination path directly in the object store without staging "
              + "with a temp suffix. Enabling this optimization by directly persisting files "
              + "can significantly improve the efficiency writing to object store by making less "
              + "data copy as rename in object store can be slow, "
              + "but leaving a short vulnerability window for undefined behavior if a file "
              + "is written using ASYNC_THROUGH but renamed or removed before the async "
              + "persist operation completes, while this same file path was reused for other new "
              + "files in Alluxio.")
          .setConsistencyCheckLevel(ConsistencyCheckLevel.WARN)
          .setScope(Scope.MASTER)
          .build();
  public static final PropertyKey MASTER_WEB_BIND_HOST =
      new Builder(Name.MASTER_WEB_BIND_HOST)
          .setDefaultValue("0.0.0.0")
          .setDescription("The hostname Alluxio master web UI binds to.")
          .setScope(Scope.MASTER)
          .build();
  public static final PropertyKey MASTER_WEB_HOSTNAME =
      new Builder(Name.MASTER_WEB_HOSTNAME)
          .setDescription("The hostname of Alluxio Master web UI.")
          .setScope(Scope.ALL)
          .build();
  public static final PropertyKey MASTER_WEB_PORT =
      new Builder(Name.MASTER_WEB_PORT)
          .setDefaultValue(19999)
          .setDescription("The port Alluxio web UI runs on.")
          .setConsistencyCheckLevel(ConsistencyCheckLevel.WARN)
          .setScope(Scope.MASTER)
          .build();
  public static final PropertyKey MASTER_WEB_JOURNAL_CHECKPOINT_WARNING_THRESHOLD_TIME =
      new Builder(Name.MASTER_WEB_JOURNAL_CHECKPOINT_WARNING_THRESHOLD_TIME)
          .setDefaultValue(Constants.DAY * 3)
          .setIsHidden(true)
          .setDescription("The amount of time since the last checkpoint and when the number of "
              + "journal entries is greater than " + Name.MASTER_JOURNAL_CHECKPOINT_PERIOD_ENTRIES
              + " which causes a warning to be displayed in the web UI ")
          .setConsistencyCheckLevel(ConsistencyCheckLevel.WARN)
          .setScope(Scope.MASTER)
          .build();
  public static final PropertyKey MASTER_WHITELIST =
      new Builder(Name.MASTER_WHITELIST)
          .setDefaultValue("/")
          .setDescription("A comma-separated list of prefixes of the paths which are "
              + "cacheable, separated by semi-colons. Alluxio will try to cache the cacheable "
              + "file when it is read for the first time.")
          .setConsistencyCheckLevel(ConsistencyCheckLevel.WARN)
          .setScope(Scope.MASTER)
          .build();
  public static final PropertyKey MASTER_WORKER_CONNECT_WAIT_TIME =
      new Builder(Name.MASTER_WORKER_CONNECT_WAIT_TIME)
          .setDefaultValue("5s")
          .setDescription("Alluxio master will wait a period of time after start up for "
              + "all workers to register, before it starts accepting client requests. "
              + "This property determines the wait time.")
          .setConsistencyCheckLevel(ConsistencyCheckLevel.WARN)
          .setScope(Scope.MASTER)
              .build();
  public static final PropertyKey MASTER_WORKER_INFO_CACHE_REFRESH_TIME =
      new Builder(Name.MASTER_WORKER_INFO_CACHE_REFRESH_TIME)
          .setDefaultValue("10s")
          .setDescription("The worker information list will be refreshed "
              + "after being cached for this time period. If the refresh time is too big, "
              + "operations on the job servers or clients may fail because of "
              + "the stale worker info. If it is too small, "
              + "continuously updating worker information may case lock contention "
              + "in the block master")
          .setConsistencyCheckLevel(ConsistencyCheckLevel.WARN)
          .setScope(Scope.MASTER)
          .build();
  public static final PropertyKey MASTER_WORKER_TIMEOUT_MS =
      new Builder(Name.MASTER_WORKER_TIMEOUT_MS)
          .setAlias("alluxio.master.worker.timeout.ms")
          .setDefaultValue("5m")
          .setDescription("Timeout between master and worker indicating a lost worker.")
          .setConsistencyCheckLevel(ConsistencyCheckLevel.WARN)
          .setScope(Scope.MASTER)
          .build();
  public static final PropertyKey MASTER_METADATA_SYNC_CONCURRENCY_LEVEL =
      new Builder(Name.MASTER_METADATA_SYNC_CONCURRENCY_LEVEL)
          .setDefaultValue(6)
          .setDescription("The maximum number of concurrent sync tasks running for a given sync "
              + "operation")
          .setScope(Scope.MASTER)
          .setConsistencyCheckLevel(ConsistencyCheckLevel.WARN)
          .build();
  // In Java8 in container environment Runtime.availableProcessors() always returns 1,
  // which is not the actual number of cpus, so we set a safe default value 4.
  public static final PropertyKey MASTER_METADATA_SYNC_EXECUTOR_POOL_SIZE =
      new Builder(Name.MASTER_METADATA_SYNC_EXECUTOR_POOL_SIZE)
          .setDefaultSupplier(() -> Math.max(4, Runtime.getRuntime().availableProcessors()),
              "The total number of threads which can concurrently execute metadata sync "
                  + "operations.")
          .setDescription("The number of threads used to execute all metadata sync"
              + "operations")
          .setScope(Scope.MASTER)
          .setConsistencyCheckLevel(ConsistencyCheckLevel.WARN)
          .build();
  public static final PropertyKey MASTER_METADATA_SYNC_REPORT_FAILURE =
      new Builder(Name.MASTER_METADATA_SYNC_REPORT_FAILURE)
          .setDescription("Report failure if any metadata sync fails")
          .setScope(Scope.MASTER)
          .setDefaultValue(true)
          .setIsHidden(true)
          .setConsistencyCheckLevel(ConsistencyCheckLevel.WARN)
          .build();
  // In Java8 in container environment Runtime.availableProcessors() always returns 1,
  // which is not the actual number of cpus, so we set a safe default value 32.
  public static final PropertyKey MASTER_METADATA_SYNC_UFS_PREFETCH_POOL_SIZE =
      new Builder(Name.MASTER_METADATA_SYNC_UFS_PREFETCH_POOL_SIZE)
          .setDefaultSupplier(() -> Math.max(32, 10 * Runtime.getRuntime().availableProcessors()),
              "The number of threads which can concurrently fetch metadata from UFSes during a "
                  + "metadata sync operations.")
          .setDescription("The number of threads used to fetch UFS objects for all metadata sync"
              + "operations")
          .setScope(Scope.MASTER)
          .setConsistencyCheckLevel(ConsistencyCheckLevel.WARN)
          .build();
  public static final PropertyKey MASTER_RPC_EXECUTOR_TYPE =
      new Builder(Name.MASTER_RPC_EXECUTOR_TYPE)
          .setDefaultValue("TPE")
          .setDescription("Type of ExecutorService for Alluxio master gRPC server. "
              + "Supported values are TPE (for ThreadPoolExecutor) and FJP (for ForkJoinPool).")
          .setConsistencyCheckLevel(ConsistencyCheckLevel.WARN)
          .setScope(Scope.MASTER)
          .build();
  public static final PropertyKey MASTER_RPC_EXECUTOR_CORE_POOL_SIZE =
      new Builder(Name.MASTER_RPC_EXECUTOR_CORE_POOL_SIZE)
          .setDefaultValue(500)
          .setDescription(
              "The number of threads to keep in thread pool of master RPC ExecutorService.")
          .setConsistencyCheckLevel(ConsistencyCheckLevel.WARN)
          .setScope(Scope.MASTER)
          .build();
  public static final PropertyKey MASTER_RPC_EXECUTOR_MAX_POOL_SIZE =
      new Builder(Name.MASTER_RPC_EXECUTOR_MAX_POOL_SIZE)
          .setDefaultValue(500)
          .setDescription("The maximum number of threads allowed for master RPC ExecutorService."
              + " When the maximum is reached, attempts to replace blocked threads fail.")
          .setConsistencyCheckLevel(ConsistencyCheckLevel.WARN)
          .setScope(Scope.MASTER)
          .build();
  public static final PropertyKey MASTER_RPC_EXECUTOR_KEEPALIVE =
      new Builder(Name.MASTER_RPC_EXECUTOR_KEEPALIVE)
<<<<<<< HEAD
          .setDefaultValue("60s")
          .setDescription("the keep alive time of a thread in master RPC executor service"
=======
          .setDefaultValue("60sec")
          .setDescription("The keep alive time of a thread in master RPC ExecutorService"
>>>>>>> f1bc813f
              + "last used before this thread is terminated (and replaced if necessary).")
          .setConsistencyCheckLevel(ConsistencyCheckLevel.WARN)
          .setScope(Scope.MASTER)
          .build();
  public static final PropertyKey MASTER_RPC_EXECUTOR_TPE_QUEUE_TYPE =
      new Builder(Name.MASTER_RPC_EXECUTOR_TPE_QUEUE_TYPE)
          .setDefaultValue("LINKED_BLOCKING_QUEUE")
          .setDescription(String.format(
              "This property is effective when %s is set to TPE. "
                  + "It specifies the internal task queue that's used by RPC ExecutorService. "
                  + "Supported values are: LINKED_BLOCKING_QUEUE, LINKED_BLOCKING_QUEUE_WITH_CAP, "
                  + "ARRAY_BLOCKING_QUEUE and SYNCHRONOUS_BLOCKING_QUEUE",
              Name.MASTER_RPC_EXECUTOR_TYPE))
          .setConsistencyCheckLevel(ConsistencyCheckLevel.WARN)
          .setScope(Scope.MASTER)
          .build();
  public static final PropertyKey MASTER_RPC_EXECUTOR_TPE_ALLOW_CORE_THREADS_TIMEOUT =
      new Builder(Name.MASTER_RPC_EXECUTOR_TPE_ALLOW_CORE_THREADS_TIMEOUT)
          .setDefaultValue(true)
          .setDescription(
              String.format("This property is effective when %s is set to ThreadPoolExecutor. "
                  + "It controls whether core threads can timeout and terminate "
                  + "when there is no work.", Name.MASTER_RPC_EXECUTOR_TYPE))
          .setConsistencyCheckLevel(ConsistencyCheckLevel.WARN)
          .setScope(Scope.MASTER)
          .build();
  public static final PropertyKey MASTER_RPC_EXECUTOR_FJP_PARALLELISM =
      new Builder(Name.MASTER_RPC_EXECUTOR_FJP_PARALLELISM)
          .setAlias("alluxio.master.rpc.executor.parallelism")
          .setDefaultSupplier(() -> Math.max(8, 2 * Runtime.getRuntime().availableProcessors()),
              "2 * {CPU core count}")
          .setDescription(
              String.format("This property is effective when %s is set to ForkJoinPool. "
                  + "It controls the parallelism level (internal queue count) "
                  + "of master RPC ExecutorService.", Name.MASTER_RPC_EXECUTOR_TYPE))
          .setConsistencyCheckLevel(ConsistencyCheckLevel.WARN)
          .setScope(Scope.MASTER)
          .build();
  public static final PropertyKey MASTER_RPC_EXECUTOR_FJP_MIN_RUNNABLE =
      new Builder(Name.MASTER_RPC_EXECUTOR_FJP_MIN_RUNNABLE)
          .setAlias("alluxio.master.rpc.executor.min.runnable")
          .setDefaultValue(1)
          .setDescription(
              String.format(
                  "This property is effective when %s is set to ForkJoinPool. "
                      + "It controls the minimum allowed number of core threads not blocked. "
                      + "A value of 1 ensures liveness. A larger value might improve "
                      + "throughput but might also increase overhead.",
                  Name.MASTER_RPC_EXECUTOR_TYPE))
          .setConsistencyCheckLevel(ConsistencyCheckLevel.WARN)
          .setScope(Scope.MASTER)
          .build();
  public static final PropertyKey MASTER_RPC_EXECUTOR_FJP_ASYNC =
      new Builder(Name.MASTER_RPC_EXECUTOR_FJP_ASYNC)
          .setDefaultValue(true)
          .setDescription(String.format(
              "This property is effective when %s is set to ForkJoinPool. "
                  + "if true, it establishes local first-in-first-out scheduling mode for "
                  + "forked tasks that are never joined. This mode may be more appropriate "
                  + "than default locally stack-based mode in applications in which "
                  + "worker threads only process event-style asynchronous tasks.",
              Name.MASTER_RPC_EXECUTOR_TYPE))
          .setConsistencyCheckLevel(ConsistencyCheckLevel.WARN)
          .setScope(Scope.MASTER)
          .build();
  public static final PropertyKey MASTER_WORKER_REGISTER_LEASE_ENABLED =
      new Builder(Name.MASTER_WORKER_REGISTER_LEASE_ENABLED)
          .setDefaultValue("true")
          .setDescription("Whether workers request for leases before they register. "
              + "The RegisterLease is used by the master to control the concurrency of workers"
              + " that are actively registering.")
          .setScope(Scope.MASTER)
          .build();
  public static final PropertyKey MASTER_WORKER_REGISTER_LEASE_COUNT =
      new Builder(Name.MASTER_WORKER_REGISTER_LEASE_COUNT)
          .setDefaultValue("25")
          .setDescription("The number of workers that can register at the same time. "
              + "Others will wait and retry until they are granted a RegisterLease. "
              + "If you observe pressure on the master when many workers start up and register, "
              + "tune down this parameter.")
          .setScope(Scope.MASTER)
          .build();
  public static final PropertyKey MASTER_WORKER_REGISTER_LEASE_RESPECT_JVM_SPACE =
      new Builder(Name.MASTER_WORKER_REGISTER_LEASE_RESPECT_JVM_SPACE)
          .setDefaultValue("true")
          .setDescription("Whether the master checks the availability on the JVM before granting"
              + " a lease to a worker. If the master determines the JVM does not have enough"
              + " space to accept a new worker, the RegisterLease will not be granted.")
          .setScope(Scope.MASTER)
          .build();
  public static final PropertyKey MASTER_WORKER_REGISTER_LEASE_TTL =
      new Builder(Name.MASTER_WORKER_REGISTER_LEASE_TTL)
          .setDefaultValue("1min")
          .setDescription("The TTL for a RegisterLease granted to the worker. Leases that "
              + "exceed the TTL will be recycled and granted to other workers.")
          .setScope(Scope.MASTER)
          .build();

  //
  // Secondary master related properties
  //
  public static final PropertyKey SECONDARY_MASTER_METASTORE_DIR =
      new Builder(Name.SECONDARY_MASTER_METASTORE_DIR)
          .setDefaultValue(String.format("${%s}/secondary-metastore", Name.WORK_DIR))
          .setDescription(
              "The secondary master metastore work directory. Only some metastores need disk.")
          .setConsistencyCheckLevel(ConsistencyCheckLevel.WARN)
          .setScope(Scope.SERVER)
          .build();

  //
  // File system master related properties
  //
  public static final PropertyKey MASTER_FILE_SYSTEM_LISTSTATUS_RESULTS_PER_MESSAGE =
      new Builder(Name.MASTER_FILE_SYSTEM_LISTSTATUS_RESULTS_PER_MESSAGE)
          .setDefaultValue(10000)
          .setDescription(
              "Count of items on each list-status response message.")
          .setConsistencyCheckLevel(ConsistencyCheckLevel.WARN)
          .setScope(Scope.MASTER)
          .build();
  public static final PropertyKey MASTER_FILE_SYSTEM_OPERATION_RETRY_CACHE_ENABLED =
      new Builder(Name.MASTER_FILE_SYSTEM_OPERATION_RETRY_CACHE_ENABLED)
          .setDefaultValue(true)
          .setDescription("If enabled, each filesystem operation will be tracked on all masters, "
              + "in order to avoid re-execution of client retries.")
          .setConsistencyCheckLevel(ConsistencyCheckLevel.WARN)
          .setScope(Scope.MASTER)
          .build();
  public static final PropertyKey MASTER_FILE_SYSTEM_OPERATION_RETRY_CACHE_SIZE =
      new Builder(Name.MASTER_FILE_SYSTEM_OPERATION_RETRY_CACHE_SIZE)
          .setDefaultValue(100_000)
          .setDescription("Size of fs operation retry cache.")
          .setConsistencyCheckLevel(ConsistencyCheckLevel.WARN)
          .setScope(Scope.MASTER)
          .build();

  //
  // Worker related properties
  //
  public static final PropertyKey WORKER_ALLOCATOR_CLASS =
      new Builder(Name.WORKER_ALLOCATOR_CLASS)
          .setDefaultValue("alluxio.worker.block.allocator.MaxFreeAllocator")
          .setDescription("The strategy that a worker uses to allocate space among storage "
              + "directories in certain storage layer. Valid options include: "
              + "`alluxio.worker.block.allocator.MaxFreeAllocator`, "
              + "`alluxio.worker.block.allocator.GreedyAllocator`, "
              + "`alluxio.worker.block.allocator.RoundRobinAllocator`.")
          .setConsistencyCheckLevel(ConsistencyCheckLevel.WARN)
          .setScope(Scope.WORKER)
          .build();
  public static final PropertyKey WORKER_BIND_HOST =
      new Builder(Name.WORKER_BIND_HOST)
          .setDefaultValue("0.0.0.0")
          .setDescription("The hostname Alluxio's worker node binds to.")
          .setConsistencyCheckLevel(ConsistencyCheckLevel.WARN)
          .setScope(Scope.WORKER)
          .build();
  public static final PropertyKey WORKER_BLOCK_HEARTBEAT_INTERVAL_MS =
      new Builder(Name.WORKER_BLOCK_HEARTBEAT_INTERVAL_MS)
          .setAlias("alluxio.worker.block.heartbeat.interval.ms")
          .setDefaultValue("1s")
          .setDescription("The interval between block workers' heartbeats to update "
              + "block status, storage health and other workers' information to Alluxio Master.")
          .setConsistencyCheckLevel(ConsistencyCheckLevel.WARN)
          .setScope(Scope.WORKER)
          .build();
  public static final PropertyKey WORKER_BLOCK_HEARTBEAT_TIMEOUT_MS =
      new Builder(Name.WORKER_BLOCK_HEARTBEAT_TIMEOUT_MS)
          .setAlias("alluxio.worker.block.heartbeat.timeout.ms")
          .setDefaultValue(String.format("${%s}", Name.WORKER_MASTER_CONNECT_RETRY_TIMEOUT))
          .setDescription("The timeout value of block workers' heartbeats. If the worker can't "
              + "connect to master before this interval expires, the worker will exit.")
          .setConsistencyCheckLevel(ConsistencyCheckLevel.WARN)
          .setScope(Scope.WORKER)
          .build();
  public static final PropertyKey WORKER_CONTAINER_HOSTNAME =
      new Builder(Name.WORKER_CONTAINER_HOSTNAME)
          .setDescription("The container hostname if worker is running in a container.")
          .setConsistencyCheckLevel(ConsistencyCheckLevel.IGNORE)
          .setScope(Scope.WORKER)
          .build();
  public static final PropertyKey WORKER_DATA_FOLDER =
      new Builder(Name.WORKER_DATA_FOLDER)
          .setDefaultValue("/alluxioworker/")
          .setDescription("A relative path within each storage directory used as the data "
              + "folder for Alluxio worker to put data for tiered store.")
          .setConsistencyCheckLevel(ConsistencyCheckLevel.WARN)
          .setScope(Scope.WORKER)
          .build();
  public static final PropertyKey WORKER_DATA_FOLDER_PERMISSIONS =
      new Builder(Name.WORKER_DATA_FOLDER_PERMISSIONS)
          .setDefaultValue("rwxrwxrwx")
          .setDescription("The permission set for the worker data folder. If short circuit is used "
              + "this folder should be accessible by all users (rwxrwxrwx).")
          .setConsistencyCheckLevel(ConsistencyCheckLevel.WARN)
          .setScope(Scope.WORKER)
          .build();
  public static final PropertyKey WORKER_DATA_SERVER_DOMAIN_SOCKET_ADDRESS =
      new Builder(Name.WORKER_DATA_SERVER_DOMAIN_SOCKET_ADDRESS)
          .setDescription("The path to the domain socket. Short-circuit reads make use of a "
              + "UNIX domain socket when this is set (non-empty). This is a special path in "
              + "the file system that allows the client and the AlluxioWorker to communicate. "
              + "You will need to set a path to this socket. The AlluxioWorker needs to be "
              + "able to create the path. If " + Name.WORKER_DATA_SERVER_DOMAIN_SOCKET_AS_UUID
              + " is set, the path should be the home directory for the domain socket. The full "
              + "path for the domain socket with be {path}/{uuid}.")
          .setConsistencyCheckLevel(ConsistencyCheckLevel.WARN)
          .setScope(Scope.WORKER)
          .build();
  public static final PropertyKey WORKER_DATA_SERVER_DOMAIN_SOCKET_AS_UUID =
      new Builder(Name.WORKER_DATA_SERVER_DOMAIN_SOCKET_AS_UUID)
          .setDefaultValue("false")
          .setDescription("If true, the property " + Name.WORKER_DATA_SERVER_DOMAIN_SOCKET_ADDRESS
              + "is the path to the home directory for the domain socket and a unique identifier "
              + "is used as the domain socket name. If false, the property is the absolute path "
              + "to the UNIX domain socket.")
          .setConsistencyCheckLevel(ConsistencyCheckLevel.WARN)
          .setScope(Scope.ALL)
          .build();
  public static final PropertyKey WORKER_DATA_TMP_FOLDER =
      new Builder(Name.WORKER_DATA_TMP_FOLDER)
          .setDefaultValue(".tmp_blocks")
          .setDescription("A relative path in alluxio.worker.data.folder used to store the "
              + "temporary data for uncommitted files.")
          .setConsistencyCheckLevel(ConsistencyCheckLevel.WARN)
          .setScope(Scope.WORKER)
          .build();
  public static final PropertyKey WORKER_DATA_TMP_SUBDIR_MAX =
      new Builder(Name.WORKER_DATA_TMP_SUBDIR_MAX)
          .setDefaultValue(1024)
          .setDescription("The maximum number of sub-directories allowed to be created in "
              + "${alluxio.worker.data.tmp.folder}.")
          .setConsistencyCheckLevel(ConsistencyCheckLevel.WARN)
          .setScope(Scope.WORKER)
          .build();
  /**
   * @deprecated use block annotators instead
   */
  @Deprecated(message = "Use WORKER_BLOCK_ANNOTATOR_CLASS instead.")
  public static final PropertyKey WORKER_EVICTOR_CLASS =
      new Builder(Name.WORKER_EVICTOR_CLASS)
          .setDescription("The strategy that a worker uses to evict block files when a "
              + "storage layer runs out of space. Valid options include "
              + "`alluxio.worker.block.evictor.LRFUEvictor`, "
              + "`alluxio.worker.block.evictor.GreedyEvictor`, "
              + "`alluxio.worker.block.evictor.LRUEvictor`, "
              + "`alluxio.worker.block.evictor.PartialLRUEvictor`.")
          .setConsistencyCheckLevel(ConsistencyCheckLevel.WARN)
          .setScope(Scope.WORKER)
          .build();
  public static final PropertyKey WORKER_BLOCK_ANNOTATOR_CLASS =
      new Builder(Name.WORKER_BLOCK_ANNOTATOR_CLASS)
          .setDefaultValue("alluxio.worker.block.annotator.LRUAnnotator")
          .setDescription("The strategy that a worker uses to annotate blocks "
              + "in order to have an ordered view of them during internal"
              + "management tasks such as eviction and promotion/demotion. "
              + " Valid options include: "
              + "`alluxio.worker.block.annotator.LRFUAnnotator`, "
              + "`alluxio.worker.block.annotator.LRUAnnotator`, ")
          .setConsistencyCheckLevel(ConsistencyCheckLevel.WARN)
          .setScope(Scope.WORKER)
          .build();
  public static final PropertyKey WORKER_BLOCK_ANNOTATOR_LRFU_ATTENUATION_FACTOR =
      new Builder(Name.WORKER_BLOCK_ANNOTATOR_LRFU_ATTENUATION_FACTOR)
          .setDefaultValue(2.0)
          .setDescription(
              "A attenuation factor in [2, INF) to control the behavior of LRFU annotator.")
          .setConsistencyCheckLevel(ConsistencyCheckLevel.WARN)
          .setScope(Scope.WORKER)
          .build();
  public static final PropertyKey WORKER_BLOCK_ANNOTATOR_LRFU_STEP_FACTOR =
      new Builder(Name.WORKER_BLOCK_ANNOTATOR_LRFU_STEP_FACTOR)
          .setDefaultValue(0.25)
          .setDescription("A factor in [0, 1] to control the behavior of LRFU: smaller value "
              + "makes LRFU more similar to LFU; and larger value makes LRFU closer to LRU.")
          .setConsistencyCheckLevel(ConsistencyCheckLevel.WARN)
          .setScope(Scope.WORKER)
          .build();
  public static final PropertyKey WORKER_FUSE_ENABLED =
      new Builder(Name.WORKER_FUSE_ENABLED)
          .setDefaultValue(false)
          .setDescription("If true, launch worker embedded Fuse application.")
          .setConsistencyCheckLevel(ConsistencyCheckLevel.WARN)
          .setScope(Scope.WORKER)
          .build();
  public static final PropertyKey WORKER_FUSE_MOUNT_ALLUXIO_PATH =
      new Builder(Name.WORKER_FUSE_MOUNT_ALLUXIO_PATH)
          .setDefaultValue("/")
          .setDescription(String.format("The Alluxio path to mount to the given "
                  + "Fuse mount point configured by %s in this worker.",
              Name.WORKER_FUSE_MOUNT_POINT))
          .setConsistencyCheckLevel(ConsistencyCheckLevel.WARN)
          .setScope(Scope.WORKER)
          .build();
  public static final PropertyKey WORKER_FUSE_MOUNT_OPTIONS =
      new Builder(Name.WORKER_FUSE_MOUNT_OPTIONS)
          .setDescription("The platform specific Fuse mount options "
              + "to mount the given Fuse mount point. "
              + "If multiple mount options are provided, separate them with comma.")
          .setConsistencyCheckLevel(ConsistencyCheckLevel.WARN)
          .setScope(Scope.WORKER)
          .build();
  public static final PropertyKey WORKER_FUSE_MOUNT_POINT =
      new Builder(Name.WORKER_FUSE_MOUNT_POINT)
          .setDefaultValue("/mnt/alluxio-fuse")
          .setDescription("The absolute local filesystem path that this worker will "
              + "mount Alluxio path to.")
          .setConsistencyCheckLevel(ConsistencyCheckLevel.WARN)
          .setScope(Scope.WORKER)
          .build();
  public static final PropertyKey WORKER_MANAGEMENT_BACKOFF_STRATEGY =
      new Builder(Name.WORKER_MANAGEMENT_BACKOFF_STRATEGY)
          .setDefaultValue("ANY")
          .setDescription("Defines the backoff scope respected by background tasks. "
              + "Supported values are ANY / DIRECTORY. "
              + "ANY: Management tasks will backoff from worker when there is any user I/O."
              + "This mode will ensure low management task overhead in order to favor "
              + "immediate user I/O performance. However, making progress on management tasks "
              + "will require quite periods on the worker."
              + "DIRECTORY: Management tasks will backoff from directories with ongoing user I/O."
              + "This mode will give better chance of making progress on management tasks."
              + "However, immediate user I/O throughput might be reduced due to "
              + "increased management task activity.")
          .setConsistencyCheckLevel(ConsistencyCheckLevel.WARN)
          .setScope(Scope.WORKER)
          .build();
  public static final PropertyKey WORKER_MANAGEMENT_LOAD_DETECTION_COOL_DOWN_TIME =
      new Builder(Name.WORKER_MANAGEMENT_LOAD_DETECTION_COOL_DOWN_TIME)
          .setDefaultValue("10s")
          .setDescription("Management tasks will not run for this long after load detected. "
              + "Any user I/O will still register as a load for this period of time after "
              + "it is finished. Short durations might cause interference between user I/O "
              + "and background tier management tasks. Long durations might cause "
              + "starvation for background tasks.")
          .setConsistencyCheckLevel(ConsistencyCheckLevel.WARN)
          .setScope(Scope.WORKER)
          .build();
  public static final PropertyKey WORKER_MANAGEMENT_TIER_ALIGN_RESERVED_BYTES =
      new Builder(Name.WORKER_MANAGEMENT_TIER_ALIGN_RESERVED_BYTES)
          .setDefaultValue("1GB")
          .setDescription("The amount of space that is reserved from each storage directory "
              + "for internal management tasks.")
          .setConsistencyCheckLevel(ConsistencyCheckLevel.WARN)
          .setScope(Scope.WORKER)
          .build();
  // In Java8 in container environment Runtime.availableProcessors() always returns 1,
  // which is not the actual number of cpus, so we set a safe default value 4.
  public static final PropertyKey WORKER_MANAGEMENT_TASK_THREAD_COUNT =
      new Builder(Name.WORKER_MANAGEMENT_TASK_THREAD_COUNT)
          .setDefaultSupplier(() -> Math.max(4, Runtime.getRuntime().availableProcessors()),
              "Use {CPU core count} threads for all management tasks.")
          .setDescription("The number of threads for management task executor")
          .setConsistencyCheckLevel(ConsistencyCheckLevel.WARN)
          .setScope(Scope.WORKER)
          .build();
  // In Java8 in container environment Runtime.availableProcessors() always returns 1,
  // which is not the actual number of cpus, so we set a safe default value 2.
  public static final PropertyKey WORKER_MANAGEMENT_BLOCK_TRANSFER_CONCURRENCY_LIMIT =
      new Builder(Name.WORKER_MANAGEMENT_BLOCK_TRANSFER_CONCURRENCY_LIMIT)
          .setDefaultSupplier(() -> Math.max(2, Runtime.getRuntime().availableProcessors() / 2),
              "Use {CPU core count}/2 threads block transfer.")
          .setDescription("Puts a limit to how many block transfers are "
              + "executed concurrently during management.")
          .setConsistencyCheckLevel(ConsistencyCheckLevel.WARN)
          .setScope(Scope.WORKER)
          .build();
  public static final PropertyKey WORKER_MANAGEMENT_TIER_ALIGN_ENABLED =
      new Builder(Name.WORKER_MANAGEMENT_TIER_ALIGN_ENABLED)
          .setDefaultValue(true)
          .setDescription("Whether to align tiers based on access pattern.")
          .setConsistencyCheckLevel(ConsistencyCheckLevel.WARN)
          .setScope(Scope.WORKER)
          .build();
  public static final PropertyKey WORKER_MANAGEMENT_TIER_PROMOTE_ENABLED =
      new Builder(Name.WORKER_MANAGEMENT_TIER_PROMOTE_ENABLED)
          .setDefaultValue(true)
          .setDescription("Whether to promote blocks to higher tiers.")
          .setConsistencyCheckLevel(ConsistencyCheckLevel.WARN)
          .setScope(Scope.WORKER)
          .build();
  public static final PropertyKey WORKER_MANAGEMENT_TIER_SWAP_RESTORE_ENABLED =
      new Builder(Name.WORKER_MANAGEMENT_TIER_SWAP_RESTORE_ENABLED)
          .setDefaultValue(true)
          .setDescription("Whether to run management swap-restore task when "
              + "tier alignment cannot make progress.")
          .setConsistencyCheckLevel(ConsistencyCheckLevel.WARN)
          .setScope(Scope.WORKER)
          .build();
  public static final PropertyKey WORKER_MANAGEMENT_TIER_ALIGN_RANGE =
      new Builder(Name.WORKER_MANAGEMENT_TIER_ALIGN_RANGE)
          .setDefaultValue(100)
          .setDescription(
              "Maximum number of blocks to consider from one tier for a single alignment task.")
          .setConsistencyCheckLevel(ConsistencyCheckLevel.WARN)
          .setScope(Scope.WORKER)
          .build();
  public static final PropertyKey WORKER_MANAGEMENT_TIER_PROMOTE_RANGE =
      new Builder(Name.WORKER_MANAGEMENT_TIER_PROMOTE_RANGE)
          .setDefaultValue(100)
          .setDescription(
              "Maximum number of blocks to consider from one tier for a single promote task.")
          .setConsistencyCheckLevel(ConsistencyCheckLevel.WARN)
          .setScope(Scope.WORKER)
          .build();
  public static final PropertyKey WORKER_MANAGEMENT_TIER_PROMOTE_QUOTA_PERCENT =
      new Builder(Name.WORKER_MANAGEMENT_TIER_PROMOTE_QUOTA_PERCENT)
          .setDefaultValue(90)
          .setDescription("Max percentage of each tier that could be used for promotions. "
              + "Promotions will be stopped to a tier once its used space go over this value. "
              + "(0 means never promote, and, 100 means always promote.")
          .setConsistencyCheckLevel(ConsistencyCheckLevel.WARN)
          .setScope(Scope.WORKER)
          .build();
  public static final PropertyKey WORKER_FREE_SPACE_TIMEOUT =
      new Builder(Name.WORKER_FREE_SPACE_TIMEOUT)
          .setDefaultValue("10s")
          .setDescription("The duration for which a worker will wait for eviction to make space "
              + "available for a client write request.")
          .setConsistencyCheckLevel(ConsistencyCheckLevel.WARN)
          .setScope(Scope.WORKER)
          .build();
  public static final PropertyKey WORKER_HOSTNAME = new Builder(Name.WORKER_HOSTNAME)
      .setDescription("The hostname of Alluxio worker.")
      .setScope(Scope.WORKER)
      .build();
  public static final PropertyKey WORKER_KEYTAB_FILE = new Builder(Name.WORKER_KEYTAB_FILE)
      .setDescription("Kerberos keytab file for Alluxio worker.")
      .setConsistencyCheckLevel(ConsistencyCheckLevel.ENFORCE)
      .setScope(Scope.WORKER)
      .build();
  public static final PropertyKey WORKER_MASTER_CONNECT_RETRY_TIMEOUT =
      new Builder(Name.WORKER_MASTER_CONNECT_RETRY_TIMEOUT)
          .setDescription("Retry period before workers give up on connecting to master and exit.")
          .setDefaultValue("1h")
          .setScope(Scope.WORKER)
          .build();
  public static final PropertyKey WORKER_MASTER_PERIODICAL_RPC_TIMEOUT =
      new Builder(Name.WORKER_MASTER_PERIODICAL_RPC_TIMEOUT)
          .setDefaultValue("5m")
          .setDescription("Timeout for periodical RPC between workers "
              + "and the leading master. This property is added to prevent workers "
              + "from hanging in periodical RPCs with previous leading master "
              + "during flaky network situations. If the timeout is too short, "
              + "periodical RPCs may not have enough time to get response "
              + "from the leading master during heavy cluster load "
              + "and high network latency.")
          .setScope(Scope.WORKER)
          .build();
  public static final PropertyKey WORKER_RAMDISK_SIZE =
      new Builder(Name.WORKER_RAMDISK_SIZE)
          .setAlias(Name.WORKER_MEMORY_SIZE)
          .setDefaultSupplier(() -> {
            try {
              OperatingSystemMXBean operatingSystemMXBean =
                  (OperatingSystemMXBean) ManagementFactory.getOperatingSystemMXBean();
              return operatingSystemMXBean.getTotalPhysicalMemorySize() * 2 / 3;
            } catch (Throwable e) {
              // The package com.sun.management may not be available on every platform.
              // fallback to a reasonable size.
              return "1GB";
            }
          }, "2/3 of total system memory, or 1GB if system memory size cannot be determined")
          .setDescription("The allocated memory for each worker node's ramdisk(s). "
                  + "It is recommended to set this value explicitly.")
          .setConsistencyCheckLevel(ConsistencyCheckLevel.WARN)
          .setScope(Scope.WORKER)
          .build();
  public static final PropertyKey WORKER_NETWORK_ASYNC_CACHE_MANAGER_QUEUE_MAX =
      new Builder(Name.WORKER_NETWORK_ASYNC_CACHE_MANAGER_QUEUE_MAX)
          .setDefaultValue(512)
          .setDescription("The maximum number of outstanding async caching requests to cache "
              + "blocks in each data server")
          .setConsistencyCheckLevel(ConsistencyCheckLevel.WARN)
          .setScope(Scope.WORKER)
          .build();
  // In Java8 in container environment Runtime.availableProcessors() always returns 1,
  // which is not the actual number of cpus, so we set a safe default value 8.
  public static final PropertyKey WORKER_NETWORK_ASYNC_CACHE_MANAGER_THREADS_MAX =
      new Builder(Name.WORKER_NETWORK_ASYNC_CACHE_MANAGER_THREADS_MAX)
          .setDefaultSupplier(() -> Math.max(8, 2 * Runtime.getRuntime().availableProcessors()),
              "2 * {CPU core count}")
          .setDescription("The maximum number of threads used to cache blocks asynchronously in "
              + "the data server.")
          .setConsistencyCheckLevel(ConsistencyCheckLevel.WARN)
          .setScope(Scope.WORKER)
          .build();
  public static final PropertyKey WORKER_NETWORK_BLOCK_READER_THREADS_MAX =
      new Builder(Name.WORKER_NETWORK_BLOCK_READER_THREADS_MAX)
          .setDefaultValue(2048)
          .setDescription("The maximum number of threads used to read blocks in the data server.")
          .setConsistencyCheckLevel(ConsistencyCheckLevel.WARN)
          .setScope(Scope.WORKER)
          .build();
  public static final PropertyKey WORKER_NETWORK_BLOCK_WRITER_THREADS_MAX =
      new Builder(Name.WORKER_NETWORK_BLOCK_WRITER_THREADS_MAX)
          .setDefaultValue(1024)
          .setDescription("The maximum number of threads used to write blocks in the data server.")
          .setConsistencyCheckLevel(ConsistencyCheckLevel.WARN)
          .setScope(Scope.WORKER)
          .build();
  public static final PropertyKey WORKER_NETWORK_WRITER_BUFFER_SIZE_MESSAGES =
      new Builder(Name.WORKER_NETWORK_WRITER_BUFFER_SIZE_MESSAGES)
          .setDefaultValue(8)
          .setDescription("When a client writes to a remote worker, the maximum number of "
              + "data messages to buffer by the server for each request.")
          .setConsistencyCheckLevel(ConsistencyCheckLevel.WARN)
          .setScope(Scope.WORKER)
          .build();
  public static final PropertyKey WORKER_NETWORK_FLOWCONTROL_WINDOW =
      new Builder(Name.WORKER_NETWORK_FLOWCONTROL_WINDOW)
          .setDefaultValue("2MB")
          .setDescription("The HTTP2 flow control window used by worker gRPC connections. Larger "
              + "value will allow more data to be buffered but will use more memory.")
          .setConsistencyCheckLevel(ConsistencyCheckLevel.WARN)
          .setScope(Scope.WORKER)
          .build();
  public static final PropertyKey WORKER_NETWORK_KEEPALIVE_TIME_MS =
      new Builder(Name.WORKER_NETWORK_KEEPALIVE_TIME_MS)
          .setDefaultValue("30s")
          .setDescription("The amount of time for data server (for block reads and block writes) "
              + "to wait for a response before pinging the client to see if it is still alive.")
          .setConsistencyCheckLevel(ConsistencyCheckLevel.WARN)
          .setScope(Scope.WORKER)
          .build();
  public static final PropertyKey WORKER_NETWORK_KEEPALIVE_TIMEOUT_MS =
      new Builder(Name.WORKER_NETWORK_KEEPALIVE_TIMEOUT_MS)
          .setDefaultValue("30s")
          .setDescription("The maximum time for a data server (for block reads and block writes) "
              + "to wait for a keepalive response before closing the connection.")
          .setConsistencyCheckLevel(ConsistencyCheckLevel.WARN)
          .setScope(Scope.WORKER)
          .build();
  public static final PropertyKey WORKER_NETWORK_PERMIT_KEEPALIVE_TIME_MS =
      new Builder(
          Name.WORKER_NETWORK_PERMIT_KEEPALIVE_TIME_MS)
          .setDefaultValue("30s")
          .setDescription(
              "Specify the most aggressive keep-alive time clients are permitted to configure. "
                  + "The server will try to detect clients exceeding this rate and when detected "
                  + "will forcefully close the connection.")
          .setConsistencyCheckLevel(ConsistencyCheckLevel.WARN)
          .setScope(Scope.WORKER)
          .build();
  public static final PropertyKey WORKER_NETWORK_MAX_INBOUND_MESSAGE_SIZE =
      new Builder(Name.WORKER_NETWORK_MAX_INBOUND_MESSAGE_SIZE)
          .setDefaultValue("4MB")
          .setDescription("The max inbound message size used by worker gRPC connections.")
          .setConsistencyCheckLevel(ConsistencyCheckLevel.WARN)
          .setScope(Scope.WORKER)
          .build();
  public static final PropertyKey WORKER_NETWORK_NETTY_BOSS_THREADS =
      new Builder(Name.WORKER_NETWORK_NETTY_BOSS_THREADS)
          .setDefaultValue(1)
          .setDescription("How many threads to use for accepting new requests.")
          .setConsistencyCheckLevel(ConsistencyCheckLevel.WARN)
          .setScope(Scope.WORKER)
          .build();
  public static final PropertyKey WORKER_NETWORK_NETTY_CHANNEL =
      new Builder(Name.WORKER_NETWORK_NETTY_CHANNEL)
          .setDescription("Netty channel type: NIO or EPOLL. If EPOLL is not available, this will "
              + "automatically fall back to NIO.")
          .setConsistencyCheckLevel(ConsistencyCheckLevel.WARN)
          .setScope(Scope.WORKER)
          .setDefaultValue("EPOLL")
          .build();
  public static final PropertyKey WORKER_NETWORK_NETTY_SHUTDOWN_QUIET_PERIOD =
      new Builder(Name.WORKER_NETWORK_NETTY_SHUTDOWN_QUIET_PERIOD)
          .setDefaultValue("2s")
          .setDescription("The quiet period. When the netty server is shutting "
              + "down, it will ensure that no RPCs occur during the quiet period. If an RPC "
              + "occurs, then the quiet period will restart before shutting down the netty "
              + "server.")
          .setConsistencyCheckLevel(ConsistencyCheckLevel.WARN)
          .setScope(Scope.WORKER)
          .build();
  public static final PropertyKey WORKER_NETWORK_NETTY_WATERMARK_HIGH =
      new Builder(Name.WORKER_NETWORK_NETTY_WATERMARK_HIGH)
          .setDefaultValue("32KB")
          .setDescription("Determines how many bytes can be in the write queue before "
              + "switching to non-writable.")
          .setConsistencyCheckLevel(ConsistencyCheckLevel.WARN)
          .setScope(Scope.WORKER)
          .build();
  public static final PropertyKey WORKER_NETWORK_NETTY_WATERMARK_LOW =
      new Builder(Name.WORKER_NETWORK_NETTY_WATERMARK_LOW)
          .setDefaultValue("8KB")
          .setDescription("Once the high watermark limit is reached, the queue must be "
              + "flushed down to the low watermark before switching back to writable.")
          .setConsistencyCheckLevel(ConsistencyCheckLevel.WARN)
          .setScope(Scope.WORKER)
          .build();
  public static final PropertyKey WORKER_NETWORK_NETTY_WORKER_THREADS =
      new Builder(Name.WORKER_NETWORK_NETTY_WORKER_THREADS)
          .setDefaultValue(0)
          .setDescription("How many threads to use for processing requests. Zero defaults to "
              + "#cpuCores * 2.")
          .setConsistencyCheckLevel(ConsistencyCheckLevel.WARN)
          .setScope(Scope.WORKER)
          .build();
  public static final PropertyKey WORKER_NETWORK_READER_BUFFER_SIZE_BYTES =
      new Builder(Name.WORKER_NETWORK_READER_BUFFER_SIZE_BYTES)
          .setDefaultValue("4MB")
          .setDescription("When a client reads from a remote worker, the maximum amount of data"
              + " not received by client allowed before the worker pauses sending more data."
              + " If this value is lower than read chunk size, read performance may be impacted"
              + " as worker waits more often for buffer to free up. Higher value will increase"
              + " the memory consumed by each read request.")
          .setConsistencyCheckLevel(ConsistencyCheckLevel.WARN)
          .setScope(Scope.WORKER)
          .build();
  public static final PropertyKey WORKER_NETWORK_READER_MAX_CHUNK_SIZE_BYTES =
      new Builder(Name.WORKER_NETWORK_READER_MAX_CHUNK_SIZE_BYTES)
          .setDefaultValue("2MB")
          .setDescription("When a client read from a remote worker, the maximum chunk size.")
          .setConsistencyCheckLevel(ConsistencyCheckLevel.WARN)
          .setScope(Scope.WORKER)
          .build();
  public static final PropertyKey WORKER_NETWORK_SHUTDOWN_TIMEOUT =
      new Builder(Name.WORKER_NETWORK_SHUTDOWN_TIMEOUT)
          .setDefaultValue("15s")
          .setDescription("Maximum amount of time to wait until the worker gRPC server "
              + "is shutdown (regardless of the quiet period).")
          .setConsistencyCheckLevel(ConsistencyCheckLevel.WARN)
          .setScope(Scope.WORKER)
          .build();
  public static final PropertyKey WORKER_NETWORK_ZEROCOPY_ENABLED =
      new Builder(Name.WORKER_NETWORK_ZEROCOPY_ENABLED)
          .setDefaultValue(true)
          .setDescription("Whether zero copy is enabled on worker when processing data streams.")
          .setConsistencyCheckLevel(ConsistencyCheckLevel.WARN)
          .setScope(Scope.WORKER)
          .build();
  public static final PropertyKey WORKER_REGISTER_STREAM_ENABLED =
      new Builder(Name.WORKER_REGISTER_STREAM_ENABLED)
          .setDefaultValue("true")
          .setDescription("When the worker registers with the master, whether the request should be"
              + " broken into a stream of smaller batches. This is useful when the worker's storage"
              + " is large and we expect a large number of blocks. ")
          .setConsistencyCheckLevel(ConsistencyCheckLevel.WARN)
          .setScope(Scope.WORKER)
          .build();
  public static final PropertyKey WORKER_REGISTER_STREAM_BATCH_SIZE =
      new Builder(Name.WORKER_REGISTER_STREAM_BATCH_SIZE)
          .setDefaultValue("1000000")
          .setDescription("When the worker registers with the master using a stream, this defines "
              + "the metadata of how many blocks should be send to the master in each batch.")
          .setConsistencyCheckLevel(ConsistencyCheckLevel.WARN)
          .setScope(Scope.WORKER)
          .build();
  public static final PropertyKey WORKER_REGISTER_STREAM_DEADLINE =
      new Builder(Name.WORKER_REGISTER_STREAM_DEADLINE)
          .setDefaultValue("15min")
          .setDescription("When the worker registers with the master using a stream, "
              + "this defines the total deadline for the full stream to finish.")
          .setConsistencyCheckLevel(ConsistencyCheckLevel.WARN)
          .setScope(Scope.WORKER)
          .build();
  public static final PropertyKey WORKER_REGISTER_STREAM_RESPONSE_TIMEOUT =
      new Builder(Name.WORKER_REGISTER_STREAM_RESPONSE_TIMEOUT)
          .setDefaultValue(String.format("${%s}",
              Name.MASTER_WORKER_REGISTER_STREAM_RESPONSE_TIMEOUT))
          .setDescription("When the worker registers the master with streaming, "
              + "the worker will be sending messages to the master during the streaming."
              + "During an active stream if the master have not responded to the worker "
              + "for more than this timeout, the worker will consider the master is "
              + "hanging and close the stream.")
          .setConsistencyCheckLevel(ConsistencyCheckLevel.WARN)
          .setScope(Scope.WORKER)
          .build();
  public static final PropertyKey WORKER_REGISTER_STREAM_COMPLETE_TIMEOUT =
      new Builder(Name.WORKER_REGISTER_STREAM_COMPLETE_TIMEOUT)
          .setDefaultValue("5min")
          .setDescription("When the worker registers the master with streaming, "
              + "after all messages have been sent to the master, the worker "
              + "will wait for the registration to complete on the master side. "
              + "If the master is unable to finish the registration and return "
              + "success to the worker within this timeout, the worker will "
              + "consider the registration failed.")
          .setConsistencyCheckLevel(ConsistencyCheckLevel.WARN)
          .setScope(Scope.WORKER)
          .build();
  public static final PropertyKey WORKER_REMOTE_IO_SLOW_THRESHOLD =
      new Builder(Name.WORKER_REMOTE_IO_SLOW_THRESHOLD)
          .setDefaultValue("10s")
          .setDescription(
              "The time threshold for when a worker remote IO (read or write) of a single buffer "
                  + "is considered slow. When slow IO occurs, it is logged by a sampling logger.")
          .setConsistencyCheckLevel(ConsistencyCheckLevel.WARN)
          .setScope(Scope.WORKER)
          .build();
  // The default is set to 11. One client is reserved for some light weight operations such as
  // heartbeat. The other 10 clients are used by commitBlock issued from the worker to the block
  // master.
  public static final PropertyKey WORKER_BLOCK_MASTER_CLIENT_POOL_SIZE =
      new Builder(Name.WORKER_BLOCK_MASTER_CLIENT_POOL_SIZE)
          .setDefaultValue(11)
          .setDescription("The block master client pool size on the Alluxio workers.")
          .setConsistencyCheckLevel(ConsistencyCheckLevel.WARN)
          .setScope(Scope.WORKER)
          .build();
  public static final PropertyKey WORKER_PRINCIPAL = new Builder(Name.WORKER_PRINCIPAL)
      .setDescription("Kerberos principal for Alluxio worker.")
      .setConsistencyCheckLevel(ConsistencyCheckLevel.ENFORCE)
      .setScope(Scope.WORKER)
      .build();
  public static final PropertyKey WORKER_REGISTER_LEASE_ENABLED =
      new Builder(Name.WORKER_REGISTER_LEASE_ENABLED)
          .setDefaultValue(String.format("${%s}", Name.MASTER_WORKER_REGISTER_LEASE_ENABLED))
          .setDescription("Whether the worker requests a lease from the master before registering."
              + "This should be consistent with " + Name.MASTER_WORKER_REGISTER_LEASE_ENABLED)
          .setConsistencyCheckLevel(ConsistencyCheckLevel.WARN)
          .setScope(Scope.WORKER)
          .build();
  public static final PropertyKey WORKER_REGISTER_LEASE_RETRY_SLEEP_MIN =
      new Builder(Name.WORKER_REGISTER_LEASE_RETRY_SLEEP_MIN)
          .setDefaultValue("1sec")
          .setConsistencyCheckLevel(ConsistencyCheckLevel.WARN)
          .setScope(Scope.WORKER)
          .build();
  public static final PropertyKey WORKER_REGISTER_LEASE_RETRY_SLEEP_MAX =
      new Builder(Name.WORKER_REGISTER_LEASE_RETRY_SLEEP_MAX)
          .setDefaultValue("10sec")
          .setConsistencyCheckLevel(ConsistencyCheckLevel.WARN)
          .setScope(Scope.WORKER)
          .build();
  public static final PropertyKey WORKER_REGISTER_LEASE_RETRY_MAX_DURATION =
      new Builder(Name.WORKER_REGISTER_LEASE_RETRY_MAX_DURATION)
          .setDefaultValue(String.format("${%s}", Name.WORKER_MASTER_CONNECT_RETRY_TIMEOUT))
          .setConsistencyCheckLevel(ConsistencyCheckLevel.WARN)
          .setScope(Scope.WORKER)
          .build();

  public static final PropertyKey WORKER_REVIEWER_PROBABILISTIC_SOFTLIMIT_BYTES =
          new Builder(Name.WORKER_REVIEWER_PROBABILISTIC_SOFTLIMIT_BYTES)
          .setDefaultValue("256MB")
          .setDescription("This is used by the "
              + "`alluxio.worker.block.reviewer.ProbabilisticBufferReviewer`. "
              + "We attempt to leave a buffer in each storage directory. "
              + "When the free space in a certain storage directory on the worker falls "
              + "below this soft limit, the chance that the Reviewer accepts new blocks "
              + "into this directory goes down. "
              + "This chance keeps falling linearly until it reaches 0, when the available "
              + "space reaches the hard limit.")
          .setConsistencyCheckLevel(ConsistencyCheckLevel.WARN)
          .setScope(Scope.WORKER)
          .build();
  public static final PropertyKey WORKER_REVIEWER_PROBABILISTIC_HARDLIMIT_BYTES =
          new Builder(Name.WORKER_REVIEWER_PROBABILISTIC_HARDLIMIT_BYTES)
          .setDefaultValue("64MB")
          .setDescription("This is used by the "
              + "`alluxio.worker.block.reviewer.ProbabilisticBufferReviewer`. "
              + "When the free space in a storage dir falls below this hard limit, "
              + "the ProbabilisticBufferReviewer will stop accepting new blocks into it."
              + "This is because we may load more data into existing blocks in the directory "
              + "and their sizes may expand.")
          .setConsistencyCheckLevel(ConsistencyCheckLevel.WARN)
          .setScope(Scope.WORKER)
          .build();
  public static final PropertyKey WORKER_REVIEWER_CLASS =
      new Builder(Name.WORKER_REVIEWER_CLASS)
          .setDefaultValue("alluxio.worker.block.reviewer.ProbabilisticBufferReviewer")
          .setDescription("(Experimental) The API is subject to change in the future."
              + "The strategy that a worker uses to review space allocation "
              + "in the Allocator. Each time a block allocation decision is made by "
              + "the Allocator, the Reviewer will review the decision and rejects it,"
              + "if the allocation does not meet certain criteria of the Reviewer."
              + "The Reviewer prevents the worker to make a bad block allocation decision."
              + "Valid options include:"
              + "`alluxio.worker.block.reviewer.ProbabilisticBufferReviewer`.")
          .setConsistencyCheckLevel(ConsistencyCheckLevel.WARN)
          .setScope(Scope.WORKER)
          .build();
  public static final PropertyKey WORKER_RPC_PORT =
      new Builder(Name.WORKER_RPC_PORT)
          .setAlias("alluxio.worker.port")
          .setDefaultValue(29999)
          .setDescription("The port for Alluxio worker's RPC service.")
          .setConsistencyCheckLevel(ConsistencyCheckLevel.WARN)
          .setScope(Scope.ALL)
          .build();
  public static final PropertyKey WORKER_SESSION_TIMEOUT_MS =
      new Builder(Name.WORKER_SESSION_TIMEOUT_MS)
          .setAlias("alluxio.worker.session.timeout.ms")
          .setDefaultValue("1m")
          .setDescription("Timeout between worker and client connection "
              + "indicating a lost session connection.")
          .setConsistencyCheckLevel(ConsistencyCheckLevel.WARN)
          .setScope(Scope.WORKER)
          .build();
  public static final PropertyKey WORKER_STORAGE_CHECKER_ENABLED =
      new Builder(Name.WORKER_STORAGE_CHECKER_ENABLED)
          .setDefaultValue(true)
          .setDescription("Whether periodic storage health checker is enabled on Alluxio workers.")
          .setConsistencyCheckLevel(ConsistencyCheckLevel.WARN)
          .setScope(Scope.WORKER)
          .build();
  public static final PropertyKey WORKER_TIERED_STORE_BLOCK_LOCK_READERS =
      new Builder(Name.WORKER_TIERED_STORE_BLOCK_LOCK_READERS)
          .setDefaultValue(1000)
          .setDescription("The max number of concurrent readers for a block lock.")
          .setConsistencyCheckLevel(ConsistencyCheckLevel.WARN)
          .setScope(Scope.WORKER)
          .build();
  public static final PropertyKey WORKER_TIERED_STORE_BLOCK_LOCKS =
      new Builder(Name.WORKER_TIERED_STORE_BLOCK_LOCKS)
          .setDefaultValue(1000)
          .setDescription("Total number of block locks for an Alluxio block worker. Larger "
              + "value leads to finer locking granularity, but uses more space.")
          .setConsistencyCheckLevel(ConsistencyCheckLevel.WARN)
          .setScope(Scope.WORKER)
          .build();
  public static final PropertyKey WORKER_TIERED_STORE_FREE_AHEAD_BYTES =
      new Builder(Name.WORKER_TIERED_STORE_FREE_AHEAD_BYTES)
          .setDefaultValue(0)
          .setDescription("Amount to free ahead when worker storage is full. "
              + "Higher values will help decrease CPU utilization under peak storage. "
              + "Lower values will increase storage utilization.")
          .setConsistencyCheckLevel(ConsistencyCheckLevel.WARN)
          .setScope(Scope.WORKER)
          .build();
  // TODO(binfan): Use alluxio.worker.tieredstore.level0.dirs.mediumtype instead
  public static final PropertyKey WORKER_TIERED_STORE_LEVEL0_ALIAS =
      new Builder(Template.WORKER_TIERED_STORE_LEVEL_ALIAS, 0)
          .setDefaultValue(Constants.MEDIUM_MEM)
          .setDescription("The alias of the top storage tier on this worker. It must "
              + "match one of the global storage tiers from the master configuration. We "
              + "disable placing an alias lower in the global hierarchy before an alias with "
              + "a higher position on the worker hierarchy. So by default, SSD cannot come "
              + "before MEM on any worker.")
          .setConsistencyCheckLevel(ConsistencyCheckLevel.WARN)
          .setScope(Scope.WORKER)
          .build();
  public static final PropertyKey WORKER_TIERED_STORE_LEVEL0_DIRS_PATH =
      new Builder(Template.WORKER_TIERED_STORE_LEVEL_DIRS_PATH, 0)
          .setDefaultSupplier(() -> OSUtils.isLinux() ? "/mnt/ramdisk" : "/Volumes/ramdisk",
              "/mnt/ramdisk on Linux, /Volumes/ramdisk on OSX")
          .setDescription("A comma-separated list of paths (eg., /mnt/ramdisk1,/mnt/ramdisk2,"
              + "/mnt/ssd/alluxio/cache1) of storage directories for the top storage tier. "
              + "Note that for MacOS, the root directory should be `/Volumes/` and not `/mnt/`.")
          .setConsistencyCheckLevel(ConsistencyCheckLevel.WARN)
          .setScope(Scope.WORKER)
          .build();
  public static final PropertyKey WORKER_TIERED_STORE_LEVEL0_DIRS_MEDIUMTYPE =
      new Builder(Template.WORKER_TIERED_STORE_LEVEL_DIRS_MEDIUMTYPE, 0)
          .setDefaultValue(
              String.format("${%s}", Template.WORKER_TIERED_STORE_LEVEL_ALIAS.format(0)))
          .setDescription(String.format(
              "A comma-separated list of media types (e.g., \"MEM,MEM,SSD\") for each storage "
                  + "directory on the top storage tier specified by %s.",
              PropertyKey.WORKER_TIERED_STORE_LEVEL0_DIRS_PATH.mName))
          .setConsistencyCheckLevel(ConsistencyCheckLevel.WARN)
          .setScope(Scope.WORKER)
          .build();
  public static final PropertyKey WORKER_TIERED_STORE_LEVEL0_DIRS_QUOTA =
      new Builder(Template.WORKER_TIERED_STORE_LEVEL_DIRS_QUOTA, 0)
          .setDefaultValue(String.format("${%s}", Name.WORKER_RAMDISK_SIZE))
          .setDescription(String.format(
              "A comma-separated list of capacities (e.g., \"500MB,500MB,5GB\") for each storage "
                  + "directory on the top storage tier specified by %s. "
                  + "For any \"MEM\"-type media (i.e, the ramdisks), this value should be set "
                  + "equivalent to the value specified by %s.",
              PropertyKey.WORKER_TIERED_STORE_LEVEL0_DIRS_PATH.mName,
              Name.WORKER_RAMDISK_SIZE))
          .setConsistencyCheckLevel(ConsistencyCheckLevel.WARN)
          .setScope(Scope.WORKER)
          .build();
  public static final PropertyKey WORKER_TIERED_STORE_LEVEL0_HIGH_WATERMARK_RATIO =
      new Builder(Template.WORKER_TIERED_STORE_LEVEL_HIGH_WATERMARK_RATIO, 0)
          .setDefaultValue(0.95)
          .setDescription("The high watermark of the space in the top storage tier (a value "
              + "between 0 and 1).")
          .setConsistencyCheckLevel(ConsistencyCheckLevel.WARN)
          .setScope(Scope.WORKER)
          .build();
  public static final PropertyKey WORKER_TIERED_STORE_LEVEL0_LOW_WATERMARK_RATIO =
      new Builder(Template.WORKER_TIERED_STORE_LEVEL_LOW_WATERMARK_RATIO, 0)
          .setDefaultValue(0.7)
          .setDescription("The low watermark of the space in the top storage tier (a value "
              + "between 0 and 1).")
          .setConsistencyCheckLevel(ConsistencyCheckLevel.WARN)
          .setScope(Scope.WORKER)
          .build();
  // TODO(binfan): Use alluxio.worker.tieredstore.level1.dirs.mediumtype instead"
  public static final PropertyKey WORKER_TIERED_STORE_LEVEL1_ALIAS =
      new Builder(Template.WORKER_TIERED_STORE_LEVEL_ALIAS, 1)
          .setDescription("The alias of the second storage tier on this worker.")
          .setConsistencyCheckLevel(ConsistencyCheckLevel.WARN)
          .setScope(Scope.WORKER)
          .build();
  public static final PropertyKey WORKER_TIERED_STORE_LEVEL1_DIRS_PATH =
      new Builder(Template.WORKER_TIERED_STORE_LEVEL_DIRS_PATH, 1)
          .setDescription("A comma-separated list of paths (eg., /mnt/ssd/alluxio/cache2,"
              + "/mnt/ssd/alluxio/cache3,/mnt/hdd/alluxio/cache1) of storage directories "
              + "for the second storage tier.")
          .setConsistencyCheckLevel(ConsistencyCheckLevel.WARN)
          .setScope(Scope.WORKER)
          .build();
  public static final PropertyKey WORKER_TIERED_STORE_LEVEL1_DIRS_MEDIUMTYPE =
      new Builder(Template.WORKER_TIERED_STORE_LEVEL_DIRS_MEDIUMTYPE, 1)
          .setDefaultValue(
              String.format("${%s}", Template.WORKER_TIERED_STORE_LEVEL_ALIAS.format(1)))
          .setDescription(String.format(
              "A list of media types (e.g., \"SSD,SSD,HDD\") for each storage "
                  + "directory on the second storage tier specified by %s.",
              PropertyKey.WORKER_TIERED_STORE_LEVEL1_DIRS_PATH.mName))
          .setConsistencyCheckLevel(ConsistencyCheckLevel.WARN)
          .setScope(Scope.WORKER)
          .build();
  public static final PropertyKey WORKER_TIERED_STORE_LEVEL1_DIRS_QUOTA =
      new Builder(Template.WORKER_TIERED_STORE_LEVEL_DIRS_QUOTA, 1)
          .setDescription(String.format(
              "A comma-separated list of capacities (e.g., \"5GB,5GB,50GB\") for each storage "
                  + "directory on the second storage tier specified by %s.",
              PropertyKey.WORKER_TIERED_STORE_LEVEL1_DIRS_PATH.mName))
          .setConsistencyCheckLevel(ConsistencyCheckLevel.WARN)
          .setScope(Scope.WORKER)
          .build();
  public static final PropertyKey WORKER_TIERED_STORE_LEVEL1_HIGH_WATERMARK_RATIO =
      new Builder(Template.WORKER_TIERED_STORE_LEVEL_HIGH_WATERMARK_RATIO, 1)
          .setDescription("The high watermark of the space in the second storage tier (a value "
              + "between 0 and 1).")
          .setDefaultValue(0.95)
          .setConsistencyCheckLevel(ConsistencyCheckLevel.WARN)
          .setScope(Scope.WORKER)
          .build();
  public static final PropertyKey WORKER_TIERED_STORE_LEVEL1_LOW_WATERMARK_RATIO =
      new Builder(Template.WORKER_TIERED_STORE_LEVEL_LOW_WATERMARK_RATIO, 1)
          .setDefaultValue(0.7)
          .setDescription("The low watermark of the space in the second storage tier (a value "
              + "between 0 and 1).")
          .setConsistencyCheckLevel(ConsistencyCheckLevel.WARN)
          .setScope(Scope.WORKER)
          .build();
  //TODO(binfan): Use alluxio.worker.tieredstore.level2.dirs.mediumtype instead"
  public static final PropertyKey WORKER_TIERED_STORE_LEVEL2_ALIAS =
      new Builder(Template.WORKER_TIERED_STORE_LEVEL_ALIAS, 2)
          .setDescription("The alias of the third storage tier on this worker.")
          .setConsistencyCheckLevel(ConsistencyCheckLevel.WARN)
          .setScope(Scope.WORKER)
          .build();
  public static final PropertyKey WORKER_TIERED_STORE_LEVEL2_DIRS_PATH =
      new Builder(Template.WORKER_TIERED_STORE_LEVEL_DIRS_PATH, 2)
          .setDescription("A comma-separated list of paths (eg., /mnt/ssd/alluxio/cache4,"
              + "/mnt/hdd/alluxio/cache2,/mnt/hdd/alluxio/cache3) of storage directories "
              + "for the third storage tier.")
          .setConsistencyCheckLevel(ConsistencyCheckLevel.WARN)
          .setScope(Scope.WORKER)
          .build();
  public static final PropertyKey WORKER_TIERED_STORE_LEVEL2_DIRS_MEDIUMTYPE =
      new Builder(Template.WORKER_TIERED_STORE_LEVEL_DIRS_MEDIUMTYPE, 2)
          .setDefaultValue(
              String.format("${%s}", Template.WORKER_TIERED_STORE_LEVEL_ALIAS.format(2)))
          .setDescription(String.format(
              "A list of media types (e.g., \"SSD,HDD,HDD\") for each storage "
                  + "directory on the third storage tier specified by %s.",
              PropertyKey.WORKER_TIERED_STORE_LEVEL2_DIRS_PATH.mName))
          .setConsistencyCheckLevel(ConsistencyCheckLevel.WARN)
          .setScope(Scope.WORKER)
          .build();
  public static final PropertyKey WORKER_TIERED_STORE_LEVEL2_DIRS_QUOTA =
      new Builder(Template.WORKER_TIERED_STORE_LEVEL_DIRS_QUOTA, 2)
          .setDescription(String.format(
              "A comma-separated list of capacities (e.g., \"5GB,50GB,50GB\") for each storage "
                  + "directory on the third storage tier specified by %s.",
              PropertyKey.WORKER_TIERED_STORE_LEVEL2_DIRS_PATH.mName))
          .setConsistencyCheckLevel(ConsistencyCheckLevel.WARN)
          .setScope(Scope.WORKER)
          .build();
  public static final PropertyKey WORKER_TIERED_STORE_LEVEL2_HIGH_WATERMARK_RATIO =
      new Builder(Template.WORKER_TIERED_STORE_LEVEL_HIGH_WATERMARK_RATIO, 2)
          .setDefaultValue(0.95)
          .setDescription("The high watermark of the space in the third storage tier (a value "
              + "between 0 and 1).")
          .setConsistencyCheckLevel(ConsistencyCheckLevel.WARN)
          .setScope(Scope.WORKER)
          .build();
  public static final PropertyKey WORKER_TIERED_STORE_LEVEL2_LOW_WATERMARK_RATIO =
      new Builder(Template.WORKER_TIERED_STORE_LEVEL_LOW_WATERMARK_RATIO, 2)
          .setDefaultValue(0.7)
          .setDescription("The low watermark of the space in the third storage tier (a value "
              + "between 0 and 1).")
          .setConsistencyCheckLevel(ConsistencyCheckLevel.WARN)
          .setScope(Scope.WORKER)
          .build();
  public static final PropertyKey WORKER_TIERED_STORE_LEVELS =
      new Builder(Name.WORKER_TIERED_STORE_LEVELS)
          .setDefaultValue(1)
          .setDescription("The number of storage tiers on the worker.")
          .setConsistencyCheckLevel(ConsistencyCheckLevel.WARN)
          .setScope(Scope.WORKER)
          .build();
  public static final PropertyKey WORKER_WEB_BIND_HOST =
      new Builder(Name.WORKER_WEB_BIND_HOST)
          .setDefaultValue("0.0.0.0")
          .setDescription("The hostname Alluxio worker's web server binds to.")
          .setConsistencyCheckLevel(ConsistencyCheckLevel.WARN)
          .setScope(Scope.WORKER)
          .build();
  public static final PropertyKey WORKER_WEB_HOSTNAME =
      new Builder(Name.WORKER_WEB_HOSTNAME)
          .setDescription("The hostname Alluxio worker's web UI binds to.")
          .setScope(Scope.WORKER)
          .build();
  public static final PropertyKey WORKER_WEB_PORT =
      new Builder(Name.WORKER_WEB_PORT)
          .setDefaultValue(30000)
          .setDescription("The port Alluxio worker's web UI runs on.")
          .setConsistencyCheckLevel(ConsistencyCheckLevel.WARN)
          .setScope(Scope.WORKER)
          .build();
  public static final PropertyKey WORKER_UFS_BLOCK_OPEN_TIMEOUT_MS =
      new Builder(Name.WORKER_UFS_BLOCK_OPEN_TIMEOUT_MS)
          .setAlias("alluxio.worker.ufs.block.open.timeout.ms")
          .setDefaultValue("5m")
          .setDescription("Timeout to open a block from UFS.")
          .setConsistencyCheckLevel(ConsistencyCheckLevel.WARN)
          .setScope(Scope.WORKER)
          .build();
  public static final PropertyKey WORKER_UFS_INSTREAM_CACHE_ENABLED =
      new Builder(Name.WORKER_UFS_INSTREAM_CACHE_ENABLED)
          .setDefaultValue("true")
          .setDescription("Enable caching for seekable under storage input stream, "
              + "so that subsequent seek operations on the same file will reuse "
              + "the cached input stream. This will improve position read performance "
              + "as the open operations of some under file system would be expensive. "
              + "The cached input stream would be stale, when the UFS file is modified "
              + "without notifying alluxio. ")
          .setConsistencyCheckLevel(ConsistencyCheckLevel.ENFORCE)
          .setScope(Scope.WORKER)
          .build();
  public static final PropertyKey WORKER_UFS_INSTREAM_CACHE_EXPIRARTION_TIME =
      new Builder(Name.WORKER_UFS_INSTREAM_CACHE_EXPIRATION_TIME)
          .setDefaultValue("5m")
          .setDescription("Cached UFS instream expiration time.")
          .setConsistencyCheckLevel(ConsistencyCheckLevel.WARN)
          .setScope(Scope.WORKER)
          .build();
  public static final PropertyKey WORKER_UFS_INSTREAM_CACHE_MAX_SIZE =
      new Builder(Name.WORKER_UFS_INSTREAM_CACHE_MAX_SIZE)
          .setDefaultValue("5000")
          .setDescription("The max entries in the UFS instream cache.")
          .setConsistencyCheckLevel(ConsistencyCheckLevel.WARN)
          .setScope(Scope.WORKER)
          .build();
  public static final PropertyKey WORKER_WHITELIST =
          new Builder(Name.WORKER_WHITELIST)
          .setDefaultValue("/")
          .setDescription("A comma-separated list of prefixes of the paths which are "
               + "cacheable, separated by semi-colons. Alluxio will try to cache the cacheable "
               + "file when it is read for the first time.")
          .setConsistencyCheckLevel(ConsistencyCheckLevel.WARN)
          .setScope(Scope.WORKER)
          .build();

  //
  // Proxy related properties
  //
  public static final PropertyKey PROXY_S3_WRITE_TYPE =
      new Builder(Name.PROXY_S3_WRITE_TYPE)
          .setDefaultValue("CACHE_THROUGH")
          .setDescription("Write type when creating buckets and objects through S3 API. "
              + "Valid options are "
              + "`MUST_CACHE` (write will only go to Alluxio and must be stored in Alluxio), "
              + "`CACHE_THROUGH` (try to cache, write to UnderFS synchronously), "
              + "`ASYNC_THROUGH` (try to cache, write to UnderFS asynchronously), "
              + "`THROUGH` (no cache, write to UnderFS synchronously).")
          .setConsistencyCheckLevel(ConsistencyCheckLevel.IGNORE)
          .setScope(Scope.NONE)
          .build();
  public static final PropertyKey PROXY_S3_DELETE_TYPE =
      new Builder(Name.PROXY_S3_DELETE_TYPE)
          .setDefaultValue(Constants.S3_DELETE_IN_ALLUXIO_AND_UFS)
          .setDescription(String.format(
              "Delete type when deleting buckets and objects through S3 API. Valid options are "
                  + "`%s` (delete both in Alluxio and UFS), "
                  + "`%s` (delete only the buckets or objects in Alluxio namespace).",
              Constants.S3_DELETE_IN_ALLUXIO_AND_UFS, Constants.S3_DELETE_IN_ALLUXIO_ONLY))
          .setConsistencyCheckLevel(ConsistencyCheckLevel.IGNORE)
          .setScope(Scope.NONE)
          .build();
  public static final PropertyKey PROXY_S3_MULTIPART_TEMPORARY_DIR_SUFFIX =
      new Builder(Name.PROXY_S3_MULTIPART_TEMPORARY_DIR_SUFFIX)
          .setDefaultValue(Constants.S3_MULTIPART_TEMPORARY_DIR_SUFFIX)
          .setDescription("Suffix for the directory which holds parts during a multipart upload.")
          .setConsistencyCheckLevel(ConsistencyCheckLevel.ENFORCE)
          .setScope(Scope.SERVER)
          .build();
  public static final PropertyKey PROXY_STREAM_CACHE_TIMEOUT_MS =
      new Builder(Name.PROXY_STREAM_CACHE_TIMEOUT_MS)
          .setAlias("alluxio.proxy.stream.cache.timeout.ms")
          .setDefaultValue("1h")
          .setDescription("The timeout for the input and output streams cache eviction in the "
              + "proxy.")
          .setConsistencyCheckLevel(ConsistencyCheckLevel.IGNORE)
          .setScope(Scope.NONE)
          .build();
  public static final PropertyKey PROXY_WEB_BIND_HOST =
      new Builder(Name.PROXY_WEB_BIND_HOST)
          .setDefaultValue("0.0.0.0")
          .setDescription("The hostname that the Alluxio proxy's web server runs on.")
          .setConsistencyCheckLevel(ConsistencyCheckLevel.IGNORE)
          .setScope(Scope.NONE)
          .build();
  public static final PropertyKey PROXY_WEB_HOSTNAME =
      new Builder(Name.PROXY_WEB_HOSTNAME)
          .setDescription("The hostname Alluxio proxy's web UI binds to.")
          .setConsistencyCheckLevel(ConsistencyCheckLevel.IGNORE)
          .setScope(Scope.NONE)
          .build();
  public static final PropertyKey PROXY_WEB_PORT =
      new Builder(Name.PROXY_WEB_PORT)
          .setDefaultValue(39999)
          .setDescription("The port Alluxio proxy's web UI runs on.")
          .setConsistencyCheckLevel(ConsistencyCheckLevel.IGNORE)
          .setScope(Scope.NONE)
          .build();

  //
  // Locality related properties
  //
  public static final PropertyKey LOCALITY_ORDER =
      new Builder(Name.LOCALITY_ORDER)
          .setDefaultValue(String.format("%s,%s", Constants.LOCALITY_NODE, Constants.LOCALITY_RACK))
          .setDescription("Ordering of locality tiers")
          .setConsistencyCheckLevel(ConsistencyCheckLevel.ENFORCE)
          .setScope(Scope.ALL)
          .build();
  public static final PropertyKey LOCALITY_SCRIPT =
      new Builder(Name.LOCALITY_SCRIPT)
          .setDefaultValue(Constants.ALLUXIO_LOCALITY_SCRIPT)
          .setDescription("A script to determine tiered identity for locality checking")
          .setConsistencyCheckLevel(ConsistencyCheckLevel.WARN)
          .setScope(Scope.ALL)
          .build();
  public static final PropertyKey LOCALITY_TIER_NODE =
      new Builder(Template.LOCALITY_TIER, Constants.LOCALITY_NODE)
          .setDescription("Value to use for determining node locality")
          .setScope(Scope.ALL)
          .build();
  // This property defined so that it is included in the documentation.
  public static final PropertyKey LOCALITY_TIER_RACK =
      new Builder(Template.LOCALITY_TIER, Constants.LOCALITY_RACK)
          .setDescription("Value to use for determining rack locality")
          .setConsistencyCheckLevel(ConsistencyCheckLevel.WARN)
          .setScope(Scope.ALL)
          .build();

  public static final PropertyKey LOCALITY_COMPARE_NODE_IP =
          new Builder(Name.LOCALITY_COMPARE_NODE_IP)
          .setDefaultValue(false)
          .setDescription("Whether try to resolve the node IP address for locality checking")
          .setConsistencyCheckLevel(ConsistencyCheckLevel.WARN)
          .setScope(Scope.ALL)
          .build();

  //
  // Log server related properties
  //
  // Used in alluxio-config.sh and conf/log4j.properties
  public static final PropertyKey LOGSERVER_LOGS_DIR =
      new Builder(Name.LOGSERVER_LOGS_DIR)
          .setDefaultValue(String.format("${%s}/logs", Name.WORK_DIR))
          .setDescription("Default location for remote log files.")
          .setIgnoredSiteProperty(true)
          .setConsistencyCheckLevel(ConsistencyCheckLevel.WARN)
          .setScope(Scope.SERVER)
          .build();
  // Used in alluxio-config.sh and conf/log4j.properties
  public static final PropertyKey LOGSERVER_HOSTNAME =
      new Builder(Name.LOGSERVER_HOSTNAME)
          .setDescription("The hostname of Alluxio logserver.")
          .setIgnoredSiteProperty(true)
          .setScope(Scope.SERVER)
          .build();
  // Used in alluxio-config.sh and conf/log4j.properties
  public static final PropertyKey LOGSERVER_PORT =
      new Builder(Name.LOGSERVER_PORT)
          .setDefaultValue(45600)
          .setDescription("Default port of logserver to receive logs from alluxio servers.")
          .setIgnoredSiteProperty(true)
          .setConsistencyCheckLevel(ConsistencyCheckLevel.WARN)
          .setScope(Scope.SERVER)
          .build();
  public static final PropertyKey LOGSERVER_THREADS_MAX =
      new Builder(Name.LOGSERVER_THREADS_MAX)
          .setDefaultValue(2048)
          .setDescription("The maximum number of threads used by logserver to service"
              + " logging requests.")
          .setConsistencyCheckLevel(ConsistencyCheckLevel.WARN)
          .setScope(Scope.SERVER)
          .build();
  public static final PropertyKey LOGSERVER_THREADS_MIN =
      new Builder(Name.LOGSERVER_THREADS_MIN)
          .setDefaultValue(512)
          .setDescription("The minimum number of threads used by logserver to service"
              + " logging requests.")
          .setConsistencyCheckLevel(ConsistencyCheckLevel.WARN)
          .setScope(Scope.SERVER)
          .build();

  //
  // User related properties
  //
  public static final PropertyKey USER_BLOCK_MASTER_CLIENT_POOL_SIZE_MIN =
      new Builder(Name.USER_BLOCK_MASTER_CLIENT_POOL_SIZE_MIN)
          .setDefaultValue(0)
          .setDescription("The minimum number of block master clients cached in the block master "
              + "client pool. For long running processes, this should be set to zero.")
          .setConsistencyCheckLevel(ConsistencyCheckLevel.WARN)
          .setScope(Scope.CLIENT)
          .build();
  public static final PropertyKey USER_BLOCK_MASTER_CLIENT_POOL_SIZE_MAX =
      new Builder(Name.USER_BLOCK_MASTER_CLIENT_POOL_SIZE_MAX)
          .setDefaultValue(500)
          .setDescription("The maximum number of block master clients cached in the block master "
              + "client pool.")
          .setConsistencyCheckLevel(ConsistencyCheckLevel.WARN)
          .setScope(Scope.CLIENT)
          .setAlias(new String[] {"alluxio.user.block.master.client.threads"})
          .build();
  public static final PropertyKey USER_BLOCK_MASTER_CLIENT_POOL_GC_INTERVAL_MS =
      new Builder(Name.USER_BLOCK_MASTER_CLIENT_POOL_GC_INTERVAL_MS)
          .setDefaultValue("120s")
          .setDescription("The interval at which block master client GC checks occur.")
          .setConsistencyCheckLevel(ConsistencyCheckLevel.WARN)
          .setScope(Scope.CLIENT)
          .build();
  public static final PropertyKey USER_BLOCK_MASTER_CLIENT_POOL_GC_THRESHOLD_MS =
      new Builder(Name.USER_BLOCK_MASTER_CLIENT_POOL_GC_THRESHOLD_MS)
          .setDefaultValue("120s")
          .setDescription("A block master client is closed if it has been idle for more than this "
              + "threshold.")
          .setConsistencyCheckLevel(ConsistencyCheckLevel.WARN)
          .setScope(Scope.CLIENT)
          .build();
  public static final PropertyKey USER_BLOCK_WORKER_CLIENT_POOL_MIN =
      new Builder(Name.USER_BLOCK_WORKER_CLIENT_POOL_MIN)
          .setDefaultValue(0)
          .setDescription("The minimum number of block worker clients cached in the block "
              + "worker client pool.")
          .setConsistencyCheckLevel(ConsistencyCheckLevel.WARN)
          .setIsHidden(true)
          .setScope(Scope.CLIENT)
          .build();
  public static final PropertyKey USER_BLOCK_WORKER_CLIENT_POOL_MAX =
      new Builder(Name.USER_BLOCK_WORKER_CLIENT_POOL_MAX)
          .setDefaultValue(1024)
          .setDescription("The maximum number of block worker clients cached in the block "
              + "worker client pool.")
          .setConsistencyCheckLevel(ConsistencyCheckLevel.WARN)
          .setScope(Scope.CLIENT)
          .setAlias(new String[] {"alluxio.user.block.worker.client.pool.size"})
          .build();
  public static final PropertyKey USER_BLOCK_WORKER_CLIENT_POOL_GC_THRESHOLD_MS =
      new Builder(Name.USER_BLOCK_WORKER_CLIENT_POOL_GC_THRESHOLD_MS)
          .setDefaultValue("300s")
          .setDescription("A block worker client is closed if it has been idle for more than this "
              + "threshold.")
          .setConsistencyCheckLevel(ConsistencyCheckLevel.WARN)
          .setScope(Scope.CLIENT)
          .build();
  public static final PropertyKey USER_BLOCK_REMOTE_READ_BUFFER_SIZE_BYTES =
      new Builder(Name.USER_BLOCK_REMOTE_READ_BUFFER_SIZE_BYTES)
          .setDefaultValue("8MB")
          .setDescription("The size of the file buffer to read data from remote Alluxio "
              + "worker.")
          .setConsistencyCheckLevel(ConsistencyCheckLevel.WARN)
          .setScope(Scope.CLIENT)
          .setIsHidden(true)
          .build();
  public static final PropertyKey USER_CONF_SYNC_INTERVAL =
      new Builder(Name.USER_CONF_SYNC_INTERVAL)
          .setDefaultValue("1m")
          .setDescription("The time period of client master heartbeat to "
              + "update the configuration if necessary from meta master.")
          .setConsistencyCheckLevel(ConsistencyCheckLevel.WARN)
          .setScope(Scope.CLIENT)
          .build();
  public static final PropertyKey USER_FILE_REPLICATION_MAX =
      new Builder(Name.USER_FILE_REPLICATION_MAX)
          .setDefaultValue(-1)
          .setDescription("The target max replication level of a file in Alluxio space. Setting "
              + "this property to a negative value means no upper limit.")
          .setScope(Scope.CLIENT)
          .build();
  public static final PropertyKey USER_FILE_REPLICATION_MIN =
      new Builder(Name.USER_FILE_REPLICATION_MIN)
          .setDefaultValue(0)
          .setDescription("The target min replication level of a file in Alluxio space.")
          .setScope(Scope.CLIENT)
          .build();
  public static final PropertyKey USER_FILE_REPLICATION_DURABLE =
      new Builder(Name.USER_FILE_REPLICATION_DURABLE)
          .setDefaultValue(1)
          .setDescription("The target replication level of a file created by ASYNC_THROUGH writes"
              + "before this file is persisted.")
          .setScope(Scope.CLIENT)
          .build();
  public static final PropertyKey USER_FILE_SEQUENTIAL_PREAD_THRESHOLD =
      new Builder(Name.USER_FILE_SEQUENTIAL_PREAD_THRESHOLD)
          .setDefaultValue("2MB")
          .setDescription("An upper bound on the client buffer size for positioned read to hint "
              + "at the sequential nature of reads. For reads with a buffer size greater than this "
              + "threshold, the read op is treated to be sequential and the worker may handle the "
              + "read differently. For instance, cold reads from the HDFS ufs may use a different "
              + "HDFS client API.")
          .setConsistencyCheckLevel(ConsistencyCheckLevel.WARN)
          .setScope(Scope.CLIENT)
          .build();
  public static final PropertyKey USER_FILE_TARGET_MEDIA =
      new Builder(Name.USER_FILE_TARGET_MEDIA)
          .setDescription("Preferred media type while storing file's blocks.")
          .setScope(Scope.CLIENT)
          .build();
  public static final PropertyKey USER_BLOCK_SIZE_BYTES_DEFAULT =
      new Builder(Name.USER_BLOCK_SIZE_BYTES_DEFAULT)
          .setDefaultValue("64MB")
          .setDescription("Default block size for Alluxio files.")
          .setConsistencyCheckLevel(ConsistencyCheckLevel.WARN)
          .setScope(Scope.CLIENT)
          .build();
  public static final PropertyKey USER_BLOCK_READ_RETRY_SLEEP_MIN =
          new Builder(Name.USER_BLOCK_READ_RETRY_SLEEP_MIN)
          .setDefaultValue("250ms")
          .setScope(Scope.CLIENT)
          .build();
  public static final PropertyKey USER_BLOCK_READ_RETRY_SLEEP_MAX =
          new Builder(Name.USER_BLOCK_READ_RETRY_SLEEP_MAX)
          .setDefaultValue("2s")
          .setScope(Scope.CLIENT)
          .build();
  public static final PropertyKey USER_BLOCK_READ_RETRY_MAX_DURATION =
      new Builder(Name.USER_BLOCK_READ_RETRY_MAX_DURATION)
          .setDefaultValue("2m")
          .build();
  public static final PropertyKey USER_CONF_CLUSTER_DEFAULT_ENABLED =
      new Builder(Name.USER_CONF_CLUSTER_DEFAULT_ENABLED)
          .setDefaultValue(true)
          .setDescription("When this property is true, an Alluxio client will load the default "
              + "values of cluster-wide configuration and path-specific configuration set by "
              + "Alluxio master.")
          .setScope(Scope.CLIENT)
          .build();
  public static final PropertyKey USER_DATE_FORMAT_PATTERN =
      new Builder(Name.USER_DATE_FORMAT_PATTERN)
          .setDefaultValue("MM-dd-yyyy HH:mm:ss:SSS")
          .setDescription("Display formatted date in cli command and web UI by given date "
              + "format pattern.")
          .setScope(Scope.CLIENT)
          .build();
  public static final PropertyKey USER_FILE_BUFFER_BYTES =
      new Builder(Name.USER_FILE_BUFFER_BYTES)
          .setDefaultValue("8MB")
          .setDescription("The size of the file buffer to use for file system reads/writes.")
          .setConsistencyCheckLevel(ConsistencyCheckLevel.WARN)
          .setScope(Scope.CLIENT)
          .build();
  public static final PropertyKey USER_FILE_RESERVED_BYTES =
      new Builder(Name.USER_FILE_RESERVED_BYTES)
          .setDefaultValue(String.format("${%s}", Name.USER_BLOCK_SIZE_BYTES_DEFAULT))
          .setDescription("The size to reserve on workers for file system writes."
              + "Using smaller value will improve concurrency for writes smaller than block size.")
          .setConsistencyCheckLevel(ConsistencyCheckLevel.WARN)
          .setScope(Scope.CLIENT)
          .build();
  public static final PropertyKey USER_FILE_COPYFROMLOCAL_BLOCK_LOCATION_POLICY =
      new Builder(Name.USER_FILE_COPYFROMLOCAL_BLOCK_LOCATION_POLICY)
          .setDefaultValue("alluxio.client.block.policy.RoundRobinPolicy")
          .setDescription("The default location policy for choosing workers for writing a "
              + "file's blocks using copyFromLocal command.")
          .setScope(Scope.CLIENT)
          .build();
  public static final PropertyKey USER_FILE_DELETE_UNCHECKED =
      new Builder(Name.USER_FILE_DELETE_UNCHECKED)
          .setDefaultValue(false)
          .setDescription("Whether to check if the UFS contents are in sync with Alluxio "
              + "before attempting to delete persisted directories recursively.")
          .setScope(Scope.CLIENT)
          .build();
  public static final PropertyKey USER_FILE_MASTER_CLIENT_POOL_SIZE_MIN =
      new Builder(Name.USER_FILE_MASTER_CLIENT_POOL_SIZE_MIN)
          .setDefaultValue(0)
          .setDescription("The minimum number of fs master clients cached in the fs master "
              + "client pool. For long running processes, this should be set to zero.")
          .setConsistencyCheckLevel(ConsistencyCheckLevel.WARN)
          .setScope(Scope.CLIENT)
          .build();
  public static final PropertyKey USER_FILE_MASTER_CLIENT_POOL_SIZE_MAX =
      new Builder(Name.USER_FILE_MASTER_CLIENT_POOL_SIZE_MAX)
          .setDefaultValue(500)
          .setDescription("The maximum number of fs master clients cached in the fs master "
              + "client pool.")
          .setConsistencyCheckLevel(ConsistencyCheckLevel.WARN)
          .setScope(Scope.CLIENT)
          .setAlias(new String[] {"alluxio.user.file.master.client.threads"})
          .build();
  public static final PropertyKey USER_FILE_MASTER_CLIENT_POOL_GC_INTERVAL_MS =
      new Builder(Name.USER_FILE_MASTER_CLIENT_POOL_GC_INTERVAL_MS)
          .setDefaultValue("120s")
          .setDescription("The interval at which file system master client GC checks occur.")
          .setConsistencyCheckLevel(ConsistencyCheckLevel.WARN)
          .setScope(Scope.CLIENT)
          .build();
  public static final PropertyKey USER_FILE_MASTER_CLIENT_POOL_GC_THRESHOLD_MS =
      new Builder(Name.USER_FILE_MASTER_CLIENT_POOL_GC_THRESHOLD_MS)
          .setDefaultValue("120s")
          .setDescription("A fs master client is closed if it has been idle for more than this "
              + "threshold.")
          .setConsistencyCheckLevel(ConsistencyCheckLevel.WARN)
          .setScope(Scope.CLIENT)
          .build();
  public static final PropertyKey USER_FILE_METADATA_LOAD_TYPE =
      new Builder(Name.USER_FILE_METADATA_LOAD_TYPE)
          .setDefaultValue("ONCE")
          .setDescription("The behavior of loading metadata from UFS. When information about "
              + "a path is requested and the path does not exist in Alluxio, metadata can be "
              + "loaded from the UFS. Valid options are `ALWAYS`, `NEVER`, and `ONCE`. "
              + "`ALWAYS` will always access UFS to see if the path exists in the UFS. "
              + "`NEVER` will never consult the UFS. `ONCE` will access the UFS the \"first\" "
              + "time (according to a cache), but not after that. This parameter is ignored if a "
              + "metadata sync is performed, via the parameter "
              + "\"alluxio.user.file.metadata.sync.interval\"")
          .setConsistencyCheckLevel(ConsistencyCheckLevel.WARN)
          .setScope(Scope.CLIENT)
          .build();
  public static final PropertyKey USER_FILE_METADATA_SYNC_INTERVAL =
      new Builder(Name.USER_FILE_METADATA_SYNC_INTERVAL)
          .setDefaultValue("-1")
          .setDescription("The interval for syncing UFS metadata before invoking an "
              + "operation on a path. -1 means no sync will occur. 0 means Alluxio will "
              + "always sync the metadata of the path before an operation. If you specify a time "
              + "interval, Alluxio will (best effort) not re-sync a path within that time "
              + "interval. Syncing the metadata for a path must interact with the UFS, so it is "
              + "an expensive operation. If a sync is performed for an operation, the "
              + "configuration of \"alluxio.user.file.metadata.load.type\" will be ignored.")
          .setConsistencyCheckLevel(ConsistencyCheckLevel.WARN)
          .setScope(Scope.CLIENT)
          .build();
  public static final PropertyKey USER_FILE_PASSIVE_CACHE_ENABLED =
      new Builder(Name.USER_FILE_PASSIVE_CACHE_ENABLED)
          .setDefaultValue(true)
          .setDescription("Whether to cache files to local Alluxio workers when the files are read "
              + "from remote workers (not UFS).")
          .setConsistencyCheckLevel(ConsistencyCheckLevel.WARN)
          .setScope(Scope.CLIENT)
          .build();
  public static final PropertyKey USER_FILE_READ_TYPE_DEFAULT =
      new Builder(Name.USER_FILE_READ_TYPE_DEFAULT)
          .setDefaultValue("CACHE")
          .setDescription("Default read type when creating Alluxio files. Valid options are "
              + "`CACHE_PROMOTE` (move data to highest tier if already in Alluxio storage, "
              + "write data into highest tier of local Alluxio if data needs to be read from "
              + "under storage), `CACHE` (write data into highest tier of local Alluxio if "
              + "data needs to be read from under storage), `NO_CACHE` (no data interaction "
              + "with Alluxio, if the read is from Alluxio data migration or eviction will "
              + "not occur).")
          .setScope(Scope.CLIENT)
          .build();
  public static final PropertyKey USER_FILE_PERSIST_ON_RENAME =
      new Builder(Name.USER_FILE_PERSIST_ON_RENAME)
          .setDefaultValue("false")
          .setDescription("Whether or not to asynchronously persist any files which have been "
              + "renamed. This is helpful when working with compute frameworks which use rename "
              + "to commit results.")
          .setScope(Scope.CLIENT)
          .build();
  public static final PropertyKey USER_FILE_PERSISTENCE_INITIAL_WAIT_TIME =
      new Builder(Name.USER_FILE_PERSISTENCE_INITIAL_WAIT_TIME)
          .setDefaultValue("0")
          .setDescription(String.format("Time to wait before starting the persistence job. "
              + "When the value is set to -1, the file will be persisted by rename operation "
              + "or persist CLI but will not be automatically persisted in other cases. "
              + "This is to avoid the heavy object copy in rename operation when %s is set to %s. "
              + "This value should be smaller than the value of %s",
              Name.USER_FILE_WRITE_TYPE_DEFAULT, WritePType.ASYNC_THROUGH,
              Name.MASTER_PERSISTENCE_MAX_TOTAL_WAIT_TIME_MS))
          .setScope(Scope.CLIENT)
          .build();
  public static final PropertyKey USER_FILE_WAITCOMPLETED_POLL_MS =
      new Builder(Name.USER_FILE_WAITCOMPLETED_POLL_MS)
          .setAlias("alluxio.user.file.waitcompleted.poll.ms")
          .setDefaultValue("1s")
          .setDescription("The time interval to poll a file for its completion status when "
              + "using waitCompleted.")
          .setConsistencyCheckLevel(ConsistencyCheckLevel.WARN)
          .setScope(Scope.CLIENT)
          .build();
  public static final PropertyKey USER_FILE_CREATE_TTL =
      new Builder(Name.USER_FILE_CREATE_TTL)
          .setDefaultValue(Constants.NO_TTL)
          .setDescription("Time to live for files created by a user, no ttl by default.")
          .setScope(Scope.CLIENT)
          .build();
  public static final PropertyKey USER_FILE_CREATE_TTL_ACTION =
      new Builder(Name.USER_FILE_CREATE_TTL_ACTION)
          .setDefaultValue("DELETE")
          .setDescription("When file's ttl is expired, the action performs on it. Options: "
              + "DELETE (default) or FREE")
          .setScope(Scope.CLIENT)
          .build();
  public static final PropertyKey USER_FILE_UFS_TIER_ENABLED =
      new Builder(Name.USER_FILE_UFS_TIER_ENABLED)
          .setDescription("When workers run out of available memory, whether the client can skip "
              + "writing data to Alluxio but fallback to write to UFS without stopping the "
              + "application. This property only works when the write type is ASYNC_THROUGH.")
          .setDefaultValue(false)
          .setScope(Scope.CLIENT)
          .build();
  public static final PropertyKey USER_BLOCK_READ_METRICS_ENABLED =
      new Builder(Name.USER_BLOCK_READ_METRICS_ENABLED)
          .setDescription("Whether detailed block read metrics will be recorded and sink.")
          .setDefaultValue(false)
          .setScope(Scope.CLIENT)
          .build();
  public static final PropertyKey USER_BLOCK_WRITE_LOCATION_POLICY =
      new Builder(Name.USER_BLOCK_WRITE_LOCATION_POLICY)
          .setDefaultValue("alluxio.client.block.policy.LocalFirstPolicy")
          .setDescription("The default location policy for choosing workers for writing a "
              + "file's blocks.")
          .setConsistencyCheckLevel(ConsistencyCheckLevel.WARN)
          .setScope(Scope.CLIENT)
          .build();
  public static final PropertyKey USER_BLOCK_AVOID_EVICTION_POLICY_RESERVED_BYTES =
      new Builder(Name.USER_BLOCK_AVOID_EVICTION_POLICY_RESERVED_BYTES)
          .setDefaultValue("0MB")
          .setDescription("The portion of space reserved in a worker when using the "
              + "LocalFirstAvoidEvictionPolicy class as block location policy.")
          .setConsistencyCheckLevel(ConsistencyCheckLevel.WARN)
          .setScope(Scope.CLIENT)
          .build();
  public static final PropertyKey USER_CLIENT_CACHE_ASYNC_RESTORE_ENABLED =
      new Builder(Name.USER_CLIENT_CACHE_ASYNC_RESTORE_ENABLED)
          .setDefaultValue(true)
          .setDescription("If this is enabled, cache restore state asynchronously.")
          .setConsistencyCheckLevel(ConsistencyCheckLevel.IGNORE)
          .setScope(Scope.CLIENT)
          .build();
  public static final PropertyKey USER_CLIENT_CACHE_ASYNC_WRITE_ENABLED =
      new Builder(Name.USER_CLIENT_CACHE_ASYNC_WRITE_ENABLED)
          .setDefaultValue(true)
          .setDescription("If this is enabled, cache data asynchronously.")
          .setConsistencyCheckLevel(ConsistencyCheckLevel.IGNORE)
          .setScope(Scope.CLIENT)
          .build();
  public static final PropertyKey USER_CLIENT_CACHE_ASYNC_WRITE_THREADS =
      new Builder(Name.USER_CLIENT_CACHE_ASYNC_WRITE_THREADS)
          .setDefaultValue(16)
          .setDescription("Number of threads to asynchronously cache data.")
          .setConsistencyCheckLevel(ConsistencyCheckLevel.IGNORE)
          .setScope(Scope.CLIENT)
          .build();
  public static final PropertyKey USER_CLIENT_CACHE_ENABLED =
      new Builder(Name.USER_CLIENT_CACHE_ENABLED)
          .setDefaultValue(false)
          .setDescription("If this is enabled, data will be cached on Alluxio client.")
          .setConsistencyCheckLevel(ConsistencyCheckLevel.WARN)
          .setScope(Scope.CLIENT)
          .build();
  public static final PropertyKey USER_CLIENT_CACHE_EVICTOR_CLASS =
      new Builder(Name.USER_CLIENT_CACHE_EVICTOR_CLASS)
          .setDefaultValue("alluxio.client.file.cache.evictor.LRUCacheEvictor")
          .setDescription("The strategy that client uses to evict local cached pages when running "
              + "out of space. Currently valid options include "
              + "`alluxio.client.file.cache.evictor.LRUCacheEvictor`,"
              + "`alluxio.client.file.cache.evictor.LFUCacheEvictor`.")
          .setConsistencyCheckLevel(ConsistencyCheckLevel.WARN)
          .setScope(Scope.CLIENT)
          .build();
  public static final PropertyKey USER_CLIENT_CACHE_EVICTOR_LFU_LOGBASE =
      new Builder(Name.USER_CLIENT_CACHE_EVICTOR_LFU_LOGBASE)
          .setDefaultValue(2.0)
          .setDescription("The log base for client cache LFU evictor bucket index.")
          .setConsistencyCheckLevel(ConsistencyCheckLevel.WARN)
          .setScope(Scope.CLIENT)
          .build();
  public static final PropertyKey USER_CLIENT_CACHE_EVICTOR_NONDETERMINISTIC_ENABLED =
      new Builder(Name.USER_CLIENT_CACHE_EVICTOR_NONDETERMINISTIC_ENABLED).setDefaultValue(false)
          .setDescription(
              "If this is enabled, the evictor picks uniformly from the worst k elements."
                  + "Currently only LRU is supported.")
          .setConsistencyCheckLevel(ConsistencyCheckLevel.WARN)
          .setScope(Scope.CLIENT)
          .build();
  public static final PropertyKey USER_CLIENT_CACHE_SHADOW_ENABLED =
      new Builder(Name.USER_CLIENT_CACHE_SHADOW_ENABLED).setDefaultValue(false).setDescription(
          "If this is enabled, a shadow cache will be created to tracking the working set of "
              + "a past time window, and measure the hit ratio if the working set fits the cache")
          .setConsistencyCheckLevel(ConsistencyCheckLevel.WARN).setScope(Scope.CLIENT).build();
  public static final PropertyKey USER_CLIENT_CACHE_SHADOW_WINDOW =
      new Builder(Name.USER_CLIENT_CACHE_SHADOW_WINDOW).setDefaultValue("24h")
          .setDescription(
              "The past time window for the shadow cache to tracking the working set, and it is "
                  + "in the unit of second")
          .setConsistencyCheckLevel(ConsistencyCheckLevel.WARN).setScope(Scope.CLIENT).build();
  public static final PropertyKey USER_CLIENT_CACHE_SHADOW_MEMORY_OVERHEAD =
      new Builder(Name.USER_CLIENT_CACHE_SHADOW_MEMORY_OVERHEAD).setDefaultValue("125MB")
          .setDescription("The total memory overhead for bloom filters used for tracking")
          .setConsistencyCheckLevel(ConsistencyCheckLevel.WARN).setScope(Scope.CLIENT).build();
  public static final PropertyKey USER_CLIENT_CACHE_SHADOW_BLOOMFILTER_NUM =
      new Builder(Name.USER_CLIENT_CACHE_SHADOW_BLOOMFILTER_NUM).setDefaultValue(4)
          .setDescription(
              "The number of bloom filters used for tracking. Each tracks a segment of window")
          .setConsistencyCheckLevel(ConsistencyCheckLevel.WARN).setScope(Scope.CLIENT).build();
  public static final PropertyKey USER_CLIENT_CACHE_DIR =
      new Builder(Name.USER_CLIENT_CACHE_DIR)
          .setDefaultValue("/tmp/alluxio_cache")
          .setDescription("The directory where client-side cache is stored.")
          .setConsistencyCheckLevel(ConsistencyCheckLevel.WARN)
          .setScope(Scope.CLIENT)
          .build();
  public static final PropertyKey USER_CLIENT_CACHE_EVICTION_RETRIES =
      new Builder(Name.USER_CLIENT_CACHE_EVICTION_RETRIES)
          .setDefaultValue(10)
          .setDescription("Max number of eviction retries.")
          .setConsistencyCheckLevel(ConsistencyCheckLevel.WARN)
          .setScope(Scope.CLIENT)
          .build();
  public static final PropertyKey USER_CLIENT_CACHE_TIMEOUT_DURATION =
      new Builder(Name.USER_CLIENT_CACHE_TIMEOUT_DURATION)
          .setDefaultValue("-1")
          .setDescription("The timeout duration for local cache I/O operations ("
              + "reading/writing/deleting). When this property is a positive value,"
              + "local cache operations after timing out will fail and fallback to external "
              + "file system but transparent to applications; "
              + "when this property is a negative value, this feature is disabled.")
          .setConsistencyCheckLevel(ConsistencyCheckLevel.WARN)
          .setScope(Scope.CLIENT)
          .build();
  public static final PropertyKey USER_CLIENT_CACHE_TIMEOUT_THREADS =
      new Builder(Name.USER_CLIENT_CACHE_TIMEOUT_THREADS)
          .setDefaultValue("32")
          .setDescription("The number of threads to handle cache I/O operation timeout, "
              + "when " + Name.USER_CLIENT_CACHE_TIMEOUT_DURATION + " is positive.")
          .setConsistencyCheckLevel(ConsistencyCheckLevel.WARN)
          .setScope(Scope.CLIENT)
          .build();
  public static final PropertyKey USER_CLIENT_CACHE_STORE_OVERHEAD =
      new Builder(Name.USER_CLIENT_CACHE_STORE_OVERHEAD)
          .setDescription("A fraction value representing the storage overhead writing to disk. "
              + "For example, with 1GB allocated cache space, and 10% storage overhead we expect "
              + "no more than 1024MB / (1 + 10%) user data to store.")
          .setConsistencyCheckLevel(ConsistencyCheckLevel.WARN)
          .setScope(Scope.CLIENT)
          .build();
  public static final PropertyKey USER_CLIENT_CACHE_STORE_TYPE =
      new Builder(Name.USER_CLIENT_CACHE_STORE_TYPE)
          .setDefaultValue("LOCAL")
          .setDescription("The type of page store to use for client-side cache. Can be either "
              + "`LOCAL` or `ROCKS`. The `LOCAL` page store stores all pages in a directory, "
              + "the `ROCKS` page store utilizes rocksDB to persist the data.")
          .setConsistencyCheckLevel(ConsistencyCheckLevel.WARN)
          .setScope(Scope.CLIENT)
          .build();
  public static final PropertyKey USER_CLIENT_CACHE_LOCAL_STORE_FILE_BUCKETS =
      new Builder(Name.USER_CLIENT_CACHE_LOCAL_STORE_FILE_BUCKETS)
          .setDefaultValue("1000")
          .setDescription("The number of file buckets for the local page store of the client-side "
              + "cache. It is recommended to set this to a high value if the number of unique "
              + "files is expected to be high (# files / file buckets <= 100,000).")
          .setConsistencyCheckLevel(ConsistencyCheckLevel.WARN)
          .setScope(Scope.CLIENT)
          .build();
  public static final PropertyKey USER_CLIENT_CACHE_QUOTA_ENABLED =
      new Builder(Name.USER_CLIENT_CACHE_QUOTA_ENABLED)
          .setDefaultValue("false")
          .setDescription("Whether to support cache quota.")
          .setConsistencyCheckLevel(ConsistencyCheckLevel.WARN)
          .setScope(Scope.CLIENT)
          .build();
  public static final PropertyKey USER_CLIENT_CACHE_SIZE =
      new Builder(Name.USER_CLIENT_CACHE_SIZE)
          .setDefaultValue("512MB")
          .setDescription("The maximum size of the client-side cache.")
          .setConsistencyCheckLevel(ConsistencyCheckLevel.WARN)
          .setScope(Scope.CLIENT)
          .build();
  public static final PropertyKey USER_CLIENT_CACHE_PAGE_SIZE =
      new Builder(Name.USER_CLIENT_CACHE_PAGE_SIZE)
          .setDefaultValue("1MB")
          .setDescription("Size of each page in client-side cache.")
          .setConsistencyCheckLevel(ConsistencyCheckLevel.WARN)
          .setScope(Scope.CLIENT)
          .build();
  public static final PropertyKey USER_FILE_WRITE_TYPE_DEFAULT =
      new Builder(Name.USER_FILE_WRITE_TYPE_DEFAULT)
          .setDefaultValue("ASYNC_THROUGH")
      .setDescription(
          String.format("Default write type when creating Alluxio files. Valid " + "options are "
              + "`MUST_CACHE` (write will only go to Alluxio and must be stored in Alluxio), "
              + "`CACHE_THROUGH` (try to cache, write to UnderFS synchronously), `THROUGH` "
              + "(no cache, write to UnderFS synchronously), `ASYNC_THROUGH` (write to cache, "
              + "write to UnderFS asynchronously, replicated %s times in Alluxio before data is "
              + "persisted.", USER_FILE_REPLICATION_DURABLE))
          .setConsistencyCheckLevel(ConsistencyCheckLevel.WARN)
          .setScope(Scope.CLIENT)
          .build();
  public static final PropertyKey USER_HOSTNAME = new Builder(Name.USER_HOSTNAME)
      .setDescription("The hostname to use for an Alluxio client.")
      .setConsistencyCheckLevel(ConsistencyCheckLevel.WARN)
      .setScope(Scope.CLIENT)
      .build();
  public static final PropertyKey USER_FILE_WRITE_TIER_DEFAULT =
      new Builder(Name.USER_FILE_WRITE_TIER_DEFAULT)
          .setDefaultValue(Constants.FIRST_TIER)
          .setDescription("The default tier for choosing a where to write a block. Valid "
              + "option is any integer. Non-negative values identify tiers starting from top "
              + "going down (0 identifies the first tier, 1 identifies the second tier, and "
              + "so on). If the provided value is greater than the number of tiers, it "
              + "identifies the last tier. Negative values identify tiers starting from the "
              + "bottom going up (-1 identifies the last tier, -2 identifies the second to "
              + "last tier, and so on). If the absolute value of the provided value is "
              + "greater than the number of tiers, it identifies the first tier.")
          .setConsistencyCheckLevel(ConsistencyCheckLevel.WARN)
          .setScope(Scope.CLIENT)
          .build();
  public static final PropertyKey USER_FILE_INCLUDE_OPERATION_ID =
      new Builder(Name.USER_FILE_INCLUDE_OPERATION_ID)
          .setDefaultValue(true)
          .setDescription(
              "Whether to send a unique operation id with designated filesystem operations.")
          .setConsistencyCheckLevel(ConsistencyCheckLevel.WARN)
          .setScope(Scope.CLIENT)
          .build();
  public static final PropertyKey USER_FILE_WRITE_INIT_SLEEP_MIN =
          new Builder(Name.USER_FILE_WRITE_INIT_SLEEP_MIN)
          .setDefaultValue("1s")
          .setScope(Scope.CLIENT)
          .build();
  public static final PropertyKey USER_FILE_WRITE_INIT_SLEEP_MAX =
          new Builder(Name.USER_FILE_WRITE_INIT_SLEEP_MAX)
          .setDefaultValue("5s")
          .setScope(Scope.CLIENT)
          .build();
  public static final PropertyKey USER_FILE_WRITE_INIT_MAX_DURATION =
      new Builder(Name.USER_FILE_WRITE_INIT_MAX_DURATION)
          .setDefaultValue("2m")
          .setDescription("Controls how long to retry initialization of a file write, "
              + "when Alluxio workers are required but not ready.")
          .setScope(Scope.CLIENT)
          .build();
  public static final PropertyKey USER_LOCAL_READER_CHUNK_SIZE_BYTES =
      new Builder(Name.USER_LOCAL_READER_CHUNK_SIZE_BYTES)
          .setDefaultValue("8MB")
          .setDescription("When a client reads from a local worker, the maximum data chunk size.")
          .setConsistencyCheckLevel(ConsistencyCheckLevel.WARN)
          .setScope(Scope.CLIENT)
          .build();
  public static final PropertyKey USER_LOCAL_WRITER_CHUNK_SIZE_BYTES =
      new Builder(Name.USER_LOCAL_WRITER_CHUNK_SIZE_BYTES)
          .setDefaultValue("64KB")
          .setDescription("When a client writes to a local worker, the maximum data chunk size.")
          .setConsistencyCheckLevel(ConsistencyCheckLevel.WARN)
          .setScope(Scope.CLIENT)
          .build();
  public static final PropertyKey USER_LOGGING_THRESHOLD =
      new Builder(Name.USER_LOGGING_THRESHOLD)
          .setDefaultValue("10s")
          .setDescription("Logging a client RPC when it takes more time than the threshold.")
          .setConsistencyCheckLevel(ConsistencyCheckLevel.IGNORE)
          .setScope(Scope.CLIENT)
          .build();
  public static final PropertyKey USER_MASTER_POLLING_TIMEOUT =
      new Builder(Name.USER_MASTER_POLLING_TIMEOUT)
          .setDefaultValue("30s")
          .setDescription("The maximum time for a rpc client to wait for master to respond.")
          .setConsistencyCheckLevel(ConsistencyCheckLevel.WARN)
          .setScope(Scope.CLIENT)
          .build();
  public static final PropertyKey USER_METADATA_CACHE_ENABLED =
      new Builder(Name.USER_METADATA_CACHE_ENABLED)
          .setDefaultValue(false)
          .setDescription("If this is enabled, metadata of paths will be cached. "
              + "The cached metadata will be evicted when it expires after "
              + Name.USER_METADATA_CACHE_EXPIRATION_TIME
              + " or the cache size is over the limit of "
              + Name.USER_METADATA_CACHE_MAX_SIZE + ".")
          .setConsistencyCheckLevel(ConsistencyCheckLevel.WARN)
          .setScope(Scope.CLIENT)
          .build();
  public static final PropertyKey USER_METADATA_CACHE_MAX_SIZE =
      new Builder(Name.USER_METADATA_CACHE_MAX_SIZE)
          .setDefaultValue(100000)
          .setDescription("Maximum number of paths with cached metadata. Only valid if "
              + "alluxio.user.metadata.cache.enabled is set to true.")
          .setConsistencyCheckLevel(ConsistencyCheckLevel.WARN)
          .setScope(Scope.CLIENT)
          .build();
  public static final PropertyKey USER_METADATA_CACHE_EXPIRATION_TIME =
      new Builder(Name.USER_METADATA_CACHE_EXPIRATION_TIME)
          .setDefaultValue("10m")
          .setDescription("Metadata will expire and be evicted after being cached for this time "
              + "period. Only valid if alluxio.user.metadata.cache.enabled is set to true.")
          .setConsistencyCheckLevel(ConsistencyCheckLevel.WARN)
          .setScope(Scope.CLIENT)
          .build();
  public static final PropertyKey USER_METRICS_COLLECTION_ENABLED =
      new Builder(Name.USER_METRICS_COLLECTION_ENABLED)
          .setDefaultValue(true)
          .setDescription("Enable collecting the client-side metrics and heartbeat them to master")
          .setConsistencyCheckLevel(ConsistencyCheckLevel.WARN)
          .setScope(Scope.CLIENT)
          .build();
  public static final PropertyKey USER_METRICS_HEARTBEAT_INTERVAL_MS =
      new Builder(Name.USER_METRICS_HEARTBEAT_INTERVAL_MS)
          .setAlias("alluxio.user.metrics.heartbeat.interval.ms")
          .setDefaultValue("10s")
          .setDescription("The time period of client master heartbeat to "
              + "send the client-side metrics.")
          .setConsistencyCheckLevel(ConsistencyCheckLevel.WARN)
          .setScope(Scope.CLIENT)
          .build();
  public static final PropertyKey USER_APP_ID =
      new Builder(Name.USER_APP_ID)
          .setScope(Scope.CLIENT)
          .setDescription("The custom id to use for labeling this client's info, such as metrics. "
              + "If unset, a random long will be used. This value is displayed in the client logs "
              + "on initialization. Note that using the same app id will cause client info to be "
              + "aggregated, so different applications must set their own ids or leave this value "
              + "unset to use a randomly generated id.")
          .build();
  public static final PropertyKey USER_SKIP_AUTHORITY_CHECK =
      new Builder(Name.USER_SKIP_AUTHORITY_CHECK)
          .setScope(Scope.CLIENT)
          .setDefaultValue(false)
          .setIsHidden(true)
          .setDescription("By default, Alluxio will validate the AlluxioURI. If the authority part "
              + "contradicts with the configuration (e.g. You specified master1,master2,master3 "
              + "for high availability masters but the AlluxioURI is alluxio://master1:<port>/), "
              + "Alluxio client will throw an exception. If this option is turned on, Alluxio "
              + "client will ignore the wrong authority passed in by the AlluxioURI and use the "
              + "configured value. This property is useful for the legacy client code, where the "
              + "cluster setup has changed but the client code has hard-coded stale address. "
              + "The admin can turn on this property and control where the clients connect in "
              + "the configuration.")
          .build();
  public static final PropertyKey USER_STREAMING_DATA_READ_TIMEOUT =
      new Builder(Name.USER_STREAMING_DATA_READ_TIMEOUT)
          .setAlias("alluxio.user.network.data.timeout.ms", Name.USER_NETWORK_DATA_TIMEOUT,
              Name.USER_STREAMING_DATA_TIMEOUT)
          .setDefaultValue("1h")
          .setDescription("The maximum time for an Alluxio client to wait for a data response "
              + "for read requests from Alluxio worker. Keep in mind that some streaming "
              + "operations may take an unexpectedly long time, such as UFS io. In order to handle "
              + "occasional slow operations, it is recommended for this parameter to be set to a "
              + "large value, to avoid spurious timeouts.")
          .setConsistencyCheckLevel(ConsistencyCheckLevel.WARN)
          .setScope(Scope.CLIENT)
          .build();
  public static final PropertyKey USER_STREAMING_DATA_WRITE_TIMEOUT =
      new Builder(Name.USER_STREAMING_DATA_WRITE_TIMEOUT)
          .setDefaultValue("1h")
          .setDescription("The maximum time for an Alluxio client to wait for when writing 1 chunk "
              + "for block writes to an Alluxio worker. This value can be tuned to offset "
              + "instability from the UFS.")
          .setConsistencyCheckLevel(ConsistencyCheckLevel.WARN)
          .setScope(Scope.CLIENT)
          .build();
  public static final PropertyKey USER_STREAMING_READER_BUFFER_SIZE_MESSAGES =
      new Builder(Name.USER_STREAMING_READER_BUFFER_SIZE_MESSAGES)
          .setAlias(Name.USER_NETWORK_READER_BUFFER_SIZE_MESSAGES)
          .setDefaultValue(16)
          .setDescription("When a client reads from a remote worker, the maximum number of "
              + "messages to buffer by the client. A message can be either a command response, "
              + "a data chunk, or a gRPC stream event such as complete or error.")
          .setConsistencyCheckLevel(ConsistencyCheckLevel.WARN)
          .setScope(Scope.CLIENT)
          .build();
  public static final PropertyKey USER_STREAMING_READER_CHUNK_SIZE_BYTES =
      new Builder(Name.USER_STREAMING_READER_CHUNK_SIZE_BYTES)
          .setAlias(Name.USER_NETWORK_READER_CHUNK_SIZE_BYTES)
          .setDefaultValue("1MB")
          .setDescription("When a client reads from a remote worker, the maximum chunk size.")
          .setConsistencyCheckLevel(ConsistencyCheckLevel.WARN)
          .setScope(Scope.CLIENT)
          .build();
  public static final PropertyKey USER_STREAMING_READER_CLOSE_TIMEOUT =
      new Builder(Name.USER_STREAMING_READER_CLOSE_TIMEOUT)
          .setDefaultValue("5s")
          .setDescription("The timeout to close a grpc streaming reader client. If too long,"
              + " it may add delays to closing clients. If too short, the client will complete the"
              + " close() before the server confirms the close()")
          .setConsistencyCheckLevel(ConsistencyCheckLevel.WARN)
          .setScope(Scope.CLIENT)
          .build();
  public static final PropertyKey USER_STREAMING_WRITER_BUFFER_SIZE_MESSAGES =
      new Builder(Name.USER_STREAMING_WRITER_BUFFER_SIZE_MESSAGES)
          .setAlias(Name.USER_NETWORK_WRITER_BUFFER_SIZE_MESSAGES)
          .setDefaultValue(16)
          .setDescription("When a client writes to a remote worker, the maximum number of messages "
              + "to buffer by the client. A message can be either a command response, a data "
              + "chunk, or a gRPC stream event such as complete or error.")
          .setConsistencyCheckLevel(ConsistencyCheckLevel.WARN)
          .setScope(Scope.CLIENT)
          .build();
  public static final PropertyKey USER_STREAMING_WRITER_CHUNK_SIZE_BYTES =
      new Builder(Name.USER_STREAMING_WRITER_CHUNK_SIZE_BYTES)
          .setAlias(Name.USER_NETWORK_WRITER_CHUNK_SIZE_BYTES)
          .setDefaultValue("1MB")
          .setDescription("When a client writes to a remote worker, the maximum chunk size.")
          .setConsistencyCheckLevel(ConsistencyCheckLevel.WARN)
          .setScope(Scope.CLIENT)
          .build();
  public static final PropertyKey USER_STREAMING_WRITER_CLOSE_TIMEOUT =
      new Builder(Name.USER_STREAMING_WRITER_CLOSE_TIMEOUT)
          .setAlias("alluxio.user.network.writer.close.timeout.ms",
              Name.USER_NETWORK_WRITER_CLOSE_TIMEOUT)
          .setDefaultValue("30m")
          .setDescription("The timeout to close a writer client.")
          .setConsistencyCheckLevel(ConsistencyCheckLevel.WARN)
          .setScope(Scope.CLIENT)
          .build();
  public static final PropertyKey USER_STREAMING_WRITER_FLUSH_TIMEOUT =
      new Builder(Name.USER_STREAMING_WRITER_FLUSH_TIMEOUT)
          .setAlias(Name.USER_NETWORK_WRITER_FLUSH_TIMEOUT)
          .setDefaultValue("30m")
          .setDescription("The timeout to wait for flush to finish in a data writer.")
          .setConsistencyCheckLevel(ConsistencyCheckLevel.WARN)
          .setScope(Scope.CLIENT)
          .build();
  public static final PropertyKey USER_STREAMING_ZEROCOPY_ENABLED =
      new Builder(Name.USER_STREAMING_ZEROCOPY_ENABLED)
          .setAlias(Name.USER_NETWORK_ZEROCOPY_ENABLED)
          .setDefaultValue(true)
          .setDescription("Whether zero copy is enabled on client when processing data streams.")
          .setConsistencyCheckLevel(ConsistencyCheckLevel.WARN)
          .setScope(Scope.CLIENT)
          .build();
  /**
   * @deprecated use {@link #USER_STREAMING_DATA_READ_TIMEOUT} instead
   */
  @Deprecated
  public static final PropertyKey USER_NETWORK_DATA_TIMEOUT_MS =
      new Builder(Name.USER_NETWORK_DATA_TIMEOUT)
          .setAlias("alluxio.user.network.data.timeout.ms")
          .setDescription("The maximum time for an Alluxio client to wait for a data response "
              + "(e.g. block reads and block writes) from Alluxio worker.")
          .setConsistencyCheckLevel(ConsistencyCheckLevel.WARN)
          .setScope(Scope.CLIENT)
          .build();
  /**
   * @deprecated use {@link #USER_STREAMING_READER_BUFFER_SIZE_MESSAGES} instead
   */
  @Deprecated
  public static final PropertyKey USER_NETWORK_READER_BUFFER_SIZE_MESSAGES =
      new Builder(Name.USER_NETWORK_READER_BUFFER_SIZE_MESSAGES)
          .setDescription("When a client reads from a remote worker, the maximum number of "
              + "messages to buffer by the client. A message can be either a command response, "
              + "a data chunk, or a gRPC stream event such as complete or error.")
          .setConsistencyCheckLevel(ConsistencyCheckLevel.WARN)
          .setScope(Scope.CLIENT)
          .build();
  /**
   * @deprecated use {@link #USER_STREAMING_READER_CHUNK_SIZE_BYTES} instead
   */
  @Deprecated
  public static final PropertyKey USER_NETWORK_READER_CHUNK_SIZE_BYTES =
      new Builder(Name.USER_NETWORK_READER_CHUNK_SIZE_BYTES)
          .setDescription("When a client reads from a remote worker, the maximum chunk size.")
          .setConsistencyCheckLevel(ConsistencyCheckLevel.WARN)
          .setScope(Scope.CLIENT)
          .build();
  /**
   * @deprecated use {@link #USER_STREAMING_WRITER_BUFFER_SIZE_MESSAGES} instead
   */
  @Deprecated
  public static final PropertyKey USER_NETWORK_WRITER_BUFFER_SIZE_MESSAGES =
      new Builder(Name.USER_NETWORK_WRITER_BUFFER_SIZE_MESSAGES)
          .setDescription("When a client writes to a remote worker, the maximum number of messages "
              + "to buffer by the client. A message can be either a command response, a data "
              + "chunk, or a gRPC stream event such as complete or error.")
          .setConsistencyCheckLevel(ConsistencyCheckLevel.WARN)
          .setScope(Scope.CLIENT)
          .build();
  /**
   * @deprecated use {@link #USER_STREAMING_WRITER_CHUNK_SIZE_BYTES} instead
   */
  @Deprecated
  public static final PropertyKey USER_NETWORK_WRITER_CHUNK_SIZE_BYTES =
      new Builder(Name.USER_NETWORK_WRITER_CHUNK_SIZE_BYTES)
          .setDescription("When a client writes to a remote worker, the maximum chunk size.")
          .setConsistencyCheckLevel(ConsistencyCheckLevel.WARN)
          .setScope(Scope.CLIENT)
          .build();
  /**
   * @deprecated use {@link #USER_STREAMING_WRITER_CLOSE_TIMEOUT} instead
   */
  @Deprecated
  public static final PropertyKey USER_NETWORK_WRITER_CLOSE_TIMEOUT_MS =
      new Builder(Name.USER_NETWORK_WRITER_CLOSE_TIMEOUT)
          .setAlias("alluxio.user.network.writer.close.timeout.ms")
          .setDescription("The timeout to close a writer client.")
          .setConsistencyCheckLevel(ConsistencyCheckLevel.WARN)
          .setScope(Scope.CLIENT)
          .build();
  /**
   * @deprecated use {@link #USER_STREAMING_WRITER_FLUSH_TIMEOUT} instead
   */
  @Deprecated
  public static final PropertyKey USER_NETWORK_WRITER_FLUSH_TIMEOUT =
      new Builder(Name.USER_NETWORK_WRITER_FLUSH_TIMEOUT)
          .setDescription("The timeout to wait for flush to finish in a data writer.")
          .setConsistencyCheckLevel(ConsistencyCheckLevel.WARN)
          .setScope(Scope.CLIENT)
          .build();
  /**
   * @deprecated use {@link #USER_STREAMING_ZEROCOPY_ENABLED} instead
   */
  @Deprecated
  public static final PropertyKey USER_NETWORK_ZEROCOPY_ENABLED =
      new Builder(Name.USER_NETWORK_ZEROCOPY_ENABLED)
          .setDescription("Whether zero copy is enabled on client when processing data streams.")
          .setConsistencyCheckLevel(ConsistencyCheckLevel.WARN)
          .setScope(Scope.CLIENT)
          .build();
  /**
   * @deprecated use {@link #USER_NETWORK_STREAMING_FLOWCONTROL_WINDOW} instead
   */
  @Deprecated
  public static final PropertyKey USER_NETWORK_FLOWCONTROL_WINDOW =
      new Builder(Name.USER_NETWORK_FLOWCONTROL_WINDOW)
          .setDescription("The HTTP2 flow control window used by user gRPC connections. Larger "
              + "value will allow more data to be buffered but will use more memory.")
          .setConsistencyCheckLevel(ConsistencyCheckLevel.WARN)
          .setScope(Scope.CLIENT)
          .build();
  /**
   * @deprecated use {@link #USER_NETWORK_STREAMING_KEEPALIVE_TIME} instead
   */
  @Deprecated
  public static final PropertyKey USER_NETWORK_KEEPALIVE_TIME =
      new Builder(Name.USER_NETWORK_KEEPALIVE_TIME)
          .setDescription("The amount of time for a gRPC client (for block reads and block writes) "
              + "to wait for a response before pinging the server to see if it is still alive.")
          .setConsistencyCheckLevel(ConsistencyCheckLevel.WARN)
          .setScope(Scope.CLIENT)
          .build();
  /**
   * @deprecated use {@link #USER_NETWORK_STREAMING_KEEPALIVE_TIMEOUT} instead
   */
  @Deprecated
  public static final PropertyKey USER_NETWORK_KEEPALIVE_TIMEOUT =
      new Builder(Name.USER_NETWORK_KEEPALIVE_TIMEOUT)
          .setDescription("The maximum time for a gRPC client (for block reads and block writes) "
              + "to wait for a keepalive response before closing the connection.")
          .setConsistencyCheckLevel(ConsistencyCheckLevel.WARN)
          .setScope(Scope.CLIENT)
          .build();
  /**
   * @deprecated use {@link #USER_NETWORK_STREAMING_MAX_INBOUND_MESSAGE_SIZE} instead
   */
  @Deprecated
  public static final PropertyKey USER_NETWORK_MAX_INBOUND_MESSAGE_SIZE =
      new Builder(Name.USER_NETWORK_MAX_INBOUND_MESSAGE_SIZE)
          .setDescription("The max inbound message size used by user gRPC connections.")
          .setConsistencyCheckLevel(ConsistencyCheckLevel.WARN)
          .setScope(Scope.CLIENT)
          .build();
  /**
   * @deprecated use {@link #USER_NETWORK_STREAMING_FLOWCONTROL_WINDOW} instead
   */
  @Deprecated
  public static final PropertyKey USER_NETWORK_NETTY_CHANNEL =
      new Builder(Name.USER_NETWORK_NETTY_CHANNEL)
          .setDescription("Type of netty channels. If EPOLL is not available, this will "
              + "automatically fall back to NIO.")
          .setConsistencyCheckLevel(ConsistencyCheckLevel.WARN)
          .setScope(Scope.CLIENT)
          .build();
  /**
   * @deprecated use {@link #USER_NETWORK_STREAMING_NETTY_WORKER_THREADS} instead
   */
  @Deprecated
  public static final PropertyKey USER_NETWORK_NETTY_WORKER_THREADS =
      new Builder(Name.USER_NETWORK_NETTY_WORKER_THREADS)
          .setDescription("How many threads to use for remote block worker client to read "
              + "from remote block workers.")
          .setConsistencyCheckLevel(ConsistencyCheckLevel.WARN)
          .setScope(Scope.CLIENT)
          .build();
  public static final PropertyKey USER_NETWORK_RPC_FLOWCONTROL_WINDOW =
      new Builder(Name.USER_NETWORK_RPC_FLOWCONTROL_WINDOW)
          .setDefaultValue("2MB")
          .setDescription("The HTTP2 flow control window used by user rpc connections. "
              + "Larger value will allow more data to be buffered but will use more memory.")
          .setConsistencyCheckLevel(ConsistencyCheckLevel.WARN)
          .setScope(Scope.CLIENT)
          .build();
  public static final PropertyKey USER_NETWORK_RPC_KEEPALIVE_TIME =
      new Builder(Name.USER_NETWORK_RPC_KEEPALIVE_TIME)
          .setDefaultValue("30s")
          .setDescription("The amount of time for a rpc client "
              + "to wait for a response before pinging the server to see if it is still alive.")
          .setConsistencyCheckLevel(ConsistencyCheckLevel.WARN)
          .setScope(Scope.CLIENT)
          .build();
  public static final PropertyKey USER_NETWORK_RPC_KEEPALIVE_TIMEOUT =
      new Builder(Name.USER_NETWORK_RPC_KEEPALIVE_TIMEOUT)
          .setDefaultValue("30s")
          .setDescription("The maximum time for a rpc client "
              + "to wait for a keepalive response before closing the connection.")
          .setConsistencyCheckLevel(ConsistencyCheckLevel.WARN)
          .setScope(Scope.CLIENT)
          .build();
  public static final PropertyKey USER_NETWORK_RPC_MAX_INBOUND_MESSAGE_SIZE =
      new Builder(Name.USER_NETWORK_RPC_MAX_INBOUND_MESSAGE_SIZE)
          .setDefaultValue("100MB")
          .setDescription("The max inbound message size used by user rpc connections.")
          .setConsistencyCheckLevel(ConsistencyCheckLevel.WARN)
          .setScope(Scope.CLIENT)
          .build();
  public static final PropertyKey USER_NETWORK_RPC_NETTY_CHANNEL =
      new Builder(Name.USER_NETWORK_RPC_NETTY_CHANNEL)
          .setDescription("Type of netty channels used by rpc connections. "
              + "If EPOLL is not available, this will automatically fall back to NIO.")
          .setConsistencyCheckLevel(ConsistencyCheckLevel.WARN)
          .setScope(Scope.CLIENT)
          .setDefaultValue("EPOLL")
          .build();
  public static final PropertyKey USER_NETWORK_RPC_NETTY_WORKER_THREADS =
      new Builder(Name.USER_NETWORK_RPC_NETTY_WORKER_THREADS)
          .setDefaultValue(0)
          .setDescription("How many threads to use for rpc client to read "
              + "from remote workers.")
          .setConsistencyCheckLevel(ConsistencyCheckLevel.WARN)
          .setScope(Scope.CLIENT)
          .build();
  public static final PropertyKey USER_NETWORK_RPC_MAX_CONNECTIONS =
      new Builder(Name.USER_NETWORK_RPC_MAX_CONNECTIONS)
          .setDefaultValue(1)
          .setDescription(
              "The maximum number of physical connections to be "
              + "used per target host.")
          .setConsistencyCheckLevel(ConsistencyCheckLevel.WARN)
          .setScope(Scope.CLIENT)
          .build();
  public static final PropertyKey USER_NETWORK_STREAMING_FLOWCONTROL_WINDOW =
      new Builder(Name.USER_NETWORK_STREAMING_FLOWCONTROL_WINDOW)
          .setAlias(Name.USER_NETWORK_FLOWCONTROL_WINDOW)
          .setDefaultValue("2MB")
          .setDescription("The HTTP2 flow control window used by user streaming connections. "
              + "Larger value will allow more data to be buffered but will use more memory.")
          .setConsistencyCheckLevel(ConsistencyCheckLevel.WARN)
          .setScope(Scope.CLIENT)
          .build();
  public static final PropertyKey USER_NETWORK_STREAMING_KEEPALIVE_TIME =
      new Builder(Name.USER_NETWORK_STREAMING_KEEPALIVE_TIME)
          .setAlias(Name.USER_NETWORK_KEEPALIVE_TIME)
          .setDefaultValue(Long.MAX_VALUE)
          .setDescription("The amount of time for a streaming client "
              + "to wait for a response before pinging the server to see if it is still alive.")
          .setConsistencyCheckLevel(ConsistencyCheckLevel.WARN)
          .setScope(Scope.CLIENT)
          .build();
  public static final PropertyKey USER_NETWORK_STREAMING_KEEPALIVE_TIMEOUT =
      new Builder(Name.USER_NETWORK_STREAMING_KEEPALIVE_TIMEOUT)
          .setAlias(Name.USER_NETWORK_KEEPALIVE_TIMEOUT)
          .setDefaultValue("30s")
          .setDescription("The maximum time for a streaming client "
              + "to wait for a keepalive response before closing the connection.")
          .setConsistencyCheckLevel(ConsistencyCheckLevel.WARN)
          .setScope(Scope.CLIENT)
          .build();
  public static final PropertyKey USER_NETWORK_STREAMING_MAX_INBOUND_MESSAGE_SIZE =
      new Builder(Name.USER_NETWORK_STREAMING_MAX_INBOUND_MESSAGE_SIZE)
          .setAlias(Name.USER_NETWORK_MAX_INBOUND_MESSAGE_SIZE)
          .setDefaultValue("100MB")
          .setDescription("The max inbound message size used by user streaming connections.")
          .setConsistencyCheckLevel(ConsistencyCheckLevel.WARN)
          .setScope(Scope.CLIENT)
          .build();
  public static final PropertyKey USER_NETWORK_STREAMING_NETTY_CHANNEL =
      new Builder(Name.USER_NETWORK_STREAMING_NETTY_CHANNEL)
          .setAlias(Name.USER_NETWORK_NETTY_CHANNEL)
          .setDescription("Type of netty channels used by streaming connections. "
              + "If EPOLL is not available, this will automatically fall back to NIO.")
          .setConsistencyCheckLevel(ConsistencyCheckLevel.WARN)
          .setScope(Scope.CLIENT)
          .setDefaultValue("EPOLL")
          .build();
  public static final PropertyKey USER_NETWORK_STREAMING_NETTY_WORKER_THREADS =
      new Builder(Name.USER_NETWORK_STREAMING_NETTY_WORKER_THREADS)
          .setAlias(Name.USER_NETWORK_NETTY_WORKER_THREADS)
          .setDefaultValue(0)
          .setDescription("How many threads to use for streaming client to read "
              + "from remote workers.")
          .setConsistencyCheckLevel(ConsistencyCheckLevel.WARN)
          .setScope(Scope.CLIENT)
          .build();
  public static final PropertyKey USER_NETWORK_STREAMING_MAX_CONNECTIONS =
      new Builder(Name.USER_NETWORK_STREAMING_MAX_CONNECTIONS)
          .setDefaultValue(64)
          .setDescription(
              "The maximum number of physical connections to be "
              + "used per target host.")
          .setConsistencyCheckLevel(ConsistencyCheckLevel.WARN)
          .setScope(Scope.CLIENT)
          .build();
  public static final PropertyKey USER_RPC_RETRY_BASE_SLEEP_MS =
      new Builder(Name.USER_RPC_RETRY_BASE_SLEEP_MS)
          .setAlias("alluxio.user.rpc.retry.base.sleep.ms")
          .setDefaultValue("50ms")
          .setDescription("Alluxio client RPCs automatically retry for transient errors with "
              + "an exponential backoff. This property determines the base time "
              + "in the exponential backoff.")
          .setConsistencyCheckLevel(ConsistencyCheckLevel.WARN)
          .setScope(Scope.CLIENT)
          .build();
  public static final PropertyKey USER_RPC_RETRY_MAX_DURATION =
      new Builder(Name.USER_RPC_RETRY_MAX_DURATION)
          .setDefaultValue("2m")
          .setDescription("Alluxio client RPCs automatically retry for transient errors with "
              + "an exponential backoff. This property determines the maximum duration to retry for"
              + " before giving up. Note that, this value is set to 5s for fs and fsadmin CLIs.")
          .build();
  public static final PropertyKey USER_RPC_SHUFFLE_MASTERS_ENABLED =
      new Builder(Name.USER_RPC_SHUFFLE_MASTERS_ENABLED)
          .setDefaultValue(false)
          .setDescription("Shuffle the client-side configured master rpc addresses.")
          .build();
  public static final PropertyKey USER_WORKER_LIST_REFRESH_INTERVAL =
      new Builder(Name.USER_WORKER_LIST_REFRESH_INTERVAL)
          .setDefaultValue("2m")
          .setDescription("The interval used to refresh the live worker list on the client")
          .setConsistencyCheckLevel(ConsistencyCheckLevel.WARN)
          .setScope(Scope.CLIENT)
          .build();
  public static final PropertyKey USER_RPC_RETRY_MAX_SLEEP_MS =
      new Builder(Name.USER_RPC_RETRY_MAX_SLEEP_MS)
          .setAlias("alluxio.user.rpc.retry.max.sleep.ms")
          .setDefaultValue("3s")
          .setDescription("Alluxio client RPCs automatically retry for transient errors with "
              + "an exponential backoff. This property determines the maximum wait time "
              + "in the backoff.")
          .setConsistencyCheckLevel(ConsistencyCheckLevel.WARN)
          .setScope(Scope.CLIENT)
          .build();
  public static final PropertyKey USER_UFS_BLOCK_LOCATION_ALL_FALLBACK_ENABLED =
      new Builder(Name.USER_UFS_BLOCK_LOCATION_ALL_FALLBACK_ENABLED)
          .setDefaultValue(true)
          .setDescription("Whether to return all workers as block location if ufs block locations "
              + "are not co-located with any Alluxio workers or is empty.")
          .setConsistencyCheckLevel(ConsistencyCheckLevel.WARN)
          .setScope(Scope.CLIENT)
          .build();
  public static final PropertyKey USER_UFS_BLOCK_READ_LOCATION_POLICY =
      new Builder(Name.USER_UFS_BLOCK_READ_LOCATION_POLICY)
          .setDefaultValue("alluxio.client.block.policy.LocalFirstPolicy")
          .setDescription(String.format("When an Alluxio client reads a file from the UFS, it "
              + "delegates the read to an Alluxio worker. The client uses this policy to choose "
              + "which worker to read through. Built-in choices: %s.", Arrays.asList(
              javadocLink("alluxio.client.block.policy.DeterministicHashPolicy"),
              javadocLink("alluxio.client.block.policy.LocalFirstAvoidEvictionPolicy"),
              javadocLink("alluxio.client.block.policy.LocalFirstPolicy"),
              javadocLink("alluxio.client.block.policy.MostAvailableFirstPolicy"),
              javadocLink("alluxio.client.block.policy.RoundRobinPolicy"),
              javadocLink("alluxio.client.block.policy.SpecificHostPolicy"))))
          .setConsistencyCheckLevel(ConsistencyCheckLevel.WARN)
          .setScope(Scope.CLIENT)
          .build();
  public static final PropertyKey USER_UFS_BLOCK_READ_LOCATION_POLICY_DETERMINISTIC_HASH_SHARDS =
      new Builder(Name.USER_UFS_BLOCK_READ_LOCATION_POLICY_DETERMINISTIC_HASH_SHARDS)
          .setDefaultValue(1)
          .setDescription("When alluxio.user.ufs.block.read.location.policy is set to "
              + "alluxio.client.block.policy.DeterministicHashPolicy, this specifies the number of "
              + "hash shards.")
          .setConsistencyCheckLevel(ConsistencyCheckLevel.WARN)
          .setScope(Scope.CLIENT)
          .build();
  public static final PropertyKey USER_UFS_BLOCK_READ_CONCURRENCY_MAX =
      new Builder(Name.USER_UFS_BLOCK_READ_CONCURRENCY_MAX)
          .setDefaultValue(Integer.MAX_VALUE)
          .setDescription("The maximum concurrent readers for one UFS block on one Block Worker.")
          .setConsistencyCheckLevel(ConsistencyCheckLevel.WARN)
          .setScope(Scope.CLIENT)
          .build();
  public static final PropertyKey USER_DIRECT_MEMORY_IO_ENABLED =
      new Builder(Name.USER_UNSAFE_DIRECT_LOCAL_IO_ENABLED)
          .setDefaultValue(false)
          .setAlias("alluxio.user.direct.memory.io.enabled")
          .setIsHidden(true)
          .setDescription("(Experimental) If this is enabled, clients will read from local "
              + "worker directly without invoking extra RPCs to worker to require locations. "
              + "Note this optimization is only safe when the workload is read only and the "
              + "worker has only one tier and one storage directory in this tier.")
          .setConsistencyCheckLevel(ConsistencyCheckLevel.IGNORE)
          .setScope(Scope.CLIENT)
          .build();
  public static final PropertyKey USER_UPDATE_FILE_ACCESSTIME_DISABLED =
      new Builder(Name.USER_UPDATE_FILE_ACCESSTIME_DISABLED)
          .setDefaultValue(false)
          .setIsHidden(true)
          .setDescription("(Experimental) If this is enabled, the clients doesn't update file "
              + "access time which may cause issues for some applications.")
          .setConsistencyCheckLevel(ConsistencyCheckLevel.WARN)
          .setScope(Scope.CLIENT)
          .build();
  public static final PropertyKey USER_SHORT_CIRCUIT_ENABLED =
      new Builder(Name.USER_SHORT_CIRCUIT_ENABLED)
          .setDefaultValue(true)
          .setDescription("The short circuit read/write which allows the clients to "
              + "read/write data without going through Alluxio workers if the data is local "
              + "is enabled if set to true.")
          .setConsistencyCheckLevel(ConsistencyCheckLevel.WARN)
          .setScope(Scope.CLIENT)
          .build();
  public static final PropertyKey USER_SHORT_CIRCUIT_PREFERRED =
      new Builder(Name.USER_SHORT_CIRCUIT_PREFERRED)
          .setDefaultValue(false)
          .setDescription("When short circuit and domain socket both enabled, "
              + "prefer to use short circuit.")
          .setConsistencyCheckLevel(ConsistencyCheckLevel.WARN)
          .setScope(Scope.CLIENT)
          .build();

  //
  // FUSE integration related properties
  //
  public static final PropertyKey FUSE_AUTH_POLICY_CLASS =
      new Builder(Name.FUSE_AUTH_POLICY_CLASS)
          .setDefaultValue("alluxio.fuse.auth.SystemUserGroupAuthPolicy")
          .setDescription("The fuse auth policy class. "
              + " Valid options include: "
              + "`alluxio.fuse.auth.SystemUserGroupAuthPolicy`, "
              + "`alluxio.fuse.auth.CustomAuthPolicy`.")
          .setConsistencyCheckLevel(ConsistencyCheckLevel.IGNORE)
          .setScope(Scope.CLIENT)
          .build();
  public static final PropertyKey FUSE_AUTH_POLICY_CUSTOM_USER =
      new Builder(Name.FUSE_AUTH_POLICY_CUSTOM_USER)
          .setDescription("The fuse user name for custom auth policy. Only valid if the "
              + Name.FUSE_AUTH_POLICY_CLASS + " is alluxio.fuse.auth.CustomAuthPolicy")
          .setConsistencyCheckLevel(ConsistencyCheckLevel.IGNORE)
          .setScope(Scope.CLIENT)
          .build();
  public static final PropertyKey FUSE_AUTH_POLICY_CUSTOM_GROUP =
      new Builder(Name.FUSE_AUTH_POLICY_CUSTOM_GROUP)
          .setDescription("The fuse group name for custom auth policy. Only valid if the "
              + Name.FUSE_AUTH_POLICY_CLASS + " is alluxio.fuse.auth.CustomAuthPolicy")
          .setConsistencyCheckLevel(ConsistencyCheckLevel.IGNORE)
          .setScope(Scope.CLIENT)
          .build();
  public static final PropertyKey FUSE_CACHED_PATHS_MAX =
      new Builder(Name.FUSE_CACHED_PATHS_MAX)
          .setDefaultValue(500)
          .setDescription("Maximum number of Alluxio paths to cache for FUSE conversion.")
          .setConsistencyCheckLevel(ConsistencyCheckLevel.IGNORE)
          .setScope(Scope.CLIENT)
          .build();
  public static final PropertyKey FUSE_DEBUG_ENABLED =
      new Builder(Name.FUSE_DEBUG_ENABLED)
          .setDefaultValue(false)
          .setDescription("Run FUSE in debug mode, and have the fuse process log every FS request.")
          .setConsistencyCheckLevel(ConsistencyCheckLevel.IGNORE)
          .setScope(Scope.CLIENT)
          .build();
  public static final PropertyKey FUSE_FS_NAME =
      new Builder(Name.FUSE_FS_NAME)
          .setDefaultValue("alluxio-fuse")
          .setDescription("The FUSE file system name.")
          .setConsistencyCheckLevel(ConsistencyCheckLevel.IGNORE)
          .setScope(Scope.CLIENT)
          .build();
  public static final PropertyKey FUSE_JNIFUSE_ENABLED =
      new Builder(Name.FUSE_JNIFUSE_ENABLED)
          .setDefaultValue(true)
          .setDescription("Use JNI-Fuse library for better performance. "
              + "If disabled, JNR-Fuse will be used.")
          .setConsistencyCheckLevel(ConsistencyCheckLevel.IGNORE)
          .setScope(Scope.CLIENT)
          .build();
  public static final PropertyKey FUSE_SHARED_CACHING_READER_ENABLED =
      new Builder(Name.FUSE_SHARED_CACHING_READER_ENABLED)
          .setDefaultValue(false)
          .setDescription("(Experimental) Use share grpc data reader for better performance "
              + "on multi-process file reading through Alluxio JNI Fuse. "
              + "Blocks data will be cached on the client side "
              + "so more memory is required for the Fuse process.")
          .setConsistencyCheckLevel(ConsistencyCheckLevel.IGNORE)
          .setScope(Scope.CLIENT)
          .build();
  public static final PropertyKey FUSE_LOGGING_THRESHOLD =
      new Builder(Name.FUSE_LOGGING_THRESHOLD)
          .setDefaultValue("10s")
          .setDescription("Logging a FUSE API call when it takes more time than the threshold.")
          .setConsistencyCheckLevel(ConsistencyCheckLevel.IGNORE)
          .setScope(Scope.CLIENT)
          .build();
  public static final PropertyKey FUSE_MAXWRITE_BYTES =
      new Builder(Name.FUSE_MAXWRITE_BYTES)
          .setDefaultValue("128KB")
          .setDescription("Maximum granularity of write operations, capped by the kernel to 128KB "
              + "max (as of Linux 3.16.0).")
          .setConsistencyCheckLevel(ConsistencyCheckLevel.IGNORE)
          .setScope(Scope.CLIENT)
          .build();
  public static final PropertyKey FUSE_UMOUNT_TIMEOUT =
      new Builder(Name.FUSE_UMOUNT_TIMEOUT)
          .setDefaultValue("1m")
          .setDescription("The timeout to wait for all in progress file read and write to finish "
              + "before unmounting the Fuse filesystem. After the timeout, "
              + "all in progress file read will be forced to stop "
              + "and all in progress file write will be abandoned.")
          .setConsistencyCheckLevel(ConsistencyCheckLevel.IGNORE)
          .setScope(Scope.CLIENT)
          .build();
  public static final PropertyKey FUSE_USER_GROUP_TRANSLATION_ENABLED =
      new Builder(Name.FUSE_USER_GROUP_TRANSLATION_ENABLED)
          .setDefaultValue(false)
          .setDescription("Whether to translate Alluxio users and groups "
              + "into Unix users and groups when exposing Alluxio files through the FUSE API. "
              + "When this property is set to false, the user and group for all FUSE files "
              + "will match the user who started the alluxio-fuse process.")
          .setConsistencyCheckLevel(ConsistencyCheckLevel.ENFORCE)
          .setScope(Scope.CLIENT)
          .build();
  public static final PropertyKey FUSE_WEB_ENABLED =
      new Builder(Name.FUSE_WEB_ENABLED)
          .setDefaultValue(false)
          .setDescription("Whether to enable FUSE web server.")
          .setScope(Scope.CLIENT)
          .build();
  public static final PropertyKey FUSE_WEB_BIND_HOST =
      new Builder(Name.FUSE_WEB_BIND_HOST)
          .setDefaultValue("0.0.0.0")
          .setDescription("The hostname Alluxio FUSE web UI binds to.")
          .setScope(Scope.CLIENT)
          .build();
  public static final PropertyKey FUSE_WEB_HOSTNAME =
      new Builder(Name.FUSE_WEB_HOSTNAME)
          .setDescription("The hostname of Alluxio FUSE web UI.")
          .setScope(Scope.ALL)
          .build();
  public static final PropertyKey FUSE_WEB_PORT =
      new Builder(Name.FUSE_WEB_PORT)
          .setDefaultValue(49999)
          .setDescription("The port Alluxio FUSE web UI runs on.")
          .setScope(Scope.CLIENT)
          .build();

  //
  // Security related properties
  //
  public static final PropertyKey SECURITY_AUTHENTICATION_CUSTOM_PROVIDER_CLASS =
      new Builder(Name.SECURITY_AUTHENTICATION_CUSTOM_PROVIDER_CLASS)
          .setDescription("The class to provide customized authentication implementation, "
              + "when alluxio.security.authentication.type is set to CUSTOM. It must "
              + "implement the interface "
              + "'alluxio.security.authentication.AuthenticationProvider'.")
          .setConsistencyCheckLevel(ConsistencyCheckLevel.WARN)
          .setScope(Scope.ALL)
          .build();
  public static final PropertyKey SECURITY_AUTHENTICATION_TYPE =
      new Builder(Name.SECURITY_AUTHENTICATION_TYPE)
          .setDefaultValue("SIMPLE")
          .setDescription("The authentication mode. Currently three modes are supported: "
              + "NOSASL, SIMPLE, CUSTOM. The default value SIMPLE indicates that a simple "
              + "authentication is enabled. Server trusts whoever the client claims to be.")
          .setConsistencyCheckLevel(ConsistencyCheckLevel.ENFORCE)
          .setScope(Scope.ALL)
          .setIsDynamic(false)
          .build();
  public static final PropertyKey SECURITY_AUTHORIZATION_PERMISSION_ENABLED =
      new Builder(Name.SECURITY_AUTHORIZATION_PERMISSION_ENABLED)
          .setDefaultValue(true)
          .setDescription("Whether to enable access control based on file permission.")
          .setConsistencyCheckLevel(ConsistencyCheckLevel.ENFORCE)
          .setScope(Scope.ALL)
          .setIsDynamic(false)
          .build();
  public static final PropertyKey SECURITY_AUTHORIZATION_PERMISSION_SUPERGROUP =
      new Builder(Name.SECURITY_AUTHORIZATION_PERMISSION_SUPERGROUP)
          .setDefaultValue("supergroup")
          .setDescription("The super group of Alluxio file system. All users in this group "
              + "have super permission.")
          .setConsistencyCheckLevel(ConsistencyCheckLevel.ENFORCE)
          .setScope(Scope.MASTER)
          .build();
  public static final PropertyKey SECURITY_AUTHORIZATION_PERMISSION_UMASK =
      new Builder(Name.SECURITY_AUTHORIZATION_PERMISSION_UMASK)
          .setDefaultValue("022")
          .setDescription("The umask of creating file and directory. The initial creation "
              + "permission is 777, and the difference between directory and file is 111. So "
              + "for default umask value 022, the created directory has permission 755 and "
              + "file has permission 644.")
          .setConsistencyCheckLevel(ConsistencyCheckLevel.ENFORCE)
          .setScope(Scope.ALL)
          .build();
  public static final PropertyKey SECURITY_GROUP_MAPPING_CACHE_TIMEOUT_MS =
      new Builder(Name.SECURITY_GROUP_MAPPING_CACHE_TIMEOUT_MS)
          .setAlias("alluxio.security.group.mapping.cache.timeout.ms")
          .setDefaultValue("1m")
          .setDescription("Time for cached group mapping to expire.")
          .setConsistencyCheckLevel(ConsistencyCheckLevel.ENFORCE)
          .setScope(Scope.ALL)
          .build();
  public static final PropertyKey SECURITY_GROUP_MAPPING_CLASS =
      new Builder(Name.SECURITY_GROUP_MAPPING_CLASS)
          .setDefaultValue("alluxio.security.group.provider.ShellBasedUnixGroupsMapping")
          .setDescription("The class to provide user-to-groups mapping service. Master could "
              + "get the various group memberships of a given user.  It must implement the "
              + "interface 'alluxio.security.group.GroupMappingService'. The default "
              + "implementation execute the 'groups' shell command to fetch the group "
              + "memberships of a given user.")
          .setConsistencyCheckLevel(ConsistencyCheckLevel.ENFORCE)
          .setScope(Scope.ALL)
          .build();
  public static final PropertyKey SECURITY_LOGIN_IMPERSONATION_USERNAME =
      new Builder(Name.SECURITY_LOGIN_IMPERSONATION_USERNAME).setDescription(String.format(
          "When %s is set to SIMPLE or CUSTOM, user application uses this property to indicate "
              + "the IMPERSONATED user requesting Alluxio service. If it is not set explicitly, "
              + "or set to %s, impersonation will not be used. A special value of '%s' can be "
              + "specified to impersonate the hadoop client user.", SECURITY_AUTHENTICATION_TYPE,
          Constants.IMPERSONATION_NONE, Constants.IMPERSONATION_HDFS_USER))
          .setDefaultValue(Constants.IMPERSONATION_HDFS_USER)
          .setConsistencyCheckLevel(ConsistencyCheckLevel.IGNORE)
          .setScope(Scope.CLIENT)
          .build();
  public static final PropertyKey SECURITY_LOGIN_USERNAME =
      new Builder(Name.SECURITY_LOGIN_USERNAME)
          .setDescription("When alluxio.security.authentication.type is set to SIMPLE or "
              + "CUSTOM, user application uses this property to indicate the user requesting "
              + "Alluxio service. If it is not set explicitly, the OS login user will be used.")
          .setConsistencyCheckLevel(ConsistencyCheckLevel.ENFORCE)
          .setScope(Scope.CLIENT)
          .build();
  public static final PropertyKey AUTHENTICATION_INACTIVE_CHANNEL_REAUTHENTICATE_PERIOD =
      new Builder(Name.AUTHENTICATION_INACTIVE_CHANNEL_REAUTHENTICATE_PERIOD)
          .setDefaultValue("3d")
          .setDescription("Interval for which client channels that have been inactive "
                  + "will be regarded as unauthenticated. Such channels will reauthenticate with "
                  + "their target master upon being used for new RPCs.")
          .setConsistencyCheckLevel(ConsistencyCheckLevel.WARN)
          .setScope(Scope.ALL)
          .build();
  //
  // Network TLS support
  //
  public static final PropertyKey NETWORK_TLS_SSL_CONTEXT_PROVIDER_CLASSNAME =
      new Builder(Name.NETWORK_TLS_SSL_CONTEXT_PROVIDER_CLASSNAME)
          .setDescription(
              "Full name of the class that will be instantiated for providing SSL contexts.")
          .setDefaultValue("alluxio.util.network.tls.DefaultSslContextProvider")
          .setConsistencyCheckLevel(ConsistencyCheckLevel.ENFORCE)
          .setScope(Scope.ALL)
          .setIsHidden(true)
          .build();
  public static final PropertyKey NETWORK_TLS_ENABLED =
      new Builder(Name.NETWORK_TLS_ENABLED)
          .setDescription("If true, enables TLS on all network communication between all Alluxio "
              + "clients, masters, and workers.")
          .setDefaultValue(false)
          .setConsistencyCheckLevel(ConsistencyCheckLevel.ENFORCE)
          .setScope(Scope.ALL)
          .setIsHidden(true)
          .build();

  //
  // Yarn related properties
  //
  public static final PropertyKey INTEGRATION_MASTER_RESOURCE_CPU =
      new Builder(Name.INTEGRATION_MASTER_RESOURCE_CPU)
          .setDefaultValue(1)
          .setDescription("The number of CPUs to run an Alluxio master for YARN framework.")
          .setConsistencyCheckLevel(ConsistencyCheckLevel.WARN)
          .setScope(Scope.NONE)
          .build();
  public static final PropertyKey INTEGRATION_MASTER_RESOURCE_MEM =
      new Builder(Name.INTEGRATION_MASTER_RESOURCE_MEM)
          .setDefaultValue("1024MB")
          .setDescription("The amount of memory to run an Alluxio master for YARN framework.")
          .setConsistencyCheckLevel(ConsistencyCheckLevel.WARN)
          .setScope(Scope.NONE)
          .build();
  public static final PropertyKey INTEGRATION_WORKER_RESOURCE_CPU =
      new Builder(Name.INTEGRATION_WORKER_RESOURCE_CPU)
          .setDefaultValue(1)
          .setDescription("The number of CPUs to run an Alluxio worker for YARN framework.")
          .setConsistencyCheckLevel(ConsistencyCheckLevel.WARN)
          .setScope(Scope.NONE)
          .build();
  public static final PropertyKey INTEGRATION_WORKER_RESOURCE_MEM =
      new Builder(Name.INTEGRATION_WORKER_RESOURCE_MEM)
          .setDefaultValue("1024MB")
          .setDescription("The amount of memory to run an Alluxio worker for YARN framework.")
          .setConsistencyCheckLevel(ConsistencyCheckLevel.WARN)
          .setScope(Scope.NONE)
          .build();
  public static final PropertyKey INTEGRATION_YARN_WORKERS_PER_HOST_MAX =
      new Builder(Name.INTEGRATION_YARN_WORKERS_PER_HOST_MAX)
          .setDefaultValue(1)
          .setDescription("The number of workers to run on an Alluxio host for YARN framework.")
          .setConsistencyCheckLevel(ConsistencyCheckLevel.WARN)
          .setScope(Scope.NONE)
          .build();
  // Assumes that HDFS is the UFS and version is 3.3
  // TODO(ns) Fix default value to handle other UFS types
  public static final PropertyKey UNDERFS_VERSION =
      new Builder(Name.UNDERFS_VERSION)
          .setDefaultValue("3.3.0")
          .setIsHidden(true)
          .build();

  //
  // Job service
  //
  public static final PropertyKey JOB_MASTER_CLIENT_THREADS =
      new Builder(Name.JOB_MASTER_CLIENT_THREADS)
          .setDescription("The number of threads the Alluxio master uses to make requests to the "
              + "job master.")
          .setDefaultValue(1024)
          .setScope(Scope.MASTER)
          .build();
  public static final PropertyKey JOB_MASTER_FINISHED_JOB_PURGE_COUNT =
      new Builder(Name.JOB_MASTER_FINISHED_JOB_PURGE_COUNT)
          .setDescription("The maximum amount of jobs to purge at any single time when the job "
              + "master reaches its maximum capacity. It is recommended to set this value when "
              + "setting the capacity of the job master to a large ( > 10M) value. Default is -1 "
              + "denoting an unlimited value")
          .setDefaultValue("-1")
          .setScope(Scope.MASTER)
          .build();
  public static final PropertyKey JOB_MASTER_FINISHED_JOB_RETENTION_TIME =
      new Builder(Name.JOB_MASTER_FINISHED_JOB_RETENTION_TIME)
          .setDescription("The length of time the Alluxio Job Master should save information about "
              + "completed jobs before they are discarded.")
          .setDefaultValue("60s")
          .setScope(Scope.MASTER)
          .build();
  public static final PropertyKey JOB_MASTER_JOB_CAPACITY =
      new Builder(Name.JOB_MASTER_JOB_CAPACITY)
          .setDescription("The total possible number of available job statuses in the job master. "
              + "This value includes running and finished jobs which are have completed within "
              + Name.JOB_MASTER_FINISHED_JOB_RETENTION_TIME + ".")
          .setDefaultValue(100000)
          .setScope(Scope.MASTER)
          .build();
  public static final PropertyKey JOB_MASTER_WORKER_HEARTBEAT_INTERVAL =
      new Builder(Name.JOB_MASTER_WORKER_HEARTBEAT_INTERVAL)
          .setDescription("The amount of time that the Alluxio job worker should wait in between "
              + "heartbeats to the Job Master.")
          .setDefaultValue("1s")
          .setScope(Scope.WORKER)
          .build();
  public static final PropertyKey JOB_MASTER_WORKER_TIMEOUT =
      new Builder(Name.JOB_MASTER_WORKER_TIMEOUT)
          .setDescription("The time period after which the job master will mark a worker as lost "
              + "without a subsequent heartbeat.")
          .setDefaultValue("60s")
          .setScope(Scope.MASTER)
          .build();
  public static final PropertyKey JOB_MASTER_BIND_HOST =
      new Builder(Name.JOB_MASTER_BIND_HOST)
          .setDescription("The host that the Alluxio job master will bind to.")
          .setDefaultValue("0.0.0.0")
          .setScope(Scope.ALL)
          .build();
  public static final PropertyKey JOB_MASTER_HOSTNAME =
      new Builder(Name.JOB_MASTER_HOSTNAME)
          .setDescription("The hostname of the Alluxio job master.")
          .setDefaultValue(String.format("${%s}", Name.MASTER_HOSTNAME))
          .setScope(Scope.ALL)
          .build();
  public static final PropertyKey JOB_MASTER_LOST_WORKER_INTERVAL =
      new Builder(Name.JOB_MASTER_LOST_WORKER_INTERVAL)
          .setDescription("The time interval the job master waits between checks for lost workers.")
          .setDefaultValue("1s")
          .setScope(Scope.MASTER)
          .build();
  public static final PropertyKey JOB_MASTER_RPC_PORT =
      new Builder(Name.JOB_MASTER_RPC_PORT)
          .setDescription("The port for Alluxio job master's RPC service.")
          .setDefaultValue(20001)
          .setScope(Scope.ALL)
          .build();
  public static final PropertyKey JOB_MASTER_WEB_BIND_HOST =
      new Builder(Name.JOB_MASTER_WEB_BIND_HOST)
          .setDescription("The host that the job master web server binds to.")
          .setDefaultValue("0.0.0.0")
          .setScope(Scope.MASTER)
          .build();
  public static final PropertyKey JOB_MASTER_WEB_HOSTNAME =
      new Builder(Name.JOB_MASTER_WEB_HOSTNAME)
          .setDescription("The hostname of the job master web server.")
          .setDefaultValue("${alluxio.job.master.hostname}")
          .setScope(Scope.MASTER)
          .build();
  public static final PropertyKey JOB_MASTER_WEB_PORT =
      new Builder(Name.JOB_MASTER_WEB_PORT)
          .setDescription("The port the job master web server uses.")
          .setDefaultValue(20002)
          .setScope(Scope.MASTER)
          .build();
  public static final PropertyKey JOB_REQUEST_BATCH_SIZE =
      new Builder(Name.JOB_REQUEST_BATCH_SIZE)
          .setDescription("The batch size client uses to make requests to the "
              + "job master.")
          .setDefaultValue(20)
          .setScope(Scope.CLIENT)
          .build();
  public static final PropertyKey JOB_WORKER_BIND_HOST =
      new Builder(Name.JOB_WORKER_BIND_HOST)
          .setDescription("The host that the Alluxio job worker will bind to.")
          .setDefaultValue("0.0.0.0")
          .setScope(Scope.WORKER)
          .build();
  public static final PropertyKey JOB_WORKER_DATA_PORT =
      new Builder(Name.JOB_WORKER_DATA_PORT)
          .setDescription("The port the Alluxio Job worker uses to send data.")
          .setDefaultValue(30002)
          .setScope(Scope.WORKER)
          .build();
  public static final PropertyKey JOB_WORKER_HOSTNAME =
      new Builder(Name.JOB_WORKER_HOSTNAME)
          .setDescription("The hostname of the Alluxio job worker.")
          .setDefaultValue(String.format("${%s}", Name.WORKER_HOSTNAME))
          .setScope(Scope.WORKER)
          .build();
  public static final PropertyKey JOB_WORKER_RPC_PORT =
      new Builder(Name.JOB_WORKER_RPC_PORT)
          .setDescription("The port for Alluxio job worker's RPC service.")
          .setDefaultValue(30001)
          .setScope(Scope.WORKER)
          .build();
  public static final PropertyKey JOB_WORKER_THREADPOOL_SIZE =
      new Builder(Name.JOB_WORKER_THREADPOOL_SIZE)
          .setDescription("Number of threads in the thread pool for job worker. "
              + "This may be adjusted to a lower value to alleviate resource "
              + "saturation on the job worker nodes (CPU + IO).")
          .setDefaultValue(10)
          .setScope(Scope.WORKER)
          .build();
  public static final PropertyKey JOB_WORKER_THROTTLING =
      new Builder(Name.JOB_WORKER_THROTTLING)
          .setDescription("Whether the job worker should throttle itself based on whether the "
              + "resources are saturated.")
          .setScope(Scope.WORKER)
          .setDefaultValue(false)
          .build();
  public static final PropertyKey JOB_WORKER_WEB_BIND_HOST =
      new Builder(Name.JOB_WORKER_WEB_BIND_HOST)
          .setDescription("The host the job worker web server binds to.")
          .setDefaultValue("0.0.0.0")
          .setScope(Scope.WORKER)
          .build();
  public static final PropertyKey JOB_WORKER_WEB_PORT =
      new Builder(Name.JOB_WORKER_WEB_PORT)
          .setDescription("The port the Alluxio job worker web server uses.")
          .setDefaultValue(30003)
          .setScope(Scope.WORKER)
          .build();
  public static final PropertyKey JOB_MASTER_RPC_ADDRESSES =
      new Builder(Name.JOB_MASTER_RPC_ADDRESSES)
          .setDescription(String.format("The list of RPC addresses to use for the job service "
                  + "configured in non-zookeeper HA mode. If this property is not specifically "
                  + "defined, it will first fall back to using %s, replacing those address "
                  + "ports with the port defined by %s. Otherwise the addresses are inherited from "
                  + "%s using the port defined in %s",
              Name.MASTER_RPC_ADDRESSES, Name.JOB_MASTER_RPC_PORT,
              Name.JOB_MASTER_EMBEDDED_JOURNAL_ADDRESSES, Name.JOB_MASTER_RPC_PORT))
          .setScope(Scope.ALL)
          .build();
  public static final PropertyKey JOB_MASTER_EMBEDDED_JOURNAL_ADDRESSES =
      new Builder(Name.JOB_MASTER_EMBEDDED_JOURNAL_ADDRESSES)
          .setDescription(String.format("A comma-separated list of journal addresses for all job "
              + "masters in the cluster. The format is 'hostname1:port1,hostname2:port2,...'. "
              + "Defaults to the journal addresses set for the Alluxio masters (%s), but with the "
              + "job master embedded journal port.", Name.MASTER_EMBEDDED_JOURNAL_ADDRESSES))
          .setScope(Scope.ALL)
          .build();
  public static final PropertyKey JOB_MASTER_EMBEDDED_JOURNAL_PORT =
      new Builder(Name.JOB_MASTER_EMBEDDED_JOURNAL_PORT)
          .setDescription(
              "The port to use for embedded journal communication with other job masters.")
          .setDefaultValue(20003)
          .setScope(Scope.ALL)
          .build();
  public static final PropertyKey JOB_MASTER_NETWORK_MAX_INBOUND_MESSAGE_SIZE =
      new Builder(Name.JOB_MASTER_NETWORK_MAX_INBOUND_MESSAGE_SIZE)
          .setDefaultValue("100MB")
          .setDescription("The maximum size of a message that can be sent to the Alluxio master")
          .setScope(Scope.MASTER)
          .build();
  public static final PropertyKey JOB_MASTER_NETWORK_FLOWCONTROL_WINDOW =
        new Builder(Name.JOB_MASTER_NETWORK_FLOWCONTROL_WINDOW)
          .setDefaultValue("2MB")
          .setDescription(
              "The HTTP2 flow control window used by Alluxio job-master gRPC connections. Larger "
                  + "value will allow more data to be buffered but will use more memory.")
          .setConsistencyCheckLevel(ConsistencyCheckLevel.WARN)
          .setScope(Scope.MASTER)
          .build();
  public static final PropertyKey JOB_MASTER_NETWORK_KEEPALIVE_TIME_MS =
      new Builder(Name.JOB_MASTER_NETWORK_KEEPALIVE_TIME_MS)
          .setDefaultValue("2h")
          .setDescription("The amount of time for Alluxio job-master gRPC server "
              + "to wait for a response before pinging the client to see if it is still alive.")
          .setConsistencyCheckLevel(ConsistencyCheckLevel.WARN)
          .setScope(Scope.MASTER)
          .build();
  public static final PropertyKey JOB_MASTER_NETWORK_KEEPALIVE_TIMEOUT_MS =
      new Builder(Name.JOB_MASTER_NETWORK_KEEPALIVE_TIMEOUT_MS)
          .setDefaultValue("30s")
          .setDescription("The maximum time for Alluxio job-master gRPC server "
              + "to wait for a keepalive response before closing the connection.")
          .setConsistencyCheckLevel(ConsistencyCheckLevel.WARN)
          .setScope(Scope.MASTER)
          .build();
  public static final PropertyKey JOB_MASTER_NETWORK_PERMIT_KEEPALIVE_TIME_MS =
      new Builder(Name.JOB_MASTER_NETWORK_PERMIT_KEEPALIVE_TIME_MS)
          .setDefaultValue("30s")
          .setDescription(
              "Specify the most aggressive keep-alive time clients are permitted to configure. "
                  + "The server will try to detect clients exceeding this rate and when detected "
                  + "will forcefully close the connection.")
          .setConsistencyCheckLevel(ConsistencyCheckLevel.WARN)
          .setScope(Scope.MASTER)
          .build();

  public static final PropertyKey ZOOKEEPER_JOB_ELECTION_PATH =
      new Builder(Name.ZOOKEEPER_JOB_ELECTION_PATH)
          .setDefaultValue("/alluxio/job_election").build();
  public static final PropertyKey ZOOKEEPER_JOB_LEADER_PATH =
      new Builder(Name.ZOOKEEPER_JOB_LEADER_PATH)
          .setDefaultValue("/alluxio/job_leader").build();

  //
  // JVM Monitor related properties
  //
  public static final PropertyKey JVM_MONITOR_WARN_THRESHOLD_MS =
      new Builder(Name.JVM_MONITOR_WARN_THRESHOLD_MS)
          .setDefaultValue("10s")
          .setDescription("When the JVM pauses for anything longer than this, log a WARN message.")
          .setConsistencyCheckLevel(ConsistencyCheckLevel.WARN)
          .setScope(Scope.SERVER)
          .build();
  public static final PropertyKey JVM_MONITOR_INFO_THRESHOLD_MS =
      new Builder(Name.JVM_MONITOR_INFO_THRESHOLD_MS)
          .setDefaultValue("1s")
          .setDescription("When the JVM pauses for anything longer than this, log an INFO message.")
          .setConsistencyCheckLevel(ConsistencyCheckLevel.WARN)
          .setScope(Scope.SERVER)
          .build();
  public static final PropertyKey JVM_MONITOR_SLEEP_INTERVAL_MS =
      new Builder(Name.JVM_MONITOR_SLEEP_INTERVAL_MS)
          .setDefaultValue("1s")
          .setDescription("The time for the JVM monitor thread to sleep.")
          .setConsistencyCheckLevel(ConsistencyCheckLevel.WARN)
          .setScope(Scope.SERVER)
          .build();
  public static final PropertyKey MASTER_JVM_MONITOR_ENABLED =
      new Builder(Name.MASTER_JVM_MONITOR_ENABLED)
          .setDefaultValue(true)
          .setDescription("Whether to enable start JVM monitor thread on the master. This will "
              + "start a thread to detect JVM-wide pauses induced by GC or other reasons.")
          .setConsistencyCheckLevel(ConsistencyCheckLevel.WARN)
          .setScope(Scope.MASTER)
          .build();
  public static final PropertyKey WORKER_JVM_MONITOR_ENABLED =
      new Builder(Name.WORKER_JVM_MONITOR_ENABLED)
          .setDefaultValue(true)
          .setDescription("Whether to enable start JVM monitor thread on the worker. This will "
              + "start a thread to detect JVM-wide pauses induced by GC or other reasons.")
          .setConsistencyCheckLevel(ConsistencyCheckLevel.WARN)
          .setScope(Scope.WORKER)
          .build();

  //
  // Table service properties
  //
  public static final PropertyKey TABLE_ENABLED =
      new Builder(Name.TABLE_ENABLED)
          .setDefaultValue(true)
          .setDescription("(Experimental) Enables the table service.")
          .setConsistencyCheckLevel(ConsistencyCheckLevel.WARN)
          .setScope(Scope.MASTER)
          .build();
  public static final PropertyKey TABLE_CATALOG_PATH =
      new Builder(Name.TABLE_CATALOG_PATH)
          .setDefaultValue("/catalog")
          .setDescription("The Alluxio file path for the table catalog metadata.")
          .setConsistencyCheckLevel(ConsistencyCheckLevel.WARN)
          .setScope(Scope.MASTER)
          .build();
  public static final PropertyKey TABLE_CATALOG_UDB_SYNC_TIMEOUT =
      new Builder(Name.TABLE_CATALOG_UDB_SYNC_TIMEOUT)
          .setDefaultValue("1h")
          .setDescription("The timeout period for a db sync to finish in the catalog. If a sync"
              + "takes longer than this timeout, the sync will be terminated.")
          .setConsistencyCheckLevel(ConsistencyCheckLevel.WARN)
          .setScope(Scope.MASTER)
          .build();
  public static final PropertyKey TABLE_JOURNAL_PARTITIONS_CHUNK_SIZE =
      new Builder(Name.TABLE_JOURNAL_PARTITIONS_CHUNK_SIZE)
          .setDefaultValue(500)
          .setDescription("The maximum table partitions number in a single journal entry.")
          .setConsistencyCheckLevel(ConsistencyCheckLevel.WARN)
          .setScope(Scope.MASTER)
          .build();
  public static final PropertyKey TABLE_TRANSFORM_MANAGER_JOB_MONITOR_INTERVAL =
      new Builder(Name.TABLE_TRANSFORM_MANAGER_JOB_MONITOR_INTERVAL)
          .setDefaultValue(10 * Constants.SECOND_MS)
          .setDescription("Job monitor is a heartbeat thread in the transform manager, "
              + "this is the time interval in milliseconds the job monitor heartbeat is run to "
              + "check the status of the transformation jobs and update table and partition "
              + "locations after transformation.")
          .setConsistencyCheckLevel(ConsistencyCheckLevel.WARN)
          .setScope(Scope.MASTER)
          .build();
  public static final PropertyKey TABLE_TRANSFORM_MANAGER_JOB_HISTORY_RETENTION_TIME =
      new Builder(Name.TABLE_TRANSFORM_MANAGER_JOB_HISTORY_RETENTION_TIME)
          .setDefaultValue("300s")
          .setDescription("The length of time the Alluxio Table Master should keep information "
              + "about finished transformation jobs before they are discarded.")
          .setConsistencyCheckLevel(ConsistencyCheckLevel.WARN)
          .setScope(Scope.MASTER)
          .build();
  public static final PropertyKey HUB_AGENT_EXECUTOR_THREADS_MIN =
          new Builder(Name.HUB_AGENT_EXECUTOR_THREADS_MIN)
                  .setDefaultValue("2")
                  .setDescription("The minimum number of threads used when scheduling tasks.")
                  .build();
  public static final PropertyKey HUB_AGENT_HEARTBEAT_INTERVAL =
          new Builder(Name.HUB_AGENT_HEARTBEAT_INTERVAL)
                  .setDefaultValue("10s")
                  .setDescription("The interval in seconds that the Hub Agent sends a heartbeat "
                          + "to the Hub Manager.")
                  .build();
  public static final PropertyKey HUB_AGENT_RPC_HOSTNAME =
          new Builder(Name.HUB_AGENT_RPC_HOSTNAME)
                  .setDescription("The hostname (or IP address) used to connect to the hub agent")
                  .build();
  public static final PropertyKey HUB_AGENT_RPC_BIND_HOST =
          new Builder(Name.HUB_AGENT_RPC_BIND_HOST)
                  .setDefaultValue("0.0.0.0")
                  .setDescription("The host that the hub agent's RPC server should bind to")
                  .build();
  public static final PropertyKey HUB_AGENT_RPC_PORT =
          new Builder(Name.HUB_AGENT_RPC_PORT)
                  .setDefaultValue("30075")
                  .setDescription("The port that the hub agent's RPC port should bind to")
                  .build();
  public static final PropertyKey HUB_AUTHENTICATION_API_KEY =
          new Builder(Name.HUB_AUTHENTICATION_API_KEY)
                  .setDescription("The API key of Hub manager.")
                  .setDisplayType(DisplayType.CREDENTIALS)
                  .build();
  public static final PropertyKey HUB_AUTHENTICATION_SECRET_KEY =
          new Builder(Name.HUB_AUTHENTICATION_SECRET_KEY)
                  .setDescription("The secret key of Hub Manager.")
                  .setDisplayType(DisplayType.CREDENTIALS)
                  .build();
  public static final PropertyKey HUB_CLUSTER_LABEL =
          new Builder(Name.HUB_CLUSTER_LABEL)
                  .setDefaultValue("Alluxio Hub")
                  .setDescription("A user-defined label for the Hub cluster.")
                  .build();
  public static final PropertyKey HUB_MANAGER_AGENT_LOST_THRESHOLD_TIME =
          new Builder(Name.HUB_MANAGER_AGENT_LOST_THRESHOLD_TIME)
                  .setDefaultValue("30s")
                  .setDescription("If an agent node hasn't sent a heartbeat for this amount of "
                          + "time, the manager will consider it as lost.")
                  .build();
  public static final PropertyKey HUB_MANAGER_AGENT_DELETE_THRESHOLD_TIME =
          new Builder(Name.HUB_MANAGER_AGENT_DELETE_THRESHOLD_TIME)
                  .setDefaultValue("1min")
                  .setDescription("If an agent node hasn't sent a heartbeat for this amount of "
                          + "time, the manager will consider it as gone and stop tracking the "
                          + "node as a part of the cluster.")
                  .build();
  public static final PropertyKey HUB_MANAGER_EXECUTOR_THREADS_MIN =
          new Builder(Name.HUB_MANAGER_EXECUTOR_THREADS_MIN)
                  .setDefaultValue("2")
                  .setDescription("The minimum number of threads used when scheduling tasks.")
                  .build();
  public static final PropertyKey HUB_MANAGER_PRESTO_CONF_PATH =
          new Builder(Name.HUB_MANAGER_PRESTO_CONF_PATH)
                  .setDefaultValue("/etc/presto/conf/")
                  .setDescription("The path to the presto configuration directory")
                  .build();
  public static final PropertyKey HUB_MANAGER_REGISTER_RETRY_TIME =
          new Builder(Name.HUB_MANAGER_REGISTER_RETRY_TIME)
                  .setDefaultValue("2min")
                  .setDescription("If the manager fails to register with the Hub in this amount "
                          + " of time, the manager will need to be restarted to register again.")
                  .build();
  public static final PropertyKey HUB_MANAGER_RPC_HOSTNAME =
          new Builder(Name.HUB_MANAGER_RPC_HOSTNAME)
                  .setDescription("The hostname (or IP address) that agents should use to connect "
                           + "to the hub manager")
                  .setDefaultValue(String.format("${%s}", Name.MASTER_HOSTNAME))
                  .build();
  public static final PropertyKey HUB_MANAGER_RPC_BIND_HOST =
          new Builder(Name.HUB_MANAGER_RPC_BIND_HOST)
                  .setDefaultValue("0.0.0.0")
                  .setDescription("The host that the hub manager's RPC server should bind to")
                  .build();
  public static final PropertyKey HUB_MANAGER_RPC_PORT =
          new Builder(Name.HUB_MANAGER_RPC_PORT)
                  .setDefaultValue("30076")
                  .setDescription("The port that the hub manager's RPC server should bind to")
                  .build();
  public static final PropertyKey HUB_HOSTED_RPC_HOSTNAME =
          new Builder(Name.HUB_HOSTED_RPC_HOSTNAME)
                  .setDescription("The hostname (or IP address) that managers should use to "
                          + "connect to the hosted hub")
                  .setDefaultValue(String.format("${%s}", Name.MASTER_HOSTNAME))
                  .build();
  public static final PropertyKey HUB_HOSTED_RPC_BIND_HOST =
          new Builder(Name.HUB_HOSTED_RPC_BIND_HOST)
                  .setDefaultValue("0.0.0.0")
                  .setDescription("The host that the hosted hub's RPC server should bind to")
                  .setIsHidden(true)
                  .build();
  public static final PropertyKey HUB_HOSTED_RPC_PORT =
          new Builder(Name.HUB_HOSTED_RPC_PORT)
                  .setDefaultValue("50051")
                  .setDescription("The port that the hosted hub's RPC server should bind to")
                  .build();
  public static final PropertyKey HUB_NETWORK_TLS_ENABLED =
          new Builder(Name.HUB_NETWORK_TLS_ENABLED)
                  .setDescription("If true, enables TLS on all network communication between "
                          + "hosted Hub and manager.")
                  .setDefaultValue(true)
                  .setConsistencyCheckLevel(ConsistencyCheckLevel.ENFORCE)
                  .setScope(Scope.ALL)
                  .build();
  public static final PropertyKey TABLE_UDB_HIVE_CLIENTPOOL_MIN =
      new Builder(Name.TABLE_UDB_HIVE_CLIENTPOOL_MIN)
          .setDefaultValue("16")
          .setDescription("The minimum capacity of the hive client pool per hive metastore")
          .setConsistencyCheckLevel(ConsistencyCheckLevel.WARN)
          .setScope(Scope.MASTER)
          .build();
  public static final PropertyKey TABLE_UDB_HIVE_CLIENTPOOL_MAX =
      new Builder(Name.TABLE_UDB_HIVE_CLIENTPOOL_MAX)
          .setDefaultValue("256")
          .setDescription("The maximum capacity of the hive client pool per hive metastore")
          .setConsistencyCheckLevel(ConsistencyCheckLevel.WARN)
          .setScope(Scope.MASTER)
          .build();
  /**
   * @deprecated This key is used for testing. It is always deprecated.
   */
  @Deprecated(message = "This key is used only for testing. It is always deprecated")
  public static final PropertyKey TEST_DEPRECATED_KEY =
      new Builder("alluxio.test.deprecated.key")
          .build();

  /**
   * @param fullyQualifiedClassname a fully qualified classname
   * @return html linking the text of the classname to the alluxio javadoc for the class
   */
  private static String javadocLink(String fullyQualifiedClassname) {
    String javadocPath = fullyQualifiedClassname.replace(".", "/") + ".html";
    return String.format("<a href=\"%s\">%s</a>",
        PathUtils.concatPath(RuntimeConstants.ALLUXIO_JAVADOC_URL, javadocPath),
        fullyQualifiedClassname);
  }

  /**
   * A nested class to hold named string constants for their corresponding properties.
   * Used for setting configuration in integration tests.
   */
  @ThreadSafe
  public static final class Name {
    public static final String CONF_DIR = "alluxio.conf.dir";
    public static final String CONF_DYNAMIC_UPDATE_ENABLED =
        "alluxio.conf.dynamic.update.enabled";
    public static final String CONF_VALIDATION_ENABLED = "alluxio.conf.validation.enabled";
    public static final String DEBUG = "alluxio.debug";
    public static final String EXTENSIONS_DIR = "alluxio.extensions.dir";
    public static final String HOME = "alluxio.home";
    public static final String INTEGRATION_MASTER_RESOURCE_CPU =
        "alluxio.integration.master.resource.cpu";
    public static final String INTEGRATION_MASTER_RESOURCE_MEM =
        "alluxio.integration.master.resource.mem";
    public static final String INTEGRATION_WORKER_RESOURCE_CPU =
        "alluxio.integration.worker.resource.cpu";
    public static final String INTEGRATION_WORKER_RESOURCE_MEM =
        "alluxio.integration.worker.resource.mem";
    public static final String INTEGRATION_YARN_WORKERS_PER_HOST_MAX =
        "alluxio.integration.yarn.workers.per.host.max";
    public static final String LEAK_DETECTOR_LEVEL = "alluxio.leak.detector.level";
    public static final String LEAK_DETECTOR_EXIT_ON_LEAK = "alluxio.leak.detector.exit.on.leak";
    public static final String LOGGER_TYPE = "alluxio.logger.type";
    public static final String LOGS_DIR = "alluxio.logs.dir";
    public static final String METRICS_CONF_FILE = "alluxio.metrics.conf.file";
    public static final String METRICS_CONTEXT_SHUTDOWN_TIMEOUT =
        "alluxio.metrics.context.shutdown.timeout";
    public static final String NETWORK_CONNECTION_AUTH_TIMEOUT =
        "alluxio.network.connection.auth.timeout";
    public static final String NETWORK_CONNECTION_HEALTH_CHECK_TIMEOUT =
        "alluxio.network.connection.health.check.timeout";
    public static final String NETWORK_CONNECTION_SERVER_SHUTDOWN_TIMEOUT =
        "alluxio.network.connection.server.shutdown.timeout";
    public static final String NETWORK_CONNECTION_SHUTDOWN_GRACEFUL_TIMEOUT =
        "alluxio.network.connection.shutdown.graceful.timeout";
    public static final String NETWORK_CONNECTION_SHUTDOWN_TIMEOUT =
        "alluxio.network.connection.shutdown.timeout";
    public static final String NETWORK_HOST_RESOLUTION_TIMEOUT_MS =
        "alluxio.network.host.resolution.timeout";
    public static final String NETWORK_IP_ADDRESS_USED = "alluxio.network.ip.address.used";
    public static final String SITE_CONF_DIR = "alluxio.site.conf.dir";
    public static final String TEST_MODE = "alluxio.test.mode";
    public static final String TMP_DIRS = "alluxio.tmp.dirs";
    public static final String USER_LOGS_DIR = "alluxio.user.logs.dir";
    public static final String VERSION = "alluxio.version";
    public static final String WEB_FILE_INFO_ENABLED = "alluxio.web.file.info.enabled";
    public static final String WEB_RESOURCES = "alluxio.web.resources";
    public static final String WEB_THREADS = "alluxio.web.threads";
    public static final String WEB_CORS_ENABLED = "alluxio.web.cors.enabled";
    public static final String WEB_REFRESH_INTERVAL = "alluxio.web.refresh.interval";
    public static final String WEB_UI_ENABLED = "alluxio.web.ui.enabled";
    public static final String WORK_DIR = "alluxio.work.dir";
    public static final String ZOOKEEPER_ADDRESS = "alluxio.zookeeper.address";
    public static final String ZOOKEEPER_CONNECTION_TIMEOUT =
        "alluxio.zookeeper.connection.timeout";
    public static final String ZOOKEEPER_ELECTION_PATH = "alluxio.zookeeper.election.path";
    public static final String ZOOKEEPER_ENABLED = "alluxio.zookeeper.enabled";
    public static final String ZOOKEEPER_LEADER_INQUIRY_RETRY_COUNT =
        "alluxio.zookeeper.leader.inquiry.retry";
    public static final String ZOOKEEPER_LEADER_PATH = "alluxio.zookeeper.leader.path";
    public static final String ZOOKEEPER_SESSION_TIMEOUT = "alluxio.zookeeper.session.timeout";
    public static final String ZOOKEEPER_AUTH_ENABLED = "alluxio.zookeeper.auth.enabled";
    public static final String ZOOKEEPER_LEADER_CONNECTION_ERROR_POLICY =
        "alluxio.zookeeper.leader.connection.error.policy";
    //
    // UFS related properties
    //
    public static final String UNDERFS_ALLOW_SET_OWNER_FAILURE =
        "alluxio.underfs.allow.set.owner.failure";
    public static final String UNDERFS_CLEANUP_ENABLED = "alluxio.underfs.cleanup.enabled";
    public static final String UNDERFS_CLEANUP_INTERVAL = "alluxio.underfs.cleanup.interval";
    public static final String UNDERFS_EVENTUAL_CONSISTENCY_RETRY_BASE_SLEEP_MS =
        "alluxio.underfs.eventual.consistency.retry.base.sleep";
    public static final String UNDERFS_EVENTUAL_CONSISTENCY_RETRY_MAX_NUM =
        "alluxio.underfs.eventual.consistency.retry.max.num";
    public static final String UNDERFS_EVENTUAL_CONSISTENCY_RETRY_MAX_SLEEP_MS =
        "alluxio.underfs.eventual.consistency.retry.max.sleep";
    public static final String UNDERFS_LISTING_LENGTH = "alluxio.underfs.listing.length";
    public static final String UNDERFS_LOGGING_THRESHOLD = "alluxio.underfs.logging.threshold";
    public static final String UNDERFS_GCS_DEFAULT_MODE = "alluxio.underfs.gcs.default.mode";
    public static final String UNDERFS_GCS_DIRECTORY_SUFFIX =
        "alluxio.underfs.gcs.directory.suffix";
    public static final String UNDERFS_GCS_OWNER_ID_TO_USERNAME_MAPPING =
        "alluxio.underfs.gcs.owner.id.to.username.mapping";
    public static final String UNDERFS_GCS_RETRY_INITIAL_DELAY_MS =
        "alluxio.underfs.gcs.retry.initial.delay";
    public static final String UNDERFS_GCS_RETRY_MAX_DELAY_MS =
        "alluxio.underfs.gcs.retry.max.delay";
    public static final String UNDERFS_GCS_RETRY_DELAY_MULTIPLIER =
        "alluxio.underfs.gcs.retry.delay.multiplier";
    public static final String UNDERFS_GCS_RETRY_JITTER =
        "alluxio.underfs.gcs.retry.jitter";
    public static final String UNDERFS_GCS_RETRY_TOTAL_DURATION_MS =
        "alluxio.underfs.gcs.retry.total.duration";
    public static final String UNDERFS_GCS_RETRY_MAX =
        "alluxio.underfs.gcs.retry.max";
    public static final String UNDERFS_GCS_VERSION = "alluxio.underfs.gcs.version";
    public static final String UNDERFS_HDFS_CONFIGURATION = "alluxio.underfs.hdfs.configuration";
    public static final String UNDERFS_HDFS_IMPL = "alluxio.underfs.hdfs.impl";
    public static final String UNDERFS_HDFS_PREFIXES = "alluxio.underfs.hdfs.prefixes";
    public static final String UNDERFS_HDFS_REMOTE = "alluxio.underfs.hdfs.remote";
    public static final String UNDERFS_LOCAL_SKIP_BROKEN_SYMLINKS =
        "alluxio.underfs.local.skip.broken.symlinks";
    public static final String UNDERFS_WEB_HEADER_LAST_MODIFIED =
        "alluxio.underfs.web.header.last.modified";
    public static final String UNDERFS_WEB_CONNECTION_TIMEOUT =
        "alluxio.underfs.web.connnection.timeout";
    public static final String UNDERFS_WEB_PARENT_NAMES = "alluxio.underfs.web.parent.names";
    public static final String UNDERFS_WEB_TITLES = "alluxio.underfs.web.titles";
    public static final String UNDERFS_VERSION = "alluxio.underfs.version";
    public static final String UNDERFS_OBJECT_STORE_BREADCRUMBS_ENABLED =
        "alluxio.underfs.object.store.breadcrumbs.enabled";
    public static final String UNDERFS_OBJECT_STORE_SERVICE_THREADS =
        "alluxio.underfs.object.store.service.threads";
    public static final String UNDERFS_OBJECT_STORE_SKIP_PARENT_DIRECTORY_CREATION =
        "alluxio.underfs.object.store.skip.parent.directory.creation";
    public static final String UNDERFS_OBJECT_STORE_MOUNT_SHARED_PUBLICLY =
        "alluxio.underfs.object.store.mount.shared.publicly";
    public static final String UNDERFS_OBJECT_STORE_MULTI_RANGE_CHUNK_SIZE =
        "alluxio.underfs.object.store.multi.range.chunk.size";
    public static final String UNDERFS_OSS_CONNECT_MAX = "alluxio.underfs.oss.connection.max";
    public static final String UNDERFS_OSS_CONNECT_TIMEOUT =
        "alluxio.underfs.oss.connection.timeout";
    public static final String UNDERFS_OSS_CONNECT_TTL = "alluxio.underfs.oss.connection.ttl";
    public static final String UNDERFS_OSS_SOCKET_TIMEOUT = "alluxio.underfs.oss.socket.timeout";
    public static final String UNDERFS_S3_BULK_DELETE_ENABLED =
        "alluxio.underfs.s3.bulk.delete.enabled";
    public static final String UNDERFS_S3_DEFAULT_MODE = "alluxio.underfs.s3.default.mode";
    public static final String UNDERFS_S3_DIRECTORY_SUFFIX =
        "alluxio.underfs.s3.directory.suffix";
    public static final String UNDERFS_S3_INHERIT_ACL = "alluxio.underfs.s3.inherit.acl";
    public static final String UNDERFS_S3_INTERMEDIATE_UPLOAD_CLEAN_AGE =
        "alluxio.underfs.s3.intermediate.upload.clean.age";
    public static final String UNDERFS_S3_LIST_OBJECTS_V1 =
        "alluxio.underfs.s3.list.objects.v1";
    public static final String UNDERFS_S3_MAX_ERROR_RETRY =
        "alluxio.underfs.s3.max.error.retry";
    public static final String UNDERFS_S3_REQUEST_TIMEOUT =
        "alluxio.underfs.s3.request.timeout";
    public static final String UNDERFS_S3_SECURE_HTTP_ENABLED =
        "alluxio.underfs.s3.secure.http.enabled";
    public static final String UNDERFS_S3_SERVER_SIDE_ENCRYPTION_ENABLED =
        "alluxio.underfs.s3.server.side.encryption.enabled";
    public static final String UNDERFS_S3_SIGNER_ALGORITHM =
        "alluxio.underfs.s3.signer.algorithm";
    public static final String UNDERFS_S3_CONNECT_TTL =
        "alluxio.underfs.s3.connection.ttl";
    public static final String UNDERFS_S3_SOCKET_TIMEOUT =
        "alluxio.underfs.s3.socket.timeout";
    public static final String UNDERFS_S3_STREAMING_UPLOAD_ENABLED =
        "alluxio.underfs.s3.streaming.upload.enabled";
    public static final String UNDERFS_S3_STREAMING_UPLOAD_PARTITION_SIZE =
        "alluxio.underfs.s3.streaming.upload.partition.size";
    public static final String UNDERFS_S3_ADMIN_THREADS_MAX =
        "alluxio.underfs.s3.admin.threads.max";
    public static final String UNDERFS_S3_DISABLE_DNS_BUCKETS =
        "alluxio.underfs.s3.disable.dns.buckets";
    public static final String UNDERFS_S3_ENDPOINT = "alluxio.underfs.s3.endpoint";
    public static final String UNDERFS_S3_ENDPOINT_REGION = "alluxio.underfs.s3.endpoint.region";
    public static final String UNDERFS_S3_OWNER_ID_TO_USERNAME_MAPPING =
        "alluxio.underfs.s3.owner.id.to.username.mapping";
    public static final String UNDERFS_S3_PROXY_HOST = "alluxio.underfs.s3.proxy.host";
    public static final String UNDERFS_S3_PROXY_PORT = "alluxio.underfs.s3.proxy.port";
    public static final String UNDERFS_S3_REGION = "alluxio.underfs.s3.region";
    public static final String UNDERFS_S3_THREADS_MAX = "alluxio.underfs.s3.threads.max";
    public static final String UNDERFS_S3_UPLOAD_THREADS_MAX =
        "alluxio.underfs.s3.upload.threads.max";
    public static final String KODO_ENDPOINT = "alluxio.underfs.kodo.endpoint";
    public static final String KODO_DOWNLOAD_HOST = "alluxio.underfs.kodo.downloadhost";
    public static final String UNDERFS_KODO_CONNECT_TIMEOUT =
        "alluxio.underfs.kodo.connect.timeout";
    public static final String UNDERFS_KODO_REQUESTS_MAX = "alluxio.underfs.kodo.requests.max";
    public static final String UNDERFS_CEPHFS_AUTH_ID =
        "alluxio.underfs.cephfs.auth.id";
    public static final String UNDERFS_CEPHFS_CONF_FILE =
        "alluxio.underfs.cephfs.conf.file";
    public static final String UNDERFS_CEPHFS_CONF_OPTS =
        "alluxio.underfs.cephfs.conf.options";
    public static final String UNDERFS_CEPHFS_AUTH_KEY =
        "alluxio.underfs.cephfs.auth.key";
    public static final String UNDERFS_CEPHFS_AUTH_KEYFILE =
        "alluxio.underfs.cephfs.auth.keyfile";
    public static final String UNDERFS_CEPHFS_AUTH_KEYRING =
        "alluxio.underfs.cephfs.auth.keyring";
    public static final String UNDERFS_CEPHFS_MON_HOST =
        "alluxio.underfs.cephfs.mon.host";
    public static final String UNDERFS_CEPHFS_MDS_NAMESPACE =
        "alluxio.underfs.cephfs.mds.namespace";
    public static final String UNDERFS_CEPHFS_MOUNT_UID =
        "alluxio.underfs.cephfs.mount.uid";
    public static final String UNDERFS_CEPHFS_MOUNT_GID =
        "alluxio.underfs.cephfs.mount.gid";
    public static final String UNDERFS_CEPHFS_MOUNT_POINT =
        "alluxio.underfs.cephfs.mount.point";
    public static final String UNDERFS_CEPHFS_LOCALIZE_READS =
        "alluxio.underfs.cephfs.localize.reads";

    //
    // UFS access control related properties
    //
    public static final String ABFS_CLIENT_ENDPOINT = "fs.azure.account.oauth2.client.endpoint";
    public static final String ABFS_CLIENT_ID = "fs.azure.account.oauth2.client.id";
    public static final String ABFS_CLIENT_SECRET = "fs.azure.account.oauth2.client.secret";
    public static final String COS_ACCESS_KEY = "fs.cos.access.key";
    public static final String COS_APP_ID = "fs.cos.app.id";
    public static final String COS_CONNECTION_MAX = "fs.cos.connection.max";
    public static final String COS_CONNECTION_TIMEOUT = "fs.cos.connection.timeout";
    public static final String COS_REGION = "fs.cos.region";
    public static final String COS_SECRET_KEY = "fs.cos.secret.key";
    public static final String COS_SOCKET_TIMEOUT = "fs.cos.socket.timeout";
    public static final String GCS_ACCESS_KEY = "fs.gcs.accessKeyId";
    public static final String GCS_SECRET_KEY = "fs.gcs.secretAccessKey";
    public static final String GCS_CREDENTIAL_PATH = "fs.gcs.credential.path";
    public static final String OSS_ACCESS_KEY = "fs.oss.accessKeyId";
    public static final String OSS_ENDPOINT_KEY = "fs.oss.endpoint";
    public static final String OSS_SECRET_KEY = "fs.oss.accessKeySecret";
    public static final String S3A_ACCESS_KEY = "aws.accessKeyId";
    public static final String S3A_SECRET_KEY = "aws.secretKey";
    public static final String SWIFT_AUTH_METHOD_KEY = "fs.swift.auth.method";
    public static final String SWIFT_AUTH_URL_KEY = "fs.swift.auth.url";
    public static final String SWIFT_PASSWORD_KEY = "fs.swift.password";
    public static final String SWIFT_REGION_KEY = "fs.swift.region";
    public static final String SWIFT_SIMULATION = "fs.swift.simulation";
    public static final String SWIFT_TENANT_KEY = "fs.swift.tenant";
    public static final String SWIFT_USER_KEY = "fs.swift.user";
    public static final String KODO_ACCESS_KEY = "fs.kodo.accesskey";
    public static final String KODO_SECRET_KEY = "fs.kodo.secretkey";
    public static final String OBS_ACCESS_KEY = "fs.obs.accessKey";
    public static final String OBS_ENDPOINT = "fs.obs.endpoint";
    public static final String OBS_SECRET_KEY = "fs.obs.secretKey";
    public static final String OBS_BUCKET_TYPE = "fs.obs.bucketType";

    //
    // Master related properties
    //
    public static final String MASTER_ASYNC_PERSIST_SIZE_VALIDATION =
        "alluxio.master.async.persist.size.validation";
    public static final String MASTER_AUDIT_LOGGING_ENABLED =
        "alluxio.master.audit.logging.enabled";
    public static final String MASTER_AUDIT_LOGGING_QUEUE_CAPACITY =
        "alluxio.master.audit.logging.queue.capacity";
    public static final String MASTER_BACKUP_DIRECTORY =
        "alluxio.master.backup.directory";
    public static final String MASTER_BACKUP_ENTRY_BUFFER_COUNT =
        "alluxio.master.backup.entry.buffer.count";
    public static final String MASTER_BACKUP_DELEGATION_ENABLED =
        "alluxio.master.backup.delegation.enabled";
    public static final String MASTER_BACKUP_TRANSPORT_TIMEOUT =
        "alluxio.master.backup.transport.timeout";
    public static final String MASTER_BACKUP_HEARTBEAT_INTERVAL =
        "alluxio.master.backup.heartbeat.interval";
    public static final String MASTER_BACKUP_CONNECT_INTERVAL_MIN =
        "alluxio.master.backup.connect.interval.min";
    public static final String MASTER_BACKUP_CONNECT_INTERVAL_MAX =
        "alluxio.master.backup.connect.interval.max";
    public static final String MASTER_BACKUP_ABANDON_TIMEOUT =
        "alluxio.master.backup.abandon.timeout";
    public static final String MASTER_BACKUP_STATE_LOCK_EXCLUSIVE_DURATION =
        "alluxio.master.backup.state.lock.exclusive.duration";
    public static final String MASTER_BACKUP_STATE_LOCK_INTERRUPT_CYCLE_ENABLED =
        "alluxio.master.backup.state.lock.interrupt.cycle.enabled";
    public static final String MASTER_BACKUP_STATE_LOCK_FORCED_DURATION =
        "alluxio.master.backup.state.lock.forced.duration";
    public static final String MASTER_BACKUP_STATE_LOCK_INTERRUPT_CYCLE_INTERVAL =
        "alluxio.master.backup.state.lock.interrupt.cycle.interval";
    public static final String MASTER_BACKUP_SUSPEND_TIMEOUT =
        "alluxio.master.backup.suspend.timeout";
    public static final String MASTER_SHELL_BACKUP_STATE_LOCK_GRACE_MODE =
        "alluxio.master.shell.backup.state.lock.grace.mode";
    public static final String MASTER_SHELL_BACKUP_STATE_LOCK_TRY_DURATION =
        "alluxio.master.shell.backup.state.lock.try.duration";
    public static final String MASTER_SHELL_BACKUP_STATE_LOCK_SLEEP_DURATION =
        "alluxio.master.shell.backup.state.lock.sleep.duration";
    public static final String MASTER_SHELL_BACKUP_STATE_LOCK_TIMEOUT =
        "alluxio.master.shell.backup.state.lock.timeout";
    public static final String MASTER_DAILY_BACKUP_ENABLED =
        "alluxio.master.daily.backup.enabled";
    public static final String MASTER_DAILY_BACKUP_FILES_RETAINED =
        "alluxio.master.daily.backup.files.retained";
    public static final String MASTER_DAILY_BACKUP_TIME =
        "alluxio.master.daily.backup.time";
    public static final String MASTER_DAILY_BACKUP_STATE_LOCK_GRACE_MODE =
        "alluxio.master.daily.backup.state.lock.grace.mode";
    public static final String MASTER_DAILY_BACKUP_STATE_LOCK_TRY_DURATION =
        "alluxio.master.daily.backup.state.lock.try.duration";
    public static final String MASTER_DAILY_BACKUP_STATE_LOCK_SLEEP_DURATION =
        "alluxio.master.daily.backup.state.lock.sleep.duration";
    public static final String MASTER_DAILY_BACKUP_STATE_LOCK_TIMEOUT =
        "alluxio.master.daily.backup.state.lock.timeout";
    public static final String MASTER_BIND_HOST = "alluxio.master.bind.host";
    public static final String MASTER_CLUSTER_METRICS_UPDATE_INTERVAL =
        "alluxio.master.cluster.metrics.update.interval";
    public static final String MASTER_FILE_ACCESS_TIME_JOURNAL_FLUSH_INTERVAL =
        "alluxio.master.file.access.time.journal.flush.interval";
    public static final String MASTER_FILE_ACCESS_TIME_UPDATE_PRECISION =
        "alluxio.master.file.access.time.update.precision";
    public static final String MASTER_FILE_ACCESS_TIME_UPDATER_SHUTDOWN_TIMEOUT =
        "alluxio.master.file.access.time.updater.shutdown.timeout";
    public static final String MASTER_FORMAT_FILE_PREFIX = "alluxio.master.format.file.prefix";
    public static final String MASTER_STANDBY_HEARTBEAT_INTERVAL =
        "alluxio.master.standby.heartbeat.interval";
    public static final String MASTER_LOST_WORKER_DETECTION_INTERVAL =
        "alluxio.master.lost.worker.detection.interval";
    public static final String MASTER_LOST_WORKER_FILE_DETECTION_INTERVAL =
        "alluxio.master.lost.worker.file.detection.interval";
    public static final String MASTER_HEARTBEAT_TIMEOUT =
        "alluxio.master.heartbeat.timeout";
    public static final String MASTER_HOSTNAME = "alluxio.master.hostname";
    public static final String MASTER_LOCK_POOL_INITSIZE =
        "alluxio.master.lock.pool.initsize";
    public static final String MASTER_LOCK_POOL_LOW_WATERMARK =
        "alluxio.master.lock.pool.low.watermark";
    public static final String MASTER_LOCK_POOL_HIGH_WATERMARK =
        "alluxio.master.lock.pool.high.watermark";
    public static final String MASTER_LOCK_POOL_CONCURRENCY_LEVEL =
        "alluxio.master.lock.pool.concurrency.level";
    public static final String MASTER_JOURNAL_CATCHUP_PROTECT_ENABLED =
        "alluxio.master.journal.catchup.protect.enabled";
    public static final String MASTER_JOURNAL_EXIT_ON_DEMOTION =
        "alluxio.master.journal.exit.on.demotion";
    public static final String MASTER_JOURNAL_FLUSH_BATCH_TIME_MS =
        "alluxio.master.journal.flush.batch.time";
    public static final String MASTER_JOURNAL_FLUSH_TIMEOUT_MS =
        "alluxio.master.journal.flush.timeout";
    public static final String MASTER_JOURNAL_FLUSH_RETRY_INTERVAL =
        "alluxio.master.journal.retry.interval";
    public static final String MASTER_JOURNAL_FOLDER = "alluxio.master.journal.folder";
    public static final String MASTER_JOURNAL_INIT_FROM_BACKUP =
        "alluxio.master.journal.init.from.backup";
    public static final String MASTER_JOURNAL_SPACE_MONITOR_INTERVAL =
        "alluxio.master.journal.space.monitor.interval";
    public static final String MASTER_JOURNAL_SPACE_MONITOR_PERCENT_FREE_THRESHOLD
        = "alluxio.master.journal.space.monitor.percent.free.threshold";
    public static final String MASTER_JOURNAL_TOLERATE_CORRUPTION
        = "alluxio.master.journal.tolerate.corruption";
    public static final String MASTER_JOURNAL_TYPE = "alluxio.master.journal.type";
    public static final String MASTER_JOURNAL_LOG_SIZE_BYTES_MAX =
        "alluxio.master.journal.log.size.bytes.max";
    public static final String MASTER_JOURNAL_TAILER_SHUTDOWN_QUIET_WAIT_TIME_MS =
        "alluxio.master.journal.tailer.shutdown.quiet.wait.time";
    public static final String MASTER_JOURNAL_TAILER_SLEEP_TIME_MS =
        "alluxio.master.journal.tailer.sleep.time";
    public static final String MASTER_RPC_ADDRESSES = "alluxio.master.rpc.addresses";
    public static final String MASTER_EMBEDDED_JOURNAL_PROXY_HOST =
        "alluxio.master.embedded.journal.bind.host";
    public static final String MASTER_EMBEDDED_JOURNAL_ADDRESSES =
        "alluxio.master.embedded.journal.addresses";
    public static final String MASTER_EMBEDDED_JOURNAL_MAX_ELECTION_TIMEOUT =
        "alluxio.master.embedded.journal.election.timeout.max";
    public static final String MASTER_EMBEDDED_JOURNAL_MIN_ELECTION_TIMEOUT =
        "alluxio.master.embedded.journal.election.timeout.min";
    public static final String MASTER_EMBEDDED_JOURNAL_CATCHUP_RETRY_WAIT =
        "alluxio.master.embedded.journal.catchup.retry.wait";
    public static final String MASTER_EMBEDDED_JOURNAL_ENTRY_SIZE_MAX =
        "alluxio.master.embedded.journal.entry.size.max";
    public static final String MASTER_EMBEDDED_JOURNAL_FLUSH_SIZE_MAX =
        "alluxio.master.embedded.journal.flush.size.max";
    public static final String MASTER_EMBEDDED_JOURNAL_PORT =
        "alluxio.master.embedded.journal.port";
    public static final String MASTER_EMBEDDED_JOURNAL_RETRY_CACHE_EXPIRY_TIME =
        "alluxio.master.embedded.journal.retry.cache.expiry.time";
    public static final String MASTER_EMBEDDED_JOURNAL_WRITE_LOCAL_FIRST_ENABLED =
        "alluxio.master.embedded.journal.write.local.first.enabled";
    public static final String MASTER_EMBEDDED_JOURNAL_WRITE_REMOTE_ENABLED =
        "alluxio.master.embedded.journal.write.remote.enabled";
    public static final String MASTER_EMBEDDED_JOURNAL_WRITE_TIMEOUT =
        "alluxio.master.embedded.journal.write.timeout";
    public static final String MASTER_EMBEDDED_JOURNAL_SNAPSHOT_REPLICATION_CHUNK_SIZE =
        "alluxio.master.embedded.journal.snapshot.replication.chunk.size";
    public static final String MASTER_EMBEDDED_JOURNAL_TRANSPORT_REQUEST_TIMEOUT_MS =
        "alluxio.master.embedded.journal.transport.request.timeout.ms";
    public static final String MASTER_EMBEDDED_JOURNAL_TRANSPORT_MAX_INBOUND_MESSAGE_SIZE =
        "alluxio.master.embedded.journal.transport.max.inbound.message.size";
    public static final String MASTER_KEYTAB_KEY_FILE = "alluxio.master.keytab.file";
    public static final String MASTER_METADATA_SYNC_CONCURRENCY_LEVEL =
        "alluxio.master.metadata.sync.concurrency.level";
    public static final String MASTER_METADATA_SYNC_EXECUTOR_POOL_SIZE =
        "alluxio.master.metadata.sync.executor.pool.size";
    public static final String MASTER_METADATA_SYNC_REPORT_FAILURE =
        "alluxio.master.metadata.sync.report.failure";
    public static final String MASTER_METADATA_SYNC_UFS_PREFETCH_POOL_SIZE =
        "alluxio.master.metadata.sync.ufs.prefetch.pool.size";
    public static final String MASTER_METASTORE = "alluxio.master.metastore";
    public static final String MASTER_METASTORE_DIR = "alluxio.master.metastore.dir";
    public static final String MASTER_METASTORE_INODE_CACHE_EVICT_BATCH_SIZE =
        "alluxio.master.metastore.inode.cache.evict.batch.size";
    public static final String MASTER_METASTORE_INODE_CACHE_HIGH_WATER_MARK_RATIO =
        "alluxio.master.metastore.inode.cache.high.water.mark.ratio";
    public static final String MASTER_METASTORE_INODE_CACHE_LOW_WATER_MARK_RATIO =
        "alluxio.master.metastore.inode.cache.low.water.mark.ratio";
    public static final String MASTER_METASTORE_INODE_CACHE_MAX_SIZE =
        "alluxio.master.metastore.inode.cache.max.size";
    public static final String MASTER_METASTORE_INODE_ITERATION_CRAWLER_COUNT =
        "alluxio.master.metastore.inode.iteration.crawler.count";
    public static final String MASTER_METASTORE_INODE_ENUMERATOR_BUFFER_COUNT =
        "alluxio.master.metastore.inode.enumerator.buffer.count";
    public static final String MASTER_METASTORE_ITERATOR_READAHEAD_SIZE =
        "alluxio.master.metastore.iterator.readahead.size";
    public static final String MASTER_METASTORE_INODE_INHERIT_OWNER_AND_GROUP =
        "alluxio.master.metastore.inode.inherit.owner.and.group";
    public static final String MASTER_PERSISTENCE_CHECKER_INTERVAL_MS =
        "alluxio.master.persistence.checker.interval";
    public static final String MASTER_METRICS_HEAP_ENABLED =
        "alluxio.master.metrics.heap.enabled";
    public static final String MASTER_METRICS_SERVICE_THREADS =
        "alluxio.master.metrics.service.threads";
    public static final String MASTER_METRICS_TIME_SERIES_INTERVAL =
        "alluxio.master.metrics.time.series.interval";
    public static final String MASTER_METRICS_FILE_SIZE_DISTRIBUTION_BUCKETS =
        "alluxio.master.metrics.file.size.distribution.buckets";
    public static final String MASTER_NETWORK_MAX_INBOUND_MESSAGE_SIZE =
        "alluxio.master.network.max.inbound.message.size";
    public static final String MASTER_NETWORK_FLOWCONTROL_WINDOW =
        "alluxio.master.network.flowcontrol.window";
    public static final String MASTER_NETWORK_KEEPALIVE_TIME_MS =
        "alluxio.master.network.keepalive.time";
    public static final String MASTER_NETWORK_KEEPALIVE_TIMEOUT_MS =
        "alluxio.master.network.keepalive.timeout";
    public static final String MASTER_NETWORK_PERMIT_KEEPALIVE_TIME_MS =
        "alluxio.master.network.permit.keepalive.time";
    public static final String MASTER_PERSISTENCE_INITIAL_INTERVAL_MS =
        "alluxio.master.persistence.initial.interval";
    public static final String MASTER_PERSISTENCE_MAX_TOTAL_WAIT_TIME_MS =
        "alluxio.master.persistence.max.total.wait.time";
    public static final String MASTER_PERSISTENCE_MAX_INTERVAL_MS =
        "alluxio.master.persistence.max.interval";
    public static final String MASTER_PERSISTENCE_SCHEDULER_INTERVAL_MS =
        "alluxio.master.persistence.scheduler.interval";
    public static final String MASTER_PERSISTENCE_BLACKLIST =
        "alluxio.master.persistence.blacklist";
    public static final String MASTER_LOG_CONFIG_REPORT_HEARTBEAT_INTERVAL =
        "alluxio.master.log.config.report.heartbeat.interval";
    public static final String MASTER_PERIODIC_BLOCK_INTEGRITY_CHECK_REPAIR =
        "alluxio.master.periodic.block.integrity.check.repair";
    public static final String MASTER_PERIODIC_BLOCK_INTEGRITY_CHECK_INTERVAL =
        "alluxio.master.periodic.block.integrity.check.interval";
    public static final String MASTER_PRINCIPAL = "alluxio.master.principal";
    public static final String MASTER_REPLICATION_CHECK_INTERVAL_MS =
        "alluxio.master.replication.check.interval";
    public static final String MASTER_RPC_PORT = "alluxio.master.rpc.port";
    public static final String MASTER_RPC_EXECUTOR_TYPE = "alluxio.master.rpc.executor.type";
    public static final String MASTER_RPC_EXECUTOR_CORE_POOL_SIZE =
        "alluxio.master.rpc.executor.core.pool.size";
    public static final String MASTER_RPC_EXECUTOR_MAX_POOL_SIZE =
        "alluxio.master.rpc.executor.max.pool.size";
    public static final String MASTER_RPC_EXECUTOR_KEEPALIVE =
        "alluxio.master.rpc.executor.keepalive";
    public static final String MASTER_RPC_EXECUTOR_TPE_QUEUE_TYPE =
        "alluxio.master.rpc.executor.tpe.queue.type";
    public static final String MASTER_RPC_EXECUTOR_TPE_ALLOW_CORE_THREADS_TIMEOUT =
        "alluxio.master.rpc.executor.tpe.allow.core.threads.timeout";
    public static final String MASTER_RPC_EXECUTOR_FJP_PARALLELISM =
        "alluxio.master.rpc.executor.fjp.parallelism";
    public static final String MASTER_RPC_EXECUTOR_FJP_MIN_RUNNABLE =
        "alluxio.master.rpc.executor.fjp.min.runnable";
    public static final String MASTER_RPC_EXECUTOR_FJP_ASYNC =
        "alluxio.master.rpc.executor.fjp.async";
    public static final String MASTER_SERVING_THREAD_TIMEOUT =
        "alluxio.master.serving.thread.timeout";
    public static final String MASTER_SKIP_ROOT_ACL_CHECK =
        "alluxio.master.skip.root.acl.check";
    public static final String MASTER_STARTUP_BLOCK_INTEGRITY_CHECK_ENABLED =
        "alluxio.master.startup.block.integrity.check.enabled";
    public static final String MASTER_TIERED_STORE_GLOBAL_LEVEL0_ALIAS =
        "alluxio.master.tieredstore.global.level0.alias";
    public static final String MASTER_TIERED_STORE_GLOBAL_LEVEL1_ALIAS =
        "alluxio.master.tieredstore.global.level1.alias";
    public static final String MASTER_TIERED_STORE_GLOBAL_LEVEL2_ALIAS =
        "alluxio.master.tieredstore.global.level2.alias";
    public static final String MASTER_TIERED_STORE_GLOBAL_LEVELS =
        "alluxio.master.tieredstore.global.levels";
    public static final String MASTER_TIERED_STORE_GLOBAL_MEDIUMTYPE =
        "alluxio.master.tieredstore.global.mediumtype";
    public static final String MASTER_TTL_CHECKER_INTERVAL_MS =
        "alluxio.master.ttl.checker.interval";
    public static final String MASTER_UFS_ACTIVE_SYNC_INTERVAL =
        "alluxio.master.ufs.active.sync.interval";
    public static final String MASTER_UFS_ACTIVE_SYNC_MAX_ACTIVITIES =
        "alluxio.master.ufs.active.sync.max.activities";
    public static final String MASTER_UFS_ACTIVE_SYNC_THREAD_POOL_SIZE =
        "alluxio.master.ufs.active.sync.thread.pool.size";
    public static final String MASTER_UFS_ACTIVE_SYNC_POLL_TIMEOUT =
        "alluxio.master.ufs.active.sync.poll.timeout";
    public static final String MASTER_UFS_ACTIVE_SYNC_EVENT_RATE_INTERVAL =
        "alluxio.master.ufs.active.sync.event.rate.interval";
    public static final String MASTER_UFS_ACTIVE_SYNC_MAX_AGE =
        "alluxio.master.ufs.active.sync.max.age";
    public static final String MASTER_UFS_ACTIVE_SYNC_INITIAL_SYNC_ENABLED =
        "alluxio.master.ufs.active.sync.initial.sync.enabled";
    public static final String MASTER_UFS_ACTIVE_SYNC_RETRY_TIMEOUT =
        "alluxio.master.ufs.active.sync.retry.timeout";
    public static final String MASTER_UFS_ACTIVE_SYNC_POLL_BATCH_SIZE =
        "alluxio.master.ufs.active.sync.poll.batch.size";
    public static final String MASTER_UFS_BLOCK_LOCATION_CACHE_CAPACITY =
        "alluxio.master.ufs.block.location.cache.capacity";
    public static final String MASTER_UFS_JOURNAL_MAX_CATCHUP_TIME =
        "alluxio.master.ufs.journal.max.catchup.time";
    public static final String MASTER_UFS_MANAGED_BLOCKING_ENABLED =
        "alluxio.master.ufs.managed.blocking.enabled";
    public static final String MASTER_UFS_PATH_CACHE_CAPACITY =
        "alluxio.master.ufs.path.cache.capacity";
    public static final String MASTER_UFS_PATH_CACHE_THREADS =
        "alluxio.master.ufs.path.cache.threads";
    public static final String MASTER_UNSAFE_DIRECT_PERSIST_OBJECT_ENABLED =
        "alluxio.master.unsafe.direct.persist.object.enabled";
    public static final String MASTER_UPDATE_CHECK_ENABLED =
        "alluxio.master.update.check.enabled";
    public static final String MASTER_UPDATE_CHECK_INTERVAL =
        "alluxio.master.update.check.interval";
    public static final String MASTER_WEB_BIND_HOST = "alluxio.master.web.bind.host";
    public static final String MASTER_WEB_HOSTNAME = "alluxio.master.web.hostname";
    public static final String MASTER_WEB_PORT = "alluxio.master.web.port";
    public static final String MASTER_WEB_JOURNAL_CHECKPOINT_WARNING_THRESHOLD_TIME =
        "alluxio.master.journal.checkpoint.warning.threshold.time";
    public static final String MASTER_WHITELIST = "alluxio.master.whitelist";
    public static final String MASTER_WORKER_CONNECT_WAIT_TIME =
        "alluxio.master.worker.connect.wait.time";
    public static final String MASTER_WORKER_INFO_CACHE_REFRESH_TIME
        = "alluxio.master.worker.info.cache.refresh.time";
    public static final String MASTER_WORKER_REGISTER_STREAM_RESPONSE_TIMEOUT =
        "alluxio.master.worker.register.stream.response.timeout";
    public static final String MASTER_WORKER_TIMEOUT_MS = "alluxio.master.worker.timeout";
    public static final String MASTER_JOURNAL_CHECKPOINT_PERIOD_ENTRIES =
        "alluxio.master.journal.checkpoint.period.entries";
    public static final String MASTER_JOURNAL_GC_PERIOD_MS = "alluxio.master.journal.gc.period";
    public static final String MASTER_JOURNAL_GC_THRESHOLD_MS =
        "alluxio.master.journal.gc.threshold";
    public static final String MASTER_JOURNAL_TEMPORARY_FILE_GC_THRESHOLD_MS =
        "alluxio.master.journal.temporary.file.gc.threshold";
    public static final String MASTER_WORKER_REGISTER_LEASE_ENABLED =
        "alluxio.master.worker.register.lease.enabled";
    public static final String MASTER_WORKER_REGISTER_LEASE_COUNT =
        "alluxio.master.worker.register.lease.count";
    public static final String MASTER_WORKER_REGISTER_LEASE_RESPECT_JVM_SPACE =
        "alluxio.master.worker.register.lease.respect.jvm.space";
    public static final String MASTER_WORKER_REGISTER_LEASE_TTL =
        "alluxio.master.worker.register.lease.ttl";

    //
    // File system master related properties
    //
    public static final String MASTER_FILE_SYSTEM_LISTSTATUS_RESULTS_PER_MESSAGE =
        "alluxio.master.filesystem.liststatus.result.message.length";
    public static final String MASTER_FILE_SYSTEM_OPERATION_RETRY_CACHE_ENABLED =
        "alluxio.master.filesystem.operation.retry.cache.enabled";
    public static final String MASTER_FILE_SYSTEM_OPERATION_RETRY_CACHE_SIZE =
        "alluxio.master.filesystem.operation.retry.cache.size";

    //
    // Secondary master related properties
    //
    public static final String SECONDARY_MASTER_METASTORE_DIR =
        "alluxio.secondary.master.metastore.dir";

    //
    // Worker related properties
    //
    public static final String WORKER_ALLOCATOR_CLASS = "alluxio.worker.allocator.class";
    public static final String WORKER_BIND_HOST = "alluxio.worker.bind.host";
    public static final String WORKER_BLOCK_HEARTBEAT_INTERVAL_MS =
        "alluxio.worker.block.heartbeat.interval";
    public static final String WORKER_BLOCK_HEARTBEAT_TIMEOUT_MS =
        "alluxio.worker.block.heartbeat.timeout";
    public static final String WORKER_CONTAINER_HOSTNAME =
        "alluxio.worker.container.hostname";
    public static final String WORKER_DATA_FOLDER = "alluxio.worker.data.folder";
    public static final String WORKER_DATA_FOLDER_PERMISSIONS =
        "alluxio.worker.data.folder.permissions";
    public static final String WORKER_DATA_SERVER_DOMAIN_SOCKET_ADDRESS =
        "alluxio.worker.data.server.domain.socket.address";
    public static final String WORKER_DATA_SERVER_DOMAIN_SOCKET_AS_UUID =
        "alluxio.worker.data.server.domain.socket.as.uuid";
    public static final String WORKER_DATA_TMP_FOLDER = "alluxio.worker.data.folder.tmp";
    public static final String WORKER_DATA_TMP_SUBDIR_MAX = "alluxio.worker.data.tmp.subdir.max";
    public static final String WORKER_EVICTOR_CLASS = "alluxio.worker.evictor.class";
    public static final String WORKER_BLOCK_ANNOTATOR_CLASS =
        "alluxio.worker.block.annotator.class";
    public static final String WORKER_BLOCK_ANNOTATOR_LRFU_ATTENUATION_FACTOR =
        "alluxio.worker.block.annotator.lrfu.attenuation.factor";
    public static final String WORKER_BLOCK_ANNOTATOR_LRFU_STEP_FACTOR =
        "alluxio.worker.block.annotator.lrfu.step.factor";
    public static final String WORKER_FUSE_ENABLED =
        "alluxio.worker.fuse.enabled";
    public static final String WORKER_FUSE_MOUNT_ALLUXIO_PATH =
        "alluxio.worker.fuse.mount.alluxio.path";
    public static final String WORKER_FUSE_MOUNT_OPTIONS =
        "alluxio.worker.fuse.mount.options";
    public static final String WORKER_FUSE_MOUNT_POINT =
        "alluxio.worker.fuse.mount.point";
    public static final String WORKER_MANAGEMENT_TIER_ALIGN_RESERVED_BYTES =
        "alluxio.worker.management.tier.align.reserved.bytes";
    public static final String WORKER_MANAGEMENT_BACKOFF_STRATEGY =
        "alluxio.worker.management.backoff.strategy";
    public static final String WORKER_MANAGEMENT_LOAD_DETECTION_COOL_DOWN_TIME =
        "alluxio.worker.management.load.detection.cool.down.time";
    public static final String WORKER_MANAGEMENT_TASK_THREAD_COUNT =
        "alluxio.worker.management.task.thread.count";
    public static final String WORKER_MANAGEMENT_BLOCK_TRANSFER_CONCURRENCY_LIMIT =
        "alluxio.worker.management.block.transfer.concurrency.limit";
    public static final String WORKER_MANAGEMENT_TIER_ALIGN_ENABLED =
        "alluxio.worker.management.tier.align.enabled";
    public static final String WORKER_MANAGEMENT_TIER_PROMOTE_ENABLED =
        "alluxio.worker.management.tier.promote.enabled";
    public static final String WORKER_MANAGEMENT_TIER_SWAP_RESTORE_ENABLED =
        "alluxio.worker.management.tier.swap.restore.enabled";
    public static final String WORKER_MANAGEMENT_TIER_ALIGN_RANGE =
        "alluxio.worker.management.tier.align.range";
    public static final String WORKER_MANAGEMENT_TIER_PROMOTE_RANGE =
        "alluxio.worker.management.tier.promote.range";
    public static final String WORKER_MANAGEMENT_TIER_PROMOTE_QUOTA_PERCENT =
        "alluxio.worker.management.tier.promote.quota.percent";
    public static final String WORKER_FREE_SPACE_TIMEOUT = "alluxio.worker.free.space.timeout";
    public static final String WORKER_HOSTNAME = "alluxio.worker.hostname";
    public static final String WORKER_KEYTAB_FILE = "alluxio.worker.keytab.file";
    public static final String WORKER_MASTER_CONNECT_RETRY_TIMEOUT =
        "alluxio.worker.master.connect.retry.timeout";
    public static final String WORKER_MASTER_PERIODICAL_RPC_TIMEOUT =
        "alluxio.worker.master.periodical.rpc.timeout";
    public static final String WORKER_MEMORY_SIZE = "alluxio.worker.memory.size";
    public static final String WORKER_NETWORK_ASYNC_CACHE_MANAGER_THREADS_MAX =
        "alluxio.worker.network.async.cache.manager.threads.max";
    public static final String WORKER_NETWORK_ASYNC_CACHE_MANAGER_QUEUE_MAX =
        "alluxio.worker.network.async.cache.manager.queue.max";
    public static final String WORKER_NETWORK_BLOCK_READER_THREADS_MAX =
        "alluxio.worker.network.block.reader.threads.max";
    public static final String WORKER_NETWORK_BLOCK_WRITER_THREADS_MAX =
        "alluxio.worker.network.block.writer.threads.max";
    public static final String WORKER_NETWORK_WRITER_BUFFER_SIZE_MESSAGES =
        "alluxio.worker.network.writer.buffer.size.messages";
    public static final String WORKER_NETWORK_FLOWCONTROL_WINDOW =
        "alluxio.worker.network.flowcontrol.window";
    public static final String WORKER_NETWORK_KEEPALIVE_TIME_MS =
        "alluxio.worker.network.keepalive.time";
    public static final String WORKER_NETWORK_KEEPALIVE_TIMEOUT_MS =
        "alluxio.worker.network.keepalive.timeout";
    public static final String WORKER_NETWORK_PERMIT_KEEPALIVE_TIME_MS =
            "alluxio.worker.network.permit.keepalive.time";
    public static final String WORKER_NETWORK_MAX_INBOUND_MESSAGE_SIZE =
        "alluxio.worker.network.max.inbound.message.size";
    public static final String WORKER_NETWORK_NETTY_BOSS_THREADS =
        "alluxio.worker.network.netty.boss.threads";
    public static final String WORKER_NETWORK_NETTY_CHANNEL =
        "alluxio.worker.network.netty.channel";
    public static final String WORKER_NETWORK_NETTY_SHUTDOWN_QUIET_PERIOD =
        "alluxio.worker.network.netty.shutdown.quiet.period";
    public static final String WORKER_NETWORK_NETTY_WATERMARK_HIGH =
        "alluxio.worker.network.netty.watermark.high";
    public static final String WORKER_NETWORK_NETTY_WATERMARK_LOW =
        "alluxio.worker.network.netty.watermark.low";
    public static final String WORKER_NETWORK_NETTY_WORKER_THREADS =
        "alluxio.worker.network.netty.worker.threads";
    public static final String WORKER_NETWORK_READER_BUFFER_SIZE_BYTES =
        "alluxio.worker.network.reader.buffer.size";
    public static final String WORKER_NETWORK_READER_MAX_CHUNK_SIZE_BYTES =
        "alluxio.worker.network.reader.max.chunk.size.bytes";
    public static final String WORKER_NETWORK_SHUTDOWN_TIMEOUT =
        "alluxio.worker.network.shutdown.timeout";
    public static final String WORKER_NETWORK_ZEROCOPY_ENABLED =
        "alluxio.worker.network.zerocopy.enabled";
    public static final String WORKER_REGISTER_STREAM_ENABLED =
        "alluxio.worker.register.stream.enabled";
    public static final String WORKER_REGISTER_STREAM_BATCH_SIZE =
        "alluxio.worker.register.stream.batch.size";
    public static final String WORKER_REGISTER_STREAM_DEADLINE =
        "alluxio.worker.register.stream.deadline";
    public static final String WORKER_REGISTER_STREAM_RESPONSE_TIMEOUT =
        "alluxio.worker.register.stream.response.timeout";
    public static final String WORKER_REGISTER_STREAM_COMPLETE_TIMEOUT =
        "alluxio.worker.register.stream.complete.timeout";
    public static final String WORKER_REMOTE_IO_SLOW_THRESHOLD =
        "alluxio.worker.remote.io.slow.threshold";
    public static final String WORKER_BLOCK_MASTER_CLIENT_POOL_SIZE =
        "alluxio.worker.block.master.client.pool.size";
    public static final String WORKER_PRINCIPAL = "alluxio.worker.principal";
    public static final String WORKER_RAMDISK_SIZE = "alluxio.worker.ramdisk.size";
    public static final String WORKER_REGISTER_LEASE_ENABLED =
        "alluxio.worker.register.lease.enabled";
    public static final String WORKER_REGISTER_LEASE_RETRY_SLEEP_MIN =
        "alluxio.worker.register.lease.retry.sleep.min";
    public static final String WORKER_REGISTER_LEASE_RETRY_SLEEP_MAX =
        "alluxio.worker.register.lease.retry.sleep.max";
    public static final String WORKER_REGISTER_LEASE_RETRY_MAX_DURATION =
        "alluxio.worker.register.lease.retry.max.duration";
    public static final String WORKER_REVIEWER_PROBABILISTIC_HARDLIMIT_BYTES =
            "alluxio.worker.reviewer.probabilistic.hardlimit.bytes";
    public static final String WORKER_REVIEWER_PROBABILISTIC_SOFTLIMIT_BYTES =
            "alluxio.worker.reviewer.probabilistic.softlimit.bytes";
    public static final String WORKER_REVIEWER_CLASS = "alluxio.worker.reviewer.class";
    public static final String WORKER_RPC_PORT = "alluxio.worker.rpc.port";
    public static final String WORKER_SESSION_TIMEOUT_MS = "alluxio.worker.session.timeout";
    public static final String WORKER_STORAGE_CHECKER_ENABLED =
        "alluxio.worker.storage.checker.enabled";
    public static final String WORKER_TIERED_STORE_BLOCK_LOCK_READERS =
        "alluxio.worker.tieredstore.block.lock.readers";
    public static final String WORKER_TIERED_STORE_BLOCK_LOCKS =
        "alluxio.worker.tieredstore.block.locks";
    public static final String WORKER_TIERED_STORE_FREE_AHEAD_BYTES =
        "alluxio.worker.tieredstore.free.ahead.bytes";
    public static final String WORKER_TIERED_STORE_LEVELS = "alluxio.worker.tieredstore.levels";
    public static final String WORKER_WEB_BIND_HOST = "alluxio.worker.web.bind.host";
    public static final String WORKER_WEB_HOSTNAME = "alluxio.worker.web.hostname";
    public static final String WORKER_WEB_PORT = "alluxio.worker.web.port";
    public static final String WORKER_UFS_BLOCK_OPEN_TIMEOUT_MS =
        "alluxio.worker.ufs.block.open.timeout";
    public static final String WORKER_UFS_INSTREAM_CACHE_EXPIRATION_TIME =
        "alluxio.worker.ufs.instream.cache.expiration.time";
    public static final String WORKER_UFS_INSTREAM_CACHE_ENABLED =
        "alluxio.worker.ufs.instream.cache.enabled";
    public static final String WORKER_UFS_INSTREAM_CACHE_MAX_SIZE =
        "alluxio.worker.ufs.instream.cache.max.size";
    public static final String WORKER_WHITELIST = "alluxio.worker.whitelist";

    //
    // Proxy related properties
    //
    public static final String PROXY_S3_WRITE_TYPE = "alluxio.proxy.s3.writetype";
    public static final String PROXY_S3_DELETE_TYPE = "alluxio.proxy.s3.deletetype";
    public static final String PROXY_S3_MULTIPART_TEMPORARY_DIR_SUFFIX =
        "alluxio.proxy.s3.multipart.temporary.dir.suffix";
    public static final String PROXY_STREAM_CACHE_TIMEOUT_MS =
        "alluxio.proxy.stream.cache.timeout";
    public static final String PROXY_WEB_BIND_HOST = "alluxio.proxy.web.bind.host";
    public static final String PROXY_WEB_HOSTNAME = "alluxio.proxy.web.hostname";
    public static final String PROXY_WEB_PORT = "alluxio.proxy.web.port";

    //
    // Locality related properties
    //
    public static final String LOCALITY_ORDER = "alluxio.locality.order";
    public static final String LOCALITY_SCRIPT = "alluxio.locality.script";
    public static final String LOCALITY_COMPARE_NODE_IP = "alluxio.locality.compare.node.ip";

    //
    // Log server related properties
    //
    public static final String LOGSERVER_HOSTNAME = "alluxio.logserver.hostname";
    public static final String LOGSERVER_LOGS_DIR = "alluxio.logserver.logs.dir";
    public static final String LOGSERVER_PORT = "alluxio.logserver.port";
    public static final String LOGSERVER_THREADS_MAX = "alluxio.logserver.threads.max";
    public static final String LOGSERVER_THREADS_MIN = "alluxio.logserver.threads.min";

    //
    // User related properties
    //
    public static final String USER_BLOCK_AVOID_EVICTION_POLICY_RESERVED_BYTES =
        "alluxio.user.block.avoid.eviction.policy.reserved.size.bytes";
    public static final String USER_BLOCK_MASTER_CLIENT_POOL_SIZE_MIN =
        "alluxio.user.block.master.client.pool.size.min";
    public static final String USER_BLOCK_MASTER_CLIENT_POOL_SIZE_MAX =
        "alluxio.user.block.master.client.pool.size.max";
    public static final String USER_BLOCK_MASTER_CLIENT_POOL_GC_INTERVAL_MS =
        "alluxio.user.block.master.client.pool.gc.interval";
    public static final String USER_BLOCK_MASTER_CLIENT_POOL_GC_THRESHOLD_MS =
        "alluxio.user.block.master.client.pool.gc.threshold";
    public static final String USER_BLOCK_READ_METRICS_ENABLED =
        "alluxio.user.block.read.metrics.enabled";
    public static final String USER_BLOCK_REMOTE_READ_BUFFER_SIZE_BYTES =
        "alluxio.user.block.remote.read.buffer.size.bytes";
    public static final String USER_BLOCK_SIZE_BYTES_DEFAULT =
        "alluxio.user.block.size.bytes.default";
    public static final String USER_BLOCK_READ_RETRY_SLEEP_MIN =
        "alluxio.user.block.read.retry.sleep.base";
    public static final String USER_BLOCK_READ_RETRY_SLEEP_MAX =
        "alluxio.user.block.read.retry.sleep.max";
    public static final String USER_BLOCK_READ_RETRY_MAX_DURATION =
        "alluxio.user.block.read.retry.max.duration";
    public static final String USER_BLOCK_WORKER_CLIENT_POOL_GC_THRESHOLD_MS =
        "alluxio.user.block.worker.client.pool.gc.threshold";
    public static final String USER_BLOCK_WORKER_CLIENT_POOL_MIN =
        "alluxio.user.block.worker.client.pool.min";
    public static final String USER_BLOCK_WORKER_CLIENT_POOL_MAX =
        "alluxio.user.block.worker.client.pool.max";
    public static final String USER_BLOCK_WRITE_LOCATION_POLICY =
        "alluxio.user.block.write.location.policy.class";
    public static final String USER_CLIENT_CACHE_ASYNC_RESTORE_ENABLED =
        "alluxio.user.client.cache.async.restore.enabled";
    public static final String USER_CLIENT_CACHE_ASYNC_WRITE_ENABLED =
        "alluxio.user.client.cache.async.write.enabled";
    public static final String USER_CLIENT_CACHE_ASYNC_WRITE_THREADS =
        "alluxio.user.client.cache.async.write.threads";
    public static final String USER_CLIENT_CACHE_ENABLED =
        "alluxio.user.client.cache.enabled";
    public static final String USER_CLIENT_CACHE_EVICTION_RETRIES =
        "alluxio.user.client.cache.eviction.retries";
    public static final String USER_CLIENT_CACHE_EVICTOR_CLASS =
        "alluxio.user.client.cache.evictor.class";
    public static final String USER_CLIENT_CACHE_EVICTOR_LFU_LOGBASE =
        "alluxio.user.client.cache.evictor.lfu.logbase";
    public static final String USER_CLIENT_CACHE_EVICTOR_NONDETERMINISTIC_ENABLED =
        "alluxio.user.client.cache.evictor.nondeterministic.enabled";
    public static final String USER_CLIENT_CACHE_SHADOW_ENABLED =
        "alluxio.user.client.cache.shadow.enabled";
    public static final String USER_CLIENT_CACHE_SHADOW_WINDOW =
        "alluxio.user.client.cache.shadow.window";
    public static final String USER_CLIENT_CACHE_SHADOW_MEMORY_OVERHEAD =
        "alluxio.user.client.cache.shadow.memory.overhead";
    public static final String USER_CLIENT_CACHE_SHADOW_BLOOMFILTER_NUM =
        "alluxio.user.client.cache.shadow.bloomfilter.num";
    public static final String USER_CLIENT_CACHE_DIR =
        "alluxio.user.client.cache.dir";
    public static final String USER_CLIENT_CACHE_LOCAL_STORE_FILE_BUCKETS =
        "alluxio.user.client.cache.local.store.file.buckets";
    public static final String USER_CLIENT_CACHE_PAGE_SIZE =
        "alluxio.user.client.cache.page.size";
    public static final String USER_CLIENT_CACHE_QUOTA_ENABLED =
        "alluxio.user.client.cache.quota.enabled";
    public static final String USER_CLIENT_CACHE_SIZE =
        "alluxio.user.client.cache.size";
    public static final String USER_CLIENT_CACHE_STORE_OVERHEAD =
        "alluxio.user.client.cache.store.overhead";
    public static final String USER_CLIENT_CACHE_STORE_TYPE =
        "alluxio.user.client.cache.store.type";
    public static final String USER_CLIENT_CACHE_TIMEOUT_DURATION =
        "alluxio.user.client.cache.timeout.duration";
    public static final String USER_CLIENT_CACHE_TIMEOUT_THREADS =
        "alluxio.user.client.cache.timeout.threads";
    public static final String USER_CONF_CLUSTER_DEFAULT_ENABLED =
        "alluxio.user.conf.cluster.default.enabled";
    public static final String USER_CONF_SYNC_INTERVAL = "alluxio.user.conf.sync.interval";
    public static final String USER_DATE_FORMAT_PATTERN = "alluxio.user.date.format.pattern";
    public static final String USER_FILE_BUFFER_BYTES = "alluxio.user.file.buffer.bytes";
    public static final String USER_FILE_RESERVED_BYTES = "alluxio.user.file.reserved.bytes";
    public static final String USER_FILE_COPYFROMLOCAL_BLOCK_LOCATION_POLICY =
        "alluxio.user.file.copyfromlocal.block.location.policy.class";
    public static final String USER_FILE_DELETE_UNCHECKED =
        "alluxio.user.file.delete.unchecked";
    public static final String USER_FILE_MASTER_CLIENT_POOL_SIZE_MIN =
        "alluxio.user.file.master.client.pool.size.min";
    public static final String USER_FILE_MASTER_CLIENT_POOL_SIZE_MAX =
        "alluxio.user.file.master.client.pool.size.max";
    public static final String USER_FILE_MASTER_CLIENT_POOL_GC_INTERVAL_MS =
        "alluxio.user.file.master.client.pool.gc.interval";
    public static final String USER_FILE_MASTER_CLIENT_POOL_GC_THRESHOLD_MS =
        "alluxio.user.file.master.client.pool.gc.threshold";
    public static final String USER_FILE_METADATA_LOAD_TYPE =
        "alluxio.user.file.metadata.load.type";
    public static final String USER_FILE_METADATA_SYNC_INTERVAL =
        "alluxio.user.file.metadata.sync.interval";
    public static final String USER_FILE_PASSIVE_CACHE_ENABLED =
        "alluxio.user.file.passive.cache.enabled";
    public static final String USER_FILE_READ_TYPE_DEFAULT = "alluxio.user.file.readtype.default";
    public static final String USER_FILE_PERSIST_ON_RENAME = "alluxio.user.file.persist.on.rename";
    public static final String USER_FILE_PERSISTENCE_INITIAL_WAIT_TIME =
        "alluxio.user.file.persistence.initial.wait.time";
    public static final String USER_FILE_REPLICATION_MAX = "alluxio.user.file.replication.max";
    public static final String USER_FILE_REPLICATION_MIN = "alluxio.user.file.replication.min";
    public static final String USER_FILE_TARGET_MEDIA = "alluxio.user.file.target.media";
    public static final String USER_FILE_REPLICATION_DURABLE =
        "alluxio.user.file.replication.durable";
    public static final String USER_FILE_SEQUENTIAL_PREAD_THRESHOLD =
        "alluxio.user.file.sequential.pread.threshold";
    public static final String USER_FILE_UFS_TIER_ENABLED = "alluxio.user.file.ufs.tier.enabled";
    public static final String USER_FILE_WAITCOMPLETED_POLL_MS =
        "alluxio.user.file.waitcompleted.poll";
    public static final String USER_FILE_CREATE_TTL =
        "alluxio.user.file.create.ttl";
    public static final String USER_FILE_CREATE_TTL_ACTION =
        "alluxio.user.file.create.ttl.action";
    public static final String USER_FILE_WRITE_TYPE_DEFAULT = "alluxio.user.file.writetype.default";
    public static final String USER_FILE_WRITE_TIER_DEFAULT =
        "alluxio.user.file.write.tier.default";
    public static final String USER_FILE_INCLUDE_OPERATION_ID =
        "alluxio.user.file.include.operation.id";
    public static final String USER_FILE_WRITE_INIT_SLEEP_MIN =
        "alluxio.user.file.write.init.sleep.min";
    public static final String USER_FILE_WRITE_INIT_SLEEP_MAX =
        "alluxio.user.file.write.init.sleep.max";
    public static final String USER_FILE_WRITE_INIT_MAX_DURATION =
        "alluxio.user.file.write.init.max.duration";
    public static final String USER_HOSTNAME = "alluxio.user.hostname";
    public static final String USER_LOCAL_READER_CHUNK_SIZE_BYTES =
        "alluxio.user.local.reader.chunk.size.bytes";
    public static final String USER_LOCAL_WRITER_CHUNK_SIZE_BYTES =
        "alluxio.user.local.writer.chunk.size.bytes";
    public static final String USER_LOGGING_THRESHOLD = "alluxio.user.logging.threshold";
    public static final String USER_MASTER_POLLING_TIMEOUT = "alluxio.user.master.polling.timeout";
    public static final String USER_METADATA_CACHE_ENABLED =
        "alluxio.user.metadata.cache.enabled";
    public static final String USER_METADATA_CACHE_MAX_SIZE =
        "alluxio.user.metadata.cache.max.size";
    public static final String USER_METADATA_CACHE_EXPIRATION_TIME =
        "alluxio.user.metadata.cache.expiration.time";
    public static final String USER_METRICS_COLLECTION_ENABLED =
        "alluxio.user.metrics.collection.enabled";
    public static final String USER_METRICS_HEARTBEAT_INTERVAL_MS =
        "alluxio.user.metrics.heartbeat.interval";
    public static final String USER_APP_ID = "alluxio.user.app.id";
    public static final String USER_NETWORK_DATA_TIMEOUT =
        "alluxio.user.network.data.timeout";
    public static final String USER_NETWORK_READER_BUFFER_SIZE_MESSAGES =
        "alluxio.user.network.reader.buffer.size.messages";
    public static final String USER_NETWORK_READER_CHUNK_SIZE_BYTES =
        "alluxio.user.network.reader.chunk.size.bytes";
    public static final String USER_NETWORK_WRITER_BUFFER_SIZE_MESSAGES =
        "alluxio.user.network.writer.buffer.size.messages";
    public static final String USER_NETWORK_WRITER_CHUNK_SIZE_BYTES =
        "alluxio.user.network.writer.chunk.size.bytes";
    public static final String USER_NETWORK_WRITER_CLOSE_TIMEOUT =
        "alluxio.user.network.writer.close.timeout";
    public static final String USER_NETWORK_WRITER_FLUSH_TIMEOUT =
        "alluxio.user.network.writer.flush.timeout";
    public static final String USER_NETWORK_ZEROCOPY_ENABLED =
        "alluxio.user.network.zerocopy.enabled";
    public static final String USER_SKIP_AUTHORITY_CHECK =
        "alluxio.user.skip.authority.check";
    public static final String USER_STREAMING_DATA_TIMEOUT =
        "alluxio.user.streaming.data.timeout";
    public static final String USER_STREAMING_DATA_READ_TIMEOUT =
        "alluxio.user.streaming.data.read.timeout";
    public static final String USER_STREAMING_DATA_WRITE_TIMEOUT =
        "alluxio.user.streaming.data.write.timeout";
    public static final String USER_STREAMING_READER_BUFFER_SIZE_MESSAGES =
        "alluxio.user.streaming.reader.buffer.size.messages";
    public static final String USER_STREAMING_READER_CHUNK_SIZE_BYTES =
        "alluxio.user.streaming.reader.chunk.size.bytes";
    public static final String USER_STREAMING_READER_CLOSE_TIMEOUT =
        "alluxio.user.streaming.reader.close.timeout";
    public static final String USER_STREAMING_WRITER_BUFFER_SIZE_MESSAGES =
        "alluxio.user.streaming.writer.buffer.size.messages";
    public static final String USER_STREAMING_WRITER_CHUNK_SIZE_BYTES =
        "alluxio.user.streaming.writer.chunk.size.bytes";
    public static final String USER_STREAMING_WRITER_CLOSE_TIMEOUT =
        "alluxio.user.streaming.writer.close.timeout";
    public static final String USER_STREAMING_WRITER_FLUSH_TIMEOUT =
        "alluxio.user.streaming.writer.flush.timeout";
    public static final String USER_STREAMING_ZEROCOPY_ENABLED =
        "alluxio.user.streaming.zerocopy.enabled";
    public static final String USER_NETWORK_FLOWCONTROL_WINDOW =
        "alluxio.user.network.flowcontrol.window";
    public static final String USER_NETWORK_KEEPALIVE_TIME =
        "alluxio.user.network.keepalive.time";
    public static final String USER_NETWORK_KEEPALIVE_TIMEOUT =
        "alluxio.user.network.keepalive.timeout";
    public static final String USER_NETWORK_MAX_INBOUND_MESSAGE_SIZE =
        "alluxio.user.network.max.inbound.message.size";
    public static final String USER_NETWORK_NETTY_CHANNEL =
        "alluxio.user.network.netty.channel";
    public static final String USER_NETWORK_NETTY_WORKER_THREADS =
        "alluxio.user.network.netty.worker.threads";
    public static final String USER_NETWORK_RPC_FLOWCONTROL_WINDOW =
        "alluxio.user.network.rpc.flowcontrol.window";
    public static final String USER_NETWORK_RPC_KEEPALIVE_TIME =
        "alluxio.user.network.rpc.keepalive.time";
    public static final String USER_NETWORK_RPC_KEEPALIVE_TIMEOUT =
        "alluxio.user.network.rpc.keepalive.timeout";
    public static final String USER_NETWORK_RPC_MAX_INBOUND_MESSAGE_SIZE =
        "alluxio.user.network.rpc.max.inbound.message.size";
    public static final String USER_NETWORK_RPC_NETTY_CHANNEL =
        "alluxio.user.network.rpc.netty.channel";
    public static final String USER_NETWORK_RPC_NETTY_WORKER_THREADS =
        "alluxio.user.network.rpc.netty.worker.threads";
    public static final String USER_NETWORK_RPC_MAX_CONNECTIONS =
        "alluxio.user.network.rpc.max.connections";
    public static final String USER_NETWORK_STREAMING_FLOWCONTROL_WINDOW =
        "alluxio.user.network.streaming.flowcontrol.window";
    public static final String USER_NETWORK_STREAMING_KEEPALIVE_TIME =
        "alluxio.user.network.streaming.keepalive.time";
    public static final String USER_NETWORK_STREAMING_KEEPALIVE_TIMEOUT =
        "alluxio.user.network.streaming.keepalive.timeout";
    public static final String USER_NETWORK_STREAMING_MAX_INBOUND_MESSAGE_SIZE =
        "alluxio.user.network.streaming.max.inbound.message.size";
    public static final String USER_NETWORK_STREAMING_NETTY_CHANNEL =
        "alluxio.user.network.streaming.netty.channel";
    public static final String USER_NETWORK_STREAMING_NETTY_WORKER_THREADS =
        "alluxio.user.network.streaming.netty.worker.threads";
    public static final String USER_NETWORK_STREAMING_MAX_CONNECTIONS =
        "alluxio.user.network.streaming.max.connections";
    public static final String USER_RPC_RETRY_BASE_SLEEP_MS =
        "alluxio.user.rpc.retry.base.sleep";
    public static final String USER_RPC_RETRY_MAX_DURATION =
        "alluxio.user.rpc.retry.max.duration";
    public static final String USER_RPC_SHUFFLE_MASTERS_ENABLED =
        "alluxio.user.rpc.shuffle.masters.enabled";
    public static final String USER_RPC_RETRY_MAX_SLEEP_MS = "alluxio.user.rpc.retry.max.sleep";
    public static final String USER_UFS_BLOCK_LOCATION_ALL_FALLBACK_ENABLED =
        "alluxio.user.ufs.block.location.all.fallback.enabled";
    public static final String USER_UFS_BLOCK_READ_LOCATION_POLICY =
        "alluxio.user.ufs.block.read.location.policy";
    public static final String USER_UFS_BLOCK_READ_LOCATION_POLICY_DETERMINISTIC_HASH_SHARDS =
        "alluxio.user.ufs.block.read.location.policy.deterministic.hash.shards";
    public static final String USER_UFS_BLOCK_READ_CONCURRENCY_MAX =
        "alluxio.user.ufs.block.read.concurrency.max";
    public static final String USER_UNSAFE_DIRECT_LOCAL_IO_ENABLED =
        "alluxio.user.unsafe.direct.local.io.enabled";
    public static final String USER_UPDATE_FILE_ACCESSTIME_DISABLED =
        "alluxio.user.update.file.accesstime.disabled";
    public static final String USER_SHORT_CIRCUIT_ENABLED = "alluxio.user.short.circuit.enabled";
    public static final String USER_SHORT_CIRCUIT_PREFERRED =
        "alluxio.user.short.circuit.preferred";
    public static final String USER_WORKER_LIST_REFRESH_INTERVAL =
        "alluxio.user.worker.list.refresh.interval";

    //
    // FUSE integration related properties
    //
    public static final String FUSE_AUTH_POLICY_CLASS = "alluxio.fuse.auth.policy.class";
    public static final String FUSE_AUTH_POLICY_CUSTOM_USER =
        "alluxio.fuse.auth.policy.custom.user";
    public static final String FUSE_AUTH_POLICY_CUSTOM_GROUP =
        "alluxio.fuse.auth.policy.custom.group";
    public static final String FUSE_CACHED_PATHS_MAX = "alluxio.fuse.cached.paths.max";
    public static final String FUSE_DEBUG_ENABLED = "alluxio.fuse.debug.enabled";
    public static final String FUSE_FS_NAME = "alluxio.fuse.fs.name";
    public static final String FUSE_JNIFUSE_ENABLED = "alluxio.fuse.jnifuse.enabled";
    public static final String FUSE_SHARED_CACHING_READER_ENABLED
        = "alluxio.fuse.shared.caching.reader.enabled";
    public static final String FUSE_LOGGING_THRESHOLD = "alluxio.fuse.logging.threshold";
    public static final String FUSE_MAXWRITE_BYTES = "alluxio.fuse.maxwrite.bytes";
    public static final String FUSE_UMOUNT_TIMEOUT =
        "alluxio.fuse.umount.timeout";
    public static final String FUSE_USER_GROUP_TRANSLATION_ENABLED =
        "alluxio.fuse.user.group.translation.enabled";
    public static final String FUSE_WEB_ENABLED = "alluxio.fuse.web.enabled";
    public static final String FUSE_WEB_BIND_HOST = "alluxio.fuse.web.bind.host";
    public static final String FUSE_WEB_HOSTNAME = "alluxio.fuse.web.hostname";
    public static final String FUSE_WEB_PORT = "alluxio.fuse.web.port";

    //
    // Security related properties
    //
    public static final String SECURITY_AUTHENTICATION_CUSTOM_PROVIDER_CLASS =
        "alluxio.security.authentication.custom.provider.class";
    public static final String SECURITY_AUTHENTICATION_TYPE =
        "alluxio.security.authentication.type";
    public static final String SECURITY_AUTHORIZATION_PERMISSION_ENABLED =
        "alluxio.security.authorization.permission.enabled";
    public static final String SECURITY_AUTHORIZATION_PERMISSION_SUPERGROUP =
        "alluxio.security.authorization.permission.supergroup";
    public static final String SECURITY_AUTHORIZATION_PERMISSION_UMASK =
        "alluxio.security.authorization.permission.umask";
    public static final String SECURITY_GROUP_MAPPING_CACHE_TIMEOUT_MS =
        "alluxio.security.group.mapping.cache.timeout";
    public static final String SECURITY_GROUP_MAPPING_CLASS =
        "alluxio.security.group.mapping.class";
    public static final String SECURITY_LOGIN_IMPERSONATION_USERNAME =
        "alluxio.security.login.impersonation.username";
    public static final String SECURITY_LOGIN_USERNAME = "alluxio.security.login.username";
    public static final String AUTHENTICATION_INACTIVE_CHANNEL_REAUTHENTICATE_PERIOD =
        "alluxio.security.stale.channel.purge.interval";

    //
    // Network TLS support
    //
    public static final String NETWORK_TLS_SSL_CONTEXT_PROVIDER_CLASSNAME =
        "alluxio.network.tls.ssl.context.provider.classname";
    public static final String NETWORK_TLS_ENABLED = "alluxio.network.tls.enabled";

    //
    // Job service
    //
    public static final String JOB_MASTER_CLIENT_THREADS =
        "alluxio.job.master.client.threads";
    public static final String JOB_MASTER_FINISHED_JOB_PURGE_COUNT =
        "alluxio.job.master.finished.job.purge.count";
    public static final String JOB_MASTER_FINISHED_JOB_RETENTION_TIME =
        "alluxio.job.master.finished.job.retention.time";
    public static final String JOB_MASTER_JOB_CAPACITY = "alluxio.job.master.job.capacity";
    public static final String JOB_MASTER_WORKER_HEARTBEAT_INTERVAL =
        "alluxio.job.master.worker.heartbeat.interval";
    public static final String JOB_MASTER_WORKER_TIMEOUT =
        "alluxio.job.master.worker.timeout";

    public static final String JOB_MASTER_BIND_HOST = "alluxio.job.master.bind.host";
    public static final String JOB_MASTER_HOSTNAME = "alluxio.job.master.hostname";
    public static final String JOB_MASTER_LOST_WORKER_INTERVAL =
        "alluxio.job.master.lost.worker.interval";
    public static final String JOB_MASTER_RPC_PORT = "alluxio.job.master.rpc.port";
    public static final String JOB_MASTER_WEB_BIND_HOST = "alluxio.job.master.web.bind.host";
    public static final String JOB_MASTER_WEB_HOSTNAME = "alluxio.job.master.web.hostname";
    public static final String JOB_MASTER_WEB_PORT = "alluxio.job.master.web.port";

    public static final String JOB_MASTER_RPC_ADDRESSES = "alluxio.job.master.rpc.addresses";
    public static final String JOB_MASTER_EMBEDDED_JOURNAL_ADDRESSES =
        "alluxio.job.master.embedded.journal.addresses";
    public static final String JOB_MASTER_EMBEDDED_JOURNAL_PORT =
        "alluxio.job.master.embedded.journal.port";
    // Job master RPC server related.
    public static final String JOB_MASTER_NETWORK_MAX_INBOUND_MESSAGE_SIZE =
        "alluxio.job.master.network.max.inbound.message.size";
    public static final String JOB_MASTER_NETWORK_FLOWCONTROL_WINDOW =
        "alluxio.job.master.network.flowcontrol.window";
    public static final String JOB_MASTER_NETWORK_KEEPALIVE_TIME_MS =
        "alluxio.job.master.network.keepalive.time";
    public static final String JOB_MASTER_NETWORK_KEEPALIVE_TIMEOUT_MS =
        "alluxio.job.master.network.keepalive.timeout";
    public static final String JOB_MASTER_NETWORK_PERMIT_KEEPALIVE_TIME_MS =
        "alluxio.job.master.network.permit.keepalive.time";
    public static final String JOB_REQUEST_BATCH_SIZE = "alluxio.job.request.batch.size";
    public static final String JOB_WORKER_BIND_HOST = "alluxio.job.worker.bind.host";
    public static final String JOB_WORKER_DATA_PORT = "alluxio.job.worker.data.port";
    public static final String JOB_WORKER_HOSTNAME = "alluxio.job.worker.hostname";
    public static final String JOB_WORKER_RPC_PORT = "alluxio.job.worker.rpc.port";
    public static final String JOB_WORKER_THREADPOOL_SIZE = "alluxio.job.worker.threadpool.size";
    public static final String JOB_WORKER_THROTTLING = "alluxio.job.worker.throttling";
    public static final String JOB_WORKER_WEB_BIND_HOST = "alluxio.job.worker.web.bind.host";
    public static final String JOB_WORKER_WEB_PORT = "alluxio.job.worker.web.port";

    public static final String ZOOKEEPER_JOB_ELECTION_PATH = "alluxio.zookeeper.job.election.path";
    public static final String ZOOKEEPER_JOB_LEADER_PATH = "alluxio.zookeeper.job.leader.path";

    //
    // JVM Monitor related properties
    //
    public static final String JVM_MONITOR_WARN_THRESHOLD_MS =
        "alluxio.jvm.monitor.warn.threshold";
    public static final String JVM_MONITOR_INFO_THRESHOLD_MS =
        "alluxio.jvm.monitor.info.threshold";
    public static final String JVM_MONITOR_SLEEP_INTERVAL_MS =
        "alluxio.jvm.monitor.sleep.interval";
    public static final String MASTER_JVM_MONITOR_ENABLED = "alluxio.master.jvm.monitor.enabled";
    public static final String WORKER_JVM_MONITOR_ENABLED = "alluxio.worker.jvm.monitor.enabled";

    //
    // Table service properties
    //
    public static final String TABLE_ENABLED = "alluxio.table.enabled";
    public static final String TABLE_CATALOG_PATH = "alluxio.table.catalog.path";
    public static final String TABLE_CATALOG_UDB_SYNC_TIMEOUT =
        "alluxio.table.catalog.udb.sync.timeout";
    public static final String TABLE_JOURNAL_PARTITIONS_CHUNK_SIZE =
        "alluxio.table.journal.partitions.chunk.size";
    public static final String TABLE_TRANSFORM_MANAGER_JOB_MONITOR_INTERVAL =
        "alluxio.table.transform.manager.job.monitor.interval";
    public static final String TABLE_TRANSFORM_MANAGER_JOB_HISTORY_RETENTION_TIME =
        "alluxio.table.transform.manager.job.history.retention.time";
    public static final String TABLE_UDB_HIVE_CLIENTPOOL_MIN =
        "alluxio.table.udb.hive.clientpool.min";
    public static final String TABLE_UDB_HIVE_CLIENTPOOL_MAX =
        "alluxio.table.udb.hive.clientpool.MAX";

    ///
    /// Alluxio Hub Agent Properties
    ///
    public static final String HUB_AGENT_HEARTBEAT_INTERVAL =
            "alluxio.hub.agent.heartbeat.interval";
    public static final String HUB_AGENT_EXECUTOR_THREADS_MIN =
            "alluxio.hub.agent.executor.threads.min";
    public static final String HUB_AGENT_RPC_HOSTNAME = "alluxio.hub.agent.rpc.hostname";
    public static final String HUB_AGENT_RPC_BIND_HOST = "alluxio.hub.agent.rpc.bind.host";
    public static final String HUB_AGENT_RPC_PORT = "alluxio.hub.agent.rpc.port";

    ///
    /// Alluxio Hub Manager Properties
    ///
    public static final String HUB_AUTHENTICATION_API_KEY = "alluxio.hub.authentication.apiKey";
    public static final String HUB_AUTHENTICATION_SECRET_KEY =
            "alluxio.hub.authentication.secretKey";
    public static final String HUB_CLUSTER_LABEL =
            "alluxio.hub.cluster.label";
    public static final String HUB_MANAGER_AGENT_LOST_THRESHOLD_TIME =
            "alluxio.hub.manager.agent.lost.threshold.time";
    public static final String HUB_MANAGER_AGENT_DELETE_THRESHOLD_TIME =
            "alluxio.hub.manager.agent.delete.threshold.time";
    public static final String HUB_MANAGER_EXECUTOR_THREADS_MIN =
            "alluxio.hub.manager.executor.threads.min";
    public static final String HUB_MANAGER_PRESTO_CONF_PATH =
            "alluxio.hub.manager.presto.conf.path";
    public static final String HUB_MANAGER_REGISTER_RETRY_TIME =
            "alluxio.hub.manager.register.retry.time";
    public static final String HUB_MANAGER_RPC_HOSTNAME = "alluxio.hub.manager.rpc.hostname";
    public static final String HUB_MANAGER_RPC_BIND_HOST = "alluxio.hub.manager.rpc.bind.host";
    public static final String HUB_MANAGER_RPC_PORT = "alluxio.hub.manager.rpc.port";
    public static final String HUB_HOSTED_RPC_HOSTNAME = "alluxio.hub.hosted.rpc.hostname";
    public static final String HUB_HOSTED_RPC_BIND_HOST = "alluxio.hub.hosted.rpc.bind.host";
    public static final String HUB_HOSTED_RPC_PORT = "alluxio.hub.hosted.rpc.port";
    public static final String HUB_NETWORK_TLS_ENABLED = "alluxio.hub.network.tls.enabled";

    private Name() {} // prevent instantiation
  }

  /**
   * list of substrings of a name where any custom PropertyKey with a name that contains it
   * should have a {@link DisplayType} of CREDENTIALS.
   */
  private static final String[] CUSTOM_CREDENTIAL_NAME_SUBSTR = new String[]{
      "accessKeyId",
      "secretKey"
  };

  private static final String NAMESERVICE_PATTERN_STRING = "([a-zA-Z_\\-0-9.]+)";
  private static final String ALLUXIO_MASTER_ID_PATTERN_STRING = "([a-zA-Z_\\-0-9.]+)";
  private static final String ZOOKEEPER_NODE_ID_PATTERN_STRING = "([a-zA-Z_\\-0-9.]+)";

  /**
   * A set of templates to generate the names of parameterized properties given
   * different parameters. E.g., * {@code Template.MASTER_TIERED_STORE_GLOBAL_LEVEL_ALIAS.format(0)}
   */
  @ThreadSafe
  public enum Template {
    LOCALITY_TIER("alluxio.locality.%s", "alluxio\\.locality\\.(\\w+)"),
    MASTER_IMPERSONATION_GROUPS_OPTION("alluxio.master.security.impersonation.%s.groups",
        "alluxio\\.master\\.security\\.impersonation\\.([a-zA-Z_0-9-\\.@]+)\\.groups"),
    MASTER_IMPERSONATION_USERS_OPTION("alluxio.master.security.impersonation.%s.users",
        "alluxio\\.master\\.security\\.impersonation\\.([a-zA-Z_0-9-\\.@]+)\\.users"),
    MASTER_JOURNAL_UFS_OPTION("alluxio.master.journal.ufs.option",
        "alluxio\\.master\\.journal\\.ufs\\.option"),
    MASTER_JOURNAL_UFS_OPTION_PROPERTY("alluxio.master.journal.ufs.option.%s",
        "alluxio\\.master\\.journal\\.ufs\\.option\\.(?<nested>(\\w+\\.)*+\\w+)",
        PropertyCreators.NESTED_JOURNAL_PROPERTY_CREATOR),
    MASTER_LOGICAL_NAMESERVICES("alluxio.master.nameservices.%s",
        String.format("alluxio\\.master\\.nameservices\\.%s",
            NAMESERVICE_PATTERN_STRING)),
    MASTER_LOGICAL_RPC_ADDRESS("alluxio.master.rpc.address.%s.%s",
        String.format("alluxio\\.master\\.rpc\\.address\\.%s\\.%s",
            NAMESERVICE_PATTERN_STRING, ALLUXIO_MASTER_ID_PATTERN_STRING)),
    MASTER_LOGICAL_ZOOKEEPER_NAMESERVICES("alluxio.master.zookeeper.nameservices.%s",
        String.format("alluxio\\.master\\.zookeeper\\.nameservices\\.%s",
            NAMESERVICE_PATTERN_STRING)),
    MASTER_LOGICAL_ZOOKEEPER_ADDRESS("alluxio.master.zookeeper.address.%s.%s",
        String.format("alluxio\\.master\\.zookeeper\\.address\\.%s\\.%s",
            NAMESERVICE_PATTERN_STRING, ZOOKEEPER_NODE_ID_PATTERN_STRING)),
    MASTER_MOUNT_TABLE_ALLUXIO("alluxio.master.mount.table.%s.alluxio",
        "alluxio\\.master\\.mount\\.table.(\\w+)\\.alluxio"),
    MASTER_MOUNT_TABLE_OPTION("alluxio.master.mount.table.%s.option",
        "alluxio\\.master\\.mount\\.table\\.(\\w+)\\.option"),
    MASTER_MOUNT_TABLE_OPTION_PROPERTY("alluxio.master.mount.table.%s.option.%s",
        "alluxio\\.master\\.mount\\.table\\.(\\w+)\\.option\\.(?<nested>(\\w+\\.)*+\\w+)",
        PropertyCreators.NESTED_UFS_PROPERTY_CREATOR),
    MASTER_MOUNT_TABLE_READONLY("alluxio.master.mount.table.%s.readonly",
        "alluxio\\.master\\.mount\\.table\\.(\\w+)\\.readonly"),
    MASTER_MOUNT_TABLE_SHARED("alluxio.master.mount.table.%s.shared",
        "alluxio\\.master\\.mount\\.table\\.(\\w+)\\.shared"),
    MASTER_MOUNT_TABLE_UFS("alluxio.master.mount.table.%s.ufs",
        "alluxio\\.master\\.mount\\.table\\.(\\w+)\\.ufs"),
    MASTER_MOUNT_TABLE_ROOT_OPTION_PROPERTY("alluxio.master.mount.table.root.option.%s",
        "alluxio\\.master\\.mount\\.table\\.root\\.option\\.(?<nested>(\\w+\\.)*+\\w+)",
        PropertyCreators.NESTED_UFS_PROPERTY_CREATOR),
    MASTER_TIERED_STORE_GLOBAL_LEVEL_ALIAS("alluxio.master.tieredstore.global.level%d.alias",
        "alluxio\\.master\\.tieredstore\\.global\\.level(\\d+)\\.alias"),
    UNDERFS_ABFS_ACCOUNT_KEY(
        "fs.azure.account.key.%s.dfs.core.windows.net",
        "fs\\.azure\\.account\\.key\\.(\\w+)\\.dfs\\.core\\.window\\.net",
        PropertyCreators.fromBuilder(new Builder("fs.azure.account.key.%s.dfs.core.windows.net")
            .setDisplayType(DisplayType.CREDENTIALS))),
    UNDERFS_AZURE_ACCOUNT_KEY(
        "fs.azure.account.key.%s.blob.core.windows.net",
        "fs\\.azure\\.account\\.key\\.(\\w+)\\.blob\\.core\\.windows\\.net",
        PropertyCreators.fromBuilder(new Builder("fs.azure.account.key.%s.blob.core.windows.net")
            .setDisplayType(DisplayType.CREDENTIALS))),
    UNDERFS_AZURE_CLIENT_ID(
        "fs.adl.account.%s.oauth2.client.id",
        "fs\\.adl\\.account\\.(\\w+)\\.oauth2\\.client\\.id"),
    UNDERFS_AZURE_CLIENT_SECRET(
        "fs.adl.account.%s.oauth2.credential",
        "fs\\.adl\\.account\\.(\\w+)\\.oauth2\\.credential",
        PropertyCreators.fromBuilder(new Builder("fs.adl.account.%s.oauth2.credential")
                .setDisplayType(DisplayType.CREDENTIALS))),
    UNDERFS_AZURE_REFRESH_URL(
        "fs.adl.account.%s.oauth2.refresh.url",
        "fs\\.adl\\.account\\.(\\w+)\\.oauth2\\.refresh\\.url"),
    // TODO(binfan): use alluxio.worker.tieredstore.levelX.mediatype instead
    WORKER_TIERED_STORE_LEVEL_ALIAS("alluxio.worker.tieredstore.level%d.alias",
        "alluxio\\.worker\\.tieredstore\\.level(\\d+)\\.alias"),
    WORKER_TIERED_STORE_LEVEL_DIRS_PATH("alluxio.worker.tieredstore.level%d.dirs.path",
        "alluxio\\.worker\\.tieredstore\\.level(\\d+)\\.dirs\\.path"),
    WORKER_TIERED_STORE_LEVEL_DIRS_MEDIUMTYPE("alluxio.worker.tieredstore.level%d.dirs.mediumtype",
        "alluxio\\.worker\\.tieredstore\\.level(\\d+)\\.dirs\\.mediumtype"),
    WORKER_TIERED_STORE_LEVEL_DIRS_QUOTA("alluxio.worker.tieredstore.level%d.dirs.quota",
        "alluxio\\.worker\\.tieredstore\\.level(\\d+)\\.dirs\\.quota"),
    WORKER_TIERED_STORE_LEVEL_HIGH_WATERMARK_RATIO(
        "alluxio.worker.tieredstore.level%d.watermark.high.ratio",
        "alluxio\\.worker\\.tieredstore\\.level(\\d+)\\.watermark\\.high\\.ratio"),
    WORKER_TIERED_STORE_LEVEL_LOW_WATERMARK_RATIO(
        "alluxio.worker.tieredstore.level%d.watermark.low.ratio",
        "alluxio\\.worker\\.tieredstore\\.level(\\d+)\\.watermark\\.low\\.ratio"),
    USER_NETWORK_KEEPALIVE_TIME_MS("alluxio.user.network.%s.keepalive.time",
        "alluxio\\.user\\.network\\.(\\w+)\\.keepalive\\.time"),
    USER_NETWORK_KEEPALIVE_TIMEOUT_MS("alluxio.user.network.%s.keepalive.timeout",
        "alluxio\\.user\\.network\\.(\\w+)\\.keepalive\\.timeout"),
    USER_NETWORK_MAX_INBOUND_MESSAGE_SIZE("alluxio.user.network.%s.max.inbound.message.size",
        "alluxio\\.user\\.network\\.(\\w+)\\.max\\.inbound\\.message\\.size"),
    USER_NETWORK_FLOWCONTROL_WINDOW("alluxio.user.network.%s.flowcontrol.window",
        "alluxio\\.user\\.network\\.(\\w+)\\.flowcontrol\\.window"),
    USER_NETWORK_NETTY_CHANNEL("alluxio.user.network.%s.netty.channel",
        "alluxio\\.user\\.network\\.(\\w+)\\.netty\\.channel"),
    USER_NETWORK_NETTY_WORKER_THREADS("alluxio.user.network.%s.netty.worker.threads",
        "alluxio\\.user\\.network\\.(\\w+)\\.netty\\.worker\\.threads"),
    USER_NETWORK_MAX_CONNECTIONS("alluxio.user.network.%s.max.connections",
        "alluxio\\.user\\.network\\.(\\w+)\\.max\\.connections"),
    RPC_EXECUTOR_TYPE("alluxio.%s.rpc.executor.type",
        "alluxio\\.(\\w+)\\.rpc\\.executor\\.type"),
    RPC_EXECUTOR_CORE_POOL_SIZE("alluxio.%s.rpc.executor.core.pool.size",
        "alluxio\\.(\\w+)\\.rpc\\.executor\\.core\\.pool\\.size"),
    RPC_EXECUTOR_MAX_POOL_SIZE("alluxio.%s.rpc.executor.max.pool.size",
        "alluxio\\.(\\w+)\\.rpc\\.executor\\.max\\.pool\\.size"),
    RPC_EXECUTOR_KEEPALIVE("alluxio.%s.rpc.executor.keepalive",
        "alluxio\\.(\\w+)\\.rpc\\.executor\\.keep\\.alive"),
    RPC_EXECUTOR_TPE_QUEUE_TYPE("alluxio.%s.rpc.executor.tpe.queue.type",
        "alluxio\\.(\\w+)\\.rpc\\.executor\\.tpe\\.queue\\.type"),
    RPC_EXECUTOR_TPE_ALLOW_CORE_THREADS_TIMEOUT(
        "alluxio.%s.rpc.executor.tpe.allow.core.threads.timeout",
        "alluxio\\.(\\w+)\\.rpc\\.executor\\.tpe\\.allow\\.core\\.threads\\.timeout"),
    RPC_EXECUTOR_FJP_PARALLELISM("alluxio.%s.rpc.executor.fjp.parallelism",
        "alluxio\\.(\\w+)\\.rpc\\.executor\\.fjp\\.parallelism"),
    RPC_EXECUTOR_FJP_MIN_RUNNABLE("alluxio.%s.rpc.executor.fjp.min.runnable",
        "alluxio\\.(\\w+)\\.rpc\\.executor\\.fjp\\.min\\.runnable"),
    RPC_EXECUTOR_FJP_ASYNC("alluxio.%s.rpc.executor.fjp.async",
        "alluxio\\.(\\w+)\\.rpc\\.executor\\.fjp\\.async"),

    /**
     * @deprecated This template is always deprecated. It is used only for testing.
     */
    @Deprecated(message = "testDeprecatedMsg")
    TEST_DEPRECATED_TEMPLATE(
        "alluxio.test.%s.format.deprecated.template",
        "alluxio\\.test\\.(\\w+)\\.format\\.deprecated\\.template"),
    ;

    // puts property creators in a nested class to avoid NPE in enum static initialization
    private static class PropertyCreators {
      private static final BiFunction<String, PropertyKey, PropertyKey> DEFAULT_PROPERTY_CREATOR =
          fromBuilder(new Builder(""));
      private static final BiFunction<String, PropertyKey, PropertyKey>
          NESTED_UFS_PROPERTY_CREATOR =
          createNestedPropertyCreator(Scope.SERVER, ConsistencyCheckLevel.ENFORCE);
      private static final BiFunction<String, PropertyKey, PropertyKey>
          NESTED_JOURNAL_PROPERTY_CREATOR =
          createNestedPropertyCreator(Scope.MASTER, ConsistencyCheckLevel.ENFORCE);

      private static BiFunction<String, PropertyKey, PropertyKey> fromBuilder(Builder builder) {
        return (name, baseProperty) -> builder.setName(name).buildUnregistered();
      }

      private static BiFunction<String, PropertyKey, PropertyKey> createNestedPropertyCreator(
          Scope scope, ConsistencyCheckLevel consistencyCheckLevel) {
        return (name, baseProperty) -> {
          Builder builder = new Builder(name)
              .setScope(scope)
              .setConsistencyCheckLevel(consistencyCheckLevel);
          if (baseProperty != null) {
            builder.setDisplayType(baseProperty.getDisplayType());
            builder.setDefaultSupplier(baseProperty.getDefaultSupplier());
          }
          return builder.buildUnregistered();
        };
      }
    }

    private static final String NESTED_GROUP = "nested";
    private final String mFormat;
    private final Pattern mPattern;
    private BiFunction<String, PropertyKey, PropertyKey> mPropertyCreator =
        PropertyCreators.DEFAULT_PROPERTY_CREATOR;

    /**
     * Constructs a property key format.
     *
     * @param format String of this property as formatted string
     * @param re String of this property as regexp
     */
    Template(String format, String re) {
      mFormat = format;
      mPattern = Pattern.compile(re);
    }

    /**
     * Constructs a nested property key format with a function to construct property key given
     * base property key.
     *
     * @param format String of this property as formatted string
     * @param re String of this property as regexp
     * @param propertyCreator a function that creates property key given name and base property key
     *                        (for nested properties only, will be null otherwise)
     */
    Template(String format, String re,
        BiFunction<String, PropertyKey, PropertyKey> propertyCreator) {
      this(format, re);
      mPropertyCreator = propertyCreator;
    }

    @Override
    public String toString() {
      return MoreObjects.toStringHelper(this).add("format", mFormat).add("pattern", mPattern)
          .toString();
    }

    /**
     * Converts a property key template (e.g.,
     * {@link #WORKER_TIERED_STORE_LEVEL_ALIAS}) to a {@link PropertyKey} instance.
     *
     * @param params ordinal
     * @return corresponding property
     */
    public PropertyKey format(Object... params) {
      return new PropertyKey(String.format(mFormat, params));
    }

    /**
     * @param input the input property key string
     * @return whether the input string matches this template
     */
    public boolean matches(String input) {
      Matcher matcher = mPattern.matcher(input);
      return matcher.matches();
    }

    /**
     * @param input the input property key string
     * @return the matcher matching the template to the string
     */
    public Matcher match(String input) {
      return mPattern.matcher(input);
    }

    /**
     * Gets the property key if the property name matches the template.
     *
     * @param propertyName name of the property
     * @return the property key, or null if the property name does not match the template
     */
    @Nullable
    private PropertyKey getPropertyKey(String propertyName) {
      Matcher matcher = match(propertyName);
      if (!matcher.matches()) {
        return null;
      }
      // if the template can extract a nested property, build the new property from the nested one
      String nestedKeyName = null;
      try {
        nestedKeyName = matcher.group(NESTED_GROUP);
      } catch (IllegalArgumentException e) {
        // ignore if group is not found
      }
      PropertyKey nestedProperty = null;
      if (nestedKeyName != null && isValid(nestedKeyName)) {
        nestedProperty = fromString(nestedKeyName);
      }
      return mPropertyCreator.apply(propertyName, nestedProperty);
    }
  }

  /**
   * @param input string of property key
   * @return whether the input is a valid property name
   */
  public static boolean isValid(String input) {
    // Check if input matches any default keys or aliases
    if (DEFAULT_KEYS_MAP.containsKey(input) || DEFAULT_ALIAS_MAP.containsKey(input)) {
      return true;
    }
    // Regex matching for templates can be expensive when checking properties frequently.
    // Use a cache to store regexp matching results to reduce CPU overhead.
    Boolean result = REGEXP_CACHE.getIfPresent(input);
    if (result != null) {
      return result;
    }
    // Check if input matches any parameterized keys
    result = false;
    for (Template template : Template.values()) {
      if (template.matches(input)) {
        result = true;
        break;
      }
    }
    REGEXP_CACHE.put(input, result);
    return result;
  }

  /**
   * Parses a string and return its corresponding {@link PropertyKey}, throwing exception if no such
   * a property can be found.
   *
   * @param input string of property key
   * @return corresponding property
   */
  public static PropertyKey fromString(String input) {
    // First try to parse it as default key
    PropertyKey key = DEFAULT_KEYS_MAP.get(input);
    if (key != null) {
      return key;
    }
    // Try to match input with alias
    key = DEFAULT_ALIAS_MAP.get(input);
    if (key != null) {
      return key;
    }
    // Try different templates and see if any template matches
    for (Template template : Template.values()) {
      key = template.getPropertyKey(input);
      if (key != null) {
        return key;
      }
    }

    if (isRemoved(input)) {
      String errorMsg = String.format("%s is no longer a valid property. %s", input,
          PropertyKey.getRemovalMessage(input));
      LOG.error(errorMsg);
      throw new IllegalArgumentException(errorMsg);
    } else {
      throw new IllegalArgumentException(
          ExceptionMessage.INVALID_CONFIGURATION_KEY.getMessage(input));
    }
  }

  /**
   * @return all pre-defined property keys
   */
  public static Collection<? extends PropertyKey> defaultKeys() {
    return Sets.newHashSet(DEFAULT_KEYS_MAP.values());
  }

  /** Property name. */
  private final String mName;

  /** Property Key description. */
  private final String mDescription;

  /** Supplies the Property Key default value. */
  private final DefaultSupplier mDefaultSupplier;

  /** Property Key alias. */
  private final String[] mAliases;

  /** Whether to ignore as a site property. */
  private final boolean mIgnoredSiteProperty;

  /** Whether the property is an Alluxio built-in property. */
  private final boolean mIsBuiltIn;

  /** Whether to hide in document. */
  private final boolean mIsHidden;

  /** Whether property should be consistent within the cluster. */
  private final ConsistencyCheckLevel mConsistencyCheckLevel;

  /** The scope this property applies to. */
  private final Scope mScope;

  /** The displayType which indicates how the property value should be displayed. **/
  private final DisplayType mDisplayType;

  /** Whether the property could be updated dynamically. */
  private final boolean mDynamic;

  /**
   * @param name String of this property
   * @param description String description of this property key
   * @param defaultSupplier default value supplier
   * @param aliases alias of this property key
   * @param ignoredSiteProperty true if Alluxio ignores user-specified value for this property in
   *        site properties file
   * @param isHidden whether to hide in document
   * @param consistencyCheckLevel the consistency check level to apply to this property
   * @param scope the scope this property applies to
   * @param displayType how the property value should be displayed
   * @param isBuiltIn whether this is an Alluxio built-in property
   */
  private PropertyKey(String name, String description, DefaultSupplier defaultSupplier,
      String[] aliases, boolean ignoredSiteProperty, boolean isHidden,
      ConsistencyCheckLevel consistencyCheckLevel, Scope scope, DisplayType displayType,
      boolean isBuiltIn, boolean dynamic) {
    mName = Preconditions.checkNotNull(name, "name");
    // TODO(binfan): null check after we add description for each property key
    mDescription = Strings.isNullOrEmpty(description) ? "N/A" : description;
    mDefaultSupplier = defaultSupplier;
    mAliases = aliases;
    mIgnoredSiteProperty = ignoredSiteProperty;
    mIsHidden = isHidden;
    mConsistencyCheckLevel = consistencyCheckLevel;
    mScope = scope;
    mDisplayType = displayType;
    mIsBuiltIn = isBuiltIn;
    mDynamic = dynamic;
  }

  /**
   * @param name String of this property
   */
  private PropertyKey(String name) {
    this(name, null, new DefaultSupplier(() -> null, "null"), null, false, false,
        ConsistencyCheckLevel.IGNORE, Scope.ALL, DisplayType.DEFAULT, true, true);
  }

  /**
   * Registers the given key to the global key map.
   *
   * @param key th property
   * @return whether the property key is successfully registered
   */
  @VisibleForTesting
  public static boolean register(PropertyKey key) {
    String name = key.getName();
    String[] aliases = key.getAliases();
    if (DEFAULT_KEYS_MAP.containsKey(name)) {
      if (DEFAULT_KEYS_MAP.get(name).isBuiltIn() || !key.isBuiltIn()) {
        return false;
      }
    }

    DEFAULT_KEYS_MAP.put(name, key);
    if (aliases != null) {
      for (String alias : aliases) {
        DEFAULT_ALIAS_MAP.put(alias, key);
      }
    }
    return true;
  }

  /**
   * Unregisters the given key from the global key map.
   *
   * @param key the property to unregister
   */
  @VisibleForTesting
  public static void unregister(PropertyKey key) {
    String name = key.getName();
    DEFAULT_KEYS_MAP.remove(name);
    DEFAULT_ALIAS_MAP.remove(name);
  }

  /**
   * @param name name of the property
   * @return the registered property key if found, or else create a new one and return
   */
  public static PropertyKey getOrBuildCustom(String name) {
    return DEFAULT_KEYS_MAP.computeIfAbsent(name,
        (key) -> {
          final Builder propertyKeyBuilder = new Builder(key).setIsBuiltIn(false);
          for (String customCredentialName : CUSTOM_CREDENTIAL_NAME_SUBSTR) {
            if (name.contains(customCredentialName)) {
              propertyKeyBuilder.setDisplayType(DisplayType.CREDENTIALS);
            }
          }
          return propertyKeyBuilder.buildUnregistered();
        });
  }

  @Override
  public boolean equals(Object o) {
    if (this == o) {
      return true;
    }
    if (!(o instanceof PropertyKey)) {
      return false;
    }
    PropertyKey that = (PropertyKey) o;
    return Objects.equal(mName, that.mName);
  }

  @Override
  public int hashCode() {
    return Objects.hashCode(mName);
  }

  @Override
  public String toString() {
    return mName;
  }

  @Override
  public int compareTo(PropertyKey o) {
    return mName.compareTo(o.mName);
  }

  /**
   * @return length of this property key
   */
  public int length() {
    return mName.length();
  }

  /**
   * @param key the name of input key
   * @return if this key is nested inside the given key
   */
  public boolean isNested(String key) {
    return key.length() > length() + 1 && key.startsWith(mName) && key.charAt(length()) == '.';
  }

  /**
   * @return the name of the property
   */
  public String getName() {
    return mName;
  }

  /**
   * @return the alias of a property
   */
  public String[] getAliases() {
    return mAliases;
  }

  /**
   * @return the description of a property
   */
  public String getDescription() {
    return mDescription;
  }

  /**
   * @return the default value of a property key or null if value not set
   */
  @Nullable
  public String getDefaultValue() {
    Object defaultValue = mDefaultSupplier.get();
    return defaultValue == null ? null : defaultValue.toString();
  }

  /**
   * @return the default supplier of a property key
   */
  public DefaultSupplier getDefaultSupplier() {
    return mDefaultSupplier;
  }

  /**
   * @return true if this property should be ignored as a site property
   */
  public boolean isIgnoredSiteProperty() {
    return mIgnoredSiteProperty;
  }

  /**
   * @return true if this property is built-in
   */
  public boolean isBuiltIn() {
    return mIsBuiltIn;
  }

  /**
   * @return true if this property can be updated dynamically during runtime
   */
  public boolean isDynamic() {
    return mDynamic;
  }

  /**
   * @return true if this property should not show up in the document
   */
  public boolean isHidden() {
    return mIsHidden;
  }

  /**
   * @return the consistency check level to apply to this property
   */
  public ConsistencyCheckLevel getConsistencyLevel() {
    return mConsistencyCheckLevel;
  }

  /**
   * @return the scope which this property applies to
   */
  public Scope getScope() {
    return mScope;
  }

  /**
   * @return the displayType which indicates how the property value should be displayed
   */
  public DisplayType getDisplayType() {
    return mDisplayType;
  }

  private static final DeprecatedKeyChecker DEPRECATED_CHECKER = new DeprecatedKeyChecker();

  /**
   * Returns whether or not the given property key is marked as deprecated.
   *
   * It first checks if the specific key is deprecated, otherwise it will fall back to checking
   * if the key's name matches any of the PropertyKey templates. If no keys or templates match, it
   * will return false. This will only return true when the key is marked with a {@link Deprecated}
   * annotation.
   *
   * @param key the property key to check
   * @return if this property key is deprecated
   * @see #getDeprecationMessage(PropertyKey)
   * @see Deprecated
   */
  public static boolean isDeprecated(PropertyKey key) {
    return DEPRECATED_CHECKER.hasAnnotation(key);
  }

  /**
   * @param name the property key to check
   * @return if this property key is deprecated
   */
  public static boolean isDeprecated(String name) {
    return isDeprecated(PropertyKey.fromString(name));
  }

  /**
   * Returns whether or not a property key has been removed from use.
   *
   * If a PropertyKey or {@link Template} is deemed as "Removed" it will exist within
   * {@link RemovedKey}. This method can be used to detect if a key being utilized has been removed.
   *
   * @param key the property key to check
   * @return true this property key is removed, false otherwise
   * @see #isDeprecated(alluxio.conf.PropertyKey)
   * @see Deprecated
   * @see RemovedKey
   */
  public static boolean isRemoved(String key) {
    return RemovedKey.isRemoved(key);
  }

  /**
   * @param key the property key to get the deprecation message from
   * @return the message, or empty string is the property key isn't deprecated
   */
  public static String getDeprecationMessage(PropertyKey key) {
    if (isDeprecated(key)) {
      Deprecated annotation = DEPRECATED_CHECKER.getAnnotation(key);
      if (annotation != null) {
        return annotation.message();
      }
    }
    return "";
  }

  /**
   * @param key the property key to get the removal message from
   * @return the message, or empty string is the property key isn't removed
   */
  public static String getRemovalMessage(String key) {
    String msg = RemovedKey.getMessage(key);
    return msg == null ? "" : msg;
  }
}<|MERGE_RESOLUTION|>--- conflicted
+++ resolved
@@ -2781,13 +2781,8 @@
           .build();
   public static final PropertyKey MASTER_RPC_EXECUTOR_KEEPALIVE =
       new Builder(Name.MASTER_RPC_EXECUTOR_KEEPALIVE)
-<<<<<<< HEAD
           .setDefaultValue("60s")
-          .setDescription("the keep alive time of a thread in master RPC executor service"
-=======
-          .setDefaultValue("60sec")
           .setDescription("The keep alive time of a thread in master RPC ExecutorService"
->>>>>>> f1bc813f
               + "last used before this thread is terminated (and replaced if necessary).")
           .setConsistencyCheckLevel(ConsistencyCheckLevel.WARN)
           .setScope(Scope.MASTER)
