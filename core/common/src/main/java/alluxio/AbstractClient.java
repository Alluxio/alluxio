--- conflicted
+++ resolved
@@ -168,15 +168,10 @@
     disconnect();
     Preconditions.checkState(!mClosed, "Client is closed, will not try to connect.");
 
-    RetryPolicy retryPolicy =
-<<<<<<< HEAD
-        new ExponentialBackoffRetry(BASE_SLEEP_MS, MAX_SLEEP_MS, RPC_MAX_NUM_RETRY);
-    while (retryPolicy.attempt()) {
-=======
-        ExponentialTimeBoundedRetry.builder().withMaxDuration(MAX_RETRY_DURATION)
-            .withInitialSleep(BASE_SLEEP_MS).withMaxSleep(MAX_SLEEP_MS).build();
+    RetryPolicy retryPolicy = ExponentialTimeBoundedRetry.builder()
+            .withMaxDuration(MAX_RETRY_DURATION).withInitialSleep(BASE_SLEEP_MS)
+            .withMaxSleep(MAX_SLEEP_MS).build();
     while (true) {
->>>>>>> 6f203d84
       if (mClosed) {
         throw new FailedPreconditionException("Failed to connect: client has been closed");
       }
@@ -185,7 +180,7 @@
       try {
         mAddress = getAddress();
       } catch (UnavailableException e) {
-        if (!retryPolicy.attemptRetry()) {
+        if (!retryPolicy.attempt()) {
           break;
         }
         continue;
