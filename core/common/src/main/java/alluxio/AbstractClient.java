/*
 * The Alluxio Open Foundation licenses this work under the Apache License, version 2.0
 * (the "License"). You may not use this work except in compliance with the License, which is
 * available at www.apache.org/licenses/LICENSE-2.0
 *
 * This software is distributed on an "AS IS" basis, WITHOUT WARRANTIES OR CONDITIONS OF ANY KIND,
 * either express or implied, as more fully set forth in the License.
 *
 * See the NOTICE file distributed with this work for information regarding copyright ownership.
 */

package alluxio;

import alluxio.exception.ExceptionMessage;
import alluxio.exception.PreconditionMessage;
import alluxio.exception.status.AlluxioStatusException;
import alluxio.exception.status.FailedPreconditionException;
import alluxio.exception.status.Status;
import alluxio.exception.status.UnavailableException;
import alluxio.network.thrift.MultiplexClientTransport;
import alluxio.network.thrift.ThriftUtils;
import alluxio.retry.ExponentialTimeBoundedRetry;
import alluxio.retry.RetryPolicy;
import alluxio.security.authentication.TransportProvider;
import alluxio.thrift.AlluxioService;
import alluxio.thrift.AlluxioTException;
import alluxio.thrift.GetConfigurationTOptions;
import alluxio.thrift.GetServiceVersionTOptions;
import alluxio.thrift.MetaMasterClientService;
import alluxio.wire.ConfigProperty;

import com.google.common.base.Preconditions;
import org.apache.thrift.TException;
import org.apache.thrift.protocol.TProtocol;
import org.apache.thrift.transport.TTransport;
import org.apache.thrift.transport.TTransportException;
import org.slf4j.Logger;
import org.slf4j.LoggerFactory;

import java.io.IOException;
import java.net.InetSocketAddress;
import java.time.Duration;
import java.util.List;
import java.util.Properties;
import java.util.concurrent.atomic.AtomicBoolean;
import java.util.function.Supplier;
import java.util.stream.Collectors;

import javax.annotation.concurrent.ThreadSafe;
import javax.security.auth.Subject;

/**
 * The base class for clients.
 */
// TODO(peis): Consolidate this to ThriftClientPool.
@ThreadSafe
public abstract class AbstractClient implements Client {
  private static final Logger LOG = LoggerFactory.getLogger(AbstractClient.class);

<<<<<<< HEAD
  private static AtomicBoolean sHandshakeComplete = new AtomicBoolean(false);
=======
  private static Supplier<RetryPolicy> defaultRetry() {
    Duration maxRetryDuration = Configuration.getDuration(PropertyKey.USER_RPC_RETRY_MAX_DURATION);
    Duration baseSleepMs = Configuration.getDuration(PropertyKey.USER_RPC_RETRY_BASE_SLEEP_MS);
    Duration maxSleepMs = Configuration.getDuration(PropertyKey.USER_RPC_RETRY_MAX_SLEEP_MS);
    return () -> ExponentialTimeBoundedRetry.builder().withMaxDuration(maxRetryDuration)
        .withInitialSleep(baseSleepMs).withMaxSleep(maxSleepMs).build();
  }

>>>>>>> 4eea332b
  private final Supplier<RetryPolicy> mRetryPolicySupplier;

  protected InetSocketAddress mAddress;
  protected TProtocol mProtocol;

  /** Is true if this client is currently connected. */
  protected boolean mConnected = false;

  /**
   * Is true if this client was closed by the user. No further actions are possible after the client
   * is closed.
   */
  protected volatile boolean mClosed = false;

  /**
   * Stores the service version; used for detecting incompatible client-server pairs.
   */
  protected long mServiceVersion;

  /** Handler to the transport provider according to the authentication type. */
  protected final TransportProvider mTransportProvider;

  private TTransport mTransport;
  private final Subject mParentSubject;

  /**
   * Creates a new client base.
   *
   * @param subject the parent subject, set to null if not present
   * @param address the address
   */
  public AbstractClient(Subject subject, InetSocketAddress address) {
    this(subject, address, defaultRetry());
  }

  /**
   * Creates a new client base.
   *
   * @param subject the parent subject, set to null if not present
   * @param address the address
   * @param retryPolicySupplier factory for retry policies to be used when performing RPCs
   */
  public AbstractClient(Subject subject, InetSocketAddress address,
      Supplier<RetryPolicy> retryPolicySupplier) {
    mAddress = address;
    mParentSubject = subject;
    mRetryPolicySupplier = retryPolicySupplier;
    mServiceVersion = Constants.UNKNOWN_SERVICE_VERSION;
    mTransportProvider = TransportProvider.Factory.create();
  }

  /**
   * @return a Thrift service client
   */
  protected abstract AlluxioService.Client getClient();

  /**
   * @return a string representing the specific service
   */
  protected abstract String getServiceName();

  /**
   * @return the client service version
   */
  protected abstract long getServiceVersion();

  /**
   * Checks that the service version is compatible with the client.
   *
   * @param client the service client
   * @param version the client version
   */
  protected void checkVersion(AlluxioService.Client client, long version) throws IOException {
    if (mServiceVersion == Constants.UNKNOWN_SERVICE_VERSION) {
      try {
        mServiceVersion = client.getServiceVersion(new GetServiceVersionTOptions()).getVersion();
      } catch (TException e) {
        throw new IOException(e);
      }
      if (mServiceVersion != version) {
        throw new IOException(ExceptionMessage.INCOMPATIBLE_VERSION.getMessage(getServiceName(),
            version, mServiceVersion));
      }
    }
  }

  /**
   * This method is called after the connection is made to the remote. Implementations should create
   * internal state to finish the connection process.
   */
  protected void afterConnect() throws IOException {
    // Empty implementation.
  }

  /**
   * This method is called after the connection is disconnected. Implementations should clean up any
   * additional state created for the connection.
   */
  protected void afterDisconnect() {
    // Empty implementation.
  }

  /**
   * This method is called before the connection is disconnected. Implementations should add any
   * additional operations before the connection is disconnected.
   */
  protected void beforeDisconnect() {
    // Empty implementation.
  }

  /**
   * Handshakes with meta master
   */
  public synchronized void handshake() throws AlluxioStatusException {
    if (isConnected() || sHandshakeComplete.get()) {
      return;
    }
    mAddress = getAddress();
    LOG.info("Alluxio client (version {}) is trying to bootstrap-connect with {}",
        RuntimeConstants.VERSION, mAddress);
    // A plain socket transport to bootstrap
    TTransport baseTransport = ThriftUtils.createThriftSocket(mAddress);
    TTransport transport = new MultiplexClientTransport(baseTransport);
    TProtocol protocol = ThriftUtils.createThriftProtocol(transport,
        Constants.META_MASTER_SERVICE_NAME);
    List<ConfigProperty> clusterConfig;
    try {
      transport.open();
      MetaMasterClientService.Client client = new MetaMasterClientService.Client(protocol);
      clusterConfig = client.getConfiguration(new GetConfigurationTOptions())
          .getConfigList()
          .stream()
          .map(ConfigProperty::fromThrift)
          .collect(Collectors.toList());
    } catch (TTransportException e) {
      LOG.error("TTransportException", e);
      throw new UnavailableException("TTransportException" + e, e);
    } catch (TException e) {
      LOG.error("TTransportException", e);
      throw new UnavailableException("TransportException" + e, e);
    } finally {
      transport.close();
    }
    // merge cluster default into Configuration
    Properties clusterProps = new Properties();
    for (ConfigProperty property : clusterConfig) {
      String name = property.getName();
      if (PropertyKey.isValid(name)) {
        PropertyKey key = PropertyKey.fromString(name);
        if (key.getScope().contains(PropertyKey.Scope.CLIENT)
            || key.getScope().contains(PropertyKey.Scope.ALL)) {
          clusterProps.put(key, property.getValue());
          LOG.error("{} ({}) -> {}", key, key.getScope(), property.getValue());
        }
      }
    }
    Configuration.init(clusterProps);
    // This needs to be the last
    sHandshakeComplete.set(false);
  }

  /**
   * Connects with the remote.
   */
  public synchronized void connect() throws AlluxioStatusException {
    if (mConnected) {
      return;
    }
    disconnect();
    Preconditions.checkState(!mClosed, "Client is closed, will not try to connect.");

    RetryPolicy retryPolicy = mRetryPolicySupplier.get();
    while (retryPolicy.attempt()) {
      if (mClosed) {
        throw new FailedPreconditionException("Failed to connect: client has been closed");
      }
      // Re-query the address in each loop iteration in case it has changed (e.g. master
      // failover).
      try {
        mAddress = getAddress();
      } catch (UnavailableException e) {
        LOG.warn("Failed to determine {} rpc address ({}): {}",
            getServiceName(), retryPolicy.getAttemptCount(), e.toString());
        continue;
      }
      LOG.info("Alluxio client (version {}) is trying to connect with {} @ {}",
          RuntimeConstants.VERSION, getServiceName(), mAddress);

      // The plain socket transport
      TTransport baseTransport = ThriftUtils.createThriftSocket(mAddress);
      mTransport = new MultiplexClientTransport(
          mTransportProvider.getClientTransport(mParentSubject, baseTransport), baseTransport
      );
      mProtocol = ThriftUtils.createThriftProtocol(mTransport, getServiceName());
      try {
        mTransport.open();
        LOG.info("Client registered with {} @ {}", getServiceName(), mAddress);
        mConnected = true;
        afterConnect();
        checkVersion(getClient(), getServiceVersion());
        return;
      } catch (IOException | TTransportException e) {
        LOG.warn("Failed to connect ({}) with {} @ {}: {}", retryPolicy.getAttemptCount(),
            getServiceName(), mAddress, e.getMessage());
        if (e.getCause() instanceof java.net.SocketTimeoutException) {
          // Do not retry if socket timeout.
          String message = "Thrift transport open times out. Please check whether the "
              + "authentication types match between client and server. Note that NOSASL client "
              + "is not able to connect to servers with SIMPLE security mode.";
          throw new UnavailableException(message, e);
        }
      }
      // TODO(peis): Consider closing the connection here as well.
    }
    // Reaching here indicates that we did not successfully connect.
    if (mAddress == null) {
      throw new UnavailableException(
          String.format("Failed to determine address for %s after %s attempts", getServiceName(),
              retryPolicy.getAttemptCount()));
    }
    throw new UnavailableException(String.format("Failed to connect to %s @ %s after %s attempts",
        getServiceName(), mAddress, retryPolicy.getAttemptCount()));
  }

  /**
   * Closes the connection with the Alluxio remote and does the necessary cleanup. It should be used
   * if the client has not connected with the remote for a while, for example.
   */
  public synchronized void disconnect() {
    if (mConnected) {
      Preconditions.checkNotNull(mProtocol, PreconditionMessage.PROTOCOL_NULL_WHEN_CONNECTED);
      LOG.debug("Disconnecting from the {} @ {}", getServiceName(), mAddress);
      beforeDisconnect();
      mProtocol.getTransport().close();
      mConnected = false;
      afterDisconnect();
    }
  }

  /**
   * @return true if this client is connected to the remote
   */
  public synchronized boolean isConnected() {
    return mConnected;
  }

  /**
   * Closes the connection with the remote permanently. This instance should be not be reused after
   * closing.
   */
  @Override
  public synchronized void close() {
    disconnect();
    mClosed = true;
  }

  @Override
  public synchronized InetSocketAddress getAddress() throws UnavailableException {
    return mAddress;
  }

  /**
   * The RPC to be executed in {@link #retryRPC(RpcCallable)}.
   *
   * @param <V> the return value of {@link #call()}
   */
  protected interface RpcCallable<V> {
    /**
     * The task where RPC happens.
     *
     * @return RPC result
     * @throws TException when any exception defined in thrift happens
     */
    V call() throws TException;
  }

  /**
   * Tries to execute an RPC defined as a {@link RpcCallable}.
   *
   * If a {@link UnavailableException} occurs, a reconnection will be tried through
   * {@link #connect()} and the action will be re-executed.
   *
   * @param rpc the RPC call to be executed
   * @param <V> type of return value of the RPC call
   * @return the return value of the RPC call
   */
  protected synchronized <V> V retryRPC(RpcCallable<V> rpc) throws AlluxioStatusException {
    RetryPolicy retryPolicy = mRetryPolicySupplier.get();
    Exception ex = null;
    while (retryPolicy.attempt()) {
      if (mClosed) {
        throw new FailedPreconditionException("Client is closed");
      }
      if (!sHandshakeComplete.get()) {
        handshake();
      }
      connect();
      try {
        return rpc.call();
      } catch (AlluxioTException e) {
        AlluxioStatusException se = AlluxioStatusException.fromThrift(e);
        if (se.getStatus() == Status.UNAVAILABLE) {
          ex = se;
        } else {
          throw se;
        }
      } catch (TException e) {
        ex = e;
      }
      LOG.info("Rpc failed ({}): {}", retryPolicy.getAttemptCount(), ex.toString());
      disconnect();
    }
    throw new UnavailableException("Failed after " + retryPolicy.getAttemptCount()
            + " attempts: " + ex.toString(), ex);
  }
}<|MERGE_RESOLUTION|>--- conflicted
+++ resolved
@@ -11,6 +11,7 @@
 
 package alluxio;
 
+import alluxio.conf.Source;
 import alluxio.exception.ExceptionMessage;
 import alluxio.exception.PreconditionMessage;
 import alluxio.exception.status.AlluxioStatusException;
@@ -57,9 +58,6 @@
 public abstract class AbstractClient implements Client {
   private static final Logger LOG = LoggerFactory.getLogger(AbstractClient.class);
 
-<<<<<<< HEAD
-  private static AtomicBoolean sHandshakeComplete = new AtomicBoolean(false);
-=======
   private static Supplier<RetryPolicy> defaultRetry() {
     Duration maxRetryDuration = Configuration.getDuration(PropertyKey.USER_RPC_RETRY_MAX_DURATION);
     Duration baseSleepMs = Configuration.getDuration(PropertyKey.USER_RPC_RETRY_BASE_SLEEP_MS);
@@ -68,11 +66,11 @@
         .withInitialSleep(baseSleepMs).withMaxSleep(maxSleepMs).build();
   }
 
->>>>>>> 4eea332b
   private final Supplier<RetryPolicy> mRetryPolicySupplier;
 
   protected InetSocketAddress mAddress;
   protected TProtocol mProtocol;
+  private static AtomicBoolean sHandshakeComplete = new AtomicBoolean(false);
 
   /** Is true if this client is currently connected. */
   protected boolean mConnected = false;
@@ -182,7 +180,7 @@
   /**
    * Handshakes with meta master
    */
-  public synchronized void handshake() throws AlluxioStatusException {
+  private synchronized void handshake() throws AlluxioStatusException {
     if (isConnected() || sHandshakeComplete.get()) {
       return;
     }
@@ -225,7 +223,7 @@
         }
       }
     }
-    Configuration.init(clusterProps);
+    Configuration.merge(clusterProps, Source.CLUSTER_DEFAULT);
     // This needs to be the last
     sHandshakeComplete.set(false);
   }
