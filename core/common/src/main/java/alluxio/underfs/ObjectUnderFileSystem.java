/*
 * The Alluxio Open Foundation licenses this work under the Apache License, version 2.0
 * (the "License"). You may not use this work except in compliance with the License, which is
 * available at www.apache.org/licenses/LICENSE-2.0
 *
 * This software is distributed on an "AS IS" basis, WITHOUT WARRANTIES OR CONDITIONS OF ANY KIND,
 * either express or implied, as more fully set forth in the License.
 *
 * See the NOTICE file distributed with this work for information regarding copyright ownership.
 */

package alluxio.underfs;

import alluxio.AlluxioURI;
import alluxio.conf.AlluxioConfiguration;
import alluxio.conf.PropertyKey;
import alluxio.exception.ExceptionMessage;
import alluxio.underfs.options.CreateOptions;
import alluxio.underfs.options.DeleteOptions;
import alluxio.underfs.options.FileLocationOptions;
import alluxio.underfs.options.ListOptions;
import alluxio.underfs.options.MkdirsOptions;
import alluxio.underfs.options.OpenOptions;
import alluxio.util.CommonUtils;
import alluxio.util.executor.ExecutorServiceFactories;
import alluxio.util.io.PathUtils;

import org.slf4j.Logger;
import org.slf4j.LoggerFactory;

import java.io.FileNotFoundException;
import java.io.IOException;
import java.io.InputStream;
import java.io.OutputStream;
import java.util.ArrayList;
import java.util.Collections;
import java.util.HashMap;
import java.util.HashSet;
import java.util.List;
import java.util.Map;
import java.util.concurrent.Callable;
import java.util.concurrent.ExecutionException;
import java.util.concurrent.ExecutorService;
import java.util.concurrent.Future;

import javax.annotation.Nullable;
import javax.annotation.concurrent.NotThreadSafe;
import javax.annotation.concurrent.ThreadSafe;

/**
 * An object based abstract {@link UnderFileSystem}. Object Stores implementing the
 * {@link UnderFileSystem} interface should derive from this class.
 */
@ThreadSafe
public abstract class ObjectUnderFileSystem extends BaseUnderFileSystem {
  private static final Logger LOG = LoggerFactory.getLogger(ObjectUnderFileSystem.class);

  /** Default maximum length for a single listing query. */
  private static final int DEFAULT_MAX_LISTING_CHUNK_LENGTH = 1000;

  /** Value used to indicate nested structure. */
  protected static final char PATH_SEPARATOR_CHAR = '/';

  /**
   * Value used to indicate nested structure. This is a string representation of
   * {@link ObjectUnderFileSystem#PATH_SEPARATOR_CHAR}.
   */
  protected static final String PATH_SEPARATOR = String.valueOf(PATH_SEPARATOR_CHAR);

  /** Executor service used for parallel UFS operations such as bulk deletes. */
  protected ExecutorService mExecutorService;

  /**
   * Constructs an {@link ObjectUnderFileSystem}.
   *
   * @param uri the {@link AlluxioURI} used to create this ufs
   * @param ufsConf UFS configuration
   */
  protected ObjectUnderFileSystem(AlluxioURI uri, UnderFileSystemConfiguration ufsConf,
      AlluxioConfiguration alluxioConf) {
    super(uri, ufsConf, alluxioConf);
    int numThreads = mAlluxioConf.getInt(PropertyKey.UNDERFS_OBJECT_STORE_SERVICE_THREADS);
    mExecutorService = ExecutorServiceFactories.fixedThreadPool(
        "alluxio-underfs-object-service-worker", numThreads).create();
  }

  /**
   * Information about a single object in object UFS.
   */
  protected class ObjectStatus {
    private static final String INVALID_CONTENT_HASH = "";
    private static final long INVALID_CONTENT_LENGTH = -1L;
    private static final long INVALID_MODIFIED_TIME = -1L;

    private final String mContentHash;
    private final long mContentLength;
    private final long mLastModifiedTimeMs;
    private final String mName;

    public ObjectStatus(String name, String contentHash, long contentLength,
        long lastModifiedTimeMs) {
      mContentHash = contentHash;
      mContentLength = contentLength;
      mLastModifiedTimeMs = lastModifiedTimeMs;
      mName = name;
    }

    public ObjectStatus(String name) {
      mContentHash = INVALID_CONTENT_HASH;
      mContentLength = INVALID_CONTENT_LENGTH;
      mLastModifiedTimeMs = INVALID_MODIFIED_TIME;
      mName = name;
    }

    /**
     * @return the hash of the content
     */
    public String getContentHash() {
      return mContentHash;
    }

    /**
     * Gets the size of object contents in bytes.
     *
     * @return the content length in bytes
     */
    public long getContentLength() {
      return mContentLength;
    }

    /**
     * Gets the last modified epoch time in ms.
     *
     * @return modification time in milliseconds
     */
    public long getLastModifiedTimeMs() {
      return mLastModifiedTimeMs;
    }

    /**
     * Gets the name of the object.
     *
     * @return object name
     */
    public String getName() {
      return mName;
    }
  }

  /**
   * A chunk of listing results.
   */
  public interface ObjectListingChunk {
    /**
     * Returns objects in a pseudo-directory which may be a file or a directory.
     *
     * @return a list of object statuses
     */
    ObjectStatus[] getObjectStatuses();

    /**
     * Use common prefixes to infer pseudo-directories in object store.
     *
     * @return a list of common prefixes
     */
    String[] getCommonPrefixes();

    /**
     * Gets next chunk of object listings.
     *
     * @return null if listing did not find anything or is done, otherwise return new
     * {@link ObjectListingChunk} for the next chunk
     */
    @Nullable
    ObjectListingChunk getNextChunk() throws IOException;
  }

  /**
   * Permissions in object UFS.
   */
  public class ObjectPermissions {
    final String mOwner;
    final String mGroup;
    final short mMode;

    /**
     * Creates a new ObjectPermissions.
     *
     * @param owner the owner of the object
     * @param group the group of the object
     * @param mode the representation of the permission bits
     */
    public ObjectPermissions(String owner, String group, short mode) {
      mOwner = owner;
      mGroup = group;
      mMode = mode;
    }

    /**
     * @return the name of the owner
     */
    public String getOwner() {
      return mOwner;
    }

    /**
     * @return the name of the group
     */
    public String getGroup() {
      return mGroup;
    }

    /**
     * @return the short representation of the permission bits
     */
    public short getMode() {
      return mMode;
    }
  }

  @Override
  public void cleanup() throws IOException {
  }

  @Override
  public void close() throws IOException {
  }

  @Override
  public void connectFromMaster(String hostname) {
  }

  @Override
  public void connectFromWorker(String hostname) {
  }

  @Override
  public OutputStream create(String path, CreateOptions options) throws IOException {
    if (options.getCreateParent() && !mkdirs(getParentPath(path))) {
      throw new IOException(ExceptionMessage.PARENT_CREATION_FAILED.getMessage(path));
    }
    return createObject(stripPrefixIfPresent(path));
  }

  @Override
  public boolean deleteFile(String path) throws IOException {
    return deleteObject(stripPrefixIfPresent(path));
  }

  @Override
  public boolean deleteDirectory(String path, DeleteOptions options) throws IOException {
    if (!options.isRecursive()) {
      UfsStatus[] children = listInternal(path, ListOptions.defaults());
      if (children == null) {
        LOG.error("Unable to delete path because {} is not a directory ", path);
        return false;
      }
      if (children.length != 0) {
        LOG.error("Unable to delete {} because it is a non empty directory. Specify "
                + "recursive as true in order to delete non empty directories.", path);
        return false;
      }
      // Delete the directory itself
      return deleteObject(stripPrefixIfPresent(convertToFolderName(path)));
    }

    // Delete children
    DeleteBuffer deleteBuffer = new DeleteBuffer();
    UfsStatus[] pathsToDelete = listInternal(path, ListOptions.defaults().setRecursive(true));
    if (pathsToDelete == null) {
      LOG.warn("Unable to delete {} because listInternal returns null", path);
      return false;
    }
    for (UfsStatus pathToDelete : pathsToDelete) {
      String pathKey = stripPrefixIfPresent(PathUtils.concatPath(path, pathToDelete.getName()));
      if (pathToDelete.isDirectory()) {
        deleteBuffer.add(convertToFolderName(pathKey));
      } else {
        deleteBuffer.add(pathKey);
      }
    }
    deleteBuffer.add(stripPrefixIfPresent(convertToFolderName(path)));
    int filesDeleted = deleteBuffer.getResult().size();
    if (filesDeleted != deleteBuffer.mEntriesAdded) {
      LOG.warn("Failed to delete directory, successfully deleted {} files out of {}.",
          filesDeleted, deleteBuffer.mEntriesAdded);
      return false;
    }
    return true;
  }

  /**
   * Objects added to a {@link DeleteBuffer} will be deleted in batches. Multiple batches are
   * processed in parallel.
   */
  @NotThreadSafe
  protected class DeleteBuffer {
    /** A list of objects in batches to be deleted in parallel. */
    private ArrayList<List<String>> mBatches;
    /** A list of the successfully deleted objects for each batch delete. */
    private ArrayList<Future<List<String>>> mBatchesResult;
    /** Buffer for a batch of objects to be deleted. */
    private List<String> mCurrentBatchBuffer;
    /** Total number of objects to be deleted across batches. */
    private int mEntriesAdded;

    /**
     * Construct a new {@link DeleteBuffer} instance.
     */
    public DeleteBuffer() {
      mBatches = new ArrayList<>();
      mBatchesResult = new ArrayList<>();
      mCurrentBatchBuffer = new ArrayList<>();
      mEntriesAdded = 0;
    }

    /**
     * Add a new object to be deleted.
     *
     * @param path of object
     * @throws IOException if a non-Alluxio error occurs
     */
    public void add(String path) throws IOException {
      // Delete batch size is same as listing length
      if (mCurrentBatchBuffer.size() == getListingChunkLength(mAlluxioConf)) {
        // Batch is full
        submitBatch();
      }
      mCurrentBatchBuffer.add(path);
      mEntriesAdded++;
    }

    /**
     * Get the combined result from all batches.
     *
     * @return a list of successfully deleted objects
     * @throws IOException if a non-Alluxio error occurs
     */
    public List<String> getResult() throws IOException {
      submitBatch();
      List<String> result = new ArrayList<>();
      for (Future<List<String>> list : mBatchesResult) {
        try {
          result.addAll(list.get());
        } catch (InterruptedException e) {
          Thread.currentThread().interrupt();
          // If operation was interrupted do not add to successfully deleted list
          LOG.warn("Interrupted while waiting for the result of batch delete. UFS and Alluxio "
              + "state may be inconsistent. Error: {}", e.getMessage());
        } catch (ExecutionException e) {
          // If operation failed to execute do not add to successfully deleted list
          LOG.warn("A batch delete failed. UFS and Alluxio state may be inconsistent. Error: {}",
              e.getMessage());
        }
      }
      return result;
    }

    /**
     * Process the current batch asynchronously.
     */
    private void submitBatch() throws IOException {
      if (mCurrentBatchBuffer.size() != 0) {
        int batchNumber = mBatches.size();
        mBatches.add(new ArrayList<>(mCurrentBatchBuffer));
        mCurrentBatchBuffer.clear();
        mBatchesResult.add(batchNumber,
            mExecutorService.submit(new DeleteThread(mBatches.get(batchNumber))));
      }
    }

    /**
     * Thread class to delete a batch of objects.
     */
    @NotThreadSafe
    protected class DeleteThread implements Callable<List<String>> {

      List<String> mBatch;

      /**
       * Delete a batch of objects.
       * @param batch a list of objects to delete
       */
      public DeleteThread(List<String> batch) {
        mBatch = batch;
      }

      @Override
      public List<String> call() {
        try {
          return deleteObjects(mBatch);
        } catch (IOException e) {
          // Do not append to success list
          return Collections.emptyList();
        }
      }
    }
  }

  /**
   * Gets the block size in bytes. This method defaults to the default user block size in Alluxio.
   *
   * @param path the file name
   * @return the default Alluxio user block size
   */
  @Override
  public long getBlockSizeByte(String path) throws IOException {
    return mAlluxioConf.getBytes(PropertyKey.USER_BLOCK_SIZE_BYTES_DEFAULT);
  }

  @Override
  public UfsDirectoryStatus getDirectoryStatus(String path) throws IOException {
    if (isDirectory(path)) {
      ObjectPermissions permissions = getPermissions();
      return new UfsDirectoryStatus(path, permissions.getOwner(), permissions.getGroup(),
          permissions.getMode());
    }
    LOG.warn("Error fetching directory status, assuming directory {} does not exist", path);
    throw new FileNotFoundException(path);
  }

  // Not supported
  @Override
  @Nullable
  public List<String> getFileLocations(String path) throws IOException {
    LOG.debug("getFileLocations is not supported when using default ObjectUnderFileSystem.");
    return null;
  }

  // Not supported
  @Override
  @Nullable
  public List<String> getFileLocations(String path, FileLocationOptions options)
      throws IOException {
    LOG.debug("getFileLocations is not supported when using default ObjectUnderFileSystem.");
    return null;
  }

  // This call is currently only used for the web ui, where a negative value implies unknown.
  @Override
  public long getSpace(String path, SpaceType type) throws IOException {
    return -1;
  }

  @Override
  public UfsFileStatus getFileStatus(String path) throws IOException {
    ObjectStatus details = getObjectStatus(stripPrefixIfPresent(path));
    if (details != null) {
      ObjectPermissions permissions = getPermissions();
      return new UfsFileStatus(path, details.getContentHash(), details.getContentLength(),
          details.getLastModifiedTimeMs(), permissions.getOwner(), permissions.getGroup(),
          permissions.getMode());
    } else {
      LOG.warn("Error fetching file status, assuming file {} does not exist", path);
      throw new FileNotFoundException(path);
    }
  }

  @Override
  public UfsStatus getStatus(String path) throws IOException {
    if (isRoot(path)) {
      return getDirectoryStatus(path);
    }
    ObjectStatus details = getObjectStatus(stripPrefixIfPresent(path));
    if (details != null) {
      ObjectPermissions permissions = getPermissions();
      return new UfsFileStatus(path, details.getContentHash(), details.getContentLength(),
          details.getLastModifiedTimeMs(), permissions.getOwner(), permissions.getGroup(),
          permissions.getMode());
    }
    return getDirectoryStatus(path);
  }

  @Override
  public boolean isDirectory(String path) throws IOException {
    // Root is always a folder
    if (isRoot(path)) {
      return true;
    }
    String keyAsFolder = convertToFolderName(stripPrefixIfPresent(path));
    if (getObjectStatus(keyAsFolder) != null) {
      return true;
    }
    return getObjectListingChunkForPath(path, true) != null;
  }

  @Override
  public boolean isFile(String path) throws IOException {
    // Directly try to get the file metadata, if we fail it either is a folder or does not exist
    return !isRoot(path) && (getObjectStatus(stripPrefixIfPresent(path)) != null);
  }

  @Override
  public boolean isObjectStorage() {
    return true;
  }

  @Override
  public UfsStatus[] listStatus(String path) throws IOException {
    return listInternal(path, ListOptions.defaults());
  }

  @Override
  public UfsStatus[] listStatus(String path, ListOptions options)
      throws IOException {
    return listInternal(path, options);
  }

  @Override
  public boolean mkdirs(String path, MkdirsOptions options) throws IOException {
    if (path == null) {
      return false;
    }
    if (isDirectory(path)) {
      return true;
    }
    if (isFile(path)) {
      LOG.error("Cannot create directory {} because it is already a file.", path);
      return false;
    }
    if (!options.getCreateParent()) {
      if (parentExists(path)) {
        // Parent directory exists
        return mkdirsInternal(path);
      } else {
        LOG.error("Cannot create directory {} because parent does not exist", path);
        return false;
      }
    }
    // Parent directories should be created
    if (parentExists(path)) {
      // Parent directory exists
      return mkdirsInternal(path);
    } else {
      String parentKey = getParentPath(path);
      // Recursively make the parent folders
      return mkdirs(parentKey) && mkdirsInternal(path);
    }
  }

  @Override
  public InputStream open(String path, OpenOptions options) throws IOException {
<<<<<<< HEAD
    IOException thrownException = null;
    RetryPolicy retryPolicy = new ExponentialBackoffRetry(
        (int)  mAlluxioConf.getMs(PropertyKey.UNDERFS_OBJECT_STORE_READ_RETRY_BASE_SLEEP_MS),
        (int) mAlluxioConf.getMs(PropertyKey.UNDERFS_OBJECT_STORE_READ_RETRY_MAX_SLEEP_MS),
        mAlluxioConf.getInt(PropertyKey.UNDERFS_OBJECT_STORE_READ_RETRY_MAX_NUM));
    while (retryPolicy.attempt()) {
      try {
        return openObject(stripPrefixIfPresent(path), options);
      } catch (IOException e) {
        LOG.warn("{} attempt to open {} failed with exception : {}", retryPolicy.getAttemptCount(),
            path, e.getMessage());
        thrownException = e;
      }
    }
    throw thrownException;
=======
    return openObject(stripPrefixIfPresent(path), options);
>>>>>>> e2333382
  }

  @Override
  public boolean renameDirectory(String src, String dst) throws IOException {
    UfsStatus[] children = listInternal(src, ListOptions.defaults());
    if (children == null) {
      LOG.error("Failed to list directory {}, aborting rename.", src);
      return false;
    }
    if (exists(dst)) {
      LOG.error("Unable to rename {} to {} because destination already exists.", src, dst);
      return false;
    }
    // Source exists and is a directory, and destination does not exist
    // Rename the source folder first
    if (!copyObject(stripPrefixIfPresent(convertToFolderName(src)),
        stripPrefixIfPresent(convertToFolderName(dst)))) {
      return false;
    }
    // Rename each child in the src folder to destination/child
    for (UfsStatus child : children) {
      String childSrcPath = PathUtils.concatPath(src, child.getName());
      String childDstPath = PathUtils.concatPath(dst, child.getName());
      boolean success;
      if (child.isDirectory()) {
        // Recursive call
        success = renameDirectory(childSrcPath, childDstPath);
      } else {
        success = renameFile(childSrcPath, childDstPath);
      }
      if (!success) {
        LOG.error("Failed to rename path {} to {}, aborting rename.", childSrcPath, childDstPath);
        return false;
      }
    }
    // Delete src and everything under src
    return deleteDirectory(src, DeleteOptions.defaults().setRecursive(true));
  }

  @Override
  public boolean renameFile(String src, String dst) throws IOException {
    if (!isFile(src)) {
      LOG.error("Unable to rename {} to {} because source does not exist or is a directory.",
          src, dst);
      return false;
    }
    if (exists(dst)) {
      LOG.error("Unable to rename {} to {} because destination already exists.", src, dst);
      return false;
    }
    // Source is a file and Destination does not exist
    return copyObject(stripPrefixIfPresent(src), stripPrefixIfPresent(dst))
        && deleteObject(stripPrefixIfPresent(src));
  }

  @Override
  public boolean supportsFlush() {
    return false;
  }

  /**
   * Creates a zero-byte object used to encode a directory.
   *
   * @param key the key to create
   * @return true if the operation was successful
   */
  protected abstract boolean createEmptyObject(String key);

  /**
   * Creates an {@link OutputStream} for object uploads.
   *
   * @param key ufs key including scheme and bucket
   * @return new OutputStream
   */
  protected abstract OutputStream createObject(String key) throws IOException;

  /**
   * Appends the directory suffix to the key.
   *
   * @param key the key to convert
   * @return key as a directory path
   */
  protected String convertToFolderName(String key) {
    // Strips the slash if it is the end of the key string. This is because the slash at
    // the end of the string is not part of the Object key.
    key = CommonUtils.stripSuffixIfPresent(key, PATH_SEPARATOR);
    return key + getFolderSuffix();
  }

  /**
   * Copies an object to another key.
   *
   * @param src the source key to copy
   * @param dst the destination key to copy to
   * @return true if the operation was successful, false otherwise
   */
  protected abstract boolean copyObject(String src, String dst) throws IOException;

  /**
   * Internal function to delete a key.
   *
   * @param key the key to delete
   * @return true if successful, false if an exception is thrown
   */
  protected abstract boolean deleteObject(String key) throws IOException;

  /**
   * Internal function to delete a list of keys.
   *
   * @param keys the list of keys to delete
   * @return list of successfully deleted keys
   */
  protected List<String> deleteObjects(List<String> keys) throws IOException {
    List<String> result = new ArrayList<>();
    for (String key : keys) {
      boolean status = deleteObject(key);
      // If key is a directory, it is possible that it was not created through Alluxio and no
      // zero-byte breadcrumb exists
      if (status || key.endsWith(getFolderSuffix())) {
        result.add(key);
      }
    }
    return result;
  }

  /**
   * Permissions for the mounted bucket.
   *
   * @return permissions
   */
  protected abstract ObjectPermissions getPermissions();

  /**
   * Maximum number of items in a single listing chunk supported by the under store.
   *
   * @return the maximum length for a single listing query
   */
  protected int getListingChunkLengthMax() {
    return DEFAULT_MAX_LISTING_CHUNK_LENGTH;
  }

  /**
   * The number of items to query in a single listing chunk.
   *
   * @return length of each list request
   */
  protected int getListingChunkLength(AlluxioConfiguration conf) {
    return conf.getInt(PropertyKey.UNDERFS_LISTING_LENGTH) > getListingChunkLengthMax()
        ? getListingChunkLengthMax() : conf.getInt(PropertyKey.UNDERFS_LISTING_LENGTH);
  }

  /**
   * Get metadata information about object. Implementations should process the key as is, which
   * may be a file or a directory key.
   *
   * @param key ufs key to get metadata for
   * @return {@link ObjectStatus} if key exists and successful, otherwise null
   */
  @Nullable
  protected abstract ObjectStatus getObjectStatus(String key) throws IOException;

  /**
   * Get parent path.
   *
   * @param path ufs path including scheme and bucket
   * @return the parent path, or null if the parent does not exist
   */
  @Nullable
  protected String getParentPath(String path) {
    // Root does not have a parent.
    if (isRoot(path)) {
      return null;
    }
    int separatorIndex = path.lastIndexOf(PATH_SEPARATOR);
    if (separatorIndex < 0) {
      return null;
    }
    return path.substring(0, separatorIndex);
  }

  /**
   * Checks if the path is the root.
   *
   * @param path ufs path including scheme and bucket
   * @return true if the path is the root, false otherwise
   */
  protected boolean isRoot(String path) {
    return PathUtils.normalizePath(path, PATH_SEPARATOR).equals(
        PathUtils.normalizePath(getRootKey(), PATH_SEPARATOR));
  }

  /**
   * Gets the child name based on the parent name.
   *
   * @param child the key of the child
   * @param parent the key of the parent
   * @return the child key with the parent prefix removed
   */
  protected String getChildName(String child, String parent) throws IOException {
    if (child.startsWith(parent)) {
      return child.substring(parent.length());
    }
    throw new IOException(ExceptionMessage.INVALID_PREFIX.getMessage(parent, child));
  }

  /**
   * Get suffix used to encode a directory.
   *
   * @return folder suffix
   */
  protected abstract String getFolderSuffix();

  /**
   * Gets a (partial) object listing result for the given key.
   *
   * @param key pseudo-directory key excluding header and bucket
   * @param recursive whether to request immediate children only, or all descendants
   * @return chunked object listing, or null if key is not found
   */
  @Nullable
  protected abstract ObjectListingChunk getObjectListingChunk(String key, boolean recursive)
      throws IOException;

  /**
   * Gets a (partial) object listing for the given path.
   *
   * @param path of pseudo-directory
   * @param recursive whether to request immediate children only, or all descendants
   * @return chunked object listing, or null if the path does not exist as a pseudo-directory
   */
  @Nullable
  protected ObjectListingChunk getObjectListingChunkForPath(String path, boolean recursive)
      throws IOException {
    // Check if anything begins with <folder_path>/
    String dir = stripPrefixIfPresent(path);
    ObjectListingChunk objs = getObjectListingChunk(dir, recursive);
    // If there are, this is a folder and we can create the necessary metadata
    if (objs != null && ((objs.getObjectStatuses() != null && objs.getObjectStatuses().length > 0)
        || (objs.getCommonPrefixes() != null && objs.getCommonPrefixes().length > 0))) {
      // If the breadcrumb exists, this is a no-op
      if (!mUfsConf.isReadOnly()) {
        mkdirsInternal(dir);
      }
      return objs;
    }
    return null;
  }

  /**
   * Get full path of root in object store.
   *
   * @return full path including scheme and bucket
   */
  protected abstract String getRootKey();

  /**
   * Lists the files in the given path, the paths will be their logical names and not contain the
   * folder suffix. Note that, the list results are unsorted.
   *
   * @param path the key to list
   * @param options for listing
   * @return an array of the file and folder names in this directory
   */
  @Nullable
  protected UfsStatus[] listInternal(String path, ListOptions options) throws IOException {
    ObjectListingChunk chunk = getObjectListingChunkForPath(path, options.isRecursive());
    if (chunk == null) {
      String keyAsFolder = convertToFolderName(stripPrefixIfPresent(path));
      if (getObjectStatus(keyAsFolder) != null) {
        // Path is an empty directory
        return new UfsStatus[0];
      }
      return null;
    }
    String keyPrefix = PathUtils.normalizePath(stripPrefixIfPresent(path), PATH_SEPARATOR);
    keyPrefix = keyPrefix.equals(PATH_SEPARATOR) ? "" : keyPrefix;
    Map<String, UfsStatus> children = new HashMap<>();
    while (chunk != null) {
      // Directories in UFS can be possibly encoded in two different ways:
      // (1) as file objects with FOLDER_SUFFIX for directories created through Alluxio or
      // (2) as "common prefixes" of other files objects for directories not created through
      // Alluxio
      //
      // Case (1) (and file objects) is accounted for by iterating over chunk.getObjects() while
      // case (2) is accounted for by iterating over chunk.getCommonPrefixes().
      //
      // An example, with prefix="ufs" and delimiter="/" and LISTING_LENGTH=5
      // - objects.key = ufs/, child =
      // - objects.key = ufs/dir1<FOLDER_SUFFIX>, child = dir1
      // - objects.key = ufs/file, child = file
      // - commonPrefix = ufs/dir1/, child = dir1
      // - commonPrefix = ufs/dir2/, child = dir2

      // Handle case (1)
      for (ObjectStatus status : chunk.getObjectStatuses()) {
        // Remove parent portion of the key
        String child = getChildName(status.getName(), keyPrefix);
        if (child.isEmpty() || child.equals(getFolderSuffix())) {
          // Removes results equal to the path
          continue;
        }
        ObjectPermissions permissions = getPermissions();
        if (child.endsWith(getFolderSuffix())) {
          // Child is a directory
          child = CommonUtils.stripSuffixIfPresent(child, getFolderSuffix());
          children.put(child, new UfsDirectoryStatus(child, permissions.getOwner(),
              permissions.getGroup(), permissions.getMode()));
        } else {
          // Child is a file
          children.put(child,
              new UfsFileStatus(child, status.getContentHash(), status.getContentLength(),
                  status.getLastModifiedTimeMs(), permissions.getOwner(), permissions.getGroup(),
                  permissions.getMode()));
        }
      }
      // Handle case (2)
      String[] commonPrefixes;
      if (options.isRecursive()) {
        // In case of a recursive listing infer pseudo-directories as the commonPrefixes returned
        // from the object store is empty for an empty delimiter.
        HashSet<String> prefixes = new HashSet<>();
        for (ObjectStatus objectStatus : chunk.getObjectStatuses()) {
          String objectName = objectStatus.getName();
          while (objectName.startsWith(keyPrefix)) {
            objectName = objectName.substring(0, objectName.lastIndexOf(PATH_SEPARATOR));
            if (!objectName.isEmpty()) {
              prefixes.add(objectName);
            }
          }
        }
        commonPrefixes = prefixes.toArray(new String[prefixes.size()]);
      } else {
        commonPrefixes = chunk.getCommonPrefixes();
      }
      for (String commonPrefix : commonPrefixes) {
        if (commonPrefix.startsWith(keyPrefix)) {
          // Remove parent portion of the key
          String child = getChildName(commonPrefix, keyPrefix);
          // Remove any portion after the last path delimiter
          int childNameIndex = child.lastIndexOf(PATH_SEPARATOR);
          child = childNameIndex != -1 ? child.substring(0, childNameIndex) : child;
          if (!child.isEmpty() && !children.containsKey(child)) {
            // This directory has not been created through Alluxio.
            if (!mUfsConf.isReadOnly()) {
              mkdirsInternal(commonPrefix);
            }
            // If both a file and a directory existed with the same name, the path will be
            // treated as a directory
            ObjectPermissions permissions = getPermissions();
            children.put(child, new UfsDirectoryStatus(child, permissions.getOwner(),
                permissions.getGroup(), permissions.getMode()));
          }
        }
      }
      chunk = chunk.getNextChunk();
    }
    UfsStatus[] ret = new UfsStatus[children.size()];
    int pos = 0;
    for (UfsStatus status : children.values()) {
      ret[pos++] = status;
    }
    return ret;
  }

  /**
   * Creates a directory flagged file with the key and folder suffix.
   *
   * @param key the key to create a folder
   * @return true if the operation was successful, false otherwise
   */
  protected boolean mkdirsInternal(String key) {
    return createEmptyObject(convertToFolderName(stripPrefixIfPresent(key)));
  }

  /**
   * Internal function to open an input stream to an object.
   *
   * @param key the key to open
   * @return an {@link InputStream} to read from key
   */
  protected abstract InputStream openObject(String key, OpenOptions options) throws IOException;

  /**
   * Treating the object store as a file system, checks if the parent directory exists.
   *
   * @param path the path to check
   * @return true if the parent exists or if the path is root, false otherwise
   */
  protected boolean parentExists(String path) throws IOException {
    // Assume root always has a parent
    if (isRoot(path)) {
      return true;
    }
    String parentKey = getParentPath(path);
    return parentKey != null && isDirectory(parentKey);
  }

  /**
   * Strips the bucket prefix or the preceding path separator from the path if it is present. For
   * example, for input path ufs://my-bucket-name/my-path/file, the output would be my-path/file. If
   * path is an absolute path like /my-path/file, the output would be my-path/file. This method will
   * leave keys without a prefix unaltered, ie. my-path/file returns my-path/file.
   *
   * @param path the path to strip
   * @return the path without the bucket prefix
   */
  protected String stripPrefixIfPresent(String path) {
    String stripedKey = CommonUtils.stripPrefixIfPresent(path,
        PathUtils.normalizePath(getRootKey(), PATH_SEPARATOR));
    if (!stripedKey.equals(path)) {
      return stripedKey;
    }
    return CommonUtils.stripPrefixIfPresent(path, PATH_SEPARATOR);
  }
}<|MERGE_RESOLUTION|>--- conflicted
+++ resolved
@@ -540,25 +540,7 @@
 
   @Override
   public InputStream open(String path, OpenOptions options) throws IOException {
-<<<<<<< HEAD
-    IOException thrownException = null;
-    RetryPolicy retryPolicy = new ExponentialBackoffRetry(
-        (int)  mAlluxioConf.getMs(PropertyKey.UNDERFS_OBJECT_STORE_READ_RETRY_BASE_SLEEP_MS),
-        (int) mAlluxioConf.getMs(PropertyKey.UNDERFS_OBJECT_STORE_READ_RETRY_MAX_SLEEP_MS),
-        mAlluxioConf.getInt(PropertyKey.UNDERFS_OBJECT_STORE_READ_RETRY_MAX_NUM));
-    while (retryPolicy.attempt()) {
-      try {
-        return openObject(stripPrefixIfPresent(path), options);
-      } catch (IOException e) {
-        LOG.warn("{} attempt to open {} failed with exception : {}", retryPolicy.getAttemptCount(),
-            path, e.getMessage());
-        thrownException = e;
-      }
-    }
-    throw thrownException;
-=======
     return openObject(stripPrefixIfPresent(path), options);
->>>>>>> e2333382
   }
 
   @Override
