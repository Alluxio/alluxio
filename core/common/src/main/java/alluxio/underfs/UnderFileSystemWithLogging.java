/*
 * The Alluxio Open Foundation licenses this work under the Apache License, version 2.0
 * (the "License"). You may not use this work except in compliance with the License, which is
 * available at www.apache.org/licenses/LICENSE-2.0
 *
 * This software is distributed on an "AS IS" basis, WITHOUT WARRANTIES OR CONDITIONS OF ANY KIND,
 * either express or implied, as more fully set forth in the License.
 *
 * See the NOTICE file distributed with this work for information regarding copyright ownership.
 */

package alluxio.underfs;

import alluxio.AlluxioURI;
import alluxio.Constants;
import alluxio.metrics.CommonMetrics;
import alluxio.metrics.Metric;
import alluxio.metrics.MetricsSystem;
import alluxio.metrics.WorkerMetrics;
import alluxio.security.authentication.AuthenticatedClientUser;
import alluxio.underfs.options.CreateOptions;
import alluxio.underfs.options.DeleteOptions;
import alluxio.underfs.options.FileLocationOptions;
import alluxio.underfs.options.ListOptions;
import alluxio.underfs.options.MkdirsOptions;
import alluxio.underfs.options.OpenOptions;
import alluxio.util.SecurityUtils;

import com.codahale.metrics.Timer;
import com.google.common.base.Preconditions;
import org.slf4j.Logger;
import org.slf4j.LoggerFactory;

import java.io.IOException;
import java.io.InputStream;
import java.io.OutputStream;
import java.util.List;
import java.util.Map;

/**
 * This class forwards all calls to the {@link UnderFileSystem} interface to an internal
 * implementation. For methods which throw an {@link IOException}, it is implied that an
 * interaction with the underlying storage is possible. This class logs the enter/exit of all
 * such methods. Methods which do not throw exceptions will not be logged.
 */
public class UnderFileSystemWithLogging implements UnderFileSystem {
  private static final Logger LOG = LoggerFactory.getLogger(UnderFileSystemWithLogging.class);

  private static final String NAME_SEPARATOR = ":";

  private final UnderFileSystem mUnderFileSystem;
  private final String mPath;

  /**
   * Creates a new {@link UnderFileSystemWithLogging} which forwards all calls to the provided
   * {@link UnderFileSystem} implementation.
   *
   * @param path the UFS path
   * @param ufs the implementation which will handle all the calls
   */
  // TODO(adit): Remove this method. ALLUXIO-2643.
  UnderFileSystemWithLogging(String path, UnderFileSystem ufs) {
    Preconditions.checkNotNull(path, "path");
    mPath = path;
    mUnderFileSystem = ufs;
  }

  @Override
  public void close() throws IOException {
    call(new UfsCallable<Void>() {
      @Override
      public Void call() throws IOException {
        mUnderFileSystem.close();
        return null;
      }

      @Override
      public String toString() {
        return "Close";
      }
    });
  }

  @Override
  public void connectFromMaster(final String hostname) throws IOException {
    call(new UfsCallable<Void>() {
      @Override
      public Void call() throws IOException {
        mUnderFileSystem.connectFromMaster(hostname);
        return null;
      }

      @Override
      public String toString() {
        return String.format("ConnectFromMaster: hostname=%s", hostname);
      }
    });
  }

  @Override
  public void connectFromWorker(final String hostname) throws IOException {
    call(new UfsCallable<Void>() {
      @Override
      public Void call() throws IOException {
        mUnderFileSystem.connectFromWorker(hostname);
        return null;
      }

      @Override
      public String toString() {
        return String.format("ConnectFromWorker: hostname=%s", hostname);
      }
    });
  }

  @Override
  public OutputStream create(final String path) throws IOException {
    return call(new UfsCallable<OutputStream>() {
      @Override
      public OutputStream call() throws IOException {
        return mUnderFileSystem.create(path);
      }

      @Override
      public String toString() {
        return String.format("Create: path=%s", path);
      }
    });
  }

  @Override
  public OutputStream create(final String path, final CreateOptions options) throws IOException {
    return call(new UfsCallable<OutputStream>() {
      @Override
      public OutputStream call() throws IOException {
        return mUnderFileSystem.create(path, options);
      }

      @Override
      public String toString() {
        return String.format("Create: path=%s, options=%s", path, options);
      }
    });
  }

  @Override
  public boolean deleteDirectory(final String path) throws IOException {
    return call(new UfsCallable<Boolean>() {
      @Override
      public Boolean call() throws IOException {
        return mUnderFileSystem.deleteDirectory(path);
      }

      @Override
      public String toString() {
        return String.format("DeleteDirectory: path=%s", path);
      }
    });
  }

  @Override
  public boolean deleteDirectory(final String path, final DeleteOptions options)
      throws IOException {
    return call(new UfsCallable<Boolean>() {
      @Override
      public Boolean call() throws IOException {
        return mUnderFileSystem.deleteDirectory(path, options);
      }

      @Override
      public String toString() {
        return String.format("DeleteDirectory: path=%s, options=%s", path, options);
      }
    });
  }

  @Override
  public boolean deleteFile(final String path) throws IOException {
    return call(new UfsCallable<Boolean>() {
      @Override
      public Boolean call() throws IOException {
        return mUnderFileSystem.deleteFile(path);
      }

      @Override
      public String toString() {
        return String.format("DeleteFile: path=%s", path);
      }
    });
  }

  @Override
  public boolean exists(final String path) throws IOException {
    return call(new UfsCallable<Boolean>() {
      @Override
      public Boolean call() throws IOException {
        return mUnderFileSystem.exists(path);
      }

      @Override
      public String toString() {
        return String.format("Exists: path=%s", path);
      }
    });
  }

  @Override
  public long getBlockSizeByte(final String path) throws IOException {
    return call(new UfsCallable<Long>() {
      @Override
      public Long call() throws IOException {
        return mUnderFileSystem.getBlockSizeByte(path);
      }

      @Override
      public String toString() {
        return String.format("GetBlockSizeByte: path=%s", path);
      }
    });
  }

  @Override
  public UfsDirectoryStatus getDirectoryStatus(final String path) throws IOException {
    return call(new UfsCallable<UfsDirectoryStatus>() {
      @Override
      public UfsDirectoryStatus call() throws IOException {
        return mUnderFileSystem.getDirectoryStatus(path);
      }

      @Override
      public String toString() {
        return String.format("GetDirectoryStatus: path=%s", path);
      }
    });
  }

  @Override
  public List<String> getFileLocations(final String path) throws IOException {
    return call(new UfsCallable<List<String>>() {
      @Override
      public List<String> call() throws IOException {
        return mUnderFileSystem.getFileLocations(path);
      }

      @Override
      public String toString() {
        return String.format("GetFileLocations: path=%s", path);
      }
    });
  }

  @Override
  public List<String> getFileLocations(final String path, final FileLocationOptions options)
      throws IOException {
    return call(new UfsCallable<List<String>>() {
      @Override
      public List<String> call() throws IOException {
        return mUnderFileSystem.getFileLocations(path, options);
      }

      @Override
      public String toString() {
        return String.format("GetFileLocations: path=%s, options=%s", path, options);
      }
    });
  }

  @Override
  public UfsFileStatus getFileStatus(final String path) throws IOException {
    return call(new UfsCallable<UfsFileStatus>() {
      @Override
      public UfsFileStatus call() throws IOException {
        return mUnderFileSystem.getFileStatus(path);
      }

      @Override
      public String toString() {
        return String.format("GetFileStatus: path=%s", path);
      }
    });
  }

  @Override
  public String getFingerprint(String path) {
    try {
      return call(new UfsCallable<String>() {
        @Override
        public String call() throws IOException {
          return mUnderFileSystem.getFingerprint(path);
        }

        @Override
        public String toString() {
          return String.format("GetFingerprint: path=%s", path);
        }
      });
    } catch (IOException e) {
      // This is not possible.
      return Constants.INVALID_UFS_FINGERPRINT;
    }
  }

  @Override
  public UfsMode getOperationMode(Map<String, UfsMode> physicalUfsState) {
    return mUnderFileSystem.getOperationMode(physicalUfsState);
  }

  @Override
  public long getSpace(final String path, final SpaceType type) throws IOException {
    return call(new UfsCallable<Long>() {
      @Override
      public Long call() throws IOException {
        return mUnderFileSystem.getSpace(path, type);
      }

      @Override
      public String toString() {
        return String.format("GetSpace: path=%s, type=%s", path, type);
      }
    });
  }

  @Override
  public UfsStatus getStatus(String path) throws IOException {
    return call(new UfsCallable<UfsStatus>() {
      @Override
      public UfsStatus call() throws IOException {
        return mUnderFileSystem.getStatus(path);
      }

      @Override
      public String toString() {
        return String.format("GetStatus: path=%s", path);
      }
    });
  }

  @Override
  public String getUnderFSType() {
    return mUnderFileSystem.getUnderFSType();
  }

  @Override
  public boolean isDirectory(final String path) throws IOException {
    return call(new UfsCallable<Boolean>() {
      @Override
      public Boolean call() throws IOException {
        return mUnderFileSystem.isDirectory(path);
      }

      @Override
      public String toString() {
        return String.format("IsDirectory: path=%s", path);
      }
    });
  }

  @Override
  public boolean isFile(final String path) throws IOException {
    return call(new UfsCallable<Boolean>() {
      @Override
      public Boolean call() throws IOException {
        return mUnderFileSystem.isFile(path);
      }

      @Override
      public String toString() {
        return String.format("IsFile: path=%s", path);
      }
    });
  }

  @Override
  public List<String> getPhysicalStores() {
    return mUnderFileSystem.getPhysicalStores();
  }

  @Override
  public boolean isObjectStorage() {
    return mUnderFileSystem.isObjectStorage();
  }

  @Override
  public UfsStatus[] listStatus(final String path) throws IOException {
    return call(new UfsCallable<UfsStatus[]>() {
      @Override
      public UfsStatus[] call() throws IOException {
        return mUnderFileSystem.listStatus(path);
      }

      @Override
      public String toString() {
        return String.format("ListStatus: path=%s", path);
      }
    });
  }

  @Override
  public UfsStatus[] listStatus(final String path, final ListOptions options)
      throws IOException {
    return call(new UfsCallable<UfsStatus[]>() {
      @Override
      public UfsStatus[] call() throws IOException {
        return mUnderFileSystem.listStatus(path, options);
      }

      @Override
      public String toString() {
        return String.format("ListStatus: path=%s, options=%s", path, options);
      }
    });
  }

  @Override
  public boolean mkdirs(final String path) throws IOException {
    return call(new UfsCallable<Boolean>() {
      @Override
      public Boolean call() throws IOException {
        return mUnderFileSystem.mkdirs(path);
      }

      @Override
      public String toString() {
        return String.format("Mkdirs: path=%s", path);
      }
    });
  }

  @Override
  public boolean mkdirs(final String path, final MkdirsOptions options) throws IOException {
    return call(new UfsCallable<Boolean>() {
      @Override
      public Boolean call() throws IOException {
        return mUnderFileSystem.mkdirs(path, options);
      }

      @Override
      public String toString() {
        return String.format("Mkdirs: path=%s, options=%s", path, options);
      }
    });
  }

  @Override
  public InputStream open(final String path) throws IOException {
    return call(new UfsCallable<InputStream>() {
      @Override
      public InputStream call() throws IOException {
        return mUnderFileSystem.open(path);
      }

      @Override
      public String toString() {
        return String.format("Open: path=%s", path);
      }
    });
  }

  @Override
  public InputStream open(final String path, final OpenOptions options) throws IOException {
    return call(new UfsCallable<InputStream>() {
      @Override
      public InputStream call() throws IOException {
        return mUnderFileSystem.open(path, options);
      }

      @Override
      public String toString() {
        return String.format("Open: path=%s, options=%s", path, options);
      }
    });
  }

  @Override
  public boolean renameDirectory(final String src, final String dst) throws IOException {
    return call(new UfsCallable<Boolean>() {
      @Override
      public Boolean call() throws IOException {
        return mUnderFileSystem.renameDirectory(src, dst);
      }

      @Override
      public String toString() {
        return String.format("RenameDirectory: src=%s, dst=%s", src, dst);
      }
    });
  }

  @Override
  public boolean renameFile(final String src, final String dst) throws IOException {
    return call(new UfsCallable<Boolean>() {
      @Override
      public Boolean call() throws IOException {
        return mUnderFileSystem.renameFile(src, dst);
      }

      @Override
      public String toString() {
        return String.format("RenameFile: src=%s, dst=%s", src, dst);
      }
    });
  }

  @Override
  public AlluxioURI resolveUri(AlluxioURI ufsBaseUri, String alluxioPath) {
    return mUnderFileSystem.resolveUri(ufsBaseUri, alluxioPath);
  }

  @Override
  public void setOwner(final String path, final String owner, final String group)
      throws IOException {
    call(new UfsCallable<Void>() {
      @Override
      public Void call() throws IOException {
        mUnderFileSystem.setOwner(path, owner, group);
        return null;
      }

      @Override
      public String toString() {
        return String.format("SetOwner: path=%s, owner=%s, group=%s", path, owner, group);
      }
    });
  }

  @Override
  public void setMode(final String path, final short mode) throws IOException {
    call(new UfsCallable<Void>() {
      @Override
      public Void call() throws IOException {
        mUnderFileSystem.setMode(path, mode);
        return null;
      }

      @Override
      public String toString() {
        return String.format("SetMode: path=%s, mode=%s", path, mode);
      }
    });
  }

  @Override
  public boolean supportsFlush() {
    return mUnderFileSystem.supportsFlush();
  }

  /**
   * This is only used in the test.
   *
   * @return the underlying {@link UnderFileSystem}
   */
  public UnderFileSystem getUnderFileSystem() {
    return mUnderFileSystem;
  }

  /**
   * Interface representing a callable to the under storage system which throws an
   * {@link IOException} if an error occurs during the external communication.
   *
   * @param <T> the return type of the callable
   */
  public interface UfsCallable<T> {
    /**
     * Executes the call.
     *
     * @return the result of the call
     */
    T call() throws IOException;
  }

  /**
   * A wrapper for invoking an {@link UfsCallable} with enter/exit point logging.
   *
   * @param callable the callable to invoke
   * @param <T> the return type
   * @return the result of the callable
   */
  private <T> T call(UfsCallable<T> callable) throws IOException {
    LOG.debug("Enter: {}", callable);
    String methodName = callable.toString().split(NAME_SEPARATOR)[0];
    try (Timer.Context ctx = MetricsSystem.timer(getQualifiedMetricName(methodName)).time()) {
      T ret = callable.call();
      LOG.debug("Exit (OK): {}", callable);
      return ret;
    } catch (IOException e) {
      MetricsSystem.counter(getQualifiedFailureMetricName(methodName)).inc();
      LOG.debug("Exit (Error): {}, Error={}", callable, e.getMessage());
      throw e;
    }
  }

  @Override
  public boolean isSeekable() {
    return mUnderFileSystem.isSeekable();
  }

  // TODO(calvin): General tag logic should be in getMetricName
  private String getQualifiedMetricName(String metricName) {
    try {
      if (SecurityUtils.isAuthenticationEnabled() && AuthenticatedClientUser.get() != null) {
        return Metric.getMetricNameWithTags(metricName, CommonMetrics.TAG_USER,
            AuthenticatedClientUser.get().getName(), WorkerMetrics.TAG_UFS,
            MetricsSystem.escape(new AlluxioURI(mPath)), WorkerMetrics.TAG_UFS_TYPE,
            mUnderFileSystem.getUnderFSType());
<<<<<<< HEAD
      } else {
        return Metric.getMetricNameWithTags(metricName, WorkerMetrics.TAG_UFS,
            MetricsSystem.escape(new AlluxioURI(mPath)), WorkerMetrics.TAG_UFS_TYPE,
            mUnderFileSystem.getUnderFSType());
=======
>>>>>>> c9f76f60
      }
    } catch (IOException e) {
      // fall through
    }
    return Metric.getMetricNameWithTags(metricName, WorkerMetrics.TAG_UFS,
        mUnderFileSystem.getUnderFSType());
  }

  // TODO(calvin): This should not be in this class
  private String getQualifiedFailureMetricName(String metricName) {
    return getQualifiedMetricName(metricName + "Failures");
  }
}<|MERGE_RESOLUTION|>--- conflicted
+++ resolved
@@ -602,18 +602,12 @@
             AuthenticatedClientUser.get().getName(), WorkerMetrics.TAG_UFS,
             MetricsSystem.escape(new AlluxioURI(mPath)), WorkerMetrics.TAG_UFS_TYPE,
             mUnderFileSystem.getUnderFSType());
-<<<<<<< HEAD
-      } else {
-        return Metric.getMetricNameWithTags(metricName, WorkerMetrics.TAG_UFS,
-            MetricsSystem.escape(new AlluxioURI(mPath)), WorkerMetrics.TAG_UFS_TYPE,
-            mUnderFileSystem.getUnderFSType());
-=======
->>>>>>> c9f76f60
       }
     } catch (IOException e) {
       // fall through
     }
     return Metric.getMetricNameWithTags(metricName, WorkerMetrics.TAG_UFS,
+        MetricsSystem.escape(new AlluxioURI(mPath)), WorkerMetrics.TAG_UFS_TYPE,
         mUnderFileSystem.getUnderFSType());
   }
 
