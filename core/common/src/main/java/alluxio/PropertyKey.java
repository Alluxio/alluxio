--- conflicted
+++ resolved
@@ -747,8 +747,10 @@
       .setScope(Scope.SERVER)
       .build();
   public static final PropertyKey GCS_SECRET_KEY = new Builder(Name.GCS_SECRET_KEY)
-<<<<<<< HEAD
-      .setDescription("The secret key of GCS bucket.").build();
+      .setDescription("The secret key of GCS bucket.")
+      .setConsistencyCheckLevel(ConsistencyCheckLevel.ENFORCE)
+      .setScope(Scope.SERVER)
+      .build();
   public static final PropertyKey OBS_ACCESS_KEY = new Builder(Name.OBS_ACCESS_KEY)
       .setDescription("The access key of OBS bucket.").build();
   public static final PropertyKey OBS_ENDPOINT = new Builder(Name.OBS_ENDPOINT)
@@ -756,12 +758,6 @@
       .setDescription("The endpoint of OBS bucket.").build();
   public static final PropertyKey OBS_SECRET_KEY = new Builder(Name.OBS_SECRET_KEY)
       .setDescription("The secret key of OBS bucket.").build();
-=======
-      .setDescription("The secret key of GCS bucket.")
-      .setConsistencyCheckLevel(ConsistencyCheckLevel.ENFORCE)
-      .setScope(Scope.SERVER)
-      .build();
->>>>>>> 1c16e336
   public static final PropertyKey OSS_ACCESS_KEY = new Builder(Name.OSS_ACCESS_KEY)
       .setDescription("The access key of OSS bucket.")
       .setConsistencyCheckLevel(ConsistencyCheckLevel.ENFORCE)
