/*
 * The Alluxio Open Foundation licenses this work under the Apache License, version 2.0
 * (the "License"). You may not use this work except in compliance with the License, which is
 * available at www.apache.org/licenses/LICENSE-2.0
 *
 * This software is distributed on an "AS IS" basis, WITHOUT WARRANTIES OR CONDITIONS OF ANY KIND,
 * either express or implied, as more fully set forth in the License.
 *
 * See the NOTICE file distributed with this work for information regarding copyright ownership.
 */

package alluxio;

import alluxio.exception.ExceptionMessage;
import alluxio.network.ChannelType;
import alluxio.util.OSUtils;
import alluxio.util.io.PathUtils;
import alluxio.wire.Scope;

import com.google.common.annotations.VisibleForTesting;
import com.google.common.base.Objects;
import com.google.common.base.Preconditions;
import com.google.common.base.Strings;
import com.google.common.collect.Sets;
import com.sun.management.OperatingSystemMXBean;

import java.lang.annotation.Annotation;
import java.lang.management.ManagementFactory;
import java.lang.reflect.Field;
import java.util.Arrays;
import java.util.Collection;
import java.util.Map;
import java.util.concurrent.ConcurrentHashMap;
import java.util.function.Supplier;
import java.util.regex.Matcher;
import java.util.regex.Pattern;

import javax.annotation.Nullable;
import javax.annotation.concurrent.ThreadSafe;

/**
 * Configuration property keys. This class provides a set of pre-defined property keys.
 */
@ThreadSafe
public final class PropertyKey implements Comparable<PropertyKey> {
  // The following two maps must be the first to initialize within this file.
  /** A map from default property key's string name to the key. */
  private static final Map<String, PropertyKey> DEFAULT_KEYS_MAP = new ConcurrentHashMap<>();
  /** A map from default property key's alias to the key. */
  private static final Map<String, PropertyKey> DEFAULT_ALIAS_MAP = new ConcurrentHashMap<>();

  /**
   * The consistency check level to apply to a certain property key.
   * User can run "alluxio validateEnv all cluster.conf.consistent" to validate the consistency of
   * configuration properties within the cluster. The command reads all Alluxio properties on
   * each node of the cluster and shows error or warning for properties that have inconsistent
   * values among the nodes. For example, it would show error if the Alluxio property for aws secret
   * access key has some value on a master node and a different value on one of the worker nodes.
   */
  public enum ConsistencyCheckLevel {
    /**
     * Do not check consistency of property value.
     * This should be set if the property is not required to have same value among the nodes
     * (e.g. worker hostname).
     */
    IGNORE,
    /**
     * Check consistency of property value, show warning of inconsistent values.
     * This should be set if the property is recommended to have same value among the nodes,
     * although having different values does not cause immediate issues(e.g. alluxio home folder
     * location, timeout value for connecting to a worker).
     */
    WARN,
    /**
     * Check consistency of property value, show error of inconsistent values.
     * This should be set if the property is required to have same value among the nodes
     * (e.g. AWS credentials, journal location).
     */
    ENFORCE,
  }

  /**
   * Builder to create {@link PropertyKey} instances. Note that, <code>Builder.build()</code> will
   * throw exception if there is an existing property built with the same name.
   */
  public static final class Builder {
    private String[] mAlias;
    private DefaultSupplier mDefaultSupplier;
    private Object mDefaultValue;
    private String mDescription;
    private final String mName;
    private boolean mIgnoredSiteProperty;
    private boolean mIsHidden;
    private ConsistencyCheckLevel mConsistencyCheckLevel = ConsistencyCheckLevel.IGNORE;
    private Scope mScope = Scope.ALL;

    /**
     * @param name name of the property
     */
    public Builder(String name) {
      mName = name;
    }

    /**
     * @param template template for the property name
     * @param params parameters of the template
     */
    public Builder(PropertyKey.Template template, Object... params) {
      mName = String.format(template.mFormat, params);
    }

    /**
     * @param alias aliases for the property
     * @return the updated builder instance
     */
    public Builder setAlias(String[] alias) {
      mAlias = Arrays.copyOf(alias, alias.length);
      return this;
    }

    /**
     * @param defaultSupplier supplier for the property's default value
     * @return the updated builder instance
     */
    public Builder setDefaultSupplier(DefaultSupplier defaultSupplier) {
      mDefaultSupplier = defaultSupplier;
      return this;
    }

    /**
     * @param supplier supplier for the property's default value
     * @param description description of the default value
     * @return the updated builder instance
     */
    public Builder setDefaultSupplier(Supplier<Object> supplier, String description) {
      mDefaultSupplier = new DefaultSupplier(supplier, description);
      return this;
    }

    /**
     * @param defaultValue the property's default value
     * @return the updated builder instance
     */
    public Builder setDefaultValue(Object defaultValue) {
      mDefaultValue = defaultValue;
      return this;
    }

    /**
     * @param description of the property
     * @return the updated builder instance
     */
    public Builder setDescription(String description) {
      mDescription = description;
      return this;
    }

    /**
     * @param isHidden whether to hide the property when generating property documentation
     * @return the updated builder instance
     */
    public Builder setIsHidden(boolean isHidden) {
      mIsHidden = isHidden;
      return this;
    }

    /**
     * @param ignoredSiteProperty whether the property should be ignored in alluxio-site.properties
     * @return the updated builder instance
     */
    public Builder setIgnoredSiteProperty(boolean ignoredSiteProperty) {
      mIgnoredSiteProperty = ignoredSiteProperty;
      return this;
    }

    /**
     * @param consistencyCheckLevel the consistency level that applies to this property
     * @return the updated builder instance
     */
    public Builder setConsistencyCheckLevel(ConsistencyCheckLevel consistencyCheckLevel) {
      mConsistencyCheckLevel = consistencyCheckLevel;
      return this;
    }

    /**
     * @param scope which components this property applies to
     * @return the updated builder instance
     */
    public Builder setScope(Scope scope) {
      mScope = scope;
      return this;
    }

    /**
     * @return the created property key instance
     */
    public PropertyKey build() {
      DefaultSupplier defaultSupplier = mDefaultSupplier;
      if (defaultSupplier == null) {
        String defaultString = String.valueOf(mDefaultValue);
        defaultSupplier = (mDefaultValue == null)
            ? new DefaultSupplier(() -> null, "null")
            : new DefaultSupplier(() -> defaultString, defaultString);
      }

      PropertyKey key = new PropertyKey(mName, mDescription, defaultSupplier, mAlias,
          mIgnoredSiteProperty, mIsHidden, mConsistencyCheckLevel, mScope);
      Preconditions.checkState(PropertyKey.register(key), "Cannot register existing key \"%s\"",
          mName);
      return key;
    }

    @Override
    public String toString() {
      return Objects.toStringHelper(this)
          .add("alias", mAlias)
          .add("defaultValue", mDefaultValue)
          .add("description", mDescription)
          .add("name", mName).toString();
    }
  }

  public static final PropertyKey CONF_DIR =
      new Builder(Name.CONF_DIR)
          .setDefaultValue(String.format("${%s}/conf", Name.HOME))
          .setDescription("The directory containing files used to configure Alluxio.")
          .setIgnoredSiteProperty(true)
          .setConsistencyCheckLevel(ConsistencyCheckLevel.WARN)
          .build();
  public static final PropertyKey DEBUG =
      new Builder(Name.DEBUG)
          .setDefaultValue(false)
          .setDescription("Set to true to enable debug mode which has additional logging and "
              + "info in the Web UI.")
          .setConsistencyCheckLevel(ConsistencyCheckLevel.WARN)
          .build();
  public static final PropertyKey EXTENSIONS_DIR =
      new Builder(Name.EXTENSIONS_DIR)
          .setDefaultValue(String.format("${%s}/extensions", Name.HOME))
          .setDescription("The directory containing Alluxio extensions.")
          .setConsistencyCheckLevel(ConsistencyCheckLevel.WARN)
          .setScope(Scope.SERVER)
          .build();
  public static final PropertyKey HOME =
      new Builder(Name.HOME)
          .setDefaultValue("/opt/alluxio")
          .setDescription("Alluxio installation directory.")
          .setConsistencyCheckLevel(ConsistencyCheckLevel.WARN)
          .build();
  public static final PropertyKey KEY_VALUE_ENABLED =
      new Builder(Name.KEY_VALUE_ENABLED)
          .setDefaultValue(false)
          .setDescription("Whether the key-value service is enabled.")
          .setConsistencyCheckLevel(ConsistencyCheckLevel.WARN)
          .setScope(Scope.SERVER)
          .build();
  public static final PropertyKey KEY_VALUE_PARTITION_SIZE_BYTES_MAX =
      new Builder(Name.KEY_VALUE_PARTITION_SIZE_BYTES_MAX)
          .setDefaultValue("512MB")
          .setDescription(String.format(
              "Maximum allowable size of a single key-value partition "
                  + "in a store. This value should be no larger than the block size "
                  + "(%s).", Name.USER_BLOCK_SIZE_BYTES_DEFAULT))
          .setConsistencyCheckLevel(ConsistencyCheckLevel.WARN)
          .setScope(Scope.CLIENT)
          .build();
  public static final PropertyKey LOGGER_TYPE =
      new Builder(Name.LOGGER_TYPE)
          .setDefaultValue("Console")
          .setDescription("The type of logger.")
          .setConsistencyCheckLevel(ConsistencyCheckLevel.IGNORE)
          .build();
  public static final PropertyKey LOGS_DIR =
      new Builder(Name.LOGS_DIR)
          .setDefaultValue(String.format("${%s}/logs", Name.WORK_DIR))
          .setDescription("The path to store log files.")
          .setIgnoredSiteProperty(true)
          .setConsistencyCheckLevel(ConsistencyCheckLevel.WARN)
          .build();
  public static final PropertyKey METRICS_CONF_FILE =
      new Builder(Name.METRICS_CONF_FILE)
          .setDefaultValue(String.format("${%s}/metrics.properties", Name.CONF_DIR))
          .setDescription("The file path of the metrics system configuration file. By default "
              + "it is `metrics.properties` in the `conf` directory.")
          .setConsistencyCheckLevel(ConsistencyCheckLevel.WARN)
          .setScope(Scope.SERVER)
          .build();
  public static final PropertyKey NETWORK_HOST_RESOLUTION_TIMEOUT_MS =
      new Builder(Name.NETWORK_HOST_RESOLUTION_TIMEOUT_MS)
          .setAlias(new String[]{"alluxio.network.host.resolution.timeout.ms"})
          .setDefaultValue("5sec")
          .setDescription("During startup of the Master and Worker processes Alluxio needs to "
              + "ensure that they are listening on externally resolvable and reachable host "
              + "names. To do this, Alluxio will automatically attempt to select an "
              + "appropriate host name if one was not explicitly specified. This represents "
              + "the maximum amount of time spent waiting to determine if a candidate host "
              + "name is resolvable over the network.")
          .setConsistencyCheckLevel(ConsistencyCheckLevel.WARN)
          .build();
  public static final PropertyKey NETWORK_NETTY_HEARTBEAT_TIMEOUT_MS =
      new Builder(Name.NETWORK_NETTY_HEARTBEAT_TIMEOUT_MS)
          .setAlias(new String[] {"alluxio.network.netty.heartbeat.timeout.ms"})
          .setDefaultValue("30sec")
          .setDescription("The amount of time the server will wait before closing a netty "
              + "connection if there has not been any incoming traffic. The client will "
              + "periodically heartbeat when there is no activity on a connection. This value "
              + "should be the same on the clients and server.")
          .setConsistencyCheckLevel(ConsistencyCheckLevel.ENFORCE)
          .build();
  /**
   * @deprecated since 1.8.0 and will be removed in 2.0.
   */
  @Deprecated
  public static final PropertyKey NETWORK_THRIFT_FRAME_SIZE_BYTES_MAX =
      new Builder(Name.NETWORK_THRIFT_FRAME_SIZE_BYTES_MAX)
          .setDefaultValue("16MB")
          .setDescription("(Experimental) The largest allowable frame size used for Thrift "
              + "RPC communication.")
          .setConsistencyCheckLevel(ConsistencyCheckLevel.WARN)
          .build();
  public static final PropertyKey SITE_CONF_DIR =
      new Builder(Name.SITE_CONF_DIR)
          .setDefaultValue(
              String.format("${%s}/,${user.home}/.alluxio/,/etc/alluxio/", Name.CONF_DIR))
          .setDescription(
              String.format("Comma-separated search path for %s.", Constants.SITE_PROPERTIES))
          .setIgnoredSiteProperty(true)
          .setConsistencyCheckLevel(ConsistencyCheckLevel.WARN)
          .build();
  public static final PropertyKey USER_HOME =
      new Builder(Name.USER_HOME)
          .setIsHidden(true)
          .setDescription("The user.home system property")
          .setDefaultValue("boop")
          .build();
  public static final PropertyKey TEST_MODE =
      new Builder(Name.TEST_MODE)
          .setDefaultValue(false)
          .setDescription("Flag used only during tests to allow special behavior.")
          .setConsistencyCheckLevel(ConsistencyCheckLevel.WARN)
          .build();
  public static final PropertyKey TMP_DIRS =
      new Builder(Name.TMP_DIRS)
          .setDefaultValue("/tmp")
          .setDescription("The path(s) to store Alluxio temporary files, use commas as delimiters. "
              + "If multiple paths are specified, one will be selected at random per temporary "
              + "file. Currently, only files to be uploaded to object stores are stored in these "
              + "paths.")
          .setScope(Scope.SERVER)
          .build();
  public static final PropertyKey VERSION =
      new Builder(Name.VERSION)
          .setConsistencyCheckLevel(ConsistencyCheckLevel.IGNORE)
          .setDefaultValue(ProjectConstants.VERSION)
          .setDescription("Version of Alluxio. User should never modify this property.")
          .setIgnoredSiteProperty(true)
          .setIsHidden(true)
          .build();
  public static final PropertyKey WEB_RESOURCES =
      new Builder(Name.WEB_RESOURCES)
          .setDefaultValue(String.format("${%s}/core/server/common/src/main/webapp", Name.HOME))
          .setDescription("Path to the web application resources.")
          .setConsistencyCheckLevel(ConsistencyCheckLevel.WARN)
          .setScope(Scope.SERVER)
          .build();
  public static final PropertyKey WEB_THREADS =
      new Builder(Name.WEB_THREADS)
          .setDefaultValue(1)
          .setDescription("How many threads to use for the web server.")
          .setConsistencyCheckLevel(ConsistencyCheckLevel.WARN)
          .setScope(Scope.SERVER)
          .build();
  public static final PropertyKey WORK_DIR =
      new Builder(Name.WORK_DIR)
          .setDefaultValue(String.format("${%s}", Name.HOME))
          .setDescription("The directory to use for Alluxio's working directory. By default, "
              + "the journal, logs, and under file system data (if using local filesystem) "
              + "are written here.")
          .setConsistencyCheckLevel(ConsistencyCheckLevel.WARN)
          .build();
  public static final PropertyKey ZOOKEEPER_ADDRESS =
      new Builder(Name.ZOOKEEPER_ADDRESS)
          .setDescription("Address of ZooKeeper.")
          .setConsistencyCheckLevel(ConsistencyCheckLevel.ENFORCE)
          .build();
  public static final PropertyKey ZOOKEEPER_CONNECTION_TIMEOUT =
      new Builder(Name.ZOOKEEPER_CONNECTION_TIMEOUT)
          .setDefaultValue("15s") // matches Zookeeper's default
          .setDescription("Connection timeout to use when connecting to Zookeeper")
          .setConsistencyCheckLevel(ConsistencyCheckLevel.WARN)
          .build();
  public static final PropertyKey ZOOKEEPER_ELECTION_PATH =
      new Builder(Name.ZOOKEEPER_ELECTION_PATH)
          .setDefaultValue("/election")
          .setDescription("Election directory in ZooKeeper.")
          .setConsistencyCheckLevel(ConsistencyCheckLevel.ENFORCE)
          .build();
  public static final PropertyKey ZOOKEEPER_ENABLED =
      new Builder(Name.ZOOKEEPER_ENABLED)
          .setDefaultValue(false)
          .setDescription("If true, setup master fault tolerant mode using ZooKeeper.")
          .setConsistencyCheckLevel(ConsistencyCheckLevel.ENFORCE)
          .build();
  public static final PropertyKey ZOOKEEPER_LEADER_INQUIRY_RETRY_COUNT =
      new Builder(Name.ZOOKEEPER_LEADER_INQUIRY_RETRY_COUNT)
          .setDefaultValue(10)
          .setDescription("The number of retries to inquire leader from ZooKeeper.")
          .setConsistencyCheckLevel(ConsistencyCheckLevel.WARN)
          .build();
  public static final PropertyKey ZOOKEEPER_LEADER_PATH =
      new Builder(Name.ZOOKEEPER_LEADER_PATH)
          .setDefaultValue("/leader")
          .setDescription("Leader directory in ZooKeeper.")
          .setConsistencyCheckLevel(ConsistencyCheckLevel.ENFORCE)
          .build();
  public static final PropertyKey ZOOKEEPER_SESSION_TIMEOUT =
      new Builder(Name.ZOOKEEPER_SESSION_TIMEOUT)
          .setDefaultValue("60s") // matches Zookeeper's default
          .setDescription("Session timeout to use when connecting to Zookeeper")
          .setConsistencyCheckLevel(ConsistencyCheckLevel.WARN)
          .build();

  /**
   * UFS related properties.
   *
   * @deprecated since 1.5.0 and will be removed in 2.0. Use MASTER_MOUNT_TABLE_ROOT_UFS instead.
   */
  @Deprecated
  public static final PropertyKey UNDERFS_ADDRESS =
      new Builder(Name.UNDERFS_ADDRESS)
          .setDefaultValue(String.format("${%s}/underFSStorage", Name.WORK_DIR))
          .setDescription("Alluxio directory in the under file system.")
          .setConsistencyCheckLevel(ConsistencyCheckLevel.ENFORCE)
          .setScope(Scope.SERVER)
          .build();
  public static final PropertyKey UNDERFS_ALLOW_SET_OWNER_FAILURE =
      new Builder(Name.UNDERFS_ALLOW_SET_OWNER_FAILURE)
          .setDefaultValue(false)
          .setDescription("Whether to allow setting owner in UFS to fail. When set to true, "
              + "it is possible file or directory owners diverge between Alluxio and UFS.")
          .setConsistencyCheckLevel(ConsistencyCheckLevel.ENFORCE)
          .setScope(Scope.MASTER)
          .build();
  public static final PropertyKey UNDERFS_LISTING_LENGTH =
      new Builder(Name.UNDERFS_LISTING_LENGTH)
          .setDefaultValue(1000)
          .setDescription("The maximum number of directory entries to list in a single query "
              + "to under file system. If the total number of entries is greater than the "
              + "specified length, multiple queries will be issued.")
          .setConsistencyCheckLevel(ConsistencyCheckLevel.ENFORCE)
          .setScope(Scope.MASTER)
          .build();
  public static final PropertyKey UNDERFS_GCS_OWNER_ID_TO_USERNAME_MAPPING =
      new Builder(Name.UNDERFS_GCS_OWNER_ID_TO_USERNAME_MAPPING)
          .setDefaultValue("")
          .setDescription("Optionally, specify a preset gcs owner id to Alluxio username "
              + "static mapping in the format \"id1=user1;id2=user2\". The Google Cloud "
              + "Storage IDs can be found at the console address "
              + "https://console.cloud.google.com/storage/settings . Please use the "
              + "\"Owners\" one.")
          .setConsistencyCheckLevel(ConsistencyCheckLevel.ENFORCE)
          .setScope(Scope.SERVER)
          .build();
  public static final PropertyKey UNDERFS_HDFS_CONFIGURATION =
      new Builder(Name.UNDERFS_HDFS_CONFIGURATION)
          .setDefaultValue(String.format(
              "${%s}/core-site.xml:${%s}/hdfs-site.xml", Name.CONF_DIR, Name.CONF_DIR))
          .setDescription("Location of the HDFS configuration file.")
          .setConsistencyCheckLevel(ConsistencyCheckLevel.WARN)
          .setScope(Scope.SERVER)
          .build();
  public static final PropertyKey UNDERFS_HDFS_IMPL =
      new Builder(Name.UNDERFS_HDFS_IMPL)
          .setDefaultValue("org.apache.hadoop.hdfs.DistributedFileSystem")
          .setDescription("The implementation class of the HDFS as the under storage system.")
          .setConsistencyCheckLevel(ConsistencyCheckLevel.ENFORCE)
          .setScope(Scope.SERVER)
          .build();
  public static final PropertyKey UNDERFS_HDFS_PREFIXES =
      new Builder(Name.UNDERFS_HDFS_PREFIXES)
          .setDefaultValue("hdfs://,glusterfs:///,maprfs:///")
          .setDescription("Optionally, specify which prefixes should run through the HDFS "
              + "implementation of UnderFileSystem. The delimiter is any whitespace "
              + "and/or ','.")
          .setConsistencyCheckLevel(ConsistencyCheckLevel.ENFORCE)
          .setScope(Scope.SERVER)
          .build();
  public static final PropertyKey UNDERFS_HDFS_REMOTE =
      new Builder(Name.UNDERFS_HDFS_REMOTE)
          .setDefaultValue(false)
          .setDescription("Boolean indicating whether or not the under storage worker nodes "
              + "are remote with respect to Alluxio worker nodes. If set to true, Alluxio "
              + "will not attempt to discover locality information from the under storage "
              + "because locality is impossible. This will improve performance. The default "
              + "value is false.")
          .setConsistencyCheckLevel(ConsistencyCheckLevel.ENFORCE)
          .setScope(Scope.SERVER)
          .build();
  public static final PropertyKey UNDERFS_OBJECT_STORE_SERVICE_THREADS =
      new Builder(Name.UNDERFS_OBJECT_STORE_SERVICE_THREADS)
          .setDefaultValue(20)
          .setDescription("The number of threads in executor pool for parallel object store "
              + "UFS operations.")
          .setConsistencyCheckLevel(ConsistencyCheckLevel.WARN)
          .setScope(Scope.SERVER)
          .build();
  public static final PropertyKey UNDERFS_OBJECT_STORE_MOUNT_SHARED_PUBLICLY =
      new Builder(Name.UNDERFS_OBJECT_STORE_MOUNT_SHARED_PUBLICLY)
          .setDefaultValue(false)
          .setDescription("Whether or not to share object storage under storage system "
              + "mounted point with all Alluxio users. Note that this configuration has no "
              + "effect on HDFS nor local UFS.")
          .setConsistencyCheckLevel(ConsistencyCheckLevel.ENFORCE)
          .setScope(Scope.SERVER)
          .build();
  public static final PropertyKey UNDERFS_OBJECT_STORE_READ_RETRY_BASE_SLEEP_MS =
      new Builder(Name.UNDERFS_OBJECT_STORE_READ_RETRY_BASE_SLEEP_MS)
          .setDefaultValue("50ms")
          .setDescription("Block reads from an object store automatically retry for transient "
              + "errors with an exponential backoff. This property determines the base time in the "
              + "exponential backoff.")
          .setConsistencyCheckLevel(ConsistencyCheckLevel.WARN)
          .setScope(Scope.SERVER)
          .build();
  public static final PropertyKey UNDERFS_OBJECT_STORE_READ_RETRY_MAX_NUM =
      new Builder(Name.UNDERFS_OBJECT_STORE_READ_RETRY_MAX_NUM)
          .setDefaultValue(20)
          .setDescription("Block reads from  an object store automatically retry for transient "
              + "errors with an exponential backoff. This property determines the maximum number of"
              + " retries.")
          .setConsistencyCheckLevel(ConsistencyCheckLevel.WARN)
          .setScope(Scope.SERVER)
          .build();
  public static final PropertyKey UNDERFS_OBJECT_STORE_READ_RETRY_MAX_SLEEP_MS =
      new Builder(Name.UNDERFS_OBJECT_STORE_READ_RETRY_MAX_SLEEP_MS)
          .setDefaultValue("30sec")
          .setDescription("Block reads from an object store automatically retry for transient "
              + "errors with an exponential backoff. This property determines the maximum wait time"
              + " in the backoff.")
          .setConsistencyCheckLevel(ConsistencyCheckLevel.WARN)
          .setScope(Scope.SERVER)
          .build();
  public static final PropertyKey UNDERFS_OSS_CONNECT_MAX =
      new Builder(Name.UNDERFS_OSS_CONNECT_MAX)
          .setDefaultValue(1024)
          .setDescription("The maximum number of OSS connections.")
          .setConsistencyCheckLevel(ConsistencyCheckLevel.WARN)
          .setScope(Scope.SERVER)
          .build();
  public static final PropertyKey UNDERFS_OSS_CONNECT_TIMEOUT =
      new Builder(Name.UNDERFS_OSS_CONNECT_TIMEOUT)
          .setAlias(new String[]{"alluxio.underfs.oss.connection.timeout.ms"})
          .setDefaultValue("50sec")
          .setDescription("The timeout when connecting to OSS.")
          .setConsistencyCheckLevel(ConsistencyCheckLevel.WARN)
          .setScope(Scope.SERVER)
          .build();
  public static final PropertyKey UNDERFS_OSS_CONNECT_TTL =
      new Builder(Name.UNDERFS_OSS_CONNECT_TTL)
          .setDefaultValue(-1)
          .setDescription("The TTL of OSS connections in ms.")
          .setConsistencyCheckLevel(ConsistencyCheckLevel.WARN)
          .setScope(Scope.SERVER)
          .build();
  public static final PropertyKey UNDERFS_OSS_SOCKET_TIMEOUT =
      new Builder(Name.UNDERFS_OSS_SOCKET_TIMEOUT)
          .setAlias(new String[]{"alluxio.underfs.oss.socket.timeout.ms"})
          .setDefaultValue("50sec")
          .setDescription("The timeout of OSS socket.")
          .setConsistencyCheckLevel(ConsistencyCheckLevel.WARN)
          .setScope(Scope.SERVER)
          .build();
  public static final PropertyKey UNDERFS_S3_ADMIN_THREADS_MAX =
      new Builder(Name.UNDERFS_S3_ADMIN_THREADS_MAX)
          .setDefaultValue(20)
          .setDescription("The maximum number of threads to use for metadata operations when "
              + "communicating with S3. These operations may be fairly concurrent and "
              + "frequent but should not take much time to process.")
          .setConsistencyCheckLevel(ConsistencyCheckLevel.WARN)
          .setScope(Scope.SERVER)
          .build();
  public static final PropertyKey UNDERFS_S3_DISABLE_DNS_BUCKETS =
      new Builder(Name.UNDERFS_S3_DISABLE_DNS_BUCKETS)
          .setDefaultValue(false)
          .setDescription("Optionally, specify to make all S3 requests path style.")
          .setConsistencyCheckLevel(ConsistencyCheckLevel.ENFORCE)
          .setScope(Scope.SERVER)
          .build();
  public static final PropertyKey UNDERFS_S3_ENDPOINT =
      new Builder(Name.UNDERFS_S3_ENDPOINT)
          .setDescription("Optionally, to reduce data latency or visit resources which are "
              + "separated in different AWS regions, specify a regional endpoint to make aws "
              + "requests. An endpoint is a URL that is the entry point for a web service. "
              + "For example, s3.cn-north-1.amazonaws.com.cn is an entry point for the Amazon "
              + "S3 service in beijing region.")
          .setConsistencyCheckLevel(ConsistencyCheckLevel.ENFORCE)
          .setScope(Scope.SERVER)
          .build();
  public static final PropertyKey UNDERFS_S3_OWNER_ID_TO_USERNAME_MAPPING =
      new Builder(Name.UNDERFS_S3_OWNER_ID_TO_USERNAME_MAPPING)
          .setDefaultValue("")
          .setDescription("Optionally, specify a preset s3 canonical id to Alluxio username "
              + "static mapping, in the format \"id1=user1;id2=user2\". The AWS S3 canonical "
              + "ID can be found at the console address "
              + "https://console.aws.amazon.com/iam/home?#security_credential . Please expand "
              + "the \"Account Identifiers\" tab and refer to \"Canonical User ID\".")
          .setConsistencyCheckLevel(ConsistencyCheckLevel.ENFORCE)
          .setScope(Scope.SERVER)
          .build();
  public static final PropertyKey UNDERFS_S3_PROXY_HOST =
      new Builder(Name.UNDERFS_S3_PROXY_HOST)
          .setDescription("Optionally, specify a proxy host for communicating with S3.")
          .setConsistencyCheckLevel(ConsistencyCheckLevel.ENFORCE)
          .setScope(Scope.SERVER)
          .build();
  public static final PropertyKey UNDERFS_S3_PROXY_PORT =
      new Builder(Name.UNDERFS_S3_PROXY_PORT)
          .setDescription("Optionally, specify a proxy port for communicating with S3.")
          .setConsistencyCheckLevel(ConsistencyCheckLevel.ENFORCE)
          .setScope(Scope.SERVER)
          .build();
  public static final PropertyKey UNDERFS_S3_THREADS_MAX =
      new Builder(Name.UNDERFS_S3_THREADS_MAX)
          .setDefaultValue(40)
          .setDescription("The maximum number of threads to use for communicating with S3 and "
              + "the maximum number of concurrent connections to S3. Includes both threads "
              + "for data upload and metadata operations. This number should be at least as "
              + "large as the max admin threads plus max upload threads.")
          .setConsistencyCheckLevel(ConsistencyCheckLevel.WARN)
          .setScope(Scope.SERVER)
          .build();
  public static final PropertyKey UNDERFS_S3_UPLOAD_THREADS_MAX =
      new Builder(Name.UNDERFS_S3_UPLOAD_THREADS_MAX)
          .setDefaultValue(20)
          .setDescription("The maximum number of threads to use for uploading data to S3 for "
              + "multipart uploads. These operations can be fairly expensive, so multiple "
              + "threads are encouraged. However, this also splits the bandwidth between "
              + "threads, meaning the overall latency for completing an upload will be higher "
              + "for more threads.")
          .setConsistencyCheckLevel(ConsistencyCheckLevel.WARN)
          .setScope(Scope.SERVER)
          .build();
  public static final PropertyKey UNDERFS_S3A_CONSISTENCY_TIMEOUT_MS =
      new Builder(Name.UNDERFS_S3A_CONSISTENCY_TIMEOUT_MS)
          .setAlias(new String[]{"alluxio.underfs.s3a.consistency.timeout.ms"})
          .setDefaultValue("1min")
          .setDescription("The duration to wait for metadata consistency from the under "
              + "storage. This is only used by internal Alluxio operations which should be "
              + "successful, but may appear unsuccessful due to eventual consistency.")
          .setConsistencyCheckLevel(ConsistencyCheckLevel.WARN)
          .setScope(Scope.SERVER)
          .build();
  public static final PropertyKey UNDERFS_S3A_DIRECTORY_SUFFIX =
      new Builder(Name.UNDERFS_S3A_DIRECTORY_SUFFIX)
          .setDefaultValue("/")
          .setDescription("Directories are represented in S3 as zero-byte objects named with "
              + "the specified suffix.")
          .setConsistencyCheckLevel(ConsistencyCheckLevel.ENFORCE)
          .setScope(Scope.SERVER)
          .build();
  public static final PropertyKey UNDERFS_S3A_BULK_DELETE_ENABLED =
      new Builder(Name.UNDERFS_S3A_BULK_DELETE_ENABLED)
          .setDefaultValue(true)
          .setIsHidden(true)
          .setConsistencyCheckLevel(ConsistencyCheckLevel.ENFORCE)
          .setScope(Scope.SERVER)
          .build();
  public static final PropertyKey UNDERFS_S3A_INHERIT_ACL =
      new Builder(Name.UNDERFS_S3A_INHERIT_ACL)
          .setDefaultValue(true)
          .setDescription("Optionally disable this to disable inheriting bucket ACLs on "
              + "objects.")
          .setConsistencyCheckLevel(ConsistencyCheckLevel.ENFORCE)
          .setScope(Scope.SERVER)
          .build();
  public static final PropertyKey UNDERFS_S3A_LIST_OBJECTS_VERSION_1 =
      new Builder(Name.UNDERFS_S3A_LIST_OBJECTS_VERSION_1)
          .setDefaultValue(false)
          .setDescription("Whether to use version 1 of GET Bucket (List Objects) API.")
          .setConsistencyCheckLevel(ConsistencyCheckLevel.ENFORCE)
          .setScope(Scope.SERVER)
          .build();
  public static final PropertyKey UNDERFS_S3A_REQUEST_TIMEOUT =
      new Builder(Name.UNDERFS_S3A_REQUEST_TIMEOUT_MS)
          .setAlias(new String[]{"alluxio.underfs.s3a.request.timeout.ms"})
          .setDefaultValue("1min")
          .setDescription("The timeout for a single request to S3. Infinity if set to 0. "
              + "Setting this property to a non-zero value can improve performance by "
              + "avoiding the long tail of requests to S3. For very slow connections to S3, "
              + "consider increasing this value or setting it to 0.")
          .setConsistencyCheckLevel(ConsistencyCheckLevel.WARN)
          .setScope(Scope.SERVER)
          .build();
  public static final PropertyKey UNDERFS_S3A_SECURE_HTTP_ENABLED =
      new Builder(Name.UNDERFS_S3A_SECURE_HTTP_ENABLED)
          .setDefaultValue(false)
          .setDescription("Whether or not to use HTTPS protocol when communicating with S3.")
          .setConsistencyCheckLevel(ConsistencyCheckLevel.ENFORCE)
          .setScope(Scope.SERVER)
          .build();
  public static final PropertyKey UNDERFS_S3A_SERVER_SIDE_ENCRYPTION_ENABLED =
      new Builder(Name.UNDERFS_S3A_SERVER_SIDE_ENCRYPTION_ENABLED)
          .setDefaultValue(false)
          .setDescription("Whether or not to encrypt data stored in S3.")
          .setConsistencyCheckLevel(ConsistencyCheckLevel.ENFORCE)
          .setScope(Scope.SERVER)
          .build();
  public static final PropertyKey UNDERFS_S3A_SIGNER_ALGORITHM =
      new Builder(Name.UNDERFS_S3A_SIGNER_ALGORITHM)
          .setDescription("The signature algorithm which should be used to sign requests to "
              + "the s3 service. This is optional, and if not set, the client will "
              + "automatically determine it. For interacting with an S3 endpoint which only "
              + "supports v2 signatures, set this to \"S3SignerType\".")
          .setConsistencyCheckLevel(ConsistencyCheckLevel.ENFORCE)
          .setScope(Scope.SERVER)
          .build();
  public static final PropertyKey UNDERFS_S3A_SOCKET_TIMEOUT_MS =
      new Builder(Name.UNDERFS_S3A_SOCKET_TIMEOUT_MS)
          .setAlias(new String[]{"alluxio.underfs.s3a.socket.timeout.ms"})
          .setDefaultValue("50sec")
          .setDescription("Length of the socket timeout when communicating with S3.")
          .setConsistencyCheckLevel(ConsistencyCheckLevel.WARN)
          .setScope(Scope.SERVER)
          .build();

  //
  // UFS access control related properties
  //
  // Not prefixed with fs, the s3a property names mirror the aws-sdk property names for ease of use
  public static final PropertyKey GCS_ACCESS_KEY = new Builder(Name.GCS_ACCESS_KEY)
      .setDescription("The access key of GCS bucket.")
      .setConsistencyCheckLevel(ConsistencyCheckLevel.ENFORCE)
      .setScope(Scope.SERVER)
      .build();
  public static final PropertyKey GCS_SECRET_KEY = new Builder(Name.GCS_SECRET_KEY)
      .setDescription("The secret key of GCS bucket.")
      .setConsistencyCheckLevel(ConsistencyCheckLevel.ENFORCE)
      .setScope(Scope.SERVER)
      .build();
  public static final PropertyKey OSS_ACCESS_KEY = new Builder(Name.OSS_ACCESS_KEY)
      .setDescription("The access key of OSS bucket.")
      .setConsistencyCheckLevel(ConsistencyCheckLevel.ENFORCE)
      .setScope(Scope.SERVER)
      .build();
  public static final PropertyKey OSS_ENDPOINT_KEY = new Builder(Name.OSS_ENDPOINT_KEY)
      .setDescription("The endpoint key of OSS bucket.")
      .setConsistencyCheckLevel(ConsistencyCheckLevel.ENFORCE)
      .setScope(Scope.SERVER)
      .build();
  public static final PropertyKey OSS_SECRET_KEY = new Builder(Name.OSS_SECRET_KEY)
      .setDescription("The secret key of OSS bucket.")
      .setConsistencyCheckLevel(ConsistencyCheckLevel.ENFORCE)
      .setScope(Scope.SERVER)
      .build();
  public static final PropertyKey S3A_ACCESS_KEY = new Builder(Name.S3A_ACCESS_KEY)
      .setDescription("The access key of S3 bucket.")
      .setConsistencyCheckLevel(ConsistencyCheckLevel.ENFORCE)
      .setScope(Scope.SERVER)
      .build();
  public static final PropertyKey S3A_SECRET_KEY = new Builder(Name.S3A_SECRET_KEY)
      .setDescription("The secret key of S3 bucket.")
      .setConsistencyCheckLevel(ConsistencyCheckLevel.ENFORCE)
      .setScope(Scope.SERVER)
      .build();
  public static final PropertyKey SWIFT_API_KEY = new Builder(Name.SWIFT_API_KEY)
      .setDescription("(deprecated) The API key used for user:tenant authentication.")
      .setConsistencyCheckLevel(ConsistencyCheckLevel.ENFORCE)
      .build();
  public static final PropertyKey SWIFT_AUTH_METHOD_KEY = new Builder(Name.SWIFT_AUTH_METHOD_KEY)
      .setDescription("Choice of authentication method: "
          + "[tempauth (default), swiftauth, keystone, keystonev3].")
      .setConsistencyCheckLevel(ConsistencyCheckLevel.ENFORCE)
      .build();
  public static final PropertyKey SWIFT_AUTH_URL_KEY = new Builder(Name.SWIFT_AUTH_URL_KEY)
      .setDescription("Authentication URL for REST server, e.g., http://server:8090/auth/v1.0.")
      .setConsistencyCheckLevel(ConsistencyCheckLevel.ENFORCE)
      .build();
  public static final PropertyKey SWIFT_PASSWORD_KEY = new Builder(Name.SWIFT_PASSWORD_KEY)
      .setDescription("The password used for user:tenant authentication.")
      .setConsistencyCheckLevel(ConsistencyCheckLevel.ENFORCE)
      .build();
  public static final PropertyKey SWIFT_SIMULATION = new Builder(Name.SWIFT_SIMULATION)
      .setDescription("Whether to simulate a single node Swift backend for testing purposes: "
          + "true or false (default).")
      .setConsistencyCheckLevel(ConsistencyCheckLevel.ENFORCE)
      .build();
  public static final PropertyKey SWIFT_TENANT_KEY = new Builder(Name.SWIFT_TENANT_KEY)
      .setDescription("Swift user for authentication.")
      .setConsistencyCheckLevel(ConsistencyCheckLevel.ENFORCE)
      .build();
  public static final PropertyKey SWIFT_USE_PUBLIC_URI_KEY =
      new Builder(Name.SWIFT_USE_PUBLIC_URI_KEY)
          .setDescription("Whether the REST server is in a public domain: true (default) or false.")
          .setConsistencyCheckLevel(ConsistencyCheckLevel.ENFORCE)
          .build();
  public static final PropertyKey SWIFT_USER_KEY = new Builder(Name.SWIFT_USER_KEY)
      .setDescription("Swift tenant for authentication.")
      .setConsistencyCheckLevel(ConsistencyCheckLevel.ENFORCE)
      .build();
  public static final PropertyKey SWIFT_REGION_KEY = new Builder(Name.SWIFT_REGION_KEY)
      .setDescription("Service region when using Keystone authentication.")
      .setConsistencyCheckLevel(ConsistencyCheckLevel.ENFORCE)
      .build();

  // Journal ufs related properties
  public static final PropertyKey MASTER_JOURNAL_UFS_OPTION =
      new Builder(Template.MASTER_JOURNAL_UFS_OPTION)
          .setDescription("The configuration to use for the journal operations.")
          .setConsistencyCheckLevel(ConsistencyCheckLevel.ENFORCE)
          .setScope(Scope.MASTER)
          .build();

  //
  // Mount table related properties
  //
  public static final PropertyKey MASTER_MOUNT_TABLE_ROOT_ALLUXIO =
      new Builder(Template.MASTER_MOUNT_TABLE_ALLUXIO, "root")
          .setDefaultValue("/")
          .setDescription("Alluxio root mount point.")
          .setConsistencyCheckLevel(ConsistencyCheckLevel.ENFORCE)
          .setScope(Scope.MASTER)
          .build();
  public static final PropertyKey MASTER_MOUNT_TABLE_ROOT_OPTION =
      new Builder(Template.MASTER_MOUNT_TABLE_OPTION, "root")
          .setDescription("Configuration for the UFS of Alluxio root mount point.")
          .setConsistencyCheckLevel(ConsistencyCheckLevel.ENFORCE)
          .setScope(Scope.MASTER)
          .build();
  public static final PropertyKey MASTER_MOUNT_TABLE_ROOT_READONLY =
      new Builder(Template.MASTER_MOUNT_TABLE_READONLY, "root")
          .setDefaultValue(false)
          .setDescription("Whether Alluxio root mount point is readonly.")
          .setConsistencyCheckLevel(ConsistencyCheckLevel.ENFORCE)
          .setScope(Scope.MASTER)
          .build();
  public static final PropertyKey MASTER_MOUNT_TABLE_ROOT_SHARED =
      new Builder(Template.MASTER_MOUNT_TABLE_SHARED, "root")
          .setDefaultValue(true)
          .setDescription("Whether Alluxio root mount point is shared.")
          .setConsistencyCheckLevel(ConsistencyCheckLevel.ENFORCE)
          .setScope(Scope.MASTER)
          .build();
  public static final PropertyKey MASTER_MOUNT_TABLE_ROOT_UFS =
      new Builder(Template.MASTER_MOUNT_TABLE_UFS, "root")
          .setDefaultValue(String.format("${%s}", Name.UNDERFS_ADDRESS))
          .setDescription("The UFS mounted to Alluxio root mount point.")
          .setConsistencyCheckLevel(ConsistencyCheckLevel.ENFORCE)
          .setScope(Scope.MASTER)
          .build();

  /**
   * Master related properties.
   */
  public static final PropertyKey MASTER_AUDIT_LOGGING_ENABLED =
      new Builder(Name.MASTER_AUDIT_LOGGING_ENABLED)
          .setDefaultValue(false)
          .setDescription("Set to true to enable file system master audit.")
          .setIgnoredSiteProperty(true)
          .setConsistencyCheckLevel(ConsistencyCheckLevel.WARN)
          .setScope(Scope.MASTER)
          .build();
  public static final PropertyKey MASTER_AUDIT_LOGGING_QUEUE_CAPACITY =
      new Builder(Name.MASTER_AUDIT_LOGGING_QUEUE_CAPACITY)
          .setDefaultValue(10000)
          .setDescription("Capacity of the queue used by audit logging.")
          .setConsistencyCheckLevel(ConsistencyCheckLevel.WARN)
          .setScope(Scope.MASTER)
          .build();
  public static final PropertyKey MASTER_BIND_HOST =
      new Builder(Name.MASTER_BIND_HOST)
          .setDefaultValue("0.0.0.0")
          .setDescription("The hostname that Alluxio master binds to. See <a "
              + "href=\"#configure-multihomed-networks\">multi-homed networks</a>.")
          .setScope(Scope.MASTER)
          .build();
  public static final PropertyKey MASTER_CLIENT_SOCKET_CLEANUP_INTERVAL =
      new Builder(Name.MASTER_CLIENT_SOCKET_CLEANUP_INTERVAL)
          .setDefaultValue("10min")
          .setDescription("Interval for removing closed client sockets from internal tracking.")
          .setIsHidden(true)
          .setConsistencyCheckLevel(ConsistencyCheckLevel.WARN)
          .setScope(Scope.MASTER)
          .build();
  public static final PropertyKey MASTER_CONNECTION_TIMEOUT_MS =
      new Builder(Name.MASTER_CONNECTION_TIMEOUT_MS)
          .setAlias(new String[]{"alluxio.master.connection.timeout.ms"})
          .setDefaultValue("0")
          .setDescription("Timeout of connections between master and client. "
              + "A value of 0 means never timeout")
          .setConsistencyCheckLevel(ConsistencyCheckLevel.WARN)
          .setScope(Scope.MASTER)
          .build();
  public static final PropertyKey MASTER_FILE_ASYNC_PERSIST_HANDLER =
      new Builder(Name.MASTER_FILE_ASYNC_PERSIST_HANDLER)
          .setDefaultValue("alluxio.master.file.async.DefaultAsyncPersistHandler")
          .setDescription("The handler for processing the async persistence requests.")
          .setConsistencyCheckLevel(ConsistencyCheckLevel.ENFORCE)
          .setScope(Scope.MASTER)
          .build();
  public static final PropertyKey MASTER_FORMAT_FILE_PREFIX =
      new Builder(Name.MASTER_FORMAT_FILE_PREFIX)
          .setDefaultValue("_format_")
          .setDescription("The file prefix of the file generated in the journal directory "
              + "when the journal is formatted. The master will search for a file with this "
              + "prefix when determining if the journal is formatted.")
          .setConsistencyCheckLevel(ConsistencyCheckLevel.ENFORCE)
          .setScope(Scope.MASTER)
          .build();
  public static final PropertyKey MASTER_MASTER_HEARTBEAT_INTERVAL =
      new Builder(Name.MASTER_MASTER_HEARTBEAT_INTERVAL)
          .setDefaultValue("2min")
          .setDescription("The interval between Alluxio masters' heartbeats.")
          .setConsistencyCheckLevel(ConsistencyCheckLevel.WARN)
          .setScope(Scope.MASTER)
          .build();
  public static final PropertyKey MASTER_WORKER_HEARTBEAT_INTERVAL =
      new Builder(Name.MASTER_WORKER_HEARTBEAT_INTERVAL)
          .setAlias(new String[]{"alluxio.master.heartbeat.interval.ms",
              "alluxio.master.heartbeat.interval"})
          .setDefaultValue("10sec")
          .setDescription("The interval between Alluxio master and worker heartbeats.")
          .setConsistencyCheckLevel(ConsistencyCheckLevel.WARN)
          .setScope(Scope.SERVER)
          .build();
  public static final PropertyKey MASTER_HEARTBEAT_TIMEOUT_MS =
      new Builder(Name.MASTER_HEARTBEAT_TIMEOUT_MS)
          .setDefaultValue("1min")
          .setDescription("Timeout between leader master and standby master"
              + " indicating a lost master.")
          .setConsistencyCheckLevel(ConsistencyCheckLevel.WARN)
          .setScope(Scope.MASTER)
          .build();
  public static final PropertyKey MASTER_HOSTNAME =
      new Builder(Name.MASTER_HOSTNAME)
          .setDescription("The hostname of Alluxio master.")
          .setScope(Scope.ALL)
          .build();
  public static final PropertyKey MASTER_JOURNAL_FLUSH_BATCH_TIME_MS =
      new Builder(Name.MASTER_JOURNAL_FLUSH_BATCH_TIME_MS)
          .setAlias(new String[]{"alluxio.master.journal.flush.batch.time.ms"})
          .setDefaultValue("5ms")
          .setDescription("Time to wait for batching journal writes.")
          .setConsistencyCheckLevel(ConsistencyCheckLevel.WARN)
          .setScope(Scope.MASTER)
          .build();
  public static final PropertyKey MASTER_JOURNAL_FLUSH_TIMEOUT_MS =
      new Builder(Name.MASTER_JOURNAL_FLUSH_TIMEOUT_MS)
          .setAlias(new String[]{"alluxio.master.journal.flush.timeout.ms"})
          .setDefaultValue("5min")
          .setDescription("The amount of time to keep retrying journal "
              + "writes before giving up and shutting down the master.")
          .setConsistencyCheckLevel(ConsistencyCheckLevel.WARN)
          .setScope(Scope.MASTER)
          .build();
  public static final PropertyKey MASTER_JOURNAL_FLUSH_RETRY_INTERVAL =
      new Builder(Name.MASTER_JOURNAL_FLUSH_RETRY_INTERVAL)
          .setDefaultValue("1sec")
          .setDescription("The amount of time to sleep between retrying journal flushes")
<<<<<<< HEAD
=======
          .setIsHidden(true)
>>>>>>> a974a060
          .setScope(Scope.MASTER)
          .build();
  public static final PropertyKey MASTER_JOURNAL_FOLDER =
      new Builder(Name.MASTER_JOURNAL_FOLDER)
          .setDefaultValue(String.format("${%s}/journal", Name.WORK_DIR))
          .setDescription("The path to store master journal logs.")
          .setConsistencyCheckLevel(ConsistencyCheckLevel.ENFORCE)
          .setScope(Scope.MASTER)
          .build();
  public static final PropertyKey MASTER_JOURNAL_TYPE =
      new Builder(Name.MASTER_JOURNAL_TYPE)
          .setDefaultValue("UFS")
          .setDescription("The type of journal to use. Valid options are UFS (store journal in "
              + "UFS) and NOOP (do not use a journal).")
          .setConsistencyCheckLevel(ConsistencyCheckLevel.ENFORCE)
          .setScope(Scope.MASTER)
          .build();
  /**
   * @deprecated since 1.5.0 and will be removed in 2.0.
   */
  @Deprecated
  public static final PropertyKey MASTER_JOURNAL_FORMATTER_CLASS =
      new Builder(Name.MASTER_JOURNAL_FORMATTER_CLASS)
          .setDefaultValue("alluxio.master.journalv0.ProtoBufJournalFormatter")
          .setDescription("The class to serialize the journal in a specified format.")
          .setConsistencyCheckLevel(ConsistencyCheckLevel.ENFORCE)
          .setScope(Scope.MASTER)
          .build();
  public static final PropertyKey MASTER_JOURNAL_LOG_SIZE_BYTES_MAX =
      new Builder(Name.MASTER_JOURNAL_LOG_SIZE_BYTES_MAX)
          .setDefaultValue("10MB")
          .setDescription("If a log file is bigger than this value, it will rotate to next "
              + "file.")
          .setConsistencyCheckLevel(ConsistencyCheckLevel.WARN)
          .setScope(Scope.MASTER)
          .build();
  public static final PropertyKey MASTER_JOURNAL_TAILER_SHUTDOWN_QUIET_WAIT_TIME_MS =
      new Builder(Name.MASTER_JOURNAL_TAILER_SHUTDOWN_QUIET_WAIT_TIME_MS)
          .setAlias(new String[]{"alluxio.master.journal.tailer.shutdown.quiet.wait.time.ms"})
          .setDefaultValue("5sec")
          .setDescription("Before the standby master shuts down its tailer thread, there "
              + "should be no update to the leader master's journal in this specified time "
              + "period.")
          .setConsistencyCheckLevel(ConsistencyCheckLevel.WARN)
          .setScope(Scope.MASTER)
          .build();
  public static final PropertyKey MASTER_JOURNAL_TAILER_SLEEP_TIME_MS =
      new Builder(Name.MASTER_JOURNAL_TAILER_SLEEP_TIME_MS)
          .setAlias(new String[]{"alluxio.master.journal.tailer.sleep.time.ms"})
          .setDefaultValue("1sec")
          .setDescription("Time for the standby master to sleep for when it "
              + "cannot find anything new in leader master's journal.")
          .setConsistencyCheckLevel(ConsistencyCheckLevel.WARN)
          .setScope(Scope.MASTER)
          .build();
  public static final PropertyKey MASTER_JOURNAL_CHECKPOINT_PERIOD_ENTRIES =
      new Builder(Name.MASTER_JOURNAL_CHECKPOINT_PERIOD_ENTRIES)
          .setDefaultValue(2000000)
          .setDescription("The number of journal entries to write before creating a new "
              + "journal checkpoint.")
          .setConsistencyCheckLevel(ConsistencyCheckLevel.WARN)
          .setScope(Scope.MASTER)
          .build();
  public static final PropertyKey MASTER_JOURNAL_GC_PERIOD_MS =
      new Builder(Name.MASTER_JOURNAL_GC_PERIOD_MS)
          .setAlias(new String[] {"alluxio.master.journal.gc.period.ms"})
          .setDefaultValue("2min")
          .setDescription("Frequency with which to scan for and delete stale journal checkpoints.")
          .setConsistencyCheckLevel(ConsistencyCheckLevel.WARN)
          .setScope(Scope.MASTER)
          .build();
  public static final PropertyKey MASTER_JOURNAL_GC_THRESHOLD_MS =
      new Builder(Name.MASTER_JOURNAL_GC_THRESHOLD_MS)
          .setAlias(new String[]{"alluxio.master.journal.gc.threshold.ms"})
          .setDefaultValue("5min")
          .setDescription("Minimum age for garbage collecting checkpoints.")
          .setConsistencyCheckLevel(ConsistencyCheckLevel.WARN)
          .setScope(Scope.MASTER)
          .build();
  public static final PropertyKey MASTER_JOURNAL_TEMPORARY_FILE_GC_THRESHOLD_MS =
      new Builder(Name.MASTER_JOURNAL_TEMPORARY_FILE_GC_THRESHOLD_MS)
          .setAlias(new String[]{"alluxio.master.journal.temporary.file.gc.threshold.ms"})
          .setDescription("Minimum age for garbage collecting temporary checkpoint files.")
          .setDefaultValue("30min")
          .setConsistencyCheckLevel(ConsistencyCheckLevel.WARN)
          .setScope(Scope.MASTER)
          .build();
  public static final PropertyKey MASTER_KEYTAB_KEY_FILE =
      new Builder(Name.MASTER_KEYTAB_KEY_FILE)
          .setDescription("Kerberos keytab file for Alluxio master.")
          .setConsistencyCheckLevel(ConsistencyCheckLevel.ENFORCE)
          .setScope(Scope.MASTER)
          .build();
  public static final PropertyKey MASTER_LINEAGE_CHECKPOINT_CLASS =
      new Builder(Name.MASTER_LINEAGE_CHECKPOINT_CLASS)
          .setDefaultValue("alluxio.master.lineage.checkpoint.CheckpointLatestPlanner")
          .setDescription("The class name of the checkpoint strategy for lineage output "
              + "files. The default strategy is to checkpoint the latest completed lineage, "
              + "i.e. the lineage whose output files are completed.")
          .setConsistencyCheckLevel(ConsistencyCheckLevel.ENFORCE)
          .setScope(Scope.MASTER)
          .build();
  public static final PropertyKey MASTER_LINEAGE_CHECKPOINT_INTERVAL_MS =
      new Builder(Name.MASTER_LINEAGE_CHECKPOINT_INTERVAL_MS)
          .setAlias(new String[]{"alluxio.master.lineage.checkpoint.interval.ms"})
          .setDefaultValue("5min")
          .setDescription("The interval between Alluxio's checkpoint scheduling.")
          .setConsistencyCheckLevel(ConsistencyCheckLevel.WARN)
          .setScope(Scope.MASTER)
          .build();
  public static final PropertyKey MASTER_LINEAGE_RECOMPUTE_INTERVAL_MS =
      new Builder(Name.MASTER_LINEAGE_RECOMPUTE_INTERVAL_MS)
          .setAlias(new String[]{"alluxio.master.lineage.recompute.interval.ms"})
          .setDefaultValue("5min")
          .setDescription("The interval between Alluxio's recompute "
              + "execution. The executor scans the all the lost files tracked by lineage, and "
              + "re-executes the corresponding jobs.")
          .setConsistencyCheckLevel(ConsistencyCheckLevel.WARN)
          .setScope(Scope.MASTER)
          .build();
  public static final PropertyKey MASTER_LINEAGE_RECOMPUTE_LOG_PATH =
      new Builder(Name.MASTER_LINEAGE_RECOMPUTE_LOG_PATH)
          .setDefaultValue(String.format("${%s}/recompute.log", Name.LOGS_DIR))
          .setDescription("The path to the log that the recompute executor redirects the "
              + "job's stdout into.")
          .setConsistencyCheckLevel(ConsistencyCheckLevel.WARN)
          .setScope(Scope.MASTER)
          .build();
  public static final PropertyKey MASTER_LOG_CONFIG_REPORT_HEARTBEAT_INTERVAL =
      new Builder(Name.MASTER_LOG_CONFIG_REPORT_HEARTBEAT_INTERVAL)
          .setDefaultValue("1h")
          .setDescription("The interval for periodically logging the configuration check report.")
          .setConsistencyCheckLevel(ConsistencyCheckLevel.WARN)
          .setScope(Scope.MASTER)
          .build();
  public static final PropertyKey MASTER_PERIODIC_BLOCK_INTEGRITY_CHECK_REPAIR =
      new Builder(Name.MASTER_PERIODIC_BLOCK_INTEGRITY_CHECK_REPAIR)
          .setDefaultValue(false)
          .setDescription("Whether the system should delete orphaned blocks found during the "
              + "periodic integrity check. This is an experimental feature.")
          .setScope(Scope.MASTER)
          .build();
  public static final PropertyKey MASTER_PERIODIC_BLOCK_INTEGRITY_CHECK_INTERVAL =
      new Builder(Name.MASTER_PERIODIC_BLOCK_INTEGRITY_CHECK_INTERVAL)
          .setDefaultValue("1hr")
          .setDescription("The period for the block integrity check, disabled if <= 0.")
          .setScope(Scope.MASTER)
          .build();
  public static final PropertyKey MASTER_PRINCIPAL = new Builder(Name.MASTER_PRINCIPAL)
      .setDescription("Kerberos principal for Alluxio master.")
      .setConsistencyCheckLevel(ConsistencyCheckLevel.ENFORCE)
      .setScope(Scope.MASTER)
      .build();
  /**
   * @deprecated since version 1.4 and will be removed in version 2.0.
   */
  @Deprecated
  public static final PropertyKey MASTER_RETRY =
      new Builder(Name.MASTER_RETRY)
          .setDefaultValue(String.format("${%s}", Name.USER_RPC_RETRY_MAX_NUM_RETRY))
          .setDescription(String.format(
              "The number of retries that the client connects to master. (NOTE: "
                  + "this property is deprecated, use `%s` instead).",
              Name.USER_RPC_RETRY_MAX_NUM_RETRY))
          .setConsistencyCheckLevel(ConsistencyCheckLevel.WARN)
          .setScope(Scope.MASTER)
          .build();
  public static final PropertyKey MASTER_RPC_PORT =
      new Builder(Name.MASTER_RPC_PORT)
          .setDefaultValue(19998)
          .setDescription("The port that Alluxio master node runs on.")
          .setConsistencyCheckLevel(ConsistencyCheckLevel.WARN)
          .setScope(Scope.ALL)
          .build();
  public static final PropertyKey MASTER_SERVING_THREAD_TIMEOUT =
      new Builder(Name.MASTER_SERVING_THREAD_TIMEOUT)
          .setDefaultValue("5m")
          .setDescription("When stepping down from being the primary, the master will wait this "
              + "long for the thrift serving thread to stop before giving up and shutting down "
              + "the server")
          .setIsHidden(true)
          .setScope(Scope.MASTER)
          .build();
  public static final PropertyKey MASTER_STARTUP_BLOCK_INTEGRITY_CHECK_ENABLED =
      new Builder(Name.MASTER_STARTUP_BLOCK_INTEGRITY_CHECK_ENABLED)
          .setDefaultValue(true)
          .setDescription("Whether the system should be checked on startup for orphaned blocks "
              + "(blocks having no corresponding files but still taking system resource due to "
              + "various system failures). Orphaned blocks will be deleted during master startup "
              + "if this property is true. This property is available since 1.7.1")
          .setScope(Scope.MASTER)
          .build();
  public static final PropertyKey MASTER_STARTUP_CONSISTENCY_CHECK_ENABLED =
      new Builder(Name.MASTER_STARTUP_CONSISTENCY_CHECK_ENABLED)
          .setDefaultValue(true)
          .setDescription("Whether the system should be checked for consistency with the "
              + "underlying storage on startup. During the time the check is running, Alluxio "
              + "will be in read only mode. Enabled by default.")
          .setConsistencyCheckLevel(ConsistencyCheckLevel.WARN)
          .setScope(Scope.MASTER)
          .build();
  public static final PropertyKey MASTER_THRIFT_SHUTDOWN_TIMEOUT =
         new Builder(Name.MASTER_THRIFT_SHUTDOWN_TIMEOUT)
         .setDefaultValue("60sec")
         .setDescription("Maximum time to wait for thrift servers to stop on shutdown")
         .setConsistencyCheckLevel(ConsistencyCheckLevel.WARN)
         .setScope(Scope.MASTER)
         .build();
  public static final PropertyKey MASTER_TIERED_STORE_GLOBAL_LEVEL0_ALIAS =
      new Builder(Name.MASTER_TIERED_STORE_GLOBAL_LEVEL0_ALIAS)
          .setDefaultValue("MEM")
          .setDescription("The name of the highest storage tier in the entire system.")
          .setConsistencyCheckLevel(ConsistencyCheckLevel.ENFORCE)
          .setScope(Scope.MASTER)
          .build();
  public static final PropertyKey MASTER_TIERED_STORE_GLOBAL_LEVEL1_ALIAS =
      new Builder(Name.MASTER_TIERED_STORE_GLOBAL_LEVEL1_ALIAS)
          .setDefaultValue("SSD")
          .setDescription("The name of the second highest storage tier in the entire system.")
          .setConsistencyCheckLevel(ConsistencyCheckLevel.ENFORCE)
          .setScope(Scope.MASTER)
          .build();
  public static final PropertyKey MASTER_TIERED_STORE_GLOBAL_LEVEL2_ALIAS =
      new Builder(Name.MASTER_TIERED_STORE_GLOBAL_LEVEL2_ALIAS)
          .setDefaultValue("HDD")
          .setDescription("The name of the third highest storage tier in the entire system.")
          .setConsistencyCheckLevel(ConsistencyCheckLevel.ENFORCE)
          .setScope(Scope.MASTER)
          .build();
  public static final PropertyKey MASTER_TIERED_STORE_GLOBAL_LEVELS =
      new Builder(Name.MASTER_TIERED_STORE_GLOBAL_LEVELS)
          .setDefaultValue(3)
          .setDescription("The total number of storage tiers in the system.")
          .setConsistencyCheckLevel(ConsistencyCheckLevel.ENFORCE)
          .setScope(Scope.MASTER)
          .build();
  public static final PropertyKey MASTER_TTL_CHECKER_INTERVAL_MS =
      new Builder(Name.MASTER_TTL_CHECKER_INTERVAL_MS)
          .setAlias(new String[]{"alluxio.master.ttl.checker.interval.ms"})
          .setDefaultValue("1hour")
          .setDescription("Time interval to periodically delete the files "
              + "with expired ttl value.")
          .setConsistencyCheckLevel(ConsistencyCheckLevel.WARN)
          .setScope(Scope.MASTER)
          .build();
  public static final PropertyKey MASTER_UFS_BLOCK_LOCATION_CACHE_CAPACITY =
      new Builder(Name.MASTER_UFS_BLOCK_LOCATION_CACHE_CAPACITY)
          .setDefaultValue(1000000)
          .setDescription("The capacity of the UFS block locations cache. "
              + "This cache caches UFS block locations for files that are persisted "
              + "but not in Alluxio space, so that listing status of these files do not need to "
              + "repeatedly ask UFS for their block locations. If this is set to 0, the cache "
              + "will be disabled.")
          .setConsistencyCheckLevel(ConsistencyCheckLevel.WARN)
          .setScope(Scope.MASTER)
          .build();
  public static final PropertyKey MASTER_UFS_PATH_CACHE_CAPACITY =
      new Builder(Name.MASTER_UFS_PATH_CACHE_CAPACITY)
          .setDefaultValue(100000)
          .setDescription("The capacity of the UFS path cache. This cache is used to "
              + "approximate the `Once` metadata load behavior (see "
              + "`alluxio.user.file.metadata.load.type`). Larger caches will consume more "
              + "memory, but will better approximate the `Once` behavior.")
          .setConsistencyCheckLevel(ConsistencyCheckLevel.WARN)
          .setScope(Scope.MASTER)
          .build();
  public static final PropertyKey MASTER_UFS_PATH_CACHE_THREADS =
      new Builder(Name.MASTER_UFS_PATH_CACHE_THREADS)
          .setDefaultValue(64)
          .setDescription("The maximum size of the thread pool for asynchronously processing "
              + "paths for the UFS path cache. Greater number of threads will decrease the "
              + "amount of staleness in the async cache, but may impact performance. If this "
              + "is set to 0, the cache will be disabled, and "
              + "`alluxio.user.file.metadata.load.type=Once` will behave like `Always`.")
          .setConsistencyCheckLevel(ConsistencyCheckLevel.WARN)
          .setScope(Scope.MASTER)
          .build();
  public static final PropertyKey MASTER_WEB_BIND_HOST =
      new Builder(Name.MASTER_WEB_BIND_HOST)
          .setDefaultValue("0.0.0.0")
          .setDescription("The hostname Alluxio master web UI binds to. See <a "
              + "href=\"#configure-multihomed-networks\">multi-homed networks</a>.")
          .setScope(Scope.MASTER)
          .build();
  public static final PropertyKey MASTER_WEB_HOSTNAME =
      new Builder(Name.MASTER_WEB_HOSTNAME)
          .setDescription("The hostname of Alluxio Master web UI.")
          .setScope(Scope.ALL)
          .build();
  public static final PropertyKey MASTER_WEB_PORT =
      new Builder(Name.MASTER_WEB_PORT)
          .setDefaultValue(19999)
          .setDescription("The port Alluxio web UI runs on.")
          .setConsistencyCheckLevel(ConsistencyCheckLevel.WARN)
          .setScope(Scope.MASTER)
          .build();
  public static final PropertyKey MASTER_WHITELIST =
      new Builder(Name.MASTER_WHITELIST)
          .setDefaultValue("/")
          .setDescription("A comma-separated list of prefixes of the paths which are "
              + "cacheable, separated by semi-colons. Alluxio will try to cache the cacheable "
              + "file when it is read for the first time.")
          .setConsistencyCheckLevel(ConsistencyCheckLevel.WARN)
          .setScope(Scope.MASTER)
          .build();
  public static final PropertyKey MASTER_WORKER_CONNECT_WAIT_TIME =
      new Builder(Name.MASTER_WORKER_CONNECT_WAIT_TIME)
          .setDefaultValue("5sec")
          .setDescription("Alluxio master will wait a period of time after start up for "
              + "all workers to register, before it starts accepting client requests. "
              + "This property determines the wait time.")
          .setConsistencyCheckLevel(ConsistencyCheckLevel.WARN)
          .setScope(Scope.MASTER)
          .build();
  public static final PropertyKey MASTER_WORKER_THREADS_MAX =
      new Builder(Name.MASTER_WORKER_THREADS_MAX)
          .setDefaultValue(2048)
          .setDescription("The maximum number of incoming RPC requests to master that can be "
              + "handled. This value is used to configure maximum number of threads in Thrift "
              + "thread pool with master.")
          .setConsistencyCheckLevel(ConsistencyCheckLevel.WARN)
          .setScope(Scope.MASTER)
          .build();
  public static final PropertyKey MASTER_WORKER_THREADS_MIN =
      new Builder(Name.MASTER_WORKER_THREADS_MIN)
          .setDefaultValue(512)
          .setDescription("The minimum number of threads used to handle incoming RPC requests "
              + "to master. This value is used to configure minimum number of threads in "
              + "Thrift thread pool with master.")
          .setConsistencyCheckLevel(ConsistencyCheckLevel.WARN)
          .setScope(Scope.MASTER)
          .build();
  public static final PropertyKey MASTER_WORKER_TIMEOUT_MS =
      new Builder(Name.MASTER_WORKER_TIMEOUT_MS)
          .setAlias(new String[]{"alluxio.master.worker.timeout.ms"})
          .setDefaultValue("5min")
          .setDescription("Timeout between master and worker indicating a lost worker.")
          .setConsistencyCheckLevel(ConsistencyCheckLevel.WARN)
          .setScope(Scope.MASTER)
          .build();

  //
  // Worker related properties
  //
  public static final PropertyKey WORKER_ALLOCATOR_CLASS =
      new Builder(Name.WORKER_ALLOCATOR_CLASS)
          .setDefaultValue("alluxio.worker.block.allocator.MaxFreeAllocator")
          .setDescription("The strategy that a worker uses to allocate space among storage "
              + "directories in certain storage layer. Valid options include: "
              + "`alluxio.worker.block.allocator.MaxFreeAllocator`, "
              + "`alluxio.worker.block.allocator.GreedyAllocator`, "
              + "`alluxio.worker.block.allocator.RoundRobinAllocator`.")
          .setConsistencyCheckLevel(ConsistencyCheckLevel.WARN)
          .setScope(Scope.WORKER)
          .build();
  public static final PropertyKey WORKER_BIND_HOST =
      new Builder(Name.WORKER_BIND_HOST)
          .setDefaultValue("0.0.0.0")
          .setDescription("The hostname Alluxio's worker node binds to. See <a "
              + "href=\"#configure-multihomed-networks\">multi-homed networks</a>.")
          .setConsistencyCheckLevel(ConsistencyCheckLevel.WARN)
          .setScope(Scope.WORKER)
          .build();
  public static final PropertyKey WORKER_BLOCK_HEARTBEAT_INTERVAL_MS =
      new Builder(Name.WORKER_BLOCK_HEARTBEAT_INTERVAL_MS)
          .setAlias(new String[]{"alluxio.worker.block.heartbeat.interval.ms"})
          .setDefaultValue("1sec")
          .setDescription("The interval between block workers' heartbeats.")
          .setConsistencyCheckLevel(ConsistencyCheckLevel.WARN)
          .setScope(Scope.WORKER)
          .build();
  public static final PropertyKey WORKER_BLOCK_HEARTBEAT_TIMEOUT_MS =
      new Builder(Name.WORKER_BLOCK_HEARTBEAT_TIMEOUT_MS)
          .setAlias(new String[]{"alluxio.worker.block.heartbeat.timeout.ms"})
          .setDefaultValue("5min")
          .setDescription("The timeout value of block workers' heartbeats.")
          .setConsistencyCheckLevel(ConsistencyCheckLevel.WARN)
          .setScope(Scope.WORKER)
          .build();
  public static final PropertyKey WORKER_BLOCK_THREADS_MAX =
      new Builder(Name.WORKER_BLOCK_THREADS_MAX)
          .setDefaultValue(2048)
          .setDescription("The maximum number of incoming RPC requests to block worker that "
              + "can be handled. This value is used to configure maximum number of threads in "
              + "Thrift thread pool with block worker. This value should be greater than the "
              + "sum of `alluxio.user.block.worker.client.threads` across concurrent Alluxio "
              + "clients. Otherwise, the worker connection pool can be drained, preventing "
              + "new connections from being established.")
          .setConsistencyCheckLevel(ConsistencyCheckLevel.WARN)
          .setScope(Scope.WORKER)
          .build();
  public static final PropertyKey WORKER_BLOCK_THREADS_MIN =
      new Builder(Name.WORKER_BLOCK_THREADS_MIN)
          .setDefaultValue(256)
          .setDescription("The minimum number of threads used to handle incoming RPC requests "
              + "to block worker. This value is used to configure minimum number of threads "
              + "in Thrift thread pool with block worker.")
          .setConsistencyCheckLevel(ConsistencyCheckLevel.WARN)
          .setScope(Scope.WORKER)
          .build();
  public static final PropertyKey WORKER_DATA_BIND_HOST =
      new Builder(Name.WORKER_DATA_BIND_HOST)
          .setDefaultValue("0.0.0.0")
          .setDescription("The hostname that the Alluxio worker's data server runs on. See <a "
              + "href=\"#configure-multihomed-networks\">multi-homed networks</a>.")
          .setConsistencyCheckLevel(ConsistencyCheckLevel.WARN)
          .setScope(Scope.WORKER)
          .build();
  public static final PropertyKey WORKER_DATA_FOLDER =
      new Builder(Name.WORKER_DATA_FOLDER)
          .setDefaultValue("/alluxioworker/")
          .setDescription("A relative path within each storage directory used as the data "
              + "folder for Alluxio worker to put data for tiered store.")
          .setConsistencyCheckLevel(ConsistencyCheckLevel.WARN)
          .setScope(Scope.WORKER)
          .build();
  public static final PropertyKey WORKER_DATA_HOSTNAME =
      new Builder(Name.WORKER_DATA_HOSTNAME)
          .setDescription("The hostname of Alluxio worker data service.")
          .setConsistencyCheckLevel(ConsistencyCheckLevel.WARN)
          .setScope(Scope.WORKER)
          .build();
  public static final PropertyKey WORKER_DATA_PORT =
      new Builder(Name.WORKER_DATA_PORT)
          .setDefaultValue(29999)
          .setDescription("The port Alluxio's worker's data server runs on.")
          .setConsistencyCheckLevel(ConsistencyCheckLevel.WARN)
          .setScope(Scope.WORKER)
          .build();
  public static final PropertyKey WORKER_DATA_SERVER_CLASS =
      new Builder(Name.WORKER_DATA_SERVER_CLASS)
          .setDefaultValue("alluxio.worker.netty.NettyDataServer")
          .setDescription("Selects the networking stack to run the worker with. Valid options "
              + "are: `alluxio.worker.netty.NettyDataServer`.")
          .setConsistencyCheckLevel(ConsistencyCheckLevel.ENFORCE)
          .setScope(Scope.WORKER)
          .build();
  public static final PropertyKey WORKER_DATA_SERVER_DOMAIN_SOCKET_ADDRESS =
      new Builder(Name.WORKER_DATA_SERVER_DOMAIN_SOCKET_ADDRESS)
          .setDefaultValue("")
          .setDescription("The path to the domain socket. Short-circuit reads make use of a "
              + "UNIX domain socket when this is set (non-empty). This is a special path in "
              + "the file system that allows the client and the AlluxioWorker to communicate. "
              + "You will need to set a path to this socket. The AlluxioWorker needs to be "
              + "able to create the path. If " + Name.WORKER_DATA_SERVER_DOMAIN_SOCKET_AS_UUID
              + " is set, the path should be the home directory for the domain socket. The full "
              + "path for the domain socket with be <path>/<uuid>.")
          .setConsistencyCheckLevel(ConsistencyCheckLevel.WARN)
          .setScope(Scope.WORKER)
          .build();
  public static final PropertyKey WORKER_DATA_SERVER_DOMAIN_SOCKET_AS_UUID =
      new Builder(Name.WORKER_DATA_SERVER_DOMAIN_SOCKET_AS_UUID)
          .setDefaultValue("false")
          .setDescription("If true, the property " + Name.WORKER_DATA_SERVER_DOMAIN_SOCKET_ADDRESS
              + "is the path to the home directory for the domain socket and a unique identifier "
              + "is used as the domain socket name. In addition, clients ignore "
              + Name.USER_HOSTNAME + " while detecting a local worker for short circuit ops. "
              + "If false, the property is the absolute path to the UNIX domain socket.")
          .setConsistencyCheckLevel(ConsistencyCheckLevel.WARN)
          .setScope(Scope.ALL)
          .build();
  public static final PropertyKey WORKER_DATA_TMP_FOLDER =
      new Builder(Name.WORKER_DATA_TMP_FOLDER)
          .setDefaultValue(".tmp_blocks")
          .setDescription("A relative path in alluxio.worker.data.folder used to store the "
              + "temporary data for uncommitted files.")
          .setConsistencyCheckLevel(ConsistencyCheckLevel.WARN)
          .setScope(Scope.WORKER)
          .build();
  public static final PropertyKey WORKER_DATA_TMP_SUBDIR_MAX =
      new Builder(Name.WORKER_DATA_TMP_SUBDIR_MAX)
          .setDefaultValue(1024)
          .setDescription("The maximum number of sub-directories allowed to be created in "
              + "alluxio.worker.data.tmp.folder.")
          .setConsistencyCheckLevel(ConsistencyCheckLevel.WARN)
          .setScope(Scope.WORKER)
          .build();
  public static final PropertyKey WORKER_EVICTOR_CLASS =
      new Builder(Name.WORKER_EVICTOR_CLASS)
          .setDefaultValue("alluxio.worker.block.evictor.LRUEvictor")
          .setDescription("The strategy that a worker uses to evict block files when a "
              + "storage layer runs out of space. Valid options include "
              + "`alluxio.worker.block.evictor.LRFUEvictor`, "
              + "`alluxio.worker.block.evictor.GreedyEvictor`, "
              + "`alluxio.worker.block.evictor.LRUEvictor`.")
          .setConsistencyCheckLevel(ConsistencyCheckLevel.WARN)
          .setScope(Scope.WORKER)
          .build();
  public static final PropertyKey WORKER_EVICTOR_LRFU_ATTENUATION_FACTOR =
      new Builder(Name.WORKER_EVICTOR_LRFU_ATTENUATION_FACTOR)
          .setDefaultValue(2.0)
          .setDescription("A attenuation factor in [2, INF) to control the behavior of LRFU.")
          .setConsistencyCheckLevel(ConsistencyCheckLevel.WARN)
          .setScope(Scope.WORKER)
          .build();
  public static final PropertyKey WORKER_EVICTOR_LRFU_STEP_FACTOR =
      new Builder(Name.WORKER_EVICTOR_LRFU_STEP_FACTOR)
          .setDefaultValue(0.25)
          .setDescription("A factor in [0, 1] to control the behavior of LRFU: smaller value "
              + "makes LRFU more similar to LFU; and larger value makes LRFU closer to LRU.")
          .setConsistencyCheckLevel(ConsistencyCheckLevel.WARN)
          .setScope(Scope.WORKER)
          .build();
  public static final PropertyKey WORKER_FILE_PERSIST_POOL_SIZE =
      new Builder(Name.WORKER_FILE_PERSIST_POOL_SIZE)
          .setDefaultValue(64)
          .setDescription("The size of the thread pool per worker, in which the thread "
              + "persists an ASYNC_THROUGH file to under storage.")
          .setConsistencyCheckLevel(ConsistencyCheckLevel.WARN)
          .setScope(Scope.WORKER)
          .build();
  public static final PropertyKey WORKER_FILE_PERSIST_RATE_LIMIT =
      new Builder(Name.WORKER_FILE_PERSIST_RATE_LIMIT)
          .setDefaultValue("2GB")
          .setDescription("The rate limit of asynchronous persistence per second.")
          .setConsistencyCheckLevel(ConsistencyCheckLevel.WARN)
          .setScope(Scope.WORKER)
          .build();
  public static final PropertyKey WORKER_FILE_PERSIST_RATE_LIMIT_ENABLED =
      new Builder(Name.WORKER_FILE_PERSIST_RATE_LIMIT_ENABLED)
          .setDefaultValue(false)
          .setDescription("Whether to enable rate limiting when performing asynchronous "
              + "persistence.")
          .setConsistencyCheckLevel(ConsistencyCheckLevel.WARN)
          .setScope(Scope.WORKER)
          .build();
  public static final PropertyKey WORKER_FILE_BUFFER_SIZE =
      new Builder(Name.WORKER_FILE_BUFFER_SIZE)
          .setDefaultValue("1MB")
          .setDescription("The buffer size for worker to write data into the tiered storage.")
          .setConsistencyCheckLevel(ConsistencyCheckLevel.WARN)
          .setScope(Scope.WORKER)
          .build();
  public static final PropertyKey WORKER_FILESYSTEM_HEARTBEAT_INTERVAL_MS =
      new Builder(Name.WORKER_FILESYSTEM_HEARTBEAT_INTERVAL_MS)
          .setAlias(new String[]{"alluxio.worker.filesystem.heartbeat.interval.ms"})
          .setDefaultValue("1sec")
          .setDescription("The heartbeat interval between the worker and file system master.")
          .setConsistencyCheckLevel(ConsistencyCheckLevel.WARN)
          .setScope(Scope.WORKER)
          .build();
  public static final PropertyKey WORKER_FREE_SPACE_TIMEOUT =
      new Builder(Name.WORKER_FREE_SPACE_TIMEOUT)
          .setDefaultValue("10sec")
          .setDescription("The duration for which a worker will wait for eviction to make space "
              + "available for a client write request.")
          .setConsistencyCheckLevel(ConsistencyCheckLevel.WARN)
          .setScope(Scope.WORKER)
          .build();
  public static final PropertyKey WORKER_HOSTNAME = new Builder(Name.WORKER_HOSTNAME)
      .setDescription("The hostname of Alluxio worker.")
      .setScope(Scope.WORKER)
      .build();
  public static final PropertyKey WORKER_KEYTAB_FILE = new Builder(Name.WORKER_KEYTAB_FILE)
      .setDescription("Kerberos keytab file for Alluxio worker.")
      .setConsistencyCheckLevel(ConsistencyCheckLevel.ENFORCE)
      .setScope(Scope.WORKER)
      .build();
  public static final PropertyKey WORKER_MEMORY_SIZE =
      new Builder(Name.WORKER_MEMORY_SIZE)
          .setDefaultSupplier(() -> {
            try {
              OperatingSystemMXBean operatingSystemMXBean =
                  (OperatingSystemMXBean) ManagementFactory.getOperatingSystemMXBean();
              return operatingSystemMXBean.getTotalPhysicalMemorySize() * 2 / 3;
            } catch (Exception e) {
              // The package com.sun.management may not be available on every platform.
              // fallback to a reasonable size.
              return "1GB";
            }
          }, "2/3 of total system memory, or 1GB if system memory size cannot be determined")
          .setDescription("Memory capacity of each worker node.")
          .setConsistencyCheckLevel(ConsistencyCheckLevel.WARN)
          .setScope(Scope.WORKER)
          .build();
  public static final PropertyKey WORKER_NETWORK_NETTY_BACKLOG =
      new Builder(Name.WORKER_NETWORK_NETTY_BACKLOG)
          .setDescription("Netty socket option for SO_BACKLOG: the number of connections queued.")
          .setConsistencyCheckLevel(ConsistencyCheckLevel.WARN)
          .setScope(Scope.WORKER)
          .build();
  public static final PropertyKey WORKER_NETWORK_NETTY_BOSS_THREADS =
      new Builder(Name.WORKER_NETWORK_NETTY_BOSS_THREADS)
          .setDefaultValue(1)
          .setDescription("How many threads to use for accepting new requests.")
          .setConsistencyCheckLevel(ConsistencyCheckLevel.WARN)
          .setScope(Scope.WORKER)
          .build();
  public static final PropertyKey WORKER_NETWORK_NETTY_BUFFER_RECEIVE =
      new Builder(Name.WORKER_NETWORK_NETTY_BUFFER_RECEIVE)
          .setDescription("Netty socket option for SO_RCVBUF: the proposed buffer size that will "
              + "be used for receives.")
          .setConsistencyCheckLevel(ConsistencyCheckLevel.WARN)
          .setScope(Scope.WORKER)
          .build();
  public static final PropertyKey WORKER_NETWORK_NETTY_BUFFER_SEND =
      new Builder(Name.WORKER_NETWORK_NETTY_BUFFER_SEND)
          .setDescription("Netty socket option for SO_SNDBUF: the proposed buffer size that will "
              + "be used for sends.")
          .setConsistencyCheckLevel(ConsistencyCheckLevel.WARN)
          .setScope(Scope.WORKER)
          .build();
  public static final PropertyKey WORKER_MASTER_CONNECT_RETRY_TIMEOUT =
      new Builder(Name.WORKER_MASTER_CONNECT_RETRY_TIMEOUT)
          .setDescription("Retry period before workers give up on connecting to master")
          .setDefaultValue("1hour")
          // Leaving this hidden for now until we sort out how it should interact with
          // WORKER_BLOCK_HEARTBEAT_TIMEOUT_MS.
          .setIsHidden(true)
          .setScope(Scope.WORKER)
          .build();
  public static final PropertyKey WORKER_NETWORK_NETTY_CHANNEL =
      new Builder(Name.WORKER_NETWORK_NETTY_CHANNEL)
          .setDescription("Netty channel type: NIO or EPOLL.")
          .setConsistencyCheckLevel(ConsistencyCheckLevel.WARN)
          .setScope(Scope.WORKER)
          .setDefaultSupplier(ChannelType.DEFAULT_SUPPLIER)
          .build();
  public static final PropertyKey WORKER_NETWORK_NETTY_FILE_TRANSFER_TYPE =
      new Builder(Name.WORKER_NETWORK_NETTY_FILE_TRANSFER_TYPE)
          .setDefaultValue("MAPPED")
          .setDescription("When returning files to the user, select how the data is "
              + "transferred; valid options are `MAPPED` (uses java MappedByteBuffer) and "
              + "`TRANSFER` (uses Java FileChannel.transferTo).")
          .setConsistencyCheckLevel(ConsistencyCheckLevel.WARN)
          .setScope(Scope.WORKER)
          .build();
  public static final PropertyKey WORKER_NETWORK_NETTY_SHUTDOWN_QUIET_PERIOD =
      new Builder(Name.WORKER_NETWORK_NETTY_SHUTDOWN_QUIET_PERIOD)
          .setDefaultValue("2sec")
          .setDescription("The quiet period. When the netty server is shutting "
              + "down, it will ensure that no RPCs occur during the quiet period. If an RPC "
              + "occurs, then the quiet period will restart before shutting down the netty "
              + "server.")
          .setConsistencyCheckLevel(ConsistencyCheckLevel.WARN)
          .setScope(Scope.WORKER)
          .build();
  public static final PropertyKey WORKER_NETWORK_NETTY_SHUTDOWN_TIMEOUT =
      new Builder(Name.WORKER_NETWORK_NETTY_SHUTDOWN_TIMEOUT)
          .setDefaultValue("15sec")
          .setDescription("Maximum amount of time to wait until the netty server "
              + "is shutdown (regardless of the quiet period).")
          .setConsistencyCheckLevel(ConsistencyCheckLevel.WARN)
          .setScope(Scope.WORKER)
          .build();
  public static final PropertyKey WORKER_NETWORK_NETTY_WATERMARK_HIGH =
      new Builder(Name.WORKER_NETWORK_NETTY_WATERMARK_HIGH)
          .setDefaultValue("32KB")
          .setDescription("Determines how many bytes can be in the write queue before "
              + "switching to non-writable.")
          .setConsistencyCheckLevel(ConsistencyCheckLevel.WARN)
          .setScope(Scope.WORKER)
          .build();
  public static final PropertyKey WORKER_NETWORK_NETTY_WATERMARK_LOW =
      new Builder(Name.WORKER_NETWORK_NETTY_WATERMARK_LOW)
          .setDefaultValue("8KB")
          .setDescription("Once the high watermark limit is reached, the queue must be "
              + "flushed down to the low watermark before switching back to writable.")
          .setConsistencyCheckLevel(ConsistencyCheckLevel.WARN)
          .setScope(Scope.WORKER)
          .build();
  public static final PropertyKey WORKER_NETWORK_NETTY_WORKER_THREADS =
      new Builder(Name.WORKER_NETWORK_NETTY_WORKER_THREADS)
          .setDefaultValue(0)
          .setDescription("How many threads to use for processing requests. Zero defaults to "
              + "#cpuCores * 2.")
          .setConsistencyCheckLevel(ConsistencyCheckLevel.WARN)
          .setScope(Scope.WORKER)
          .build();
  public static final PropertyKey WORKER_NETWORK_NETTY_WRITER_BUFFER_SIZE_PACKETS =
      new Builder(Name.WORKER_NETWORK_NETTY_WRITER_BUFFER_SIZE_PACKETS)
          .setDefaultValue(16)
          .setDescription("The maximum number of parallel data packets when a client writes to a "
              + "worker.")
          .setConsistencyCheckLevel(ConsistencyCheckLevel.WARN)
          .setScope(Scope.WORKER)
          .build();
  public static final PropertyKey WORKER_NETWORK_NETTY_READER_BUFFER_SIZE_PACKETS =
      new Builder(Name.WORKER_NETWORK_NETTY_READER_BUFFER_SIZE_PACKETS)
          .setDefaultValue(16)
          .setDescription("The maximum number of parallel data packets when a client reads from a "
              + "worker.")
          .setConsistencyCheckLevel(ConsistencyCheckLevel.WARN)
          .setScope(Scope.WORKER)
          .build();
  public static final PropertyKey WORKER_NETWORK_NETTY_ASYNC_CACHE_MANAGER_THREADS_MAX =
      new Builder(Name.WORKER_NETWORK_NETTY_ASYNC_CACHE_MANAGER_THREADS_MAX)
          .setDefaultValue(8)
          .setDescription("The maximum number of threads used to cache blocks asynchronously in "
              + "the netty data server.")
          .setConsistencyCheckLevel(ConsistencyCheckLevel.WARN)
          .setScope(Scope.WORKER)
          .build();
  public static final PropertyKey WORKER_NETWORK_NETTY_BLOCK_READER_THREADS_MAX =
      new Builder(Name.WORKER_NETWORK_NETTY_BLOCK_READER_THREADS_MAX)
          .setDefaultValue(2048)
          .setDescription("The maximum number of threads used to read blocks in the netty "
              + "data server.")
          .setConsistencyCheckLevel(ConsistencyCheckLevel.WARN)
          .setScope(Scope.WORKER)
          .build();
  public static final PropertyKey WORKER_NETWORK_NETTY_BLOCK_WRITER_THREADS_MAX =
      new Builder(Name.WORKER_NETWORK_NETTY_BLOCK_WRITER_THREADS_MAX)
          .setDefaultValue(1024)
          .setDescription("The maximum number of threads used to write blocks in the netty "
              + "data server.")
          .setConsistencyCheckLevel(ConsistencyCheckLevel.WARN)
          .setScope(Scope.WORKER)
          .build();
  public static final PropertyKey WORKER_NETWORK_NETTY_FILE_WRITER_THREADS_MAX =
      new Builder(Name.WORKER_NETWORK_NETTY_FILE_WRITER_THREADS_MAX)
          .setDefaultValue(1024)
          .setDescription("The maximum number of threads used to write files to UFS in the "
              + "netty data server.")
          .setConsistencyCheckLevel(ConsistencyCheckLevel.WARN)
          .setScope(Scope.WORKER)
          .build();
  public static final PropertyKey WORKER_NETWORK_NETTY_RPC_THREADS_MAX =
      new Builder(Name.WORKER_NETWORK_NETTY_RPC_THREADS_MAX)
          .setDefaultValue(2048)
          .setDescription("The maximum number of threads used to handle worker side RPCs in "
              + "the netty data server.")
          .setConsistencyCheckLevel(ConsistencyCheckLevel.WARN)
          .setScope(Scope.WORKER)
          .build();
  // The default is set to 11. One client is reserved for some light weight operations such as
  // heartbeat. The other 10 clients are used by commitBlock issued from the worker to the block
  // master.
  public static final PropertyKey WORKER_BLOCK_MASTER_CLIENT_POOL_SIZE =
      new Builder(Name.WORKER_BLOCK_MASTER_CLIENT_POOL_SIZE)
          .setDefaultValue(11)
          .setDescription("The block master client pool size on the Alluxio workers.")
          .setConsistencyCheckLevel(ConsistencyCheckLevel.WARN)
          .setScope(Scope.WORKER)
          .build();

  public static final PropertyKey WORKER_PRINCIPAL = new Builder(Name.WORKER_PRINCIPAL)
      .setDescription("Kerberos principal for Alluxio worker.")
      .setConsistencyCheckLevel(ConsistencyCheckLevel.ENFORCE)
      .setScope(Scope.WORKER)
      .build();
  public static final PropertyKey WORKER_RPC_PORT =
      new Builder(Name.WORKER_RPC_PORT)
          .setDefaultValue(29998)
          .setDescription("The port Alluxio's worker node runs on.")
          .setConsistencyCheckLevel(ConsistencyCheckLevel.WARN)
          .setScope(Scope.WORKER)
          .build();
  public static final PropertyKey WORKER_SESSION_TIMEOUT_MS =
      new Builder(Name.WORKER_SESSION_TIMEOUT_MS)
          .setAlias(new String[]{"alluxio.worker.session.timeout.ms"})
          .setDefaultValue("1min")
          .setDescription("Timeout between worker and client connection "
              + "indicating a lost session connection.")
          .setConsistencyCheckLevel(ConsistencyCheckLevel.WARN)
          .setScope(Scope.WORKER)
          .build();
  public static final PropertyKey WORKER_TIERED_STORE_BLOCK_LOCK_READERS =
      new Builder(Name.WORKER_TIERED_STORE_BLOCK_LOCK_READERS)
          .setDefaultValue(1000)
          .setDescription("The max number of concurrent readers for a block lock.")
          .setConsistencyCheckLevel(ConsistencyCheckLevel.WARN)
          .setScope(Scope.WORKER)
          .build();
  public static final PropertyKey WORKER_TIERED_STORE_BLOCK_LOCKS =
      new Builder(Name.WORKER_TIERED_STORE_BLOCK_LOCKS)
          .setDefaultValue(1000)
          .setDescription("Total number of block locks for an Alluxio block worker. Larger "
              + "value leads to finer locking granularity, but uses more space.")
          .setConsistencyCheckLevel(ConsistencyCheckLevel.WARN)
          .setScope(Scope.WORKER)
          .build();
  public static final PropertyKey WORKER_TIERED_STORE_LEVEL0_ALIAS =
      new Builder(Template.WORKER_TIERED_STORE_LEVEL_ALIAS, 0)
          .setDefaultValue("MEM")
          .setDescription("The alias of the top storage tier on this worker. It must "
              + "match one of the global storage tiers from the master configuration. We "
              + "disable placing an alias lower in the global hierarchy before an alias with "
              + "a higher postion on the worker hierarchy. So by default, SSD cannot come "
              + "before MEM on any worker.")
          .setConsistencyCheckLevel(ConsistencyCheckLevel.WARN)
          .setScope(Scope.WORKER)
          .build();
  public static final PropertyKey WORKER_TIERED_STORE_LEVEL0_DIRS_PATH =
      new Builder(Template.WORKER_TIERED_STORE_LEVEL_DIRS_PATH, 0)
          .setDefaultSupplier(() -> OSUtils.isLinux() ? "/mnt/ramdisk" : "/Volumes/ramdisk",
              "/mnt/ramdisk on Linux, /Volumes/ramdisk on OSX")
          .setDescription("The path of storage directory for the top storage tier. Note "
              + "for MacOS the value should be `/Volumes/`.")
          .setConsistencyCheckLevel(ConsistencyCheckLevel.WARN)
          .setScope(Scope.WORKER)
          .build();
  public static final PropertyKey WORKER_TIERED_STORE_LEVEL0_DIRS_QUOTA =
      new Builder(Template.WORKER_TIERED_STORE_LEVEL_DIRS_QUOTA, 0)
          .setDefaultValue("${alluxio.worker.memory.size}")
          .setDescription("The capacity of the top storage tier.")
          .setConsistencyCheckLevel(ConsistencyCheckLevel.WARN)
          .setScope(Scope.WORKER)
          .build();
  /**
   * @deprecated It will be removed in 2.0.0.
   */
  @Deprecated
  public static final PropertyKey WORKER_TIERED_STORE_LEVEL0_RESERVED_RATIO =
      new Builder(Template.WORKER_TIERED_STORE_LEVEL_RESERVED_RATIO, 0)
          .setDescription("Fraction of space reserved in the top storage tier. "
              + "This has been deprecated, please use high and low watermark instead.")
          .setConsistencyCheckLevel(ConsistencyCheckLevel.WARN)
          .setScope(Scope.WORKER)
          .build();
  public static final PropertyKey WORKER_TIERED_STORE_LEVEL0_HIGH_WATERMARK_RATIO =
      new Builder(Template.WORKER_TIERED_STORE_LEVEL_HIGH_WATERMARK_RATIO, 0)
          .setDefaultValue(0.95)
          .setDescription("The high watermark of the space in the top storage tier (a value "
              + "between 0 and 1).")
          .setConsistencyCheckLevel(ConsistencyCheckLevel.WARN)
          .setScope(Scope.WORKER)
          .build();
  public static final PropertyKey WORKER_TIERED_STORE_LEVEL0_LOW_WATERMARK_RATIO =
      new Builder(Template.WORKER_TIERED_STORE_LEVEL_LOW_WATERMARK_RATIO, 0)
          .setDefaultValue(0.7)
          .setDescription("The low watermark of the space in the top storage tier (a value "
              + "between 0 and 1).")
          .setConsistencyCheckLevel(ConsistencyCheckLevel.WARN)
          .setScope(Scope.WORKER)
          .build();
  public static final PropertyKey WORKER_TIERED_STORE_LEVEL1_ALIAS =
      new Builder(Template.WORKER_TIERED_STORE_LEVEL_ALIAS, 1)
          .setDescription("The alias of the second storage tier on this worker.")
          .setConsistencyCheckLevel(ConsistencyCheckLevel.WARN)
          .setScope(Scope.WORKER)
          .build();
  public static final PropertyKey WORKER_TIERED_STORE_LEVEL1_DIRS_PATH =
      new Builder(Template.WORKER_TIERED_STORE_LEVEL_DIRS_PATH, 1)
          .setDescription("The path of storage directory for the second storage tier.")
          .setConsistencyCheckLevel(ConsistencyCheckLevel.WARN)
          .setScope(Scope.WORKER)
          .build();
  public static final PropertyKey WORKER_TIERED_STORE_LEVEL1_DIRS_QUOTA =
      new Builder(Template.WORKER_TIERED_STORE_LEVEL_DIRS_QUOTA, 1)
          .setDescription("The capacity of the second storage tier.")
          .setConsistencyCheckLevel(ConsistencyCheckLevel.WARN)
          .setScope(Scope.WORKER)
          .build();
  /**
   * @deprecated It will be removed in 2.0.0.
   */
  @Deprecated
  public static final PropertyKey WORKER_TIERED_STORE_LEVEL1_RESERVED_RATIO =
      new Builder(Template.WORKER_TIERED_STORE_LEVEL_RESERVED_RATIO, 1)
          .setDescription("Fraction of space reserved in the second storage tier. "
              + "This has been deprecated, please use high and low watermark instead.")
          .setConsistencyCheckLevel(ConsistencyCheckLevel.WARN)
          .setScope(Scope.WORKER)
          .build();
  public static final PropertyKey WORKER_TIERED_STORE_LEVEL1_HIGH_WATERMARK_RATIO =
      new Builder(Template.WORKER_TIERED_STORE_LEVEL_HIGH_WATERMARK_RATIO, 1)
          .setDescription("The high watermark of the space in the second storage tier (a value "
              + "between 0 and 1).")
          .setDefaultValue(0.95)
          .setConsistencyCheckLevel(ConsistencyCheckLevel.WARN)
          .setScope(Scope.WORKER)
          .build();
  public static final PropertyKey WORKER_TIERED_STORE_LEVEL1_LOW_WATERMARK_RATIO =
      new Builder(Template.WORKER_TIERED_STORE_LEVEL_LOW_WATERMARK_RATIO, 1)
          .setDefaultValue(0.7)
          .setDescription("The low watermark of the space in the second storage tier (a value "
              + "between 0 and 1).")
          .setConsistencyCheckLevel(ConsistencyCheckLevel.WARN)
          .setScope(Scope.WORKER)
          .build();
  public static final PropertyKey WORKER_TIERED_STORE_LEVEL2_ALIAS =
      new Builder(Template.WORKER_TIERED_STORE_LEVEL_ALIAS, 2)
          .setDescription("The alias of the third storage tier on this worker.")
          .setConsistencyCheckLevel(ConsistencyCheckLevel.WARN)
          .setScope(Scope.WORKER)
          .build();
  public static final PropertyKey WORKER_TIERED_STORE_LEVEL2_DIRS_PATH =
      new Builder(Template.WORKER_TIERED_STORE_LEVEL_DIRS_PATH, 2)
          .setDescription("The path of storage directory for the third storage tier.")
          .setConsistencyCheckLevel(ConsistencyCheckLevel.WARN)
          .setScope(Scope.WORKER)
          .build();
  public static final PropertyKey WORKER_TIERED_STORE_LEVEL2_DIRS_QUOTA =
      new Builder(Template.WORKER_TIERED_STORE_LEVEL_DIRS_QUOTA, 2)
          .setDescription("The capacity of the third storage tier.")
          .setConsistencyCheckLevel(ConsistencyCheckLevel.WARN)
          .setScope(Scope.WORKER)
          .build();
  /**
   * @deprecated It will be removed in 2.0.0.
   */
  @Deprecated
  public static final PropertyKey WORKER_TIERED_STORE_LEVEL2_RESERVED_RATIO =
      new Builder(Template.WORKER_TIERED_STORE_LEVEL_RESERVED_RATIO, 2)
          .setDescription("Fraction of space reserved in the third storage tier. "
              + "This has been deprecated, please use high and low watermark instead.")
          .setConsistencyCheckLevel(ConsistencyCheckLevel.WARN)
          .setScope(Scope.WORKER)
          .build();
  public static final PropertyKey WORKER_TIERED_STORE_LEVEL2_HIGH_WATERMARK_RATIO =
      new Builder(Template.WORKER_TIERED_STORE_LEVEL_HIGH_WATERMARK_RATIO, 2)
          .setDefaultValue(0.95)
          .setDescription("The high watermark of the space in the third storage tier (a value "
              + "between 0 and 1).")
          .setConsistencyCheckLevel(ConsistencyCheckLevel.WARN)
          .setScope(Scope.WORKER)
          .build();
  public static final PropertyKey WORKER_TIERED_STORE_LEVEL2_LOW_WATERMARK_RATIO =
      new Builder(Template.WORKER_TIERED_STORE_LEVEL_LOW_WATERMARK_RATIO, 2)
          .setDefaultValue(0.7)
          .setDescription("The low watermark of the space in the third storage tier (a value "
              + "between 0 and 1).")
          .setConsistencyCheckLevel(ConsistencyCheckLevel.WARN)
          .setScope(Scope.WORKER)
          .build();
  public static final PropertyKey WORKER_TIERED_STORE_LEVELS =
      new Builder(Name.WORKER_TIERED_STORE_LEVELS)
          .setDefaultValue(1)
          .setDescription("The number of storage tiers on the worker.")
          .setConsistencyCheckLevel(ConsistencyCheckLevel.WARN)
          .setScope(Scope.WORKER)
          .build();
  public static final PropertyKey WORKER_TIERED_STORE_RESERVER_ENABLED =
      new Builder(Name.WORKER_TIERED_STORE_RESERVER_ENABLED)
          .setDefaultValue(true)
          .setDescription("Whether to enable tiered store reserver service or not.")
          .setConsistencyCheckLevel(ConsistencyCheckLevel.WARN)
          .setScope(Scope.WORKER)
          .build();
  public static final PropertyKey WORKER_TIERED_STORE_RESERVER_INTERVAL_MS =
      new Builder(Name.WORKER_TIERED_STORE_RESERVER_INTERVAL_MS)
          .setAlias(new String[]{"alluxio.worker.tieredstore.reserver.interval.ms"})
          .setDefaultValue("1sec")
          .setDescription("The time period of space reserver service, which "
              + "keeps certain portion of available space on each layer.")
          .setConsistencyCheckLevel(ConsistencyCheckLevel.WARN)
          .setScope(Scope.WORKER)
          .build();
  public static final PropertyKey WORKER_TIERED_STORE_RETRY =
      new Builder(Name.WORKER_TIERED_STORE_RETRY)
          .setDefaultValue(3)
          .setDescription("The number of retries that the worker uses to process blocks.")
          .setConsistencyCheckLevel(ConsistencyCheckLevel.WARN)
          .setScope(Scope.WORKER)
          .build();
  public static final PropertyKey WORKER_WEB_BIND_HOST =
      new Builder(Name.WORKER_WEB_BIND_HOST)
          .setDefaultValue("0.0.0.0")
          .setDescription("The hostname Alluxio worker's web server binds to. See <a "
              + "href=\"#configure-multihomed-networks\">multi-homed networks</a>.")
          .setConsistencyCheckLevel(ConsistencyCheckLevel.WARN)
          .setScope(Scope.WORKER)
          .build();
  public static final PropertyKey WORKER_WEB_HOSTNAME =
      new Builder(Name.WORKER_WEB_HOSTNAME)
          .setDescription("The hostname Alluxio worker's web UI binds to.")
          .setScope(Scope.WORKER)
          .build();
  public static final PropertyKey WORKER_WEB_PORT =
      new Builder(Name.WORKER_WEB_PORT)
          .setDefaultValue(30000)
          .setDescription("The port Alluxio worker's web UI runs on.")
          .setConsistencyCheckLevel(ConsistencyCheckLevel.WARN)
          .setScope(Scope.WORKER)
          .build();
  public static final PropertyKey WORKER_UFS_BLOCK_OPEN_TIMEOUT_MS =
      new Builder(Name.WORKER_UFS_BLOCK_OPEN_TIMEOUT_MS)
          .setAlias(new String[]{"alluxio.worker.ufs.block.open.timeout.ms"})
          .setDefaultValue("5min")
          .setDescription("Timeout to open a block from UFS.")
          .setConsistencyCheckLevel(ConsistencyCheckLevel.WARN)
          .setScope(Scope.WORKER)
          .build();
  public static final PropertyKey WORKER_UFS_INSTREAM_CACHE_ENABLED =
      new Builder(Name.WORKER_UFS_INSTREAM_CACHE_ENABLED)
          .setDefaultValue("true")
          .setDescription("Enable caching for seekable under storage input stream, "
              + "so that subsequent seek operations on the same file will reuse "
              + "the cached input stream. This will improve position read performance "
              + "as the open operations of some under file system would be expensive. "
              + "The cached input stream would be stale, when the UFS file is modified "
              + "without notifying alluxio. ")
          .setConsistencyCheckLevel(ConsistencyCheckLevel.ENFORCE)
          .setScope(Scope.WORKER)
          .build();
  public static final PropertyKey WORKER_UFS_INSTREAM_CACHE_EXPIRARTION_TIME =
      new Builder(Name.WORKER_UFS_INSTREAM_CACHE_EXPIRATION_TIME)
          .setDefaultValue("5min")
          .setDescription("Cached UFS instream expiration time.")
          .setConsistencyCheckLevel(ConsistencyCheckLevel.WARN)
          .setScope(Scope.WORKER)
          .build();
  public static final PropertyKey WORKER_UFS_INSTREAM_CACHE_MAX_SIZE =
      new Builder(Name.WORKER_UFS_INSTREAM_CACHE_MAX_SIZE)
          .setDefaultValue("5000")
          .setDescription("The max entries in the UFS instream cache.")
          .setConsistencyCheckLevel(ConsistencyCheckLevel.WARN)
          .setScope(Scope.WORKER)
          .build();

  //
  // Proxy related properties
  //
  public static final PropertyKey PROXY_S3_WRITE_TYPE =
      new Builder(Name.PROXY_S3_WRITE_TYPE)
          .setDefaultValue("CACHE_THROUGH")
          .setDescription("Write type when creating buckets and objects through S3 API. "
              + "Valid options are "
              + "`MUST_CACHE` (write will only go to Alluxio and must be stored in Alluxio), "
              + "`CACHE_THROUGH` (try to cache, write to UnderFS synchronously), "
              + "`THROUGH` (no cache, write to UnderFS synchronously).")
          .setConsistencyCheckLevel(ConsistencyCheckLevel.IGNORE)
          .setScope(Scope.NONE)
          .build();
  public static final PropertyKey PROXY_S3_DELETE_TYPE =
      new Builder(Name.PROXY_S3_DELETE_TYPE)
          .setDefaultValue(Constants.S3_DELETE_IN_ALLUXIO_AND_UFS)
          .setDescription(String.format(
              "Delete type when deleting buckets and objects through S3 API. Valid options are "
                  + "`%s` (delete both in Alluxio and UFS), "
                  + "`%s` (delete only the buckets or objects in Alluxio namespace).",
              Constants.S3_DELETE_IN_ALLUXIO_AND_UFS, Constants.S3_DELETE_IN_ALLUXIO_ONLY))
          .setConsistencyCheckLevel(ConsistencyCheckLevel.IGNORE)
          .setScope(Scope.NONE)
          .build();
  public static final PropertyKey PROXY_S3_MULTIPART_TEMPORARY_DIR_SUFFIX =
      new Builder(Name.PROXY_S3_MULTIPART_TEMPORARY_DIR_SUFFIX)
          .setDefaultValue(Constants.S3_MULTIPART_TEMPORARY_DIR_SUFFIX)
          .setDescription("Suffix for the directory which holds parts during a multipart upload.")
          .setConsistencyCheckLevel(ConsistencyCheckLevel.ENFORCE)
          .build();
  public static final PropertyKey PROXY_STREAM_CACHE_TIMEOUT_MS =
      new Builder(Name.PROXY_STREAM_CACHE_TIMEOUT_MS)
          .setAlias(new String[]{"alluxio.proxy.stream.cache.timeout.ms"})
          .setDefaultValue("1hour")
          .setDescription("The timeout for the input and output streams cache eviction in the "
              + "proxy.")
          .setConsistencyCheckLevel(ConsistencyCheckLevel.IGNORE)
          .setScope(Scope.NONE)
          .build();
  public static final PropertyKey PROXY_WEB_BIND_HOST =
      new Builder(Name.PROXY_WEB_BIND_HOST)
          .setDefaultValue("0.0.0.0")
          .setDescription("The hostname that the Alluxio proxy's web server runs on. See <a "
              + "href=\"#configure-multihomed-networks\">multi-homed networks</a>.")
          .setConsistencyCheckLevel(ConsistencyCheckLevel.IGNORE)
          .setScope(Scope.NONE)
          .build();
  public static final PropertyKey PROXY_WEB_HOSTNAME =
      new Builder(Name.PROXY_WEB_HOSTNAME)
          .setDescription("The hostname Alluxio proxy's web UI binds to.")
          .setConsistencyCheckLevel(ConsistencyCheckLevel.IGNORE)
          .setScope(Scope.NONE)
          .build();
  public static final PropertyKey PROXY_WEB_PORT =
      new Builder(Name.PROXY_WEB_PORT)
          .setDefaultValue(39999)
          .setDescription("The port Alluxio proxy's web UI runs on.")
          .setConsistencyCheckLevel(ConsistencyCheckLevel.IGNORE)
          .setScope(Scope.NONE)
          .build();

  //
  // Locality related properties
  //
  public static final PropertyKey LOCALITY_ORDER =
      new Builder(Name.LOCALITY_ORDER)
          .setDefaultValue(String.format("%s,%s", Constants.LOCALITY_NODE, Constants.LOCALITY_RACK))
          .setDescription("Ordering of locality tiers")
          .setConsistencyCheckLevel(ConsistencyCheckLevel.ENFORCE)
          .build();
  public static final PropertyKey LOCALITY_SCRIPT =
      new Builder(Name.LOCALITY_SCRIPT)
          .setDefaultValue(String.format("${%s}/tiered_identity.sh", Name.CONF_DIR))
          .setDescription("A script to determine tiered identity for locality checking")
          .setConsistencyCheckLevel(ConsistencyCheckLevel.WARN)
          .build();
  public static final PropertyKey LOCALITY_TIER_NODE =
      new Builder(Template.LOCALITY_TIER, Constants.LOCALITY_NODE)
          .setDescription("Value to use for determining node locality")
          .build();
  public static final PropertyKey LOCALITY_TIER_RACK =
      new Builder(Template.LOCALITY_TIER, Constants.LOCALITY_RACK)
          .setDescription("Value to use for determining rack locality")
          .setConsistencyCheckLevel(ConsistencyCheckLevel.WARN)
          .build();

  public static final PropertyKey LOCALITY_COMPARE_NODE_IP =
          new Builder(Name.LOCALITY_COMPARE_NODE_IP)
          .setDefaultValue(false)
          .setDescription("Whether try to resolve the node IP address for locality checking")
          .setConsistencyCheckLevel(ConsistencyCheckLevel.WARN)
          .build();

  //
  // Log server related properties
  //
  public static final PropertyKey LOGSERVER_LOGS_DIR =
      new Builder(Name.LOGSERVER_LOGS_DIR)
          .setDefaultValue(String.format("${%s}/logs", Name.WORK_DIR))
          .setDescription("Default location for remote log files.")
          .setIgnoredSiteProperty(true)
          .setConsistencyCheckLevel(ConsistencyCheckLevel.WARN)
          .setScope(Scope.SERVER)
          .build();
  public static final PropertyKey LOGSERVER_HOSTNAME =
      new Builder(Name.LOGSERVER_HOSTNAME)
          .setDescription("The hostname of Alluxio logserver.")
          .setIgnoredSiteProperty(true)
          .setScope(Scope.SERVER)
          .build();
  public static final PropertyKey LOGSERVER_PORT =
      new Builder(Name.LOGSERVER_PORT)
          .setDefaultValue(45600)
          .setDescription("Default port number to receive logs from alluxio servers.")
          .setIgnoredSiteProperty(true)
          .setConsistencyCheckLevel(ConsistencyCheckLevel.WARN)
          .setScope(Scope.SERVER)
          .build();
  public static final PropertyKey LOGSERVER_THREADS_MAX =
      new Builder(Name.LOGSERVER_THREADS_MAX)
          .setDefaultValue(2048)
          .setDescription("The maximum number of threads used by logserver to service"
              + " logging requests.")
          .setConsistencyCheckLevel(ConsistencyCheckLevel.WARN)
          .setScope(Scope.SERVER)
          .build();
  public static final PropertyKey LOGSERVER_THREADS_MIN =
      new Builder(Name.LOGSERVER_THREADS_MIN)
          .setDefaultValue(512)
          .setDescription("The minimum number of threads used by logserver to service"
              + " logging requests.")
          .setConsistencyCheckLevel(ConsistencyCheckLevel.WARN)
          .setScope(Scope.SERVER)
          .build();

  //
  // User related properties
  //
  public static final PropertyKey USER_BLOCK_MASTER_CLIENT_THREADS =
      new Builder(Name.USER_BLOCK_MASTER_CLIENT_THREADS)
          .setDefaultValue(10)
          .setDescription("The number of threads used by a block master client pool to talk "
              + "to the block master.")
          .setConsistencyCheckLevel(ConsistencyCheckLevel.WARN)
          .setScope(Scope.CLIENT)
          .build();
  public static final PropertyKey USER_BLOCK_REMOTE_READ_BUFFER_SIZE_BYTES =
      new Builder(Name.USER_BLOCK_REMOTE_READ_BUFFER_SIZE_BYTES)
          .setDefaultValue("8MB")
          .setDescription("The size of the file buffer to read data from remote Alluxio "
              + "worker.")
          .setConsistencyCheckLevel(ConsistencyCheckLevel.WARN)
          .setScope(Scope.CLIENT)
          .build();
  /**
   * @deprecated It will be removed in 2.0.0.
   */
  @Deprecated
  public static final PropertyKey USER_BLOCK_REMOTE_READER_CLASS =
      new Builder(Name.USER_BLOCK_REMOTE_READER_CLASS)
          .setDefaultValue("alluxio.client.netty.NettyRemoteBlockReader")
          .setDescription("Selects networking stack to run the client with. Currently only "
              + "`alluxio.client.netty.NettyRemoteBlockReader` (read remote data using netty) "
              + "is valid.")
          .setConsistencyCheckLevel(ConsistencyCheckLevel.WARN)
          .setScope(Scope.CLIENT)
          .build();
  /**
   * @deprecated It will be removed in 2.0.0.
   */
  @Deprecated
  public static final PropertyKey USER_BLOCK_REMOTE_WRITER_CLASS =
      new Builder(Name.USER_BLOCK_REMOTE_WRITER_CLASS)
          .setDefaultValue("alluxio.client.netty.NettyRemoteBlockWriter")
          .setDescription("Selects networking stack to run the client with for block writes.")
          .setConsistencyCheckLevel(ConsistencyCheckLevel.WARN)
          .setScope(Scope.CLIENT)
          .build();
  public static final PropertyKey USER_BLOCK_SIZE_BYTES_DEFAULT =
      new Builder(Name.USER_BLOCK_SIZE_BYTES_DEFAULT)
          .setDefaultValue("512MB")
          .setDescription("Default block size for Alluxio files.")
          .setConsistencyCheckLevel(ConsistencyCheckLevel.WARN)
          .setScope(Scope.CLIENT)
          .build();
  public static final PropertyKey USER_BLOCK_WORKER_CLIENT_THREADS =
      new Builder(Name.USER_BLOCK_WORKER_CLIENT_THREADS)
          .setDefaultValue(10)
          .setDescription("The number of threads used by a block worker client pool for "
              + "heartbeating to a worker. Increase this value if worker failures affect "
              + "client connections to healthy workers.")
          .setConsistencyCheckLevel(ConsistencyCheckLevel.WARN)
          .setScope(Scope.CLIENT)
          .build();
  public static final PropertyKey USER_BLOCK_WORKER_CLIENT_POOL_SIZE_MAX =
      new Builder(Name.USER_BLOCK_WORKER_CLIENT_POOL_SIZE_MAX)
          .setDefaultValue(128)
          .setDescription("The maximum number of block worker clients cached in the block "
              + "worker client pool.")
          .setConsistencyCheckLevel(ConsistencyCheckLevel.WARN)
          .setScope(Scope.CLIENT)
          .build();
  public static final PropertyKey USER_BLOCK_WORKER_CLIENT_POOL_GC_THRESHOLD_MS =
      new Builder(Name.USER_BLOCK_WORKER_CLIENT_POOL_GC_THRESHOLD_MS)
          .setAlias(new String[]{"alluxio.user.block.worker.client.pool.gc.threshold.ms"})
          .setDefaultValue("300sec")
          .setDescription("A block worker client is closed if it has been idle for more than "
              + "this threshold.")
          .setConsistencyCheckLevel(ConsistencyCheckLevel.WARN)
          .setScope(Scope.CLIENT)
          .build();
  public static final PropertyKey USER_BLOCK_WORKER_CLIENT_READ_RETRY =
      new Builder(Name.USER_BLOCK_WORKER_CLIENT_READ_RETRY)
          .setDefaultValue(5)
          .setDescription("The maximum number of workers to retry before the client gives up on "
              + " reading a block")
          .build();
  public static final PropertyKey USER_CONF_CLUSTER_DEFAULT_ENABLED =
      new Builder(Name.USER_CONF_CLUSTER_DEFAULT_ENABLED)
          .setDefaultValue(true)
          .setDescription("When this property is true, an Alluxio client will load the default "
              + "values of configuration properties set by Alluxio master.")
          .setScope(Scope.CLIENT)
          .build();
  public static final PropertyKey USER_NETWORK_SOCKET_TIMEOUT =
      new Builder(Name.USER_NETWORK_SOCKET_TIMEOUT)
          .setAlias(new String[]{
              "alluxio.security.authentication.socket.timeout",
              "alluxio.security.authentication.socket.timeout.ms"})
          .setDefaultValue("10min")
          .setDescription("The time out of a socket created by a user to connect to the master.")
          .setConsistencyCheckLevel(ConsistencyCheckLevel.WARN)
          .setScope(Scope.CLIENT)
          .build();
  public static final PropertyKey USER_DATE_FORMAT_PATTERN =
      new Builder(Name.USER_DATE_FORMAT_PATTERN)
          .setDefaultValue("MM-dd-yyyy HH:mm:ss:SSS")
          .setDescription("Display formatted date in cli command and web UI by given date "
              + "format pattern.")
          .setScope(Scope.CLIENT)
          .build();
  public static final PropertyKey USER_FAILED_SPACE_REQUEST_LIMITS =
      new Builder(Name.USER_FAILED_SPACE_REQUEST_LIMITS)
          .setDefaultValue(3)
          .setDescription("The number of times to request space from the file system before "
              + "aborting.")
          .setConsistencyCheckLevel(ConsistencyCheckLevel.WARN)
          .setScope(Scope.CLIENT)
          .build();
  public static final PropertyKey USER_FILE_BUFFER_BYTES =
      new Builder(Name.USER_FILE_BUFFER_BYTES)
          .setDefaultValue("8MB")
          .setDescription("The size of the file buffer to use for file system reads/writes.")
          .setConsistencyCheckLevel(ConsistencyCheckLevel.WARN)
          .setScope(Scope.CLIENT)
          .build();
  /**
   * @deprecated It will be removed in 2.0.0.
   */
  @Deprecated
  public static final PropertyKey USER_FILE_CACHE_PARTIALLY_READ_BLOCK =
      new Builder(Name.USER_FILE_CACHE_PARTIALLY_READ_BLOCK)
          .setDefaultValue(true)
          .setDescription("This property is deprecated as of 1.7 and has no effect. Use the read "
              + "type to control caching behavior.")
          .setConsistencyCheckLevel(ConsistencyCheckLevel.WARN)
          .setScope(Scope.CLIENT)
          .build();
  public static final PropertyKey USER_FILE_COPY_FROM_LOCAL_WRITE_LOCATION_POLICY =
      new Builder(Name.USER_FILE_COPY_FROM_LOCAL_WRITE_LOCATION_POLICY)
          .setDefaultValue("alluxio.client.file.policy.RoundRobinPolicy")
          .setDescription("The default location policy for choosing workers for writing a "
              + "file's blocks using copyFromLocal command.")
          .setScope(Scope.CLIENT)
          .build();
  public static final PropertyKey USER_FILE_DELETE_UNCHECKED =
      new Builder(Name.USER_FILE_DELETE_UNCHECKED)
          .setDefaultValue(false)
          .setDescription("Whether to check if the UFS contents are in sync with Alluxio "
              + "before attempting to delete persisted directories recursively.")
          .setScope(Scope.CLIENT)
          .build();
  public static final PropertyKey USER_FILE_MASTER_CLIENT_THREADS =
      new Builder(Name.USER_FILE_MASTER_CLIENT_THREADS)
          .setDefaultValue(10)
          .setDescription("The number of threads used by a file master client to talk to the "
              + "file master.")
          .setConsistencyCheckLevel(ConsistencyCheckLevel.WARN)
          .setScope(Scope.CLIENT)
          .build();
  public static final PropertyKey USER_FILE_METADATA_LOAD_TYPE =
      new Builder(Name.USER_FILE_METADATA_LOAD_TYPE)
          .setDefaultValue("Once")
          .setDescription("The behavior of loading metadata from UFS. When information about "
              + "a path is requested and the path does not exist in Alluxio, metadata can be "
              + "loaded from the UFS. Valid options are `Always`, `Never`, and `Once`. "
              + "`Always` will always access UFS to see if the path exists in the UFS. "
              + "`Never` will never consult the UFS. `Once` will access the UFS the \"first\" "
              + "time (according to a cache), but not after that. This parameter is ignored if a "
              + "metadata sync is performed, via the parameter "
              + "\"alluxio.user.file.metadata.sync.interval\"")
          .setConsistencyCheckLevel(ConsistencyCheckLevel.WARN)
          .setScope(Scope.CLIENT)
          .build();
  public static final PropertyKey USER_FILE_METADATA_SYNC_INTERVAL =
      new Builder(Name.USER_FILE_METADATA_SYNC_INTERVAL)
          .setDefaultValue("-1")
          .setDescription("The interval for syncing UFS metadata before invoking an "
              + "operation on a path. -1 means no sync will occur. 0 means Alluxio will "
              + "always sync the metadata of the path before an operation. If you specify a time "
              + "interval, Alluxio will (best effort) not re-sync a path within that time "
              + "interval. Syncing the metadata for a path must interact with the UFS, so it is "
              + "an expensive operation. If a sync is performed for an operation, the "
              + "configuration of \"alluxio.user.file.metadata.load.type\" will be ignored.")
          .setConsistencyCheckLevel(ConsistencyCheckLevel.WARN)
          .setScope(Scope.CLIENT)
          .build();
  public static final PropertyKey USER_FILE_PASSIVE_CACHE_ENABLED =
      new Builder(Name.USER_FILE_PASSIVE_CACHE_ENABLED)
          .setDefaultValue(true)
          .setDescription("Whether to cache files to local Alluxio workers when the files are read "
              + "from remote workers (not UFS).")
          .setConsistencyCheckLevel(ConsistencyCheckLevel.WARN)
          .setScope(Scope.CLIENT)
          .build();
  public static final PropertyKey USER_FILE_READ_TYPE_DEFAULT =
      new Builder(Name.USER_FILE_READ_TYPE_DEFAULT)
          .setDefaultValue("CACHE_PROMOTE")
          .setDescription("Default read type when creating Alluxio files. Valid options are "
              + "`CACHE_PROMOTE` (move data to highest tier if already in Alluxio storage, "
              + "write data into highest tier of local Alluxio if data needs to be read from "
              + "under storage), `CACHE` (write data into highest tier of local Alluxio if "
              + "data needs to be read from under storage), `NO_CACHE` (no data interaction "
              + "with Alluxio, if the read is from Alluxio data migration or eviction will "
              + "not occur).")
          .setScope(Scope.CLIENT)
          .build();
  public static final PropertyKey USER_FILE_SEEK_BUFFER_SIZE_BYTES =
      new Builder(Name.USER_FILE_SEEK_BUFFER_SIZE_BYTES)
          .setDefaultValue("1MB")
          .setDescription("The file seek buffer size. This is only used when "
              + "alluxio.user.file.cache.partially.read.block is enabled.")
          .setConsistencyCheckLevel(ConsistencyCheckLevel.WARN)
          .setScope(Scope.CLIENT)
          .build();
  public static final PropertyKey USER_FILE_WAITCOMPLETED_POLL_MS =
      new Builder(Name.USER_FILE_WAITCOMPLETED_POLL_MS)
          .setAlias(new String[]{"alluxio.user.file.waitcompleted.poll.ms"})
          .setDefaultValue("1sec")
          .setDescription("The time interval to poll a file for its completion status when "
              + "using waitCompleted.")
          .setConsistencyCheckLevel(ConsistencyCheckLevel.WARN)
          .setScope(Scope.CLIENT)
          .build();
  public static final PropertyKey USER_FILE_WRITE_LOCATION_POLICY =
      new Builder(Name.USER_FILE_WRITE_LOCATION_POLICY)
          .setDefaultValue("alluxio.client.file.policy.LocalFirstPolicy")
          .setDescription("The default location policy for choosing workers for writing a "
              + "file's blocks.")
          .setConsistencyCheckLevel(ConsistencyCheckLevel.WARN)
          .setScope(Scope.CLIENT)
          .build();
  public static final PropertyKey USER_FILE_WRITE_AVOID_EVICTION_POLICY_RESERVED_BYTES =
      new Builder(Name.USER_FILE_WRITE_AVOID_EVICTION_POLICY_RESERVED_BYTES)
          .setDefaultValue("0MB")
          .setDescription("The portion of space reserved in worker when user use the "
              + "LocalFirstAvoidEvictionPolicy class as file write location policy.")
          .setConsistencyCheckLevel(ConsistencyCheckLevel.WARN)
          .setScope(Scope.CLIENT)
          .build();
  public static final PropertyKey USER_FILE_WRITE_TYPE_DEFAULT =
      new Builder(Name.USER_FILE_WRITE_TYPE_DEFAULT)
          .setDefaultValue("MUST_CACHE")
          .setDescription("Default write type when creating Alluxio files. Valid options are "
              + "`MUST_CACHE` (write will only go to Alluxio and must be stored in Alluxio), "
              + "`CACHE_THROUGH` (try to cache, write to UnderFS synchronously), `THROUGH` "
              + "(no cache, write to UnderFS synchronously).")
          .setConsistencyCheckLevel(ConsistencyCheckLevel.WARN)
          .setScope(Scope.CLIENT)
          .build();
  public static final PropertyKey USER_FILE_WRITE_TIER_DEFAULT =
      new Builder(Name.USER_FILE_WRITE_TIER_DEFAULT)
          .setDefaultValue(Constants.FIRST_TIER)
          .setDescription("The default tier for choosing a where to write a block. Valid "
              + "option is any integer. Non-negative values identify tiers starting from top "
              + "going down (0 identifies the first tier, 1 identifies the second tier, and "
              + "so on). If the provided value is greater than the number of tiers, it "
              + "identifies the last tier. Negative values identify tiers starting from the "
              + "bottom going up (-1 identifies the last tier, -2 identifies the second to "
              + "last tier, and so on). If the absolute value of the provided value is "
              + "greater than the number of tiers, it identifies the first tier.")
          .setConsistencyCheckLevel(ConsistencyCheckLevel.WARN)
          .setScope(Scope.CLIENT)
          .build();
  public static final PropertyKey USER_HEARTBEAT_INTERVAL_MS =
      new Builder(Name.USER_HEARTBEAT_INTERVAL_MS)
          .setAlias(new String[]{"alluxio.user.heartbeat.interval.ms"})
          .setDefaultValue("1sec")
          .setDescription("The interval between Alluxio workers' heartbeats.")
          .setConsistencyCheckLevel(ConsistencyCheckLevel.WARN)
          .setScope(Scope.CLIENT)
          .build();
  /**
   * @deprecated use {@link PropertyKey#LOCALITY_TIER_NODE} instead
   */
  @Deprecated
  public static final PropertyKey USER_HOSTNAME = new Builder(Name.USER_HOSTNAME)
      .setDescription(String.format("The hostname to use for the client. Note: this property is "
          + "deprecated. set %s instead", PropertyKey.LOCALITY_TIER_NODE.toString()))
      .setConsistencyCheckLevel(ConsistencyCheckLevel.WARN)
      .setScope(Scope.CLIENT)
      .build();
  public static final PropertyKey USER_LINEAGE_ENABLED =
      new Builder(Name.USER_LINEAGE_ENABLED)
          .setDefaultValue(false)
          .setDescription("Flag to enable lineage feature.")
          .setConsistencyCheckLevel(ConsistencyCheckLevel.WARN)
          .setScope(Scope.CLIENT)
          .build();
  public static final PropertyKey USER_LINEAGE_MASTER_CLIENT_THREADS =
      new Builder(Name.USER_LINEAGE_MASTER_CLIENT_THREADS)
          .setDefaultValue(10)
          .setDescription("The number of threads used by a lineage master client to talk to "
              + "the lineage master.")
          .setConsistencyCheckLevel(ConsistencyCheckLevel.WARN)
          .setScope(Scope.CLIENT)
          .build();
  public static final PropertyKey USER_LOCAL_READER_PACKET_SIZE_BYTES =
      new Builder(Name.USER_LOCAL_READER_PACKET_SIZE_BYTES)
          .setDefaultValue("8MB")
          .setDescription("When a client reads from a local worker, the maximum data packet size.")
          .setConsistencyCheckLevel(ConsistencyCheckLevel.WARN)
          .setScope(Scope.CLIENT)
          .build();
  public static final PropertyKey USER_LOCAL_WRITER_PACKET_SIZE_BYTES =
      new Builder(Name.USER_LOCAL_WRITER_PACKET_SIZE_BYTES)
          .setDefaultValue("64KB")
          .setDescription("When a client writes to a local worker, the maximum data packet size.")
          .setConsistencyCheckLevel(ConsistencyCheckLevel.WARN)
          .setScope(Scope.CLIENT)
          .build();
  public static final PropertyKey USER_METRICS_COLLECTION_ENABLED =
      new Builder(Name.USER_METRICS_COLLECTION_ENABLED)
          .setDefaultValue(true)
          .setDescription("Enable collecting the client-side metrics and hearbeat them to master")
          .setConsistencyCheckLevel(ConsistencyCheckLevel.WARN)
          .setScope(Scope.CLIENT)
          .build();
  public static final PropertyKey USER_METRICS_HEARTBEAT_INTERVAL_MS =
      new Builder(Name.USER_METRICS_HEARTBEAT_INTERVAL_MS)
          .setAlias(new String[]{"alluxio.user.heartbeat.interval.ms"})
          .setDefaultValue("3sec")
          .setDescription("The time period of client master hearbeat to "
              + "send the client-side metrics.")
          .setConsistencyCheckLevel(ConsistencyCheckLevel.WARN)
          .setScope(Scope.CLIENT)
          .build();
  public static final PropertyKey USER_NETWORK_NETTY_CHANNEL =
      new Builder(Name.USER_NETWORK_NETTY_CHANNEL)
          .setDescription("Type of netty channels.")
          .setConsistencyCheckLevel(ConsistencyCheckLevel.WARN)
          .setScope(Scope.CLIENT)
          .setDefaultSupplier(ChannelType.DEFAULT_SUPPLIER)
          .build();
  public static final PropertyKey USER_NETWORK_NETTY_TIMEOUT_MS =
      new Builder(Name.USER_NETWORK_NETTY_TIMEOUT_MS)
          .setAlias(new String[]{"alluxio.user.network.netty.timeout.ms"})
          .setDefaultValue("30sec")
          .setDescription("The maximum time for a netty client (for block "
              + "reads and block writes) to wait for a response from the data server.")
          .setConsistencyCheckLevel(ConsistencyCheckLevel.WARN)
          .setScope(Scope.CLIENT)
          .build();
  public static final PropertyKey USER_NETWORK_NETTY_WORKER_THREADS =
      new Builder(Name.USER_NETWORK_NETTY_WORKER_THREADS)
          .setDefaultValue(0)
          .setDescription("How many threads to use for remote block worker client to read "
              + "from remote block workers.")
          .setConsistencyCheckLevel(ConsistencyCheckLevel.WARN)
          .setScope(Scope.CLIENT)
          .build();
  public static final PropertyKey USER_NETWORK_NETTY_CHANNEL_POOL_SIZE_MAX =
      new Builder(Name.USER_NETWORK_NETTY_CHANNEL_POOL_SIZE_MAX)
          .setDefaultValue(1024)
          .setDescription("The maximum number of netty channels cached in the netty channel "
              + "pool.")
          .setConsistencyCheckLevel(ConsistencyCheckLevel.WARN)
          .setScope(Scope.CLIENT)
          .build();
  public static final PropertyKey USER_NETWORK_NETTY_CHANNEL_POOL_GC_THRESHOLD_MS =
      new Builder(Name.USER_NETWORK_NETTY_CHANNEL_POOL_GC_THRESHOLD_MS)
          .setAlias(new String[]{"alluxio.user.network.netty.channel.pool.gc.threshold.ms"})
          .setDefaultValue("300sec")
          .setDescription("A netty channel is closed if it has been idle for more than this "
              + "threshold.")
          .setConsistencyCheckLevel(ConsistencyCheckLevel.WARN)
          .setScope(Scope.CLIENT)
          .build();
  public static final PropertyKey USER_NETWORK_NETTY_CHANNEL_POOL_DISABLED =
      new Builder(Name.USER_NETWORK_NETTY_CHANNEL_POOL_DISABLED)
          .setDefaultValue(false)
          .setDescription("Disable netty channel pool. This should be turned on if the client "
              + "version is >= 1.3.0 but server version is <= 1.2.x.")
          .setConsistencyCheckLevel(ConsistencyCheckLevel.WARN)
          .setScope(Scope.CLIENT)
          .build();
  public static final PropertyKey USER_NETWORK_NETTY_WRITER_PACKET_SIZE_BYTES =
      new Builder(Name.USER_NETWORK_NETTY_WRITER_PACKET_SIZE_BYTES)
          .setDefaultValue("64KB")
          .setDescription("When a client writes to a remote worker, the maximum packet size.")
          .setConsistencyCheckLevel(ConsistencyCheckLevel.WARN)
          .setScope(Scope.CLIENT)
          .build();
  public static final PropertyKey USER_NETWORK_NETTY_WRITER_BUFFER_SIZE_PACKETS =
      new Builder(Name.USER_NETWORK_NETTY_WRITER_BUFFER_SIZE_PACKETS)
          .setDefaultValue(16)
          .setDescription("When a client writes to a remote worker, the maximum number of packets "
              + "to buffer by the client.")
          .setConsistencyCheckLevel(ConsistencyCheckLevel.WARN)
          .setScope(Scope.CLIENT)
          .build();
  public static final PropertyKey USER_NETWORK_NETTY_WRITER_CLOSE_TIMEOUT_MS =
      new Builder(Name.USER_NETWORK_NETTY_WRITER_CLOSE_TIMEOUT_MS)
          .setAlias(new String[]{"alluxio.user.network.netty.writer.close.timeout.ms"})
          .setDefaultValue("30min")
          .setDescription("The timeout to close a netty writer client.")
          .setConsistencyCheckLevel(ConsistencyCheckLevel.WARN)
          .setScope(Scope.CLIENT)
          .build();
  public static final PropertyKey USER_NETWORK_NETTY_READER_BUFFER_SIZE_PACKETS =
      new Builder(Name.USER_NETWORK_NETTY_READER_BUFFER_SIZE_PACKETS)
          .setDefaultValue(16)
          .setDescription("When a client reads from a remote worker, the maximum number of packets "
              + "to buffer by the client.")
          .setConsistencyCheckLevel(ConsistencyCheckLevel.WARN)
          .setScope(Scope.CLIENT)
          .build();
  public static final PropertyKey USER_NETWORK_NETTY_READER_PACKET_SIZE_BYTES =
      new Builder(Name.USER_NETWORK_NETTY_READER_PACKET_SIZE_BYTES)
          .setDefaultValue("64KB")
          .setDescription("When a client reads from a remote worker, the maximum packet size.")
          .setConsistencyCheckLevel(ConsistencyCheckLevel.WARN)
          .setScope(Scope.CLIENT)
          .build();
  public static final PropertyKey USER_RPC_RETRY_BASE_SLEEP_MS =
      new Builder(Name.USER_RPC_RETRY_BASE_SLEEP_MS)
          .setAlias(new String[]{"alluxio.user.rpc.retry.base.sleep.ms"})
          .setDefaultValue("50ms")
          .setDescription("Alluxio client RPCs automatically retry for transient errors with "
              + "an exponential backoff. This property determines the base time "
              + "in the exponential backoff.")
          .setConsistencyCheckLevel(ConsistencyCheckLevel.WARN)
          .setScope(Scope.CLIENT)
          .build();
  public static final PropertyKey USER_RPC_RETRY_MAX_DURATION =
      new Builder(Name.USER_RPC_RETRY_MAX_DURATION)
          .setDefaultValue("2min")
          .setDescription("Alluxio client RPCs automatically retry for transient errors with "
              + "an exponential backoff. This property determines the maximum duration to retry for"
              + " before giving up.")
          .build();
  public static final PropertyKey USER_RPC_RETRY_MAX_NUM_RETRY =
      new Builder(Name.USER_RPC_RETRY_MAX_NUM_RETRY)
          .setDefaultValue(100)
          .setDescription("Alluxio client RPCs automatically retry for transient errors with "
              + "an exponential backoff. This property determines the maximum number of "
              + "retries.")
          .setConsistencyCheckLevel(ConsistencyCheckLevel.WARN)
          .setScope(Scope.CLIENT)
          .build();
  public static final PropertyKey USER_RPC_RETRY_MAX_SLEEP_MS =
      new Builder(Name.USER_RPC_RETRY_MAX_SLEEP_MS)
          .setAlias(new String[]{"alluxio.user.rpc.retry.max.sleep.ms"})
          .setDefaultValue("3sec")
          .setDescription("Alluxio client RPCs automatically retry for transient errors with "
              + "an exponential backoff. This property determines the maximum wait time "
              + "in the backoff.")
          .setConsistencyCheckLevel(ConsistencyCheckLevel.WARN)
          .setScope(Scope.CLIENT)
          .build();
  /**
   * @deprecated It will be removed in 2.0.0.
   */
  @Deprecated
  public static final PropertyKey USER_UFS_DELEGATION_READ_BUFFER_SIZE_BYTES =
      new Builder(Name.USER_UFS_DELEGATION_READ_BUFFER_SIZE_BYTES)
          .setDefaultValue("8MB")
          .setDescription("Size of the read buffer when reading from the UFS through the "
              + "Alluxio worker. Each read request will fetch at least this many bytes, "
              + "unless the read reaches the end of the file.")
          .setConsistencyCheckLevel(ConsistencyCheckLevel.WARN)
          .setScope(Scope.CLIENT)
          .build();
  /**
   * @deprecated It will be removed in 2.0.0.
   */
  @Deprecated
  public static final PropertyKey USER_UFS_DELEGATION_WRITE_BUFFER_SIZE_BYTES =
      new Builder(Name.USER_UFS_DELEGATION_WRITE_BUFFER_SIZE_BYTES)
          .setDefaultValue("2MB")
          .setDescription("Size of the write buffer when writing to the UFS through the "
              + "Alluxio worker. Each write request will write at least this many bytes, "
              + "unless the write is at the end of the file.")
          .setConsistencyCheckLevel(ConsistencyCheckLevel.WARN)
          .setScope(Scope.CLIENT)
          .build();
  /**
   * @deprecated It will be removed in 2.0.0.
   */
  @Deprecated
  public static final PropertyKey USER_UFS_FILE_READER_CLASS =
      new Builder(Name.USER_UFS_FILE_READER_CLASS)
          .setDefaultValue("alluxio.client.netty.NettyUnderFileSystemFileReader")
          .setDescription("Selects networking stack to run the client with for reading from "
              + "under file system through a worker's data server. Currently only "
              + "`alluxio.client.netty.NettyUnderFileSystemFileReader` (remote read using "
              + "netty) is valid.")
          .setConsistencyCheckLevel(ConsistencyCheckLevel.WARN)
          .setScope(Scope.CLIENT)
          .build();
  /**
   * @deprecated It will be removed in 2.0.0.
   */
  @Deprecated
  public static final PropertyKey USER_UFS_FILE_WRITER_CLASS =
      new Builder(Name.USER_UFS_FILE_WRITER_CLASS)
          .setDefaultValue("alluxio.client.netty.NettyUnderFileSystemFileWriter")
          .setDescription("Selects networking stack to run the client with for writing to "
              + "under file system through a worker's data server. Currently only "
              + "`alluxio.client.netty.NettyUnderFileSystemFileWriter` (remote write using "
              + "netty) is valid.")
          .setConsistencyCheckLevel(ConsistencyCheckLevel.WARN)
          .setScope(Scope.CLIENT)
          .build();
  public static final PropertyKey USER_UFS_BLOCK_READ_LOCATION_POLICY =
      new Builder(Name.USER_UFS_BLOCK_READ_LOCATION_POLICY)
          .setDefaultValue("alluxio.client.file.policy.LocalFirstPolicy")
          .setDescription(String.format("When an Alluxio client reads a file from the UFS, it "
              + "delegates the read to an Alluxio worker. The client uses this policy to choose "
              + "which worker to read through. Builtin choices: %s.", Arrays.asList(
              javadocLink("alluxio.client.block.policy.DeterministicHashPolicy"),
              javadocLink("alluxio.client.file.policy.LocalFirstAvoidEvictionPolicy"),
              javadocLink("alluxio.client.file.policy.LocalFirstPolicy"),
              javadocLink("alluxio.client.file.policy.MostAvailableFirstPolicy"),
              javadocLink("alluxio.client.file.policy.RoundRobinPolicy"),
              javadocLink("alluxio.client.file.policy.SpecificHostPolicy"))))
          .setConsistencyCheckLevel(ConsistencyCheckLevel.WARN)
          .setScope(Scope.CLIENT)
          .build();
  public static final PropertyKey USER_UFS_BLOCK_READ_LOCATION_POLICY_DETERMINISTIC_HASH_SHARDS =
      new Builder(Name.USER_UFS_BLOCK_READ_LOCATION_POLICY_DETERMINISTIC_HASH_SHARDS)
          .setDefaultValue(1)
          .setDescription("When alluxio.user.ufs.block.read.location.policy is set to "
              + "alluxio.client.block.policy.DeterministicHashPolicy, this specifies the number of "
              + "hash shards.")
          .setConsistencyCheckLevel(ConsistencyCheckLevel.WARN)
          .setScope(Scope.CLIENT)
          .build();
  public static final PropertyKey USER_UFS_BLOCK_READ_CONCURRENCY_MAX =
      new Builder(Name.USER_UFS_BLOCK_READ_CONCURRENCY_MAX)
          .setDefaultValue(Integer.MAX_VALUE)
          .setDescription("The maximum concurrent readers for one UFS block on one Block Worker.")
          .setConsistencyCheckLevel(ConsistencyCheckLevel.WARN)
          .setScope(Scope.CLIENT)
          .build();
  public static final PropertyKey USER_SHORT_CIRCUIT_ENABLED =
      new Builder(Name.USER_SHORT_CIRCUIT_ENABLED)
          .setDefaultValue(true)
          .setDescription("The short circuit read/write which allows the clients to "
              + "read/write data without going through Alluxio workers if the data is local "
              + "is enabled if set to true.")
          .setConsistencyCheckLevel(ConsistencyCheckLevel.WARN)
          .setScope(Scope.CLIENT)
          .build();

  //
  // FUSE integration related properties
  //
  public static final PropertyKey FUSE_CACHED_PATHS_MAX =
      new Builder(Name.FUSE_CACHED_PATHS_MAX)
          .setDefaultValue(500)
          .setDescription("Maximum number of Alluxio paths to cache for FUSE conversion.")
          .setConsistencyCheckLevel(ConsistencyCheckLevel.IGNORE)
          .setScope(Scope.NONE)
          .build();
  public static final PropertyKey FUSE_DEBUG_ENABLED =
      new Builder(Name.FUSE_DEBUG_ENABLED)
          .setDefaultValue(false)
          .setDescription("Run FUSE in debug mode, and have the fuse process log every FS request.")
          .setConsistencyCheckLevel(ConsistencyCheckLevel.IGNORE)
          .setScope(Scope.NONE)
          .build();
  public static final PropertyKey FUSE_FS_NAME =
      new Builder(Name.FUSE_FS_NAME)
          .setDefaultValue("alluxio-fuse")
          .setDescription("The FUSE file system name.")
          .setConsistencyCheckLevel(ConsistencyCheckLevel.IGNORE)
          .setScope(Scope.NONE)
          .build();
  public static final PropertyKey FUSE_MAXWRITE_BYTES =
      new Builder(Name.FUSE_MAXWRITE_BYTES)
          .setDefaultValue("128KB")
          .setDescription("Maximum granularity of write operations, capped by the kernel to 128KB "
              + "max (as of Linux 3.16.0).")
          .setConsistencyCheckLevel(ConsistencyCheckLevel.IGNORE)
          .setScope(Scope.NONE)
          .build();

  //
  // Security related properties
  //
  public static final PropertyKey SECURITY_AUTHENTICATION_CUSTOM_PROVIDER_CLASS =
      new Builder(Name.SECURITY_AUTHENTICATION_CUSTOM_PROVIDER_CLASS)
          .setDescription("The class to provide customized authentication implementation, "
              + "when alluxio.security.authentication.type is set to CUSTOM. It must "
              + "implement the interface "
              + "'alluxio.security.authentication.AuthenticationProvider'.")
          .setConsistencyCheckLevel(ConsistencyCheckLevel.WARN)
          .build();
  public static final PropertyKey SECURITY_AUTHENTICATION_TYPE =
      new Builder(Name.SECURITY_AUTHENTICATION_TYPE)
          .setDefaultValue("SIMPLE")
          .setDescription("The authentication mode. Currently three modes are supported: "
              + "NOSASL, SIMPLE, CUSTOM. The default value SIMPLE indicates that a simple "
              + "authentication is enabled. Server trusts whoever the client claims to be.")
          .setConsistencyCheckLevel(ConsistencyCheckLevel.ENFORCE)
          .build();
  public static final PropertyKey SECURITY_AUTHORIZATION_PERMISSION_ENABLED =
      new Builder(Name.SECURITY_AUTHORIZATION_PERMISSION_ENABLED)
          .setDefaultValue(true)
          .setDescription("Whether to enable access control based on file permission.")
          .setConsistencyCheckLevel(ConsistencyCheckLevel.ENFORCE)
          .build();
  public static final PropertyKey SECURITY_AUTHORIZATION_PERMISSION_SUPERGROUP =
      new Builder(Name.SECURITY_AUTHORIZATION_PERMISSION_SUPERGROUP)
          .setDefaultValue("supergroup")
          .setDescription("The super group of Alluxio file system. All users in this group "
              + "have super permission.")
          .setConsistencyCheckLevel(ConsistencyCheckLevel.ENFORCE)
          .setScope(Scope.MASTER)
          .build();
  public static final PropertyKey SECURITY_AUTHORIZATION_PERMISSION_UMASK =
      new Builder(Name.SECURITY_AUTHORIZATION_PERMISSION_UMASK)
          .setDefaultValue("022")
          .setDescription("The umask of creating file and directory. The initial creation "
              + "permission is 777, and the difference between directory and file is 111. So "
              + "for default umask value 022, the created directory has permission 755 and "
              + "file has permission 644.")
          .setConsistencyCheckLevel(ConsistencyCheckLevel.ENFORCE)
          .build();
  public static final PropertyKey SECURITY_GROUP_MAPPING_CACHE_TIMEOUT_MS =
      new Builder(Name.SECURITY_GROUP_MAPPING_CACHE_TIMEOUT_MS)
          .setAlias(new String[]{"alluxio.security.group.mapping.cache.timeout.ms"})
          .setDefaultValue("1min")
          .setDescription("Time for cached group mapping to expire.")
          .setConsistencyCheckLevel(ConsistencyCheckLevel.ENFORCE)
          .setScope(Scope.MASTER)
          .build();
  public static final PropertyKey SECURITY_GROUP_MAPPING_CLASS =
      new Builder(Name.SECURITY_GROUP_MAPPING_CLASS)
          .setDefaultValue("alluxio.security.group.provider.ShellBasedUnixGroupsMapping")
          .setDescription("The class to provide user-to-groups mapping service. Master could "
              + "get the various group memberships of a given user.  It must implement the "
              + "interface 'alluxio.security.group.GroupMappingService'. The default "
              + "implementation execute the 'groups' shell command to fetch the group "
              + "memberships of a given user.")
          .setConsistencyCheckLevel(ConsistencyCheckLevel.ENFORCE)
          .setScope(Scope.MASTER)
          .build();
  public static final PropertyKey SECURITY_LOGIN_IMPERSONATION_USERNAME =
      new Builder(Name.SECURITY_LOGIN_IMPERSONATION_USERNAME).setDescription(String.format(
          "When %s is set to SIMPLE or CUSTOM, user application uses this property to indicate "
              + "the IMPERSONATED user requesting Alluxio service. If it is not set explicitly, "
              + "impersonation will not be used. A special value of '%s' can be specified to "
              + "impersonate the hadoop client user.",
          SECURITY_AUTHENTICATION_TYPE, Constants.IMPERSONATION_HDFS_USER))
          .setDefaultValue(Constants.IMPERSONATION_HDFS_USER)
          .setConsistencyCheckLevel(ConsistencyCheckLevel.IGNORE)
          .setScope(Scope.CLIENT)
          .build();
  public static final PropertyKey SECURITY_LOGIN_USERNAME =
      new Builder(Name.SECURITY_LOGIN_USERNAME)
          .setDescription("When alluxio.security.authentication.type is set to SIMPLE or "
              + "CUSTOM, user application uses this property to indicate the user requesting "
              + "Alluxio service. If it is not set explicitly, the OS login user will be used.")
          .setConsistencyCheckLevel(ConsistencyCheckLevel.ENFORCE)
          .setScope(Scope.CLIENT)
          .build();

  //
  // Mesos and Yarn related properties
  //
  public static final PropertyKey INTEGRATION_MASTER_RESOURCE_CPU =
      new Builder(Name.INTEGRATION_MASTER_RESOURCE_CPU)
          .setDefaultValue(1)
          .setDescription("The number of CPUs to run an Alluxio master for YARN framework.")
          .setConsistencyCheckLevel(ConsistencyCheckLevel.WARN)
<<<<<<< HEAD
          .setScope(Scope.NONE)
=======
          .setScope(Scope.MASTER)
>>>>>>> a974a060
          .build();
  public static final PropertyKey INTEGRATION_MASTER_RESOURCE_MEM =
      new Builder(Name.INTEGRATION_MASTER_RESOURCE_MEM)
          .setDefaultValue("1024MB")
          .setDescription("The amount of memory to run an Alluxio master for YARN framework.")
          .setConsistencyCheckLevel(ConsistencyCheckLevel.WARN)
<<<<<<< HEAD
          .setScope(Scope.NONE)
=======
          .setScope(Scope.MASTER)
>>>>>>> a974a060
          .build();
  public static final PropertyKey INTEGRATION_MESOS_ALLUXIO_JAR_URL =
      new Builder(Name.INTEGRATION_MESOS_ALLUXIO_JAR_URL)
          .setDefaultValue(String.format(
              "http://downloads.alluxio.org/downloads/files/${%s}/alluxio-${%s}-bin.tar.gz",
              Name.VERSION, Name.VERSION))
          .setDescription("Url to download an Alluxio distribution from during Mesos deployment.")
          .setConsistencyCheckLevel(ConsistencyCheckLevel.ENFORCE)
          .setScope(Scope.NONE)
          .build();
  public static final PropertyKey INTEGRATION_MESOS_ALLUXIO_MASTER_NAME =
      new Builder(Name.INTEGRATION_MESOS_ALLUXIO_MASTER_NAME)
          .setDefaultValue("AlluxioMaster")
          .setDescription("The name of the master process to use within Mesos.")
          .setConsistencyCheckLevel(ConsistencyCheckLevel.ENFORCE)
<<<<<<< HEAD
          .setScope(Scope.NONE)
=======
          .setScope(Scope.MASTER)
>>>>>>> a974a060
          .build();
  public static final PropertyKey INTEGRATION_MESOS_ALLUXIO_MASTER_NODE_COUNT =
      new Builder(Name.INTEGRATION_MESOS_ALLUXIO_MASTER_NODE_COUNT)
          .setDescription("The number of Alluxio master process to run within Mesos.")
          .setDefaultValue(1)
          .setConsistencyCheckLevel(ConsistencyCheckLevel.WARN)
<<<<<<< HEAD
          .setScope(Scope.NONE)
=======
          .setScope(Scope.MASTER)
>>>>>>> a974a060
          .build();
  public static final PropertyKey INTEGRATION_MESOS_ALLUXIO_WORKER_NAME =
      new Builder(Name.INTEGRATION_MESOS_ALLUXIO_WORKER_NAME)
          .setDefaultValue("AlluxioWorker")
          .setDescription("The name of the worker process to use within Mesos.")
          .setConsistencyCheckLevel(ConsistencyCheckLevel.WARN)
          .setScope(Scope.NONE)
          .build();
  public static final PropertyKey INTEGRATION_MESOS_JDK_PATH =
      new Builder(Name.INTEGRATION_MESOS_JDK_PATH)
          .setDefaultValue("jdk1.8.0_151")
          .setDescription("If installing java from a remote URL during mesos deployment, this must "
              + "be set to the directory name of the untarred jdk.")
<<<<<<< HEAD
          .setConsistencyCheckLevel(ConsistencyCheckLevel.ENFORCE)
=======
          .setConsistencyCheckLevel(ConsistencyCheckLevel.IGNORE)
>>>>>>> a974a060
          .setScope(Scope.NONE)
          .build();
  public static final PropertyKey INTEGRATION_MESOS_JDK_URL =
      new Builder(Name.INTEGRATION_MESOS_JDK_URL)
          .setDefaultValue(Constants.MESOS_LOCAL_INSTALL)
          .setDescription("A url from which to install the jdk during Mesos deployment. Default to "
              + "LOCAL which tells Mesos to use the local JDK on the system. When "
              + "using this property, alluxio.integration.mesos.jdk.path must also be set "
              + "correctly.")
<<<<<<< HEAD
          .setConsistencyCheckLevel(ConsistencyCheckLevel.ENFORCE)
=======
          .setConsistencyCheckLevel(ConsistencyCheckLevel.IGNORE)
>>>>>>> a974a060
          .setScope(Scope.NONE)
          .build();
  public static final PropertyKey INTEGRATION_MESOS_PRINCIPAL =
      new Builder(Name.INTEGRATION_MESOS_PRINCIPAL)
          .setDefaultValue("alluxio")
          .setDescription("The Mesos principal for the Alluxio Mesos Framework.")
<<<<<<< HEAD
          .setConsistencyCheckLevel(ConsistencyCheckLevel.ENFORCE)
=======
          .setConsistencyCheckLevel(ConsistencyCheckLevel.IGNORE)
>>>>>>> a974a060
          .setScope(Scope.NONE)
          .build();
  public static final PropertyKey INTEGRATION_MESOS_ROLE =
      new Builder(Name.INTEGRATION_MESOS_ROLE)
          .setDefaultValue("*")
          .setDescription("Mesos role for the Alluxio Mesos Framework.")
<<<<<<< HEAD
          .setConsistencyCheckLevel(ConsistencyCheckLevel.ENFORCE)
=======
          .setConsistencyCheckLevel(ConsistencyCheckLevel.IGNORE)
>>>>>>> a974a060
          .setScope(Scope.NONE)
          .build();
  public static final PropertyKey INTEGRATION_MESOS_SECRET =
      new Builder(Name.INTEGRATION_MESOS_SECRET)
          .setDescription("Secret token for authenticating with Mesos.")
          .setConsistencyCheckLevel(ConsistencyCheckLevel.ENFORCE)
          .setScope(Scope.NONE)
          .build();
  public static final PropertyKey INTEGRATION_MESOS_USER =
      new Builder(Name.INTEGRATION_MESOS_USER)
          .setDescription("The Mesos user for the Alluxio Mesos Framework. Defaults to the current "
              + "user.")
          .setConsistencyCheckLevel(ConsistencyCheckLevel.ENFORCE)
          .setScope(Scope.NONE)
          .build();
  public static final PropertyKey INTEGRATION_WORKER_RESOURCE_CPU =
      new Builder(Name.INTEGRATION_WORKER_RESOURCE_CPU)
          .setDefaultValue(1)
          .setDescription("The number of CPUs to run an Alluxio worker for YARN framework.")
          .setConsistencyCheckLevel(ConsistencyCheckLevel.WARN)
          .setScope(Scope.NONE)
          .build();
  public static final PropertyKey INTEGRATION_WORKER_RESOURCE_MEM =
      new Builder(Name.INTEGRATION_WORKER_RESOURCE_MEM)
          .setDefaultValue("1024MB")
          .setDescription("The amount of memory to run an Alluxio worker for YARN framework.")
          .setConsistencyCheckLevel(ConsistencyCheckLevel.WARN)
          .setScope(Scope.NONE)
          .build();
  public static final PropertyKey INTEGRATION_YARN_WORKERS_PER_HOST_MAX =
      new Builder(Name.INTEGRATION_YARN_WORKERS_PER_HOST_MAX)
          .setDefaultValue(1)
          .setDescription("The number of workers to run on an Alluxio host for YARN framework.")
          .setConsistencyCheckLevel(ConsistencyCheckLevel.WARN)
          .setScope(Scope.NONE)
          .build();

  //
  // JVM Monitor related properties
  //
  public static final PropertyKey JVM_MONITOR_WARN_THRESHOLD_MS =
      new Builder(Name.JVM_MONITOR_WARN_THRESHOLD_MS)
          .setDefaultValue("10sec")
          .setDescription("Extra sleep time longer than this threshold, log WARN.")
          .setConsistencyCheckLevel(ConsistencyCheckLevel.WARN)
          .setScope(Scope.SERVER)
          .build();
  public static final PropertyKey JVM_MONITOR_INFO_THRESHOLD_MS =
      new Builder(Name.JVM_MONITOR_INFO_THRESHOLD_MS)
          .setDefaultValue("1sec")
          .setDescription("Extra sleep time longer than this threshold, log INFO.")
          .setConsistencyCheckLevel(ConsistencyCheckLevel.WARN)
          .setScope(Scope.SERVER)
          .build();
  public static final PropertyKey JVM_MONITOR_SLEEP_INTERVAL_MS =
      new Builder(Name.JVM_MONITOR_SLEEP_INTERVAL_MS)
          .setDefaultValue("1sec")
          .setDescription("The time for the JVM monitor thread to sleep.")
          .setConsistencyCheckLevel(ConsistencyCheckLevel.WARN)
          .setScope(Scope.SERVER)
          .build();
  public static final PropertyKey MASTER_JVM_MONITOR_ENABLED =
      new Builder(Name.MASTER_JVM_MONITOR_ENABLED)
          .setDefaultValue(false)
          .setDescription("Whether to enable start JVM monitor thread on master.")
          .setConsistencyCheckLevel(ConsistencyCheckLevel.WARN)
          .setScope(Scope.MASTER)
          .build();
  public static final PropertyKey WORKER_JVM_MONITOR_ENABLED =
      new Builder(Name.WORKER_JVM_MONITOR_ENABLED)
          .setDefaultValue(false)
          .setDescription("Whether to enable start JVM monitor thread on worker.")
          .setConsistencyCheckLevel(ConsistencyCheckLevel.WARN)
          .setScope(Scope.WORKER)
          .build();

  /**
   * @param fullyQualifiedClassname a fully qualified classname
   * @return html linking the text of the classname to the alluxio javadoc for the class
   */
  private static String javadocLink(String fullyQualifiedClassname) {
    String javadocPath = fullyQualifiedClassname.replace(".", "/") + ".html";
    return String.format("<a href=\"%s\">%s</a>",
        PathUtils.concatPath(RuntimeConstants.ALLUXIO_JAVADOC_URL, javadocPath),
        fullyQualifiedClassname);
  }

  /**
   * A nested class to hold named string constants for their corresponding properties.
   * Used for setting configuration in integration tests.
   */
  @ThreadSafe
  public static final class Name {
    public static final String CONF_DIR = "alluxio.conf.dir";
    public static final String DEBUG = "alluxio.debug";
    public static final String EXTENSIONS_DIR = "alluxio.extensions.dir";
    public static final String HOME = "alluxio.home";
    public static final String INTEGRATION_MASTER_RESOURCE_CPU =
        "alluxio.integration.master.resource.cpu";
    public static final String INTEGRATION_MASTER_RESOURCE_MEM =
        "alluxio.integration.master.resource.mem";
    public static final String INTEGRATION_MESOS_ALLUXIO_MASTER_NAME =
        "alluxio.integration.mesos.master.name";
    public static final String INTEGRATION_MESOS_ALLUXIO_MASTER_NODE_COUNT =
        "alluxio.integration.mesos.master.node.count";
    public static final String INTEGRATION_MESOS_ALLUXIO_WORKER_NAME =
        "alluxio.integration.mesos.worker.name";
    public static final String INTEGRATION_MESOS_ALLUXIO_JAR_URL =
        "alluxio.integration.mesos.alluxio.jar.url";
    public static final String INTEGRATION_MESOS_JDK_PATH = "alluxio.integration.mesos.jdk.path";
    public static final String INTEGRATION_MESOS_JDK_URL = "alluxio.integration.mesos.jdk.url";
    public static final String INTEGRATION_MESOS_PRINCIPAL = "alluxio.integration.mesos.principal";
    public static final String INTEGRATION_MESOS_ROLE = "alluxio.integration.mesos.role";
    public static final String INTEGRATION_MESOS_SECRET = "alluxio.integration.mesos.secret";
    public static final String INTEGRATION_MESOS_USER = "alluxio.integration.mesos.user";
    public static final String INTEGRATION_WORKER_RESOURCE_CPU =
        "alluxio.integration.worker.resource.cpu";
    public static final String INTEGRATION_WORKER_RESOURCE_MEM =
        "alluxio.integration.worker.resource.mem";
    public static final String INTEGRATION_YARN_WORKERS_PER_HOST_MAX =
        "alluxio.integration.yarn.workers.per.host.max";
    public static final String KEY_VALUE_ENABLED = "alluxio.keyvalue.enabled";
    public static final String KEY_VALUE_PARTITION_SIZE_BYTES_MAX =
        "alluxio.keyvalue.partition.size.bytes.max";
    public static final String LOGGER_TYPE = "alluxio.logger.type";
    public static final String LOGS_DIR = "alluxio.logs.dir";
    public static final String METRICS_CONF_FILE = "alluxio.metrics.conf.file";
    public static final String NETWORK_HOST_RESOLUTION_TIMEOUT_MS =
        "alluxio.network.host.resolution.timeout";
    public static final String NETWORK_NETTY_HEARTBEAT_TIMEOUT_MS =
        "alluxio.network.netty.heartbeat.timeout";
    public static final String NETWORK_THRIFT_FRAME_SIZE_BYTES_MAX =
        "alluxio.network.thrift.frame.size.bytes.max";
    public static final String SITE_CONF_DIR = "alluxio.site.conf.dir";
    public static final String TEST_MODE = "alluxio.test.mode";
    public static final String USER_HOME = "user.home";
    public static final String TMP_DIRS = "alluxio.tmp.dirs";
    public static final String VERSION = "alluxio.version";
    public static final String WEB_RESOURCES = "alluxio.web.resources";
    public static final String WEB_THREADS = "alluxio.web.threads";
    public static final String WORK_DIR = "alluxio.work.dir";
    public static final String ZOOKEEPER_ADDRESS = "alluxio.zookeeper.address";
    public static final String ZOOKEEPER_CONNECTION_TIMEOUT =
        "alluxio.zookeeper.connection.timeout";
    public static final String ZOOKEEPER_ELECTION_PATH = "alluxio.zookeeper.election.path";
    public static final String ZOOKEEPER_ENABLED = "alluxio.zookeeper.enabled";
    public static final String ZOOKEEPER_LEADER_INQUIRY_RETRY_COUNT =
        "alluxio.zookeeper.leader.inquiry.retry";
    public static final String ZOOKEEPER_LEADER_PATH = "alluxio.zookeeper.leader.path";
    public static final String ZOOKEEPER_SESSION_TIMEOUT = "alluxio.zookeeper.session.timeout";

    //
    // UFS related properties
    //
    public static final String UNDERFS_ADDRESS = "alluxio.underfs.address";
    public static final String UNDERFS_ALLOW_SET_OWNER_FAILURE =
        "alluxio.underfs.allow.set.owner.failure";
    public static final String UNDERFS_LISTING_LENGTH = "alluxio.underfs.listing.length";
    public static final String UNDERFS_GCS_OWNER_ID_TO_USERNAME_MAPPING =
        "alluxio.underfs.gcs.owner.id.to.username.mapping";
    public static final String UNDERFS_HDFS_CONFIGURATION = "alluxio.underfs.hdfs.configuration";
    public static final String UNDERFS_HDFS_IMPL = "alluxio.underfs.hdfs.impl";
    public static final String UNDERFS_HDFS_PREFIXES = "alluxio.underfs.hdfs.prefixes";
    public static final String UNDERFS_HDFS_REMOTE = "alluxio.underfs.hdfs.remote";
    public static final String UNDERFS_OBJECT_STORE_SERVICE_THREADS =
        "alluxio.underfs.object.store.service.threads";
    public static final String UNDERFS_OBJECT_STORE_MOUNT_SHARED_PUBLICLY =
        "alluxio.underfs.object.store.mount.shared.publicly";
    public static final String UNDERFS_OBJECT_STORE_READ_RETRY_BASE_SLEEP_MS =
        "alluxio.underfs.object.store.read.retry.base.sleep";
    public static final String UNDERFS_OBJECT_STORE_READ_RETRY_MAX_NUM =
        "alluxio.underfs.object.store.read.retry.max.num";
    public static final String UNDERFS_OBJECT_STORE_READ_RETRY_MAX_SLEEP_MS =
        "alluxio.underfs.object.store.read.retry.max.sleep";
    public static final String UNDERFS_OSS_CONNECT_MAX = "alluxio.underfs.oss.connection.max";
    public static final String UNDERFS_OSS_CONNECT_TIMEOUT =
        "alluxio.underfs.oss.connection.timeout";
    public static final String UNDERFS_OSS_CONNECT_TTL = "alluxio.underfs.oss.connection.ttl";
    public static final String UNDERFS_OSS_SOCKET_TIMEOUT = "alluxio.underfs.oss.socket.timeout";
    public static final String UNDERFS_S3A_BULK_DELETE_ENABLED =
        "alluxio.underfs.s3a.bulk.delete.enabled";
    public static final String UNDERFS_S3A_INHERIT_ACL = "alluxio.underfs.s3a.inherit_acl";
    public static final String UNDERFS_S3A_CONSISTENCY_TIMEOUT_MS =
        "alluxio.underfs.s3a.consistency.timeout";
    public static final String UNDERFS_S3A_DIRECTORY_SUFFIX =
        "alluxio.underfs.s3a.directory.suffix";
    public static final String UNDERFS_S3A_LIST_OBJECTS_VERSION_1 =
        "alluxio.underfs.s3a.list.objects.v1";
    public static final String UNDERFS_S3A_REQUEST_TIMEOUT_MS =
        "alluxio.underfs.s3a.request.timeout";
    public static final String UNDERFS_S3A_SECURE_HTTP_ENABLED =
        "alluxio.underfs.s3a.secure.http.enabled";
    public static final String UNDERFS_S3A_SERVER_SIDE_ENCRYPTION_ENABLED =
        "alluxio.underfs.s3a.server.side.encryption.enabled";
    public static final String UNDERFS_S3A_SIGNER_ALGORITHM =
        "alluxio.underfs.s3a.signer.algorithm";
    public static final String UNDERFS_S3A_SOCKET_TIMEOUT_MS =
        "alluxio.underfs.s3a.socket.timeout";
    public static final String UNDERFS_S3_ADMIN_THREADS_MAX =
        "alluxio.underfs.s3.admin.threads.max";
    public static final String UNDERFS_S3_DISABLE_DNS_BUCKETS =
        "alluxio.underfs.s3.disable.dns.buckets";
    public static final String UNDERFS_S3_ENDPOINT = "alluxio.underfs.s3.endpoint";
    public static final String UNDERFS_S3_OWNER_ID_TO_USERNAME_MAPPING =
        "alluxio.underfs.s3.owner.id.to.username.mapping";
    public static final String UNDERFS_S3_PROXY_HOST = "alluxio.underfs.s3.proxy.host";
    public static final String UNDERFS_S3_PROXY_PORT = "alluxio.underfs.s3.proxy.port";
    public static final String UNDERFS_S3_THREADS_MAX = "alluxio.underfs.s3.threads.max";
    public static final String UNDERFS_S3_UPLOAD_THREADS_MAX =
        "alluxio.underfs.s3.upload.threads.max";

    //
    // UFS access control related properties
    //
    public static final String GCS_ACCESS_KEY = "fs.gcs.accessKeyId";
    public static final String GCS_SECRET_KEY = "fs.gcs.secretAccessKey";
    public static final String OSS_ACCESS_KEY = "fs.oss.accessKeyId";
    public static final String OSS_ENDPOINT_KEY = "fs.oss.endpoint";
    public static final String OSS_SECRET_KEY = "fs.oss.accessKeySecret";
    public static final String S3A_ACCESS_KEY = "aws.accessKeyId";
    public static final String S3A_SECRET_KEY = "aws.secretKey";
    public static final String SWIFT_API_KEY = "fs.swift.apikey";
    public static final String SWIFT_AUTH_METHOD_KEY = "fs.swift.auth.method";
    public static final String SWIFT_AUTH_URL_KEY = "fs.swift.auth.url";
    public static final String SWIFT_PASSWORD_KEY = "fs.swift.password";
    public static final String SWIFT_SIMULATION = "fs.swift.simulation";
    public static final String SWIFT_TENANT_KEY = "fs.swift.tenant";
    public static final String SWIFT_USER_KEY = "fs.swift.user";
    public static final String SWIFT_USE_PUBLIC_URI_KEY = "fs.swift.use.public.url";
    public static final String SWIFT_REGION_KEY = "fs.swift.region";

    //
    // Master related properties
    //
    public static final String MASTER_AUDIT_LOGGING_ENABLED =
        "alluxio.master.audit.logging.enabled";
    public static final String MASTER_AUDIT_LOGGING_QUEUE_CAPACITY =
        "alluxio.master.audit.logging.queue.capacity";
    public static final String MASTER_BIND_HOST = "alluxio.master.bind.host";
    public static final String MASTER_CLIENT_SOCKET_CLEANUP_INTERVAL =
        "alluxio.master.client.socket.cleanup.interval";
    public static final String MASTER_CONNECTION_TIMEOUT_MS =
        "alluxio.master.connection.timeout";
    public static final String MASTER_FILE_ASYNC_PERSIST_HANDLER =
        "alluxio.master.file.async.persist.handler";
    public static final String MASTER_FORMAT_FILE_PREFIX = "alluxio.master.format.file_prefix";
    public static final String MASTER_MASTER_HEARTBEAT_INTERVAL =
        "alluxio.master.master.heartbeat.interval";
    public static final String MASTER_WORKER_HEARTBEAT_INTERVAL =
        "alluxio.master.worker.heartbeat.interval";
    public static final String MASTER_HEARTBEAT_TIMEOUT_MS =
        "alluxio.master.heartbeat.timeout";
    public static final String MASTER_HOSTNAME = "alluxio.master.hostname";
    public static final String MASTER_JOURNAL_FLUSH_BATCH_TIME_MS =
        "alluxio.master.journal.flush.batch.time";
    public static final String MASTER_JOURNAL_FLUSH_TIMEOUT_MS =
        "alluxio.master.journal.flush.timeout";
    public static final String MASTER_JOURNAL_FLUSH_RETRY_INTERVAL =
        "alluxio.master.journal.retry.interval";
    public static final String MASTER_JOURNAL_FOLDER = "alluxio.master.journal.folder";
    public static final String MASTER_JOURNAL_TYPE = "alluxio.master.journal.type";
    public static final String MASTER_JOURNAL_FORMATTER_CLASS =
        "alluxio.master.journal.formatter.class";
    public static final String MASTER_JOURNAL_LOG_SIZE_BYTES_MAX =
        "alluxio.master.journal.log.size.bytes.max";
    public static final String MASTER_JOURNAL_TAILER_SHUTDOWN_QUIET_WAIT_TIME_MS =
        "alluxio.master.journal.tailer.shutdown.quiet.wait.time";
    public static final String MASTER_JOURNAL_TAILER_SLEEP_TIME_MS =
        "alluxio.master.journal.tailer.sleep.time";
    public static final String MASTER_KEYTAB_KEY_FILE = "alluxio.master.keytab.file";
    public static final String MASTER_LINEAGE_CHECKPOINT_CLASS =
        "alluxio.master.lineage.checkpoint.class";
    public static final String MASTER_LINEAGE_CHECKPOINT_INTERVAL_MS =
        "alluxio.master.lineage.checkpoint.interval";
    public static final String MASTER_LINEAGE_RECOMPUTE_INTERVAL_MS =
        "alluxio.master.lineage.recompute.interval";
    public static final String MASTER_LINEAGE_RECOMPUTE_LOG_PATH =
        "alluxio.master.lineage.recompute.log.path";
    public static final String MASTER_LOG_CONFIG_REPORT_HEARTBEAT_INTERVAL =
        "alluxio.master.log.config.report.heartbeat.interval";
    public static final String MASTER_PERIODIC_BLOCK_INTEGRITY_CHECK_REPAIR =
        "alluxio.master.periodic.block.integrity.check.repair";
    public static final String MASTER_PERIODIC_BLOCK_INTEGRITY_CHECK_INTERVAL =
        "alluxio.master.periodic.block.integrity.check.interval";
    public static final String MASTER_PRINCIPAL = "alluxio.master.principal";
    public static final String MASTER_RETRY = "alluxio.master.retry";
    public static final String MASTER_RPC_PORT = "alluxio.master.port";
    public static final String MASTER_SERVING_THREAD_TIMEOUT =
        "alluxio.master.serving.thread.timeout";
    public static final String MASTER_STARTUP_BLOCK_INTEGRITY_CHECK_ENABLED =
        "alluxio.master.startup.block.integrity.check.enabled";
    public static final String MASTER_STARTUP_CONSISTENCY_CHECK_ENABLED =
        "alluxio.master.startup.consistency.check.enabled";
    public static final String MASTER_THRIFT_SHUTDOWN_TIMEOUT =
        "alluxio.master.thrift.shutdown.timeout";
    public static final String MASTER_TIERED_STORE_GLOBAL_LEVEL0_ALIAS =
        "alluxio.master.tieredstore.global.level0.alias";
    public static final String MASTER_TIERED_STORE_GLOBAL_LEVEL1_ALIAS =
        "alluxio.master.tieredstore.global.level1.alias";
    public static final String MASTER_TIERED_STORE_GLOBAL_LEVEL2_ALIAS =
        "alluxio.master.tieredstore.global.level2.alias";
    public static final String MASTER_TIERED_STORE_GLOBAL_LEVELS =
        "alluxio.master.tieredstore.global.levels";
    public static final String MASTER_TTL_CHECKER_INTERVAL_MS =
        "alluxio.master.ttl.checker.interval";
    public static final String MASTER_UFS_BLOCK_LOCATION_CACHE_CAPACITY =
        "alluxio.master.ufs.block.location.cache.capacity";
    public static final String MASTER_UFS_PATH_CACHE_CAPACITY =
        "alluxio.master.ufs.path.cache.capacity";
    public static final String MASTER_UFS_PATH_CACHE_THREADS =
        "alluxio.master.ufs.path.cache.threads";
    public static final String MASTER_WEB_BIND_HOST = "alluxio.master.web.bind.host";
    public static final String MASTER_WEB_HOSTNAME = "alluxio.master.web.hostname";
    public static final String MASTER_WEB_PORT = "alluxio.master.web.port";
    public static final String MASTER_WHITELIST = "alluxio.master.whitelist";
    public static final String MASTER_WORKER_CONNECT_WAIT_TIME =
        "alluxio.master.worker.connect.wait.time";
    public static final String MASTER_WORKER_THREADS_MAX = "alluxio.master.worker.threads.max";
    public static final String MASTER_WORKER_THREADS_MIN = "alluxio.master.worker.threads.min";
    public static final String MASTER_WORKER_TIMEOUT_MS = "alluxio.master.worker.timeout";
    public static final String MASTER_JOURNAL_CHECKPOINT_PERIOD_ENTRIES =
        "alluxio.master.journal.checkpoint.period.entries";
    public static final String MASTER_JOURNAL_GC_PERIOD_MS = "alluxio.master.journal.gc.period";
    public static final String MASTER_JOURNAL_GC_THRESHOLD_MS =
        "alluxio.master.journal.gc.threshold";
    public static final String MASTER_JOURNAL_TEMPORARY_FILE_GC_THRESHOLD_MS =
        "alluxio.master.journal.temporary.file.gc.threshold";

    //
    // Worker related properties
    //
    public static final String WORKER_ALLOCATOR_CLASS = "alluxio.worker.allocator.class";
    public static final String WORKER_BIND_HOST = "alluxio.worker.bind.host";
    public static final String WORKER_BLOCK_HEARTBEAT_INTERVAL_MS =
        "alluxio.worker.block.heartbeat.interval";
    public static final String WORKER_BLOCK_HEARTBEAT_TIMEOUT_MS =
        "alluxio.worker.block.heartbeat.timeout";
    public static final String WORKER_BLOCK_THREADS_MAX = "alluxio.worker.block.threads.max";
    public static final String WORKER_BLOCK_THREADS_MIN = "alluxio.worker.block.threads.min";
    public static final String WORKER_DATA_BIND_HOST = "alluxio.worker.data.bind.host";
    public static final String WORKER_DATA_FOLDER = "alluxio.worker.data.folder";
    public static final String WORKER_DATA_HOSTNAME = "alluxio.worker.data.hostname";
    public static final String WORKER_DATA_PORT = "alluxio.worker.data.port";
    public static final String WORKER_DATA_SERVER_CLASS = "alluxio.worker.data.server.class";
    public static final String WORKER_DATA_SERVER_DOMAIN_SOCKET_ADDRESS =
        "alluxio.worker.data.server.domain.socket.address";
    public static final String WORKER_DATA_SERVER_DOMAIN_SOCKET_AS_UUID =
        "alluxio.worker.data.server.domain.socket.as.uuid";
    public static final String WORKER_DATA_TMP_FOLDER = "alluxio.worker.data.folder.tmp";
    public static final String WORKER_DATA_TMP_SUBDIR_MAX = "alluxio.worker.data.tmp.subdir.max";
    public static final String WORKER_EVICTOR_CLASS = "alluxio.worker.evictor.class";
    public static final String WORKER_EVICTOR_LRFU_ATTENUATION_FACTOR =
        "alluxio.worker.evictor.lrfu.attenuation.factor";
    public static final String WORKER_EVICTOR_LRFU_STEP_FACTOR =
        "alluxio.worker.evictor.lrfu.step.factor";
    public static final String WORKER_FILESYSTEM_HEARTBEAT_INTERVAL_MS =
        "alluxio.worker.filesystem.heartbeat.interval";
    public static final String WORKER_FILE_PERSIST_POOL_SIZE =
        "alluxio.worker.file.persist.pool.size";
    public static final String WORKER_FILE_PERSIST_RATE_LIMIT =
        "alluxio.worker.file.persist.rate.limit";
    public static final String WORKER_FILE_PERSIST_RATE_LIMIT_ENABLED =
        "alluxio.worker.file.persist.rate.limit.enabled";
    public static final String WORKER_FILE_BUFFER_SIZE = "alluxio.worker.file.buffer.size";
    public static final String WORKER_FREE_SPACE_TIMEOUT = "alluxio.worker.free.space.timeout";
    public static final String WORKER_HOSTNAME = "alluxio.worker.hostname";
    public static final String WORKER_KEYTAB_FILE = "alluxio.worker.keytab.file";
    public static final String WORKER_MEMORY_SIZE = "alluxio.worker.memory.size";
    public static final String WORKER_NETWORK_NETTY_BACKLOG =
        "alluxio.worker.network.netty.backlog";
    public static final String WORKER_NETWORK_NETTY_BOSS_THREADS =
        "alluxio.worker.network.netty.boss.threads";
    public static final String WORKER_NETWORK_NETTY_BUFFER_RECEIVE =
        "alluxio.worker.network.netty.buffer.receive";
    public static final String WORKER_NETWORK_NETTY_BUFFER_SEND =
        "alluxio.worker.network.netty.buffer.send";
    public static final String WORKER_MASTER_CONNECT_RETRY_TIMEOUT =
        "alluxio.worker.master.connect.retry.timeout";
    public static final String WORKER_NETWORK_NETTY_CHANNEL =
        "alluxio.worker.network.netty.channel";
    public static final String WORKER_NETWORK_NETTY_FILE_TRANSFER_TYPE =
        "alluxio.worker.network.netty.file.transfer";
    public static final String WORKER_NETWORK_NETTY_SHUTDOWN_QUIET_PERIOD =
        "alluxio.worker.network.netty.shutdown.quiet.period";
    public static final String WORKER_NETWORK_NETTY_SHUTDOWN_TIMEOUT =
        "alluxio.worker.network.netty.shutdown.timeout";
    public static final String WORKER_NETWORK_NETTY_WATERMARK_HIGH =
        "alluxio.worker.network.netty.watermark.high";
    public static final String WORKER_NETWORK_NETTY_WATERMARK_LOW =
        "alluxio.worker.network.netty.watermark.low";
    public static final String WORKER_NETWORK_NETTY_WORKER_THREADS =
        "alluxio.worker.network.netty.worker.threads";
    public static final String WORKER_NETWORK_NETTY_WRITER_BUFFER_SIZE_PACKETS =
        "alluxio.worker.network.netty.writer.buffer.size.packets";
    public static final String WORKER_NETWORK_NETTY_READER_BUFFER_SIZE_PACKETS =
        "alluxio.worker.network.netty.reader.buffer.size.packets";
    public static final String WORKER_NETWORK_NETTY_ASYNC_CACHE_MANAGER_THREADS_MAX =
        "alluxio.worker.network.netty.async.cache.manager.threads.max";
    public static final String WORKER_NETWORK_NETTY_BLOCK_READER_THREADS_MAX =
        "alluxio.worker.network.netty.block.reader.threads.max";
    public static final String WORKER_NETWORK_NETTY_BLOCK_WRITER_THREADS_MAX =
        "alluxio.worker.network.netty.block.writer.threads.max";
    public static final String WORKER_NETWORK_NETTY_FILE_READER_THREADS_MAX =
        "alluxio.worker.network.netty.file.reader.threads.max";
    public static final String WORKER_NETWORK_NETTY_FILE_WRITER_THREADS_MAX =
        "alluxio.worker.network.netty.file.writer.threads.max";
    public static final String WORKER_NETWORK_NETTY_RPC_THREADS_MAX =
        "alluxio.worker.network.netty.rpc.threads.max";
    public static final String WORKER_BLOCK_MASTER_CLIENT_POOL_SIZE =
        "alluxio.worker.block.master.client.pool.size";
    public static final String WORKER_PRINCIPAL = "alluxio.worker.principal";
    public static final String WORKER_RPC_PORT = "alluxio.worker.port";
    public static final String WORKER_SESSION_TIMEOUT_MS = "alluxio.worker.session.timeout";
    public static final String WORKER_TIERED_STORE_BLOCK_LOCK_READERS =
        "alluxio.worker.tieredstore.block.lock.readers";
    public static final String WORKER_TIERED_STORE_BLOCK_LOCKS =
        "alluxio.worker.tieredstore.block.locks";
    public static final String WORKER_TIERED_STORE_LEVELS = "alluxio.worker.tieredstore.levels";
    public static final String WORKER_TIERED_STORE_RESERVER_ENABLED =
        "alluxio.worker.tieredstore.reserver.enabled";
    public static final String WORKER_TIERED_STORE_RESERVER_INTERVAL_MS =
        "alluxio.worker.tieredstore.reserver.interval";
    public static final String WORKER_TIERED_STORE_RETRY = "alluxio.worker.tieredstore.retry";
    public static final String WORKER_WEB_BIND_HOST = "alluxio.worker.web.bind.host";
    public static final String WORKER_WEB_HOSTNAME = "alluxio.worker.web.hostname";
    public static final String WORKER_WEB_PORT = "alluxio.worker.web.port";
    public static final String WORKER_UFS_BLOCK_OPEN_TIMEOUT_MS =
        "alluxio.worker.ufs.block.open.timeout";
    public static final String WORKER_UFS_INSTREAM_CACHE_EXPIRATION_TIME =
        "alluxio.worker.ufs.instream.cache.expiration.time";
    public static final String WORKER_UFS_INSTREAM_CACHE_ENABLED =
        "alluxio.worker.ufs.instream.cache.enabled";
    public static final String WORKER_UFS_INSTREAM_CACHE_MAX_SIZE =
        "alluxio.worker.ufs.instream.cache.max.size";

    //
    // Proxy related properties
    //
    public static final String PROXY_S3_WRITE_TYPE = "alluxio.proxy.s3.writetype";
    public static final String PROXY_S3_DELETE_TYPE = "alluxio.proxy.s3.deletetype";
    public static final String PROXY_S3_MULTIPART_TEMPORARY_DIR_SUFFIX =
        "alluxio.proxy.s3.multipart.temporary.dir.suffix";
    public static final String PROXY_STREAM_CACHE_TIMEOUT_MS =
        "alluxio.proxy.stream.cache.timeout";
    public static final String PROXY_WEB_BIND_HOST = "alluxio.proxy.web.bind.host";
    public static final String PROXY_WEB_HOSTNAME = "alluxio.proxy.web.hostname";
    public static final String PROXY_WEB_PORT = "alluxio.proxy.web.port";

    //
    // Locality related properties
    //
    public static final String LOCALITY_ORDER = "alluxio.locality.order";
    public static final String LOCALITY_SCRIPT = "alluxio.locality.script";
    public static final String LOCALITY_COMPARE_NODE_IP = "alluxio.locality.compare.node.ip";

    //
    // Log server related properties
    //
    public static final String LOGSERVER_LOGS_DIR = "alluxio.logserver.logs.dir";
    public static final String LOGSERVER_HOSTNAME = "alluxio.logserver.hostname";
    public static final String LOGSERVER_PORT = "alluxio.logserver.port";
    public static final String LOGSERVER_THREADS_MAX = "alluxio.logserver.threads.max";
    public static final String LOGSERVER_THREADS_MIN = "alluxio.logserver.threads.min";

    //
    // User related properties
    //
    public static final String USER_BLOCK_MASTER_CLIENT_THREADS =
        "alluxio.user.block.master.client.threads";
    public static final String USER_BLOCK_REMOTE_READER_CLASS =
        "alluxio.user.block.remote.reader.class";
    public static final String USER_BLOCK_REMOTE_READ_BUFFER_SIZE_BYTES =
        "alluxio.user.block.remote.read.buffer.size.bytes";
    public static final String USER_BLOCK_REMOTE_WRITER_CLASS =
        "alluxio.user.block.remote.writer.class";
    public static final String USER_BLOCK_SIZE_BYTES_DEFAULT =
        "alluxio.user.block.size.bytes.default";
    public static final String USER_BLOCK_WORKER_CLIENT_THREADS =
        "alluxio.user.block.worker.client.threads";
    public static final String USER_BLOCK_WORKER_CLIENT_POOL_SIZE_MAX =
        "alluxio.user.block.worker.client.pool.size.max";
    public static final String USER_BLOCK_WORKER_CLIENT_POOL_GC_THRESHOLD_MS =
        "alluxio.user.block.worker.client.pool.gc.threshold";
    public static final String USER_BLOCK_WORKER_CLIENT_READ_RETRY =
        "alluxio.user.block.worker.client.read.retry";
    public static final String USER_CONF_CLUSTER_DEFAULT_ENABLED =
        "alluxio.user.conf.cluster.default.enabled";
    public static final String USER_DATE_FORMAT_PATTERN = "alluxio.user.date.format.pattern";
    public static final String USER_FAILED_SPACE_REQUEST_LIMITS =
        "alluxio.user.failed.space.request.limits";
    public static final String USER_FILE_BUFFER_BYTES = "alluxio.user.file.buffer.bytes";
    public static final String USER_FILE_CACHE_PARTIALLY_READ_BLOCK =
        "alluxio.user.file.cache.partially.read.block";
    public static final String USER_FILE_COPY_FROM_LOCAL_WRITE_LOCATION_POLICY =
        "alluxio.user.file.copyfromlocal.write.location.policy.class";
    public static final String USER_FILE_DELETE_UNCHECKED =
        "alluxio.user.file.delete.unchecked";
    public static final String USER_FILE_MASTER_CLIENT_THREADS =
        "alluxio.user.file.master.client.threads";
    public static final String USER_FILE_METADATA_LOAD_TYPE =
        "alluxio.user.file.metadata.load.type";
    public static final String USER_FILE_METADATA_SYNC_INTERVAL =
        "alluxio.user.file.metadata.sync.interval";
    public static final String USER_FILE_PASSIVE_CACHE_ENABLED =
        "alluxio.user.file.passive.cache.enabled";
    public static final String USER_FILE_READ_TYPE_DEFAULT = "alluxio.user.file.readtype.default";
    public static final String USER_FILE_SEEK_BUFFER_SIZE_BYTES =
        "alluxio.user.file.seek.buffer.size.bytes";
    public static final String USER_FILE_WAITCOMPLETED_POLL_MS =
        "alluxio.user.file.waitcompleted.poll";
    public static final String USER_FILE_WRITE_LOCATION_POLICY =
        "alluxio.user.file.write.location.policy.class";
    public static final String USER_FILE_WRITE_AVOID_EVICTION_POLICY_RESERVED_BYTES =
        "alluxio.user.file.write.avoid.eviction.policy.reserved.size.bytes";
    public static final String USER_FILE_WRITE_TYPE_DEFAULT = "alluxio.user.file.writetype.default";
    public static final String USER_FILE_WRITE_TIER_DEFAULT =
        "alluxio.user.file.write.tier.default";
    public static final String USER_HEARTBEAT_INTERVAL_MS = "alluxio.user.heartbeat.interval";
    public static final String USER_HOSTNAME = "alluxio.user.hostname";
    public static final String USER_LINEAGE_ENABLED = "alluxio.user.lineage.enabled";
    public static final String USER_LINEAGE_MASTER_CLIENT_THREADS =
        "alluxio.user.lineage.master.client.threads";
    public static final String USER_LOCAL_READER_PACKET_SIZE_BYTES =
        "alluxio.user.local.reader.packet.size.bytes";
    public static final String USER_LOCAL_WRITER_PACKET_SIZE_BYTES =
        "alluxio.user.local.writer.packet.size.bytes";
    public static final String USER_METRICS_COLLECTION_ENABLED =
        "alluxio.user.metrics.collection.enabled";
    public static final String USER_METRICS_HEARTBEAT_INTERVAL_MS =
        "alluxio.user.metrics.heartbeat.interval";
    public static final String USER_NETWORK_NETTY_CHANNEL = "alluxio.user.network.netty.channel";
    public static final String USER_NETWORK_NETTY_TIMEOUT_MS =
        "alluxio.user.network.netty.timeout";
    public static final String USER_NETWORK_NETTY_WRITER_CLOSE_TIMEOUT_MS =
        "alluxio.user.network.netty.writer.close.timeout";
    public static final String USER_NETWORK_NETTY_WORKER_THREADS =
        "alluxio.user.network.netty.worker.threads";
    public static final String USER_NETWORK_NETTY_CHANNEL_POOL_SIZE_MAX =
        "alluxio.user.network.netty.channel.pool.size.max";
    public static final String USER_NETWORK_NETTY_CHANNEL_POOL_GC_THRESHOLD_MS =
        "alluxio.user.network.netty.channel.pool.gc.threshold";
    public static final String USER_NETWORK_NETTY_CHANNEL_POOL_DISABLED =
        "alluxio.user.network.netty.channel.pool.disabled";
    public static final String USER_NETWORK_NETTY_WRITER_PACKET_SIZE_BYTES =
        "alluxio.user.network.netty.writer.packet.size.bytes";
    public static final String USER_NETWORK_NETTY_WRITER_BUFFER_SIZE_PACKETS =
        "alluxio.user.network.netty.writer.buffer.size.packets";
    public static final String USER_NETWORK_NETTY_READER_BUFFER_SIZE_PACKETS =
        "alluxio.user.network.netty.reader.buffer.size.packets";
    public static final String USER_NETWORK_NETTY_READER_CANCEL_ENABLED =
        "alluxio.user.network.netty.reader.cancel.enabled";
    public static final String USER_NETWORK_NETTY_READER_PACKET_SIZE_BYTES =
        "alluxio.user.network.netty.reader.packet.size.bytes";
    public static final String USER_NETWORK_SOCKET_TIMEOUT =
        "alluxio.user.network.socket.timeout";
    public static final String USER_RPC_RETRY_BASE_SLEEP_MS =
        "alluxio.user.rpc.retry.base.sleep";
    public static final String USER_RPC_RETRY_MAX_DURATION =
        "alluxio.user.rpc.retry.max.duration";
    public static final String USER_RPC_RETRY_MAX_NUM_RETRY =
        "alluxio.user.rpc.retry.max.num.retry";
    public static final String USER_RPC_RETRY_MAX_SLEEP_MS = "alluxio.user.rpc.retry.max.sleep";
    public static final String USER_UFS_DELEGATION_ENABLED = "alluxio.user.ufs.delegation.enabled";
    public static final String USER_UFS_DELEGATION_READ_BUFFER_SIZE_BYTES =
        "alluxio.user.ufs.delegation.read.buffer.size.bytes";
    public static final String USER_UFS_DELEGATION_WRITE_BUFFER_SIZE_BYTES =
        "alluxio.user.ufs.delegation.write.buffer.size.bytes";
    public static final String USER_UFS_FILE_READER_CLASS = "alluxio.user.ufs.file.reader.class";
    public static final String USER_UFS_FILE_WRITER_CLASS = "alluxio.user.ufs.file.writer.class";
    public static final String USER_UFS_BLOCK_READ_LOCATION_POLICY =
        "alluxio.user.ufs.block.read.location.policy";
    public static final String USER_UFS_BLOCK_READ_LOCATION_POLICY_DETERMINISTIC_HASH_SHARDS =
        "alluxio.user.ufs.block.read.location.policy.deterministic.hash.shards";
    public static final String USER_UFS_BLOCK_READ_CONCURRENCY_MAX =
        "alluxio.user.ufs.block.read.concurrency.max";
    public static final String USER_SHORT_CIRCUIT_ENABLED = "alluxio.user.short.circuit.enabled";

    //
    // FUSE integration related properties
    //
    public static final String FUSE_CACHED_PATHS_MAX = "alluxio.fuse.cached.paths.max";
    public static final String FUSE_DEBUG_ENABLED = "alluxio.fuse.debug.enabled";
    public static final String FUSE_FS_NAME = "alluxio.fuse.fs.name";
    public static final String FUSE_MAXWRITE_BYTES = "alluxio.fuse.maxwrite.bytes";

    //
    // Security related properties
    //
    public static final String SECURITY_AUTHENTICATION_CUSTOM_PROVIDER_CLASS =
        "alluxio.security.authentication.custom.provider.class";
    public static final String SECURITY_AUTHENTICATION_TYPE =
        "alluxio.security.authentication.type";
    public static final String SECURITY_AUTHORIZATION_PERMISSION_ENABLED =
        "alluxio.security.authorization.permission.enabled";
    public static final String SECURITY_AUTHORIZATION_PERMISSION_SUPERGROUP =
        "alluxio.security.authorization.permission.supergroup";
    public static final String SECURITY_AUTHORIZATION_PERMISSION_UMASK =
        "alluxio.security.authorization.permission.umask";
    public static final String SECURITY_GROUP_MAPPING_CACHE_TIMEOUT_MS =
        "alluxio.security.group.mapping.cache.timeout";
    public static final String SECURITY_GROUP_MAPPING_CLASS =
        "alluxio.security.group.mapping.class";
    public static final String SECURITY_LOGIN_IMPERSONATION_USERNAME =
        "alluxio.security.login.impersonation.username";
    public static final String SECURITY_LOGIN_USERNAME = "alluxio.security.login.username";

    //
    // JVM Monitor related properties
    //
    public static final String JVM_MONITOR_WARN_THRESHOLD_MS =
        "alluxio.jvm.monitor.warn.threshold";
    public static final String JVM_MONITOR_INFO_THRESHOLD_MS =
        "alluxio.jvm.monitor.info.threshold";
    public static final String JVM_MONITOR_SLEEP_INTERVAL_MS =
        "alluxio.jvm.monitor.sleep.interval";
    public static final String MASTER_JVM_MONITOR_ENABLED = "alluxio.master.jvm.monitor.enabled";
    public static final String WORKER_JVM_MONITOR_ENABLED = "alluxio.worker.jvm.monitor.enabled";

    private Name() {} // prevent instantiation
  }

  /**
   * A set of templates to generate the names of parameterized properties given
   * different parameters. E.g., * {@code Template.MASTER_TIERED_STORE_GLOBAL_LEVEL_ALIAS.format(0)}
   */
  @ThreadSafe
  public enum Template {
    LOCALITY_TIER("alluxio.locality.%s", "alluxio\\.locality\\.(\\w+)"),
    MASTER_IMPERSONATION_GROUPS_OPTION("alluxio.master.security.impersonation.%s.groups",
        "alluxio.master.security.impersonation.(\\w+).groups"),
    MASTER_IMPERSONATION_USERS_OPTION("alluxio.master.security.impersonation.%s.users",
        "alluxio.master.security.impersonation.(\\w+).users"),
    MASTER_JOURNAL_UFS_OPTION("alluxio.master.journal.ufs.option",
        "alluxio\\.master\\.journal\\.ufs\\.option"),
    MASTER_JOURNAL_UFS_OPTION_PROPERTY("alluxio.master.journal.ufs.option.%s",
        "alluxio\\.master\\.journal\\.ufs\\.option(\\.\\w+)++"),
    MASTER_MOUNT_TABLE_ALLUXIO("alluxio.master.mount.table.%s.alluxio",
        "alluxio\\.master\\.mount\\.table.(\\w+)\\.alluxio"),
    MASTER_MOUNT_TABLE_OPTION("alluxio.master.mount.table.%s.option",
        "alluxio\\.master\\.mount\\.table\\.(\\w+)\\.option"),
    MASTER_MOUNT_TABLE_OPTION_PROPERTY("alluxio.master.mount.table.%s.option.%s",
        "alluxio\\.master\\.mount\\.table\\.(\\w+)\\.option(\\.\\w+)++"),
    MASTER_MOUNT_TABLE_READONLY("alluxio.master.mount.table.%s.readonly",
        "alluxio\\.master\\.mount\\.table\\.(\\w+)\\.readonly"),
    MASTER_MOUNT_TABLE_SHARED("alluxio.master.mount.table.%s.shared",
        "alluxio\\.master\\.mount\\.table\\.(\\w+)\\.shared"),
    MASTER_MOUNT_TABLE_UFS("alluxio.master.mount.table.%s.ufs",
        "alluxio\\.master\\.mount\\.table\\.(\\w+)\\.ufs"),
    MASTER_MOUNT_TABLE_ROOT_OPTION_PROPERTY("alluxio.master.mount.table.root.option.%s",
        "alluxio\\.master\\.mount\\.table\\.root\\.option(\\.\\w+)++"),
    MASTER_TIERED_STORE_GLOBAL_LEVEL_ALIAS("alluxio.master.tieredstore.global.level%d.alias",
        "alluxio\\.master\\.tieredstore\\.global\\.level(\\d+)\\.alias"),
    UNDERFS_AZURE_ACCOUNT_KEY(
        "fs.azure.account.key.%s.blob.core.windows.net",
        "fs\\.azure\\.account\\.key\\.(\\w+)\\.blob\\.core\\.windows\\.net"),
    WORKER_TIERED_STORE_LEVEL_ALIAS("alluxio.worker.tieredstore.level%d.alias",
        "alluxio\\.worker\\.tieredstore\\.level(\\d+)\\.alias"),
    WORKER_TIERED_STORE_LEVEL_DIRS_PATH("alluxio.worker.tieredstore.level%d.dirs.path",
        "alluxio\\.worker\\.tieredstore\\.level(\\d+)\\.dirs\\.path"),
    WORKER_TIERED_STORE_LEVEL_DIRS_QUOTA("alluxio.worker.tieredstore.level%d.dirs.quota",
        "alluxio\\.worker\\.tieredstore\\.level(\\d+)\\.dirs\\.quota"),
    WORKER_TIERED_STORE_LEVEL_RESERVED_RATIO("alluxio.worker.tieredstore.level%d.reserved.ratio",
        "alluxio\\.worker\\.tieredstore\\.level(\\d+)\\.reserved\\.ratio"),
    WORKER_TIERED_STORE_LEVEL_HIGH_WATERMARK_RATIO(
        "alluxio.worker.tieredstore.level%d.watermark.high.ratio",
        "alluxio\\.worker\\.tieredstore\\.level(\\d+)\\.watermark\\.high\\.ratio"),
    WORKER_TIERED_STORE_LEVEL_LOW_WATERMARK_RATIO(
        "alluxio.worker.tieredstore.level%d.watermark.low.ratio",
        "alluxio\\.worker\\.tieredstore\\.level(\\d+)\\.watermark\\.low\\.ratio"),
    ;

    private final String mFormat;
    private final Pattern mPattern;

    /**
     * Constructs a property key format.
     *
     * @param format String of this property as formatted string
     * @param re String of this property as regexp
     */
    Template(String format, String re) {
      mFormat = format;
      mPattern = Pattern.compile(re);
    }

    @Override
    public String toString() {
      return Objects.toStringHelper(this).add("format", mFormat).add("pattern", mPattern)
          .toString();
    }

    /**
     * Converts a property key template (e.g.,
     * {@link #WORKER_TIERED_STORE_LEVEL_RESERVED_RATIO}) to a {@link PropertyKey} instance.
     *
     * @param params ordinal
     * @return corresponding property
     */
    public PropertyKey format(Object... params) {
      return new PropertyKey(String.format(mFormat, params));
    }

    /**
     * @param input the input property key string
     * @return whether the input string matches this template
     */
    public boolean matches(String input) {
      Matcher matcher = mPattern.matcher(input);
      return matcher.matches();
    }

    /**
     * @param input the input property key string
     * @return the matcher matching the template to the string
     */
    public Matcher match(String input) {
      return mPattern.matcher(input);
    }
  }

  /**
   * @param input string of property key
   * @return whether the input is a valid property name
   */
  public static boolean isValid(String input) {
    // Check if input matches any default keys or aliases
    if (DEFAULT_KEYS_MAP.containsKey(input) || DEFAULT_ALIAS_MAP.containsKey(input)) {
      return true;
    }
    // Check if input matches any parameterized keys
    for (Template template : Template.values()) {
      if (template.matches(input)) {
        return true;
      }
    }
    return false;
  }

  /**
   * Parses a string and return its corresponding {@link PropertyKey}, throwing exception if no such
   * a property can be found.
   *
   * @param input string of property key
   * @return corresponding property
   */
  public static PropertyKey fromString(String input) {
    // First try to parse it as default key
    PropertyKey key = DEFAULT_KEYS_MAP.get(input);
    if (key != null) {
      return key;
    }
    // Try to match input with alias
    key = DEFAULT_ALIAS_MAP.get(input);
    if (key != null) {
      return key;
    }
    // Try different templates and see if any template matches
    for (Template template : Template.values()) {
      if (template.matches(input)) {
        return new PropertyKey(input);
      }
    }
    throw new IllegalArgumentException(
        ExceptionMessage.INVALID_CONFIGURATION_KEY.getMessage(input));
  }

  /**
   * @return all pre-defined property keys
   */
  public static Collection<? extends PropertyKey> defaultKeys() {
    return Sets.newHashSet(DEFAULT_KEYS_MAP.values());
  }

  /** Property name. */
  private final String mName;

  /** Property Key description. */
  private final String mDescription;

  /** Supplies the Property Key default value. */
  private final DefaultSupplier mDefaultSupplier;

  /** Property Key alias. */
  private final String[] mAliases;

  /** Whether to ignore as a site property. */
  private final boolean mIgnoredSiteProperty;

  /** Whether to hide in document. */
  private final boolean mIsHidden;

  /** Whether property should be consistent within the cluster. */
  private final ConsistencyCheckLevel mConsistencyCheckLevel;

  /** The scope this property applies to. */
  private final Scope mScope;

  /**
   * @param name String of this property
   * @param description String description of this property key
   * @param defaultSupplier default value supplier
   * @param aliases alias of this property key
   * @param ignoredSiteProperty true if Alluxio ignores user-specified value for this property in
   *        site properties file
   * @param consistencyCheckLevel the consistency check level to apply to this property
   * @param scope the scope this property applies to
   */
  private PropertyKey(String name, String description, DefaultSupplier defaultSupplier,
      String[] aliases, boolean ignoredSiteProperty, boolean isHidden,
      ConsistencyCheckLevel consistencyCheckLevel, Scope scope) {
    mName = Preconditions.checkNotNull(name, "name");
    // TODO(binfan): null check after we add description for each property key
    mDescription = Strings.isNullOrEmpty(description) ? "N/A" : description;
    mDefaultSupplier = defaultSupplier;
    mAliases = aliases;
    mIgnoredSiteProperty = ignoredSiteProperty;
    mIsHidden = isHidden;
    mConsistencyCheckLevel = consistencyCheckLevel;
    mScope = scope;
  }

  /**
   * @param name String of this property
   */
  private PropertyKey(String name) {
    this(name, null, new DefaultSupplier(() -> null, "null"), null, false, false,
        ConsistencyCheckLevel.IGNORE, Scope.ALL);
  }

  /**
   * Registers the given key to the global key map.
   *
   * @param key th property
   * @return whether the property key is successfully registered
   */
  @VisibleForTesting
  public static boolean register(PropertyKey key) {
    String name = key.getName();
    String[] aliases = key.getAliases();
    if (DEFAULT_KEYS_MAP.containsKey(name)) {
      return false;
    }
    DEFAULT_KEYS_MAP.put(name, key);
    if (aliases != null) {
      for (String alias : aliases) {
        DEFAULT_ALIAS_MAP.put(alias, key);
      }
    }
    return true;
  }

  /**
   * Unregisters the given key from the global key map.
   *
   * @param key the property to unregister
   */
  @VisibleForTesting
  public static void unregister(PropertyKey key) {
    String name = key.getName();
    DEFAULT_KEYS_MAP.remove(name);
    DEFAULT_ALIAS_MAP.remove(name);
  }

  @Override
  public boolean equals(Object o) {
    if (this == o) {
      return true;
    }
    if (!(o instanceof PropertyKey)) {
      return false;
    }
    PropertyKey that = (PropertyKey) o;
    return Objects.equal(mName, that.mName);
  }

  @Override
  public int hashCode() {
    return Objects.hashCode(mName);
  }

  @Override
  public String toString() {
    return mName;
  }

  @Override
  public int compareTo(PropertyKey o) {
    return mName.compareTo(o.mName);
  }

  /**
   * @return length of this property key
   */
  public int length() {
    return mName.length();
  }

  /**
   * @param key the name of input key
   * @return if this key is nested inside the given key
   */
  public boolean isNested(String key) {
    return key.length() > length() + 1 && key.startsWith(mName) && key.charAt(length()) == '.';
  }

  /**
   * @return the name of the property
   */
  public String getName() {
    return mName;
  }

  /**
   * @return the alias of a property
   */
  public String[] getAliases() {
    return mAliases;
  }

  /**
   * @return the description of a property
   */
  public String getDescription() {
    return mDescription;
  }

  /**
   * @return the default value of a property key or null if value not set
   */
  @Nullable
  public String getDefaultValue() {
    Object defaultValue = mDefaultSupplier.get();
    return defaultValue == null ? null : defaultValue.toString();
  }

  /**
   * @return the default supplier of a property key
   */
  public DefaultSupplier getDefaultSupplier() {
    return mDefaultSupplier;
  }

  /**
   * @return true if this property should be ignored as a site property
   */
  public boolean isIgnoredSiteProperty() {
    return mIgnoredSiteProperty;
  }

  /**
   * @return true if this property should not show up in the document
   */
  public boolean isHidden() {
    return mIsHidden;
  }

  /**
   * @return the consistency check level to apply to this property
   */
  public ConsistencyCheckLevel getConsistencyLevel() {
    return mConsistencyCheckLevel;
  }

  /**
   * @return the scope which this property applies to
   */
  public Scope getScope() {
    return mScope;
  }

  /**
   * @param name the name of a property key
   * @return if this property key is deprecated
   */
  public static boolean isDeprecated(String name) {
    try {
      PropertyKey key = new PropertyKey(name);
      Class c = key.getClass();
      Field field = c.getDeclaredField(name);
      Annotation[] annotations = field.getDeclaredAnnotations();
      for (Annotation anno : annotations) {
        if (anno instanceof Deprecated) {
          return true;
        }
      }
      return false;
    } catch (NoSuchFieldException e) {
      return false;
    }
  }
}<|MERGE_RESOLUTION|>--- conflicted
+++ resolved
@@ -956,10 +956,6 @@
       new Builder(Name.MASTER_JOURNAL_FLUSH_RETRY_INTERVAL)
           .setDefaultValue("1sec")
           .setDescription("The amount of time to sleep between retrying journal flushes")
-<<<<<<< HEAD
-=======
-          .setIsHidden(true)
->>>>>>> a974a060
           .setScope(Scope.MASTER)
           .build();
   public static final PropertyKey MASTER_JOURNAL_FOLDER =
@@ -2759,22 +2755,14 @@
           .setDefaultValue(1)
           .setDescription("The number of CPUs to run an Alluxio master for YARN framework.")
           .setConsistencyCheckLevel(ConsistencyCheckLevel.WARN)
-<<<<<<< HEAD
           .setScope(Scope.NONE)
-=======
-          .setScope(Scope.MASTER)
->>>>>>> a974a060
           .build();
   public static final PropertyKey INTEGRATION_MASTER_RESOURCE_MEM =
       new Builder(Name.INTEGRATION_MASTER_RESOURCE_MEM)
           .setDefaultValue("1024MB")
           .setDescription("The amount of memory to run an Alluxio master for YARN framework.")
           .setConsistencyCheckLevel(ConsistencyCheckLevel.WARN)
-<<<<<<< HEAD
           .setScope(Scope.NONE)
-=======
-          .setScope(Scope.MASTER)
->>>>>>> a974a060
           .build();
   public static final PropertyKey INTEGRATION_MESOS_ALLUXIO_JAR_URL =
       new Builder(Name.INTEGRATION_MESOS_ALLUXIO_JAR_URL)
@@ -2790,22 +2778,14 @@
           .setDefaultValue("AlluxioMaster")
           .setDescription("The name of the master process to use within Mesos.")
           .setConsistencyCheckLevel(ConsistencyCheckLevel.ENFORCE)
-<<<<<<< HEAD
           .setScope(Scope.NONE)
-=======
-          .setScope(Scope.MASTER)
->>>>>>> a974a060
           .build();
   public static final PropertyKey INTEGRATION_MESOS_ALLUXIO_MASTER_NODE_COUNT =
       new Builder(Name.INTEGRATION_MESOS_ALLUXIO_MASTER_NODE_COUNT)
           .setDescription("The number of Alluxio master process to run within Mesos.")
           .setDefaultValue(1)
           .setConsistencyCheckLevel(ConsistencyCheckLevel.WARN)
-<<<<<<< HEAD
           .setScope(Scope.NONE)
-=======
-          .setScope(Scope.MASTER)
->>>>>>> a974a060
           .build();
   public static final PropertyKey INTEGRATION_MESOS_ALLUXIO_WORKER_NAME =
       new Builder(Name.INTEGRATION_MESOS_ALLUXIO_WORKER_NAME)
@@ -2819,11 +2799,7 @@
           .setDefaultValue("jdk1.8.0_151")
           .setDescription("If installing java from a remote URL during mesos deployment, this must "
               + "be set to the directory name of the untarred jdk.")
-<<<<<<< HEAD
-          .setConsistencyCheckLevel(ConsistencyCheckLevel.ENFORCE)
-=======
           .setConsistencyCheckLevel(ConsistencyCheckLevel.IGNORE)
->>>>>>> a974a060
           .setScope(Scope.NONE)
           .build();
   public static final PropertyKey INTEGRATION_MESOS_JDK_URL =
@@ -2833,33 +2809,21 @@
               + "LOCAL which tells Mesos to use the local JDK on the system. When "
               + "using this property, alluxio.integration.mesos.jdk.path must also be set "
               + "correctly.")
-<<<<<<< HEAD
-          .setConsistencyCheckLevel(ConsistencyCheckLevel.ENFORCE)
-=======
           .setConsistencyCheckLevel(ConsistencyCheckLevel.IGNORE)
->>>>>>> a974a060
           .setScope(Scope.NONE)
           .build();
   public static final PropertyKey INTEGRATION_MESOS_PRINCIPAL =
       new Builder(Name.INTEGRATION_MESOS_PRINCIPAL)
           .setDefaultValue("alluxio")
           .setDescription("The Mesos principal for the Alluxio Mesos Framework.")
-<<<<<<< HEAD
-          .setConsistencyCheckLevel(ConsistencyCheckLevel.ENFORCE)
-=======
           .setConsistencyCheckLevel(ConsistencyCheckLevel.IGNORE)
->>>>>>> a974a060
           .setScope(Scope.NONE)
           .build();
   public static final PropertyKey INTEGRATION_MESOS_ROLE =
       new Builder(Name.INTEGRATION_MESOS_ROLE)
           .setDefaultValue("*")
           .setDescription("Mesos role for the Alluxio Mesos Framework.")
-<<<<<<< HEAD
-          .setConsistencyCheckLevel(ConsistencyCheckLevel.ENFORCE)
-=======
           .setConsistencyCheckLevel(ConsistencyCheckLevel.IGNORE)
->>>>>>> a974a060
           .setScope(Scope.NONE)
           .build();
   public static final PropertyKey INTEGRATION_MESOS_SECRET =
