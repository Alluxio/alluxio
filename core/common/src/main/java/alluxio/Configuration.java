/*
 * The Alluxio Open Foundation licenses this work under the Apache License, version 2.0
 * (the "License"). You may not use this work except in compliance with the License, which is
 * available at www.apache.org/licenses/LICENSE-2.0
 *
 * This software is distributed on an "AS IS" basis, WITHOUT WARRANTIES OR CONDITIONS OF ANY KIND,
 * either express or implied, as more fully set forth in the License.
 *
 * See the NOTICE file distributed with this work for information regarding copyright ownership.
 */

package alluxio;

import alluxio.PropertyKey.Template;
import alluxio.conf.AlluxioProperties;
import alluxio.conf.Source;
import alluxio.exception.ExceptionMessage;
import alluxio.exception.PreconditionMessage;
import alluxio.util.ConfigurationUtils;
import alluxio.util.FormatUtils;

import com.google.common.base.Preconditions;
import com.google.common.base.Splitter;
import com.google.common.collect.Lists;
import com.google.common.collect.Maps;
import com.google.common.collect.Sets;
import org.slf4j.Logger;
import org.slf4j.LoggerFactory;

import java.time.Duration;
import java.util.Arrays;
import java.util.HashMap;
import java.util.HashSet;
import java.util.List;
import java.util.Map;
import java.util.Properties;
import java.util.Set;
import java.util.regex.Matcher;
import java.util.regex.Pattern;

import javax.annotation.Nullable;
import javax.annotation.concurrent.NotThreadSafe;

/**
 * <p>
 * All the runtime configuration properties of Alluxio. This class works like a dictionary and
 * serves each Alluxio configuration property as a key-value pair.
 *
 * <p>
 * Alluxio configuration properties are loaded into this class in the following order with
 * decreasing priority:
 * <ol>
 * <li>Java system properties;</li>
 * <li>Environment variables via {@code alluxio-env.sh} or from OS settings;</li>
 * <li>Site specific properties via {@code alluxio-site.properties} file;</li>
 * </ol>
 *
 * <p>
 * The default properties are defined in the {@link PropertyKey} class in the codebase. Alluxio
 * users can override values of these default properties by creating {@code alluxio-site.properties}
 * and putting it under java {@code CLASSPATH} when running Alluxio (e.g., ${ALLUXIO_HOME}/conf/)
 */
@NotThreadSafe
public final class Configuration {
  private static final Logger LOG = LoggerFactory.getLogger(Configuration.class);

<<<<<<< HEAD
  /** The source of a configuration property. */
  public enum Source {
    CLUSTER_DEFAULT,
    DEFAULT,
    HADOOP_CONF,
    SITE_PROPERTY,
    SYSTEM_PROPERTY,
    UNKNOWN,
  }

=======
>>>>>>> 4eea332b
  /** Regex string to find "${key}" for variable substitution. */
  private static final String REGEX_STRING = "(\\$\\{([^{}]*)\\})";
  /** Regex to find ${key} for variable substitution. */
  private static final Pattern CONF_REGEX = Pattern.compile(REGEX_STRING);
  /** Source of the truth of all property values (default or customized). */
  private static final AlluxioProperties PROPERTIES = new AlluxioProperties();
  /** Path of site properties file. */
  private static String sSitePropertyFile;

  static {
    reset();
  }

  static void init() {
    init(null);
  }

  /**
   * Resets {@link Configuration} back to the default one.
   */
<<<<<<< HEAD
  static void init(Properties clusterProps) {
    // Load cluster default
    merge(clusterProps, Source.CLUSTER_DEFAULT);

    // Load system properties
    Properties systemProps = new Properties();
    systemProps.putAll(System.getProperties());

    // Now lets combine, order matters here
    PROPERTIES.clear();
    SOURCES.clear();
    merge(systemProps, Source.SYSTEM_PROPERTY);

    // Load site specific properties file if not in test mode. Note that we decide whether in test
    // mode by default properties and system properties (via getBoolean). If it is not in test mode
    // the PROPERTIES will be updated again.
    if (!getBoolean(PropertyKey.TEST_MODE)) {
      String confPaths = get(PropertyKey.SITE_CONF_DIR);
      String[] confPathList = confPaths.split(",");
      sSitePropertyFile =
          ConfigurationUtils.searchPropertiesFile(Constants.SITE_PROPERTIES, confPathList);
      Properties siteProps;
      if (sSitePropertyFile != null) {
        siteProps = ConfigurationUtils.loadPropertiesFromFile(sSitePropertyFile);
        LOG.info("Configuration file {} loaded.", sSitePropertyFile);
      } else {
        siteProps = ConfigurationUtils.loadPropertiesFromResource(Constants.SITE_PROPERTIES);
      }
      if (siteProps != null) {
        // Update site properties and system properties in order
        merge(clusterProps, Source.CLUSTER_DEFAULT);
        merge(siteProps, Source.SITE_PROPERTY);
        merge(systemProps, Source.SYSTEM_PROPERTY);
      }
=======
  public static void reset() {
    // Step1: bootstrap the configuration. This is necessary because we need to resolve alluxio.home
    // (likely to be in system properties) to locate the conf dir to search for the site property
    // file.
    PROPERTIES.clear();
    PROPERTIES.merge(System.getProperties(), Source.SYSTEM_PROPERTY);
    if (Configuration.getBoolean(PropertyKey.TEST_MODE)) {
      validate();
      return;
>>>>>>> 4eea332b
    }

    // Step2: Load site specific properties file if not in test mode. Note that we decide whether in
    // test mode by default properties and system properties (via getBoolean).
    Properties siteProps;
    // we are not in test mode, load site properties
    String confPaths = Configuration.get(PropertyKey.SITE_CONF_DIR);
    String[] confPathList = confPaths.split(",");
    sSitePropertyFile =
        ConfigurationUtils.searchPropertiesFile(Constants.SITE_PROPERTIES, confPathList);
    if (sSitePropertyFile != null) {
      siteProps = ConfigurationUtils.loadPropertiesFromFile(sSitePropertyFile);
    } else {
      siteProps = ConfigurationUtils.loadPropertiesFromResource(Constants.SITE_PROPERTIES);
    }
    PROPERTIES.merge(siteProps, Source.SITE_PROPERTY);
    validate();
  }

  /**
   * Merges the current configuration properties with new properties. If a property exists
   * both in the new and current configuration, the one from the new configuration wins if
   * its priority is higher or equal than the existing one.
   *
   * @param properties the source {@link Properties} to be merged
   * @param source the source of the the properties (e.g., system property, default and etc)
   */
  public static void merge(Map<?, ?> properties, Source source) {
    PROPERTIES.merge(properties, source);
  }

  // Public accessor methods
  /**
   * Sets the value for the appropriate key in the {@link Properties}.
   *
   * @param key the key to set
   * @param value the value for the key
   */
  public static void set(PropertyKey key, Object value) {
    Preconditions.checkArgument(key != null && value != null,
        String.format("the key value pair (%s, %s) cannot have null", key, value));
    PROPERTIES.put(key, String.valueOf(value), Source.RUNTIME);
  }

  /**
   * Unsets the value for the appropriate key in the {@link Properties}.
   *
   * @param key the key to unset
   */
  public static void unset(PropertyKey key) {
    Preconditions.checkNotNull(key, "key");
    PROPERTIES.remove(key);
  }

  /**
   * Gets the value for the given key in the {@link Properties}; if this key is not found, a
   * RuntimeException is thrown.
   *
   * @param key the key to get the value for
   * @return the value for the given key
   */
  public static String get(PropertyKey key) {
    String rawValue = PROPERTIES.get(key);
    if (rawValue == null) {
      // if key is not found among the default properties
      throw new RuntimeException(ExceptionMessage.UNDEFINED_CONFIGURATION_KEY.getMessage(key));
    }
    return lookup(rawValue);
  }

  /**
   * Checks if the configuration contains value for the given key.
   *
   * @param key the key to check
   * @return true if there is value for the key, false otherwise
   */
  public static boolean containsKey(PropertyKey key) {
    return PROPERTIES.hasValueSet(key);
  }

  /**
   * Gets the integer representation of the value for the given key.
   *
   * @param key the key to get the value for
   * @return the value for the given key as an {@code int}
   */
  public static int getInt(PropertyKey key) {
    String rawValue = get(key);

    try {
      return Integer.parseInt(lookup(rawValue));
    } catch (NumberFormatException e) {
      throw new RuntimeException(ExceptionMessage.KEY_NOT_INTEGER.getMessage(key));
    }
  }

  /**
   * Gets the long representation of the value for the given key.
   *
   * @param key the key to get the value for
   * @return the value for the given key as a {@code long}
   */
  public static long getLong(PropertyKey key) {
    String rawValue = get(key);

    try {
      return Long.parseLong(lookup(rawValue));
    } catch (NumberFormatException e) {
      throw new RuntimeException(ExceptionMessage.KEY_NOT_LONG.getMessage(key));
    }
  }

  /**
   * Gets the double representation of the value for the given key.
   *
   * @param key the key to get the value for
   * @return the value for the given key as a {@code double}
   */
  public static double getDouble(PropertyKey key) {
    String rawValue = get(key);

    try {
      return Double.parseDouble(lookup(rawValue));
    } catch (NumberFormatException e) {
      throw new RuntimeException(ExceptionMessage.KEY_NOT_DOUBLE.getMessage(key));
    }
  }

  /**
   * Gets the float representation of the value for the given key.
   *
   * @param key the key to get the value for
   * @return the value for the given key as a {@code float}
   */
  public static float getFloat(PropertyKey key) {
    String rawValue = get(key);

    try {
      return Float.parseFloat(lookup(rawValue));
    } catch (NumberFormatException e) {
      throw new RuntimeException(ExceptionMessage.KEY_NOT_FLOAT.getMessage(key));
    }
  }

  /**
   * Gets the boolean representation of the value for the given key.
   *
   * @param key the key to get the value for
   * @return the value for the given key as a {@code boolean}
   */
  public static boolean getBoolean(PropertyKey key) {
    String rawValue = get(key);

    if (rawValue.equalsIgnoreCase("true")) {
      return true;
    } else if (rawValue.equalsIgnoreCase("false")) {
      return false;
    } else {
      throw new RuntimeException(ExceptionMessage.KEY_NOT_BOOLEAN.getMessage(key));
    }
  }

  /**
   * Gets the value for the given key as a list.
   *
   * @param key the key to get the value for
   * @param delimiter the delimiter to split the values
   * @return the list of values for the given key
   */
  public static List<String> getList(PropertyKey key, String delimiter) {
    Preconditions.checkArgument(delimiter != null,
        "Illegal separator for Alluxio properties as list");
    String rawValue = get(key);

    return Lists.newArrayList(Splitter.on(delimiter).trimResults().omitEmptyStrings()
        .split(rawValue));
  }

  /**
   * Gets the value for the given key as an enum value.
   *
   * @param key the key to get the value for
   * @param enumType the type of the enum
   * @param <T> the type of the enum
   * @return the value for the given key as an enum value
   */
  public static <T extends Enum<T>> T getEnum(PropertyKey key, Class<T> enumType) {
    String rawValue = get(key);

    try {
      return Enum.valueOf(enumType, rawValue);
    } catch (IllegalArgumentException e) {
      throw new RuntimeException(ExceptionMessage.UNKNOWN_ENUM.getMessage(rawValue,
          Arrays.toString(enumType.getEnumConstants())));
    }
  }

  /**
   * Gets the bytes of the value for the given key.
   *
   * @param key the key to get the value for
   * @return the bytes of the value for the given key
   */
  public static long getBytes(PropertyKey key) {
    String rawValue = get(key);

    try {
      return FormatUtils.parseSpaceSize(rawValue);
    } catch (Exception ex) {
      throw new RuntimeException(ExceptionMessage.KEY_NOT_BYTES.getMessage(key));
    }
  }

  /**
   * Gets the time of key in millisecond unit.
   *
   * @param key the key to get the value for
   * @return the time of key in millisecond unit
   */
  public static long getMs(PropertyKey key) {
    String rawValue = get(key);
    try {
      return FormatUtils.parseTimeSize(rawValue);
    } catch (Exception e) {
      throw new RuntimeException(ExceptionMessage.KEY_NOT_MS.getMessage(key));
    }
  }

  /**
   * Gets the time of the key as a duration.
   *
   * @param key the key to get the value for
   * @return the value of the key represented as a duration
   */
  public static Duration getDuration(PropertyKey key) {
    return Duration.ofMillis(getMs(key));
  }

  /**
   * Gets the value for the given key as a class.
   *
   * @param key the key to get the value for
   * @param <T> the type of the class
   * @return the value for the given key as a class
   */
  public static <T> Class<T> getClass(PropertyKey key) {
    String rawValue = get(key);

    try {
      @SuppressWarnings("unchecked")
      Class<T> clazz = (Class<T>) Class.forName(rawValue);
      return clazz;
    } catch (Exception e) {
      LOG.error("requested class could not be loaded: {}", rawValue, e);
      throw new RuntimeException(e);
    }
  }

  /**
   * Gets a set of properties that share a given common prefix key as a map. E.g., if A.B=V1 and
   * A.C=V2, calling this method with prefixKey=A returns a map of {B=V1, C=V2}, where B and C are
   * also valid properties. If no property shares the prefix, an empty map is returned.
   *
   * @param prefixKey the prefix key
   * @return a map from nested properties aggregated by the prefix
   */
  public static Map<String, String> getNestedProperties(PropertyKey prefixKey) {
    Map<String, String> ret = Maps.newHashMap();
    for (Map.Entry<PropertyKey, String> entry: PROPERTIES.entrySet()) {
      String key = entry.getKey().getName();
      if (prefixKey.isNested(key)) {
        String suffixKey = key.substring(prefixKey.length() + 1);
        ret.put(suffixKey, entry.getValue());
      }
    }
    return ret;
  }

  /**
   * @return a view of the resolved properties represented by this configuration,
   *         including all default properties
   */
  public static Map<String, String> toMap() {
    Map<String, String> map = toRawMap();
    for (Map.Entry<String, String> entry : map.entrySet()) {
      String value = entry.getValue();
      if (value != null) {
        map.put(entry.getKey(), lookup(value));
      } else {
        map.put(entry.getKey(), value);
      }
    }
    return map;
  }

  /**
   * @return a map of the raw properties represented by this configuration,
   *         including all default properties
   */
  public static Map<String, String> toRawMap() {
    Map<String, String> rawMap = new HashMap<>();
    PROPERTIES.forEach((key, value) -> rawMap.put(key.getName(), value));
    return rawMap;
  }

  /**
   * Lookup key names to handle ${key} stuff.
   *
   * @param base the String to look for
   * @return resolved String value
   */
  private static String lookup(final String base) {
    return lookupRecursively(base, new HashSet<>());
  }

  /**
   * Actual recursive lookup replacement.
   *
   * @param base the string to resolve
   * @param seen strings already seen during this lookup, used to prevent unbound recursion
   * @return the resolved string
   */
  @Nullable
  private static String lookupRecursively(String base, Set<String> seen) {
    // check argument
    if (base == null) {
      return null;
    }

    String resolved = base;
    // Lets find pattern match to ${key}.
    // TODO(hsaputra): Consider using Apache Commons StrSubstitutor.
    Matcher matcher = CONF_REGEX.matcher(base);
    while (matcher.find()) {
      String match = matcher.group(2).trim();
      if (!seen.add(match)) {
        throw new RuntimeException("Circular dependency found while resolving " + match);
      }
      if (!PropertyKey.isValid(match)) {
        throw new RuntimeException("Invalid property key " + match);
      }
      String value = lookupRecursively(PROPERTIES.get(PropertyKey.fromString(match)), seen);
      seen.remove(match);
      if (value == null) {
        throw new RuntimeException("No value specified for configuration property " + match);
      }
      LOG.debug("Replacing {} with {}", matcher.group(1), value);
      resolved = resolved.replaceFirst(REGEX_STRING, Matcher.quoteReplacement(value));
    }
    return resolved;
  }

  /**
   * @param key the property key
   * @return the source for the given key
   */
  public static Source getSource(PropertyKey key) {
    return PROPERTIES.getSource(key);
  }

  /**
   * @return the path of the site property file
   */
  @Nullable
  public static String getSitePropertiesFile() {
    return sSitePropertyFile;
  }

  /**
   * Validates worker port configuration.
   *
   * @throws IllegalStateException if invalid worker port configuration is encountered
   */
  private static void checkWorkerPorts() {
    int maxWorkersPerHost = getInt(PropertyKey.INTEGRATION_YARN_WORKERS_PER_HOST_MAX);
    if (maxWorkersPerHost > 1) {
      String message = "%s cannot be specified when allowing multiple workers per host with "
          + PropertyKey.Name.INTEGRATION_YARN_WORKERS_PER_HOST_MAX + "=" + maxWorkersPerHost;
      Preconditions.checkState(System.getProperty(PropertyKey.Name.WORKER_DATA_PORT) == null,
          String.format(message, PropertyKey.WORKER_DATA_PORT));
      Preconditions.checkState(System.getProperty(PropertyKey.Name.WORKER_RPC_PORT) == null,
          String.format(message, PropertyKey.WORKER_RPC_PORT));
      Preconditions.checkState(System.getProperty(PropertyKey.Name.WORKER_WEB_PORT) == null,
          String.format(message, PropertyKey.WORKER_WEB_PORT));
      set(PropertyKey.WORKER_DATA_PORT, "0");
      set(PropertyKey.WORKER_RPC_PORT, "0");
      set(PropertyKey.WORKER_WEB_PORT, "0");
    }
  }

  /**
   * Validates timeout related configuration.
   */
  private static void checkTimeouts() {
    long waitTime = getMs(PropertyKey.MASTER_WORKER_CONNECT_WAIT_TIME);
    long retryInterval = getMs(PropertyKey.USER_RPC_RETRY_MAX_SLEEP_MS);
    if (waitTime < retryInterval) {
      LOG.warn("{}={}ms is smaller than {}={}ms. Workers might not have enough time to register. "
          + "Consider either increasing {} or decreasing {}",
          PropertyKey.Name.MASTER_WORKER_CONNECT_WAIT_TIME, waitTime,
          PropertyKey.Name.USER_RPC_RETRY_MAX_SLEEP_MS, retryInterval,
          PropertyKey.Name.MASTER_WORKER_CONNECT_WAIT_TIME,
          PropertyKey.Name.USER_RPC_RETRY_MAX_SLEEP_MS);
    }
  }

  /**
   * Validates the user file buffer size is a non-negative number.
   *
   * @throws IllegalStateException if invalid user file buffer size configuration is encountered
   */
  private static void checkUserFileBufferBytes() {
    if (!containsKey(PropertyKey.USER_FILE_BUFFER_BYTES)) { // load from hadoop conf
      return;
    }
    long usrFileBufferBytes = getBytes(PropertyKey.USER_FILE_BUFFER_BYTES);
    Preconditions.checkState((usrFileBufferBytes & Integer.MAX_VALUE) == usrFileBufferBytes,
        PreconditionMessage.INVALID_USER_FILE_BUFFER_BYTES.toString(),
        PropertyKey.Name.USER_FILE_BUFFER_BYTES, usrFileBufferBytes);
  }

  /**
   * Validates Zookeeper-related configuration and prints warnings for possible sources of error.
   *
   * @throws IllegalStateException if invalid Zookeeper configuration is encountered
   */
  private static void checkZkConfiguration() {
    Preconditions.checkState(
        containsKey(PropertyKey.ZOOKEEPER_ADDRESS) == getBoolean(PropertyKey.ZOOKEEPER_ENABLED),
        PreconditionMessage.INCONSISTENT_ZK_CONFIGURATION.toString(),
        PropertyKey.Name.ZOOKEEPER_ADDRESS, PropertyKey.Name.ZOOKEEPER_ENABLED);
  }

  /**
   * Checks that tiered locality configuration is consistent.
   *
   * @throws IllegalStateException if invalid tiered locality configuration is encountered
   */
  private static void checkTieredLocality() {
    // Check that any custom tiers set by alluxio.locality.{custom_tier}=value are also defined in
    // the tier ordering defined by alluxio.locality.order.
    Set<String> tiers = Sets.newHashSet(getList(PropertyKey.LOCALITY_ORDER, ","));
    Set<PropertyKey> predefinedKeys = new HashSet<>(PropertyKey.defaultKeys());
    for (PropertyKey key : PROPERTIES.keySet()) {
      if (predefinedKeys.contains(key)) {
        // Skip non-templated keys.
        continue;
      }
      Matcher matcher = Template.LOCALITY_TIER.match(key.toString());
      if (matcher.matches() && matcher.group(1) != null) {
        String tierName = matcher.group(1);
        if (!tiers.contains(tierName)) {
          throw new IllegalStateException(
              String.format("Tier %s is configured by %s, but does not exist in the tier list %s "
                  + "configured by %s", tierName, key, tiers, PropertyKey.LOCALITY_ORDER));
        }
      }
    }
  }

  /**
   * Validates the configuration.
   *
   * @throws IllegalStateException if invalid configuration is encountered
   */
  public static void validate() {
    for (Map.Entry<String, String> entry : toMap().entrySet()) {
      String propertyName = entry.getKey();
      Preconditions.checkState(PropertyKey.isValid(propertyName), propertyName);
      PropertyKey propertyKey = PropertyKey.fromString(propertyName);
      Preconditions.checkState(
          getSource(propertyKey) != Source.SITE_PROPERTY || !propertyKey.isIgnoredSiteProperty(),
          "%s is not accepted in alluxio-site.properties, "
              + "and must be specified as a JVM property. "
              + "If no JVM property is present, Alluxio will use default value '%s'.", propertyName,
          propertyKey.getDefaultValue());
    }
    checkTimeouts();
    checkWorkerPorts();
    checkUserFileBufferBytes();
    checkZkConfiguration();
    checkTieredLocality();
  }

  private Configuration() {} // prevent instantiation
}<|MERGE_RESOLUTION|>--- conflicted
+++ resolved
@@ -64,19 +64,6 @@
 public final class Configuration {
   private static final Logger LOG = LoggerFactory.getLogger(Configuration.class);
 
-<<<<<<< HEAD
-  /** The source of a configuration property. */
-  public enum Source {
-    CLUSTER_DEFAULT,
-    DEFAULT,
-    HADOOP_CONF,
-    SITE_PROPERTY,
-    SYSTEM_PROPERTY,
-    UNKNOWN,
-  }
-
-=======
->>>>>>> 4eea332b
   /** Regex string to find "${key}" for variable substitution. */
   private static final String REGEX_STRING = "(\\$\\{([^{}]*)\\})";
   /** Regex to find ${key} for variable substitution. */
@@ -90,49 +77,9 @@
     reset();
   }
 
-  static void init() {
-    init(null);
-  }
-
   /**
    * Resets {@link Configuration} back to the default one.
    */
-<<<<<<< HEAD
-  static void init(Properties clusterProps) {
-    // Load cluster default
-    merge(clusterProps, Source.CLUSTER_DEFAULT);
-
-    // Load system properties
-    Properties systemProps = new Properties();
-    systemProps.putAll(System.getProperties());
-
-    // Now lets combine, order matters here
-    PROPERTIES.clear();
-    SOURCES.clear();
-    merge(systemProps, Source.SYSTEM_PROPERTY);
-
-    // Load site specific properties file if not in test mode. Note that we decide whether in test
-    // mode by default properties and system properties (via getBoolean). If it is not in test mode
-    // the PROPERTIES will be updated again.
-    if (!getBoolean(PropertyKey.TEST_MODE)) {
-      String confPaths = get(PropertyKey.SITE_CONF_DIR);
-      String[] confPathList = confPaths.split(",");
-      sSitePropertyFile =
-          ConfigurationUtils.searchPropertiesFile(Constants.SITE_PROPERTIES, confPathList);
-      Properties siteProps;
-      if (sSitePropertyFile != null) {
-        siteProps = ConfigurationUtils.loadPropertiesFromFile(sSitePropertyFile);
-        LOG.info("Configuration file {} loaded.", sSitePropertyFile);
-      } else {
-        siteProps = ConfigurationUtils.loadPropertiesFromResource(Constants.SITE_PROPERTIES);
-      }
-      if (siteProps != null) {
-        // Update site properties and system properties in order
-        merge(clusterProps, Source.CLUSTER_DEFAULT);
-        merge(siteProps, Source.SITE_PROPERTY);
-        merge(systemProps, Source.SYSTEM_PROPERTY);
-      }
-=======
   public static void reset() {
     // Step1: bootstrap the configuration. This is necessary because we need to resolve alluxio.home
     // (likely to be in system properties) to locate the conf dir to search for the site property
@@ -142,7 +89,6 @@
     if (Configuration.getBoolean(PropertyKey.TEST_MODE)) {
       validate();
       return;
->>>>>>> 4eea332b
     }
 
     // Step2: Load site specific properties file if not in test mode. Note that we decide whether in
