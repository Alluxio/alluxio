/*
 * The Alluxio Open Foundation licenses this work under the Apache License, version 2.0 (the
 * "License"). You may not use this work except in compliance with the License, which is available
 * at www.apache.org/licenses/LICENSE-2.0
 *
 * This software is distributed on an "AS IS" basis, WITHOUT WARRANTIES OR CONDITIONS OF ANY KIND,
 * either express or implied, as more fully set forth in the License.
 *
 * See the NOTICE file distributed with this work for information regarding copyright ownership.
 */

package alluxio.grpc;

import alluxio.conf.AlluxioConfiguration;
import alluxio.conf.PropertyKey;
import alluxio.exception.status.UnauthenticatedException;
import alluxio.exception.status.UnavailableException;
import alluxio.security.authentication.AuthType;
import alluxio.security.authentication.ChannelAuthenticator;
import io.grpc.Channel;
import io.grpc.ManagedChannel;
import io.netty.channel.EventLoopGroup;

import javax.security.auth.Subject;
import java.net.SocketAddress;
import java.util.concurrent.TimeUnit;

/**
 * A gRPC channel builder that authenticates with {@link GrpcServer} at the target during channel
 * building.
 */
public final class GrpcChannelBuilder {
  /** Key for acquiring the underlying managed channel. */
  protected GrpcManagedChannelPool.ChannelKey mChannelKey;

  /** Whether to use mParentSubject as authentication user. */
  protected boolean mUseSubject;
  /** Subject for authentication. */
  protected Subject mParentSubject;

  /* Used in place of a subject. */
  protected String mUserName;
  protected String mPassword;
  protected String mImpersonationUser;

  /** Whether to authenticate the channel with the server. */
  protected boolean mAuthenticateChannel;

  protected AlluxioConfiguration mConfiguration;

  private GrpcChannelBuilder(SocketAddress address, AlluxioConfiguration conf) {
    mChannelKey = GrpcManagedChannelPool.ChannelKey.create();
    mChannelKey.setAddress(address).usePlaintext();
    mUseSubject = true;
    mAuthenticateChannel = true;
    mConfiguration = conf;
  }

  /**
   * Create a channel builder for given address.
   *
   * @param address the host address
   * @return a new instance of {@link GrpcChannelBuilder}
   */
  public static GrpcChannelBuilder forAddress(SocketAddress address, AlluxioConfiguration conf) {
    return new GrpcChannelBuilder(address, conf);
  }

  /**
   * Sets {@link Subject} for authentication.
   * 
   * @param subject the subject
   * @return the updated {@link GrpcChannelBuilder} instance
   */
  public GrpcChannelBuilder setSubject(Subject subject) {
    mParentSubject = subject;
    mUseSubject = true;
    return this;
  }

  /**
   * Sets authentication content. Calling this will reset the subject set by {@link #setSubject}.
   * 
   * @param userName the username
   * @param password the password
   * @param impersonationUser the impersonation user
   * @return the updated {@link GrpcChannelBuilder} instance
   */
  public GrpcChannelBuilder setCredentials(String userName, String password,
      String impersonationUser) {
    mUserName = userName;
    mPassword = password;
    mImpersonationUser = impersonationUser;
    mUseSubject = false;
    return this;
  }

  /**
   * Disables authentication with the server.
   * 
   * @return the updated {@link GrpcChannelBuilder} instance
   */
  public GrpcChannelBuilder disableAuthentication() {
    mAuthenticateChannel = false;
    return this;
  }

  /**
   * Sets the time to wait after receiving last message before pinging the server.
   *
   * @param keepAliveTime the time to wait after receiving last message before pinging server
   * @param timeUnit unit of the time
   * @return the updated {@link GrpcChannelBuilder} instance
   */
  public GrpcChannelBuilder setKeepAliveTime(long keepAliveTime, TimeUnit timeUnit) {
    mChannelKey.setKeepAliveTime(keepAliveTime, timeUnit);
    return this;
  }

  /**
   * Sets the maximum time waiting for response after pinging server before closing connection.
   *
   * @param keepAliveTimeout the time to wait after pinging server before closing the connection
   * @param timeUnit unit of the timeout
   * @return the updated {@link GrpcChannelBuilder} instance
   */
  public GrpcChannelBuilder setKeepAliveTimeout(long keepAliveTimeout, TimeUnit timeUnit) {
    mChannelKey.setKeepAliveTimeout(keepAliveTimeout, timeUnit);
    return this;
  }

  /**
   * Sets the maximum message size allowed for a single gRPC frame.
   *
   * @param maxInboundMessaageSize the maximum inbound message size in bytes
   * @return a new instance of {@link GrpcChannelBuilder}
   */
  public GrpcChannelBuilder setMaxInboundMessageSize(int maxInboundMessaageSize) {
    mChannelKey.setMaxInboundMessageSize(maxInboundMessaageSize);
    return this;
  }

  /**
   * Sets the flow control window.
   *
   * @param flowControlWindow the flow control window in bytes
   * @return a new instance of {@link GrpcChannelBuilder}
   */
  public GrpcChannelBuilder setFlowControlWindow(int flowControlWindow) {
    mChannelKey.setFlowControlWindow(flowControlWindow);
    return this;
  }

  /**
   * Sets the channel type.
   *
   * @param channelType the channel type
   * @return a new instance of {@link GrpcChannelBuilder}
   */
  public GrpcChannelBuilder setChannelType(Class<? extends io.netty.channel.Channel> channelType) {
    mChannelKey.setChannelType(channelType);
    return this;
  }

  /**
   * Sets the event loop group.
   *
   * @param group the event loop group
   * @return a new instance of {@link GrpcChannelBuilder}
   */
  public GrpcChannelBuilder setEventLoopGroup(EventLoopGroup group) {
    mChannelKey.setEventLoopGroup(group);
    return this;
  }

  /**
   * Sets the pooling strategy.
   *
   * @param strategy the pooling strategy
   * @return a new instance of {@link GrpcChannelBuilder}
   */
  public GrpcChannelBuilder setPoolingStrategy(GrpcManagedChannelPool.PoolingStrategy strategy) {
    mChannelKey.setPoolingStrategy(strategy);
    return this;
  }

  /**
   * Creates an authenticated channel of type {@link GrpcChannel}.
   * 
   * @return the built {@link GrpcChannel}
   */
  public GrpcChannel build() throws UnauthenticatedException, UnavailableException {
    ManagedChannel underlyingChannel =
        GrpcManagedChannelPool.INSTANCE().acquireManagedChannel(mChannelKey);
<<<<<<< HEAD
    Channel clientChannel = underlyingChannel;

    if (mAuthenticateChannel) {

      // Create channel authenticator based on provided content.
      ChannelAuthenticator channelAuthenticator;
      // Authentication type.
      AuthType authType = mConfiguration
          .getEnum(PropertyKey.SECURITY_AUTHENTICATION_TYPE, AuthType.class);
      if (mUseSubject) {
        channelAuthenticator = new ChannelAuthenticator(mParentSubject, mConfiguration);
      } else {
        channelAuthenticator =
            new ChannelAuthenticator(mUserName, mPassword, mImpersonationUser, authType);
      }
      // Get an authenticated wrapper channel over given managed channel.
      clientChannel = channelAuthenticator.authenticate(underlyingChannel, mConfiguration);
=======
    try {
      Channel clientChannel = underlyingChannel;

      if (mAuthenticateChannel) {
        // Create channel authenticator based on provided content.
        ChannelAuthenticator channelAuthenticator;
        if (mUseSubject) {
          channelAuthenticator = new ChannelAuthenticator(mParentSubject, mAuthType);
        } else {
          channelAuthenticator =
              new ChannelAuthenticator(mUserName, mPassword, mImpersonationUser, mAuthType);
        }
        // Get an authenticated wrapper channel over given managed channel.
        clientChannel = channelAuthenticator.authenticate(underlyingChannel);
      }
      // Create the channel after authentication with the target.
      return new GrpcChannel(mChannelKey, clientChannel);
    } catch (Exception exc) {
      // Release the managed channel to the pool before throwing.
      GrpcManagedChannelPool.INSTANCE().releaseManagedChannel(mChannelKey);
      throw exc;
>>>>>>> 3bc7dd98
    }
  }
}<|MERGE_RESOLUTION|>--- conflicted
+++ resolved
@@ -192,25 +192,6 @@
   public GrpcChannel build() throws UnauthenticatedException, UnavailableException {
     ManagedChannel underlyingChannel =
         GrpcManagedChannelPool.INSTANCE().acquireManagedChannel(mChannelKey);
-<<<<<<< HEAD
-    Channel clientChannel = underlyingChannel;
-
-    if (mAuthenticateChannel) {
-
-      // Create channel authenticator based on provided content.
-      ChannelAuthenticator channelAuthenticator;
-      // Authentication type.
-      AuthType authType = mConfiguration
-          .getEnum(PropertyKey.SECURITY_AUTHENTICATION_TYPE, AuthType.class);
-      if (mUseSubject) {
-        channelAuthenticator = new ChannelAuthenticator(mParentSubject, mConfiguration);
-      } else {
-        channelAuthenticator =
-            new ChannelAuthenticator(mUserName, mPassword, mImpersonationUser, authType);
-      }
-      // Get an authenticated wrapper channel over given managed channel.
-      clientChannel = channelAuthenticator.authenticate(underlyingChannel, mConfiguration);
-=======
     try {
       Channel clientChannel = underlyingChannel;
 
@@ -232,7 +213,6 @@
       // Release the managed channel to the pool before throwing.
       GrpcManagedChannelPool.INSTANCE().releaseManagedChannel(mChannelKey);
       throw exc;
->>>>>>> 3bc7dd98
     }
   }
 }