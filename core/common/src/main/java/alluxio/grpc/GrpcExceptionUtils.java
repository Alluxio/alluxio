--- conflicted
+++ resolved
@@ -100,11 +100,7 @@
         alluxioStatus = alluxio.exception.status.Status.UNKNOWN;
     }
 
-<<<<<<< HEAD
-    Throwable cause = (e.getCause() != null) ? e.getCause() : e;
-=======
     Throwable innerMostCause = (e.getCause() != null) ? e.getCause() : e;
->>>>>>> cda003e8
     if (e.getTrailers() != null && e.getTrailers().containsKey(sInnerCauseKey)) {
       innerMostCause = (Throwable) SerializationUtils.deserialize(e.getTrailers().get(sInnerCauseKey));
     }
