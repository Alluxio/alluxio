/*
 * The Alluxio Open Foundation licenses this work under the Apache License, version 2.0
 * (the "License"). You may not use this work except in compliance with the License, which is
 * available at www.apache.org/licenses/LICENSE-2.0
 *
 * This software is distributed on an "AS IS" basis, WITHOUT WARRANTIES OR CONDITIONS OF ANY KIND,
 * either express or implied, as more fully set forth in the License.
 *
 * See the NOTICE file distributed with this work for information regarding copyright ownership.
 */

package alluxio.grpc;

import static org.junit.Assert.assertTrue;

<<<<<<< HEAD
import alluxio.ConfigurationTestUtils;
import alluxio.conf.InstancedConfiguration;
import alluxio.conf.PropertyKey;
import alluxio.util.SleepUtils;

import io.grpc.ManagedChannel;
import org.junit.After;
import org.junit.Before;
=======
import alluxio.Configuration;
import alluxio.PropertyKey;
import io.grpc.ManagedChannel;
import org.junit.BeforeClass;
>>>>>>> 3bc7dd98
import org.junit.Test;

import java.net.InetSocketAddress;
import java.net.SocketAddress;
import java.util.concurrent.TimeUnit;

/**
 * Unit tests for {@link GrpcManagedChannelPool}.
 */
public final class GrpcManagedChannelPoolTest {

<<<<<<< HEAD
  private static InstancedConfiguration sConf = ConfigurationTestUtils.defaults();

  @Before
  public void before() throws Exception {
    GrpcManagedChannelPool.INSTANCE().restart();
=======
  @BeforeClass
  public static void classSetup() {
    Configuration.set(PropertyKey.NETWORK_CONNECTION_HEALTH_CHECK_TIMEOUT_MS, "1sec");
>>>>>>> 3bc7dd98
  }

  @After
  public void after() throws Exception {
    sConf = ConfigurationTestUtils.defaults();
  }

  @Test
  public void testEqualKeys() throws Exception {

    GrpcManagedChannelPool.ChannelKey key1 = GrpcManagedChannelPool.ChannelKey.create();
    GrpcManagedChannelPool.ChannelKey key2 = GrpcManagedChannelPool.ChannelKey.create();

    GrpcServer server1 =
        GrpcServerBuilder.forAddress(new InetSocketAddress("0.0.0.0", 0)).build().start();
    SocketAddress address = new InetSocketAddress("localhost", server1.getBindPort());

    key1.setAddress(address);
    key2.setAddress(address);

    ManagedChannel channel1 = GrpcManagedChannelPool.INSTANCE().acquireManagedChannel(key1);
    ManagedChannel channel2 = GrpcManagedChannelPool.INSTANCE().acquireManagedChannel(key2);

    assertTrue(channel1 == channel2);

    GrpcManagedChannelPool.INSTANCE().releaseManagedChannel(key1);
    GrpcManagedChannelPool.INSTANCE().releaseManagedChannel(key2);
    server1.shutdown();
  }

  @Test
  public void testUnhealthyChannelRecreation() throws Exception {

    GrpcManagedChannelPool.ChannelKey key1 = GrpcManagedChannelPool.ChannelKey.create();
    GrpcManagedChannelPool.ChannelKey key2 = GrpcManagedChannelPool.ChannelKey.create();

    // Not creating the coresponding server will ensure, the channels will never
    // be ready.
    SocketAddress address = new InetSocketAddress("localhost", 1);

    key1.setAddress(address);
    key2.setAddress(address);

    ManagedChannel channel1 = GrpcManagedChannelPool.INSTANCE().acquireManagedChannel(key1);
    ManagedChannel channel2 = GrpcManagedChannelPool.INSTANCE().acquireManagedChannel(key2);

    assertTrue(channel1 != channel2);

    GrpcManagedChannelPool.INSTANCE().releaseManagedChannel(key1);
    GrpcManagedChannelPool.INSTANCE().releaseManagedChannel(key2);
  }

  @Test
  public void testEqualKeysComplex() throws Exception {
    GrpcManagedChannelPool.ChannelKey key1 = GrpcManagedChannelPool.ChannelKey.create();
    GrpcManagedChannelPool.ChannelKey key2 = GrpcManagedChannelPool.ChannelKey.create();

    GrpcServer server1 =
            GrpcServerBuilder.forAddress(new InetSocketAddress("0.0.0.0", 0)).build().start();

    SocketAddress address = new InetSocketAddress("localhost", server1.getBindPort());

    key1.setAddress(address);
    key2.setAddress(address);

    key1.setFlowControlWindow(100);
    key2.setFlowControlWindow(100);

    key1.setMaxInboundMessageSize(100);
    key2.setMaxInboundMessageSize(100);

    key1.setKeepAliveTime(100, TimeUnit.MINUTES);
    key2.setKeepAliveTime(100, TimeUnit.MINUTES);

    key1.setKeepAliveTimeout(100, TimeUnit.MINUTES);
    key2.setKeepAliveTimeout(100, TimeUnit.MINUTES);

    ManagedChannel channel1 = GrpcManagedChannelPool.INSTANCE().acquireManagedChannel(key1);
    ManagedChannel channel2 = GrpcManagedChannelPool.INSTANCE().acquireManagedChannel(key2);

    assertTrue(channel1 == channel2);

    GrpcManagedChannelPool.INSTANCE().releaseManagedChannel(key1);
    GrpcManagedChannelPool.INSTANCE().releaseManagedChannel(key2);
    server1.shutdown();
  }

  @Test
  public void testNotEqualKeys() throws Exception {
    GrpcManagedChannelPool.ChannelKey key1 = GrpcManagedChannelPool.ChannelKey.create();
    GrpcManagedChannelPool.ChannelKey key2 = GrpcManagedChannelPool.ChannelKey.create();

    GrpcServer server1 =
            GrpcServerBuilder.forAddress(new InetSocketAddress("0.0.0.0", 0)).build().start();
    GrpcServer server2 =
            GrpcServerBuilder.forAddress(new InetSocketAddress("0.0.0.0", 0)).build().start();

    SocketAddress address1 = new InetSocketAddress("localhost", server1.getBindPort());
    SocketAddress address2 = new InetSocketAddress("localhost", server2.getBindPort());

    key1.setAddress(address1);
    key2.setAddress(address2);

    ManagedChannel channel1 = GrpcManagedChannelPool.INSTANCE().acquireManagedChannel(key1);
    ManagedChannel channel2 = GrpcManagedChannelPool.INSTANCE().acquireManagedChannel(key2);

    assertTrue(channel1 != channel2);

    GrpcManagedChannelPool.INSTANCE().releaseManagedChannel(key1);
    GrpcManagedChannelPool.INSTANCE().releaseManagedChannel(key2);
    server2.shutdown();
    server2.shutdown();
  }

  @Test
<<<<<<< HEAD
  public void testTermination() throws Exception {
    // This will cause channel terminator to run every second.
    sConf.set(PropertyKey.MASTER_GRPC_CHANNEL_SHUTDOWN_TIMEOUT, "1sec");
    GrpcManagedChannelPool pool =
        new GrpcManagedChannelPool(sConf
            .getMs(PropertyKey.MASTER_GRPC_CHANNEL_SHUTDOWN_TIMEOUT));

    GrpcManagedChannelPool.ChannelKey key1 = GrpcManagedChannelPool.ChannelKey.create();
    key1.setAddress(new InetSocketAddress("localhost", 1));

    ManagedChannel channel1 = pool.acquireManagedChannel(key1);
    pool.releaseManagedChannel(key1);
    // Give enough time for channel terminator to run through channels.
    SleepUtils.sleepMs(TimeUnit.SECONDS.toMillis(5));
    ManagedChannel channel2 = pool.acquireManagedChannel(key1);
    assertTrue(channel1 != channel2);

    pool.releaseManagedChannel(key1);
  }

  @Test
  public void testReacquiringBeforeTermination() throws Exception {
    // This will cause channel terminator to run every minute.
    sConf.set(PropertyKey.MASTER_GRPC_CHANNEL_SHUTDOWN_TIMEOUT, "1min");
    GrpcManagedChannelPool pool =
        new GrpcManagedChannelPool(sConf
            .getMs(PropertyKey.MASTER_GRPC_CHANNEL_SHUTDOWN_TIMEOUT));
=======
  public void testEqualKeysNoPooling() throws Exception {
    GrpcManagedChannelPool.ChannelKey key1 = GrpcManagedChannelPool.ChannelKey.create()
        .setPoolingStrategy(GrpcManagedChannelPool.PoolingStrategy.DISABLED);
    GrpcManagedChannelPool.ChannelKey key2 = GrpcManagedChannelPool.ChannelKey.create()
        .setPoolingStrategy(GrpcManagedChannelPool.PoolingStrategy.DISABLED);

    GrpcServer server1 =
            GrpcServerBuilder.forAddress(new InetSocketAddress("0.0.0.0", 0)).build().start();

    SocketAddress address = new InetSocketAddress("localhost", server1.getBindPort());
>>>>>>> 3bc7dd98

    key1.setAddress(address);
    key2.setAddress(address);

<<<<<<< HEAD
    ManagedChannel channel1 = pool.acquireManagedChannel(key1);
    pool.releaseManagedChannel(key1);
    ManagedChannel channel2 = pool.acquireManagedChannel(key1);
    assertTrue(channel1 == channel2);

    pool.releaseManagedChannel(key1);
=======
    ManagedChannel channel1 = GrpcManagedChannelPool.INSTANCE().acquireManagedChannel(key1);
    ManagedChannel channel2 = GrpcManagedChannelPool.INSTANCE().acquireManagedChannel(key2);

    assertTrue(channel1 != channel2);

    GrpcManagedChannelPool.INSTANCE().releaseManagedChannel(key1);
    GrpcManagedChannelPool.INSTANCE().releaseManagedChannel(key2);
    server1.shutdown();
>>>>>>> 3bc7dd98
  }
}<|MERGE_RESOLUTION|>--- conflicted
+++ resolved
@@ -13,7 +13,6 @@
 
 import static org.junit.Assert.assertTrue;
 
-<<<<<<< HEAD
 import alluxio.ConfigurationTestUtils;
 import alluxio.conf.InstancedConfiguration;
 import alluxio.conf.PropertyKey;
@@ -22,12 +21,7 @@
 import io.grpc.ManagedChannel;
 import org.junit.After;
 import org.junit.Before;
-=======
-import alluxio.Configuration;
-import alluxio.PropertyKey;
-import io.grpc.ManagedChannel;
 import org.junit.BeforeClass;
->>>>>>> 3bc7dd98
 import org.junit.Test;
 
 import java.net.InetSocketAddress;
@@ -39,17 +33,16 @@
  */
 public final class GrpcManagedChannelPoolTest {
 
-<<<<<<< HEAD
   private static InstancedConfiguration sConf = ConfigurationTestUtils.defaults();
 
   @Before
   public void before() throws Exception {
     GrpcManagedChannelPool.INSTANCE().restart();
-=======
+  } 
+
   @BeforeClass
   public static void classSetup() {
-    Configuration.set(PropertyKey.NETWORK_CONNECTION_HEALTH_CHECK_TIMEOUT_MS, "1sec");
->>>>>>> 3bc7dd98
+    sConf.set(PropertyKey.NETWORK_CONNECTION_HEALTH_CHECK_TIMEOUT_MS, "1sec");
   }
 
   @After
@@ -165,35 +158,6 @@
   }
 
   @Test
-<<<<<<< HEAD
-  public void testTermination() throws Exception {
-    // This will cause channel terminator to run every second.
-    sConf.set(PropertyKey.MASTER_GRPC_CHANNEL_SHUTDOWN_TIMEOUT, "1sec");
-    GrpcManagedChannelPool pool =
-        new GrpcManagedChannelPool(sConf
-            .getMs(PropertyKey.MASTER_GRPC_CHANNEL_SHUTDOWN_TIMEOUT));
-
-    GrpcManagedChannelPool.ChannelKey key1 = GrpcManagedChannelPool.ChannelKey.create();
-    key1.setAddress(new InetSocketAddress("localhost", 1));
-
-    ManagedChannel channel1 = pool.acquireManagedChannel(key1);
-    pool.releaseManagedChannel(key1);
-    // Give enough time for channel terminator to run through channels.
-    SleepUtils.sleepMs(TimeUnit.SECONDS.toMillis(5));
-    ManagedChannel channel2 = pool.acquireManagedChannel(key1);
-    assertTrue(channel1 != channel2);
-
-    pool.releaseManagedChannel(key1);
-  }
-
-  @Test
-  public void testReacquiringBeforeTermination() throws Exception {
-    // This will cause channel terminator to run every minute.
-    sConf.set(PropertyKey.MASTER_GRPC_CHANNEL_SHUTDOWN_TIMEOUT, "1min");
-    GrpcManagedChannelPool pool =
-        new GrpcManagedChannelPool(sConf
-            .getMs(PropertyKey.MASTER_GRPC_CHANNEL_SHUTDOWN_TIMEOUT));
-=======
   public void testEqualKeysNoPooling() throws Exception {
     GrpcManagedChannelPool.ChannelKey key1 = GrpcManagedChannelPool.ChannelKey.create()
         .setPoolingStrategy(GrpcManagedChannelPool.PoolingStrategy.DISABLED);
@@ -204,19 +168,10 @@
             GrpcServerBuilder.forAddress(new InetSocketAddress("0.0.0.0", 0)).build().start();
 
     SocketAddress address = new InetSocketAddress("localhost", server1.getBindPort());
->>>>>>> 3bc7dd98
 
     key1.setAddress(address);
     key2.setAddress(address);
 
-<<<<<<< HEAD
-    ManagedChannel channel1 = pool.acquireManagedChannel(key1);
-    pool.releaseManagedChannel(key1);
-    ManagedChannel channel2 = pool.acquireManagedChannel(key1);
-    assertTrue(channel1 == channel2);
-
-    pool.releaseManagedChannel(key1);
-=======
     ManagedChannel channel1 = GrpcManagedChannelPool.INSTANCE().acquireManagedChannel(key1);
     ManagedChannel channel2 = GrpcManagedChannelPool.INSTANCE().acquireManagedChannel(key2);
 
@@ -225,6 +180,5 @@
     GrpcManagedChannelPool.INSTANCE().releaseManagedChannel(key1);
     GrpcManagedChannelPool.INSTANCE().releaseManagedChannel(key2);
     server1.shutdown();
->>>>>>> 3bc7dd98
   }
 }