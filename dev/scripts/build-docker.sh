--- conflicted
+++ resolved
@@ -56,13 +56,9 @@
   fi
   cd "${SCRIPT_DIR}"
   local tmp_dir="$(mktemp -d)"
-<<<<<<< HEAD
-  "${GENERATE_TARBALLS_SCRIPT}" single -target "${tmp_dir}/alluxio-\${VERSION}.tar.gz"
-=======
   "${GENERATE_TARBALLS_SCRIPT}" single \
-      -mvn-args "-Pufs-hadoop-3,-amd,-Dmaven.javadoc.skip=true,-DskipTests,-Dlicense.skip=true,-Dcheckstyle.skip=true,-Dfindbugs.skip=true" \
-      -target "${tmp_dir}/alluxio-\${VERSION}.tar.gz"
->>>>>>> 1bc7ab6e
+    -mvn-args "-Pufs-hadoop-3,-amd,-Dmaven.javadoc.skip=true,-DskipTests,-Dlicense.skip=true,-Dcheckstyle.skip=true,-Dfindbugs.skip=true" \
+    -target "${tmp_dir}/alluxio-\${VERSION}.tar.gz"
   local tarball="${tmp_dir}/$(ls -tr ${tmp_dir} | tail -1)"
   build_docker_image "${tarball}" "${build_mode}" "${platform}"
   rm -rf ${tmp_dir}
