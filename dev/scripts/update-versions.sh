#!/usr/bin/env bash
#
# The Alluxio Open Foundation licenses this work under the Apache License, version 2.0
# (the "License"). You may not use this work except in compliance with the License, which is
# available at www.apache.org/licenses/LICENSE-2.0
#
# This software is distributed on an "AS IS" basis, WITHOUT WARRANTIES OR CONDITIONS OF ANY KIND,
# either express or implied, as more fully set forth in the License.
#
# See the NOTICE file distributed with this work for information regarding copyright ownership.
#

# This script is designed so that someone can update all versions for releases
# using a single command.

# Debugging
# set -x
set -e # exit if a command fails
set -u # unbound variable is an error

HELP=$(cat <<EOF
Usage: update-version.sh [-s] <old version> <new version>

    <old version>    The version to replace throughout the codebase
                     (i.e. 2.2.0-SNAPSHOT)
    <new version>    The new version in the codebase (i.e. 2.2.0-RC1)

    -s               Skips updating maven pom versions. This should mainly be
                     used when cutting a final release where pom versions are
                     updated by the maven release plugin.


EOF
)

# Arguments:
#  $1: old version
#  $2: new version
function update_dataproc() {
    perl -pi -e "s/${1}/${2}/g" integration/dataproc/alluxio-dataproc.sh
}

# Arguments:
#  $1: old version
#  $2: new version
function update_emr() {
    perl -pi -e "s/${1}/${2}/g" integration/emr/alluxio-emr.sh
}

# Arguments:
#  $1: old version
#  $2: new version
function update_poms() {
    find . -name pom.xml | xargs -t -n 1 perl -pi -e "s/${1}/${2}/g"
}

# Arguments:
#  $1: old version
#  $2: new version
function update_libexec() {
    perl -pi -e "s/${1}/${2}/g" libexec/alluxio-config.sh
}

# Arguments:
#  $1: old version
#  $2: new version
function update_readme() {
    perl -pi -e "s/${1}/${2}/g" README.md
}

# Arguments:
#  $1: old version
#  $2: new version
function update_docs() {

    local current_branch="$(git rev-parse --abbrev-ref HEAD)"
    perl -pi -e "s/${1}/${2}/g" docs/_config.yml

    if [[ "${current_branch}" != "master" ]]; then
        local major_version_regex="([0-9]+\.[0-9]+)\."
        # regex is unquoted on purpose
        if [[ "${2}" =~ ${major_version_regex} ]]; then
            local match="${BASH_REMATCH[1]}"
            # .* matches everything after it on that line
            perl -pi -e \
            "s/ALLUXIO_MAJOR_VERSION.*/ALLUXIO_MAJOR_VERSION: ${match}/g" \
                docs/_config.yml

        fi
    fi
}

# Arguments:
#  $1: old version
#  $2: new version
function update_k8s() {
    perl -pi -e "s/${1}/${2}/g" \
        integration/kubernetes/helm-chart/alluxio/values.yaml
}

function update_dockerfiles() {
    perl -pi -e "s/${1}/${2}/g" integration/docker/Dockerfile
<<<<<<< HEAD
=======
    perl -pi -e "s/${1}/${2}/g" integration/docker/Dockerfile-dev
>>>>>>> 450bcd4e
}


function main() {
    local skip_maven="false"

    while getopts "sh" o; do
        case "${o}" in
            s)
                skip_maven="true"
                shift
                ;;
            h)
                echo "${HELP}"
                exit 0
                ;;
        esac
    done

    if [[ "$#" -lt 2 ]]; then
        echo "Arguments '<old version>' and '<new version>' must be provided."
        echo "${HELP}"
        exit 1
    fi

    local _old="${1}"
    local _new="${2}"

    if [[ "${skip_maven}" == "false" ]]; then
        update_poms "$_old" "$_new"
    fi

    update_dataproc "$_old" "$_new"
    update_emr "$_old" "$_new"
    update_libexec "$_old" "$_new"
    update_readme "$_old" "$_new"
    update_docs "$_old" "$_new"
    update_k8s "$_old" "$_new"
    update_dockerfiles "$_old" "$_new"

    exit 0
}

main "$@"<|MERGE_RESOLUTION|>--- conflicted
+++ resolved
@@ -100,10 +100,7 @@
 
 function update_dockerfiles() {
     perl -pi -e "s/${1}/${2}/g" integration/docker/Dockerfile
-<<<<<<< HEAD
-=======
     perl -pi -e "s/${1}/${2}/g" integration/docker/Dockerfile-dev
->>>>>>> 450bcd4e
 }
 
 
