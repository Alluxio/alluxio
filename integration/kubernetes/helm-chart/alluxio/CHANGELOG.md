--- conflicted
+++ resolved
@@ -181,9 +181,7 @@
 - Change logserver PVC default selectors to empty, so dynamic provisioning works by default configuration.
 
 0.6.22
-<<<<<<< HEAD
 - Add Alluxio CSI support
-=======
 
-- Enable configuring logserver Deployment strategy to address [#13422](https://github.com/Alluxio/alluxio/issues/13422)
->>>>>>> 1a4841c9
+0.6.22
+- Enable configuring logserver Deployment strategy to address [#13422](https://github.com/Alluxio/alluxio/issues/13422)