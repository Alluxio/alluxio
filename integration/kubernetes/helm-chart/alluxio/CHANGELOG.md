0.1.0

- Init support
- Modularized the directory structure
- Java and docker native integration(Consider memory, https://developers.redhat.com/blog/2017/03/14/java-inside-docker/)
- Made more configurable, like node selector, tolerance

0.2.0

- Two choices to decide short circuit: copying from directory directly or unix socket
- Simplified tiered storage (Combine alluxio properties and Persistent volume)
- Use init container to do format /no format with intelligence
- Fuse daemonset

0.3.0

- Both support one layer contains multiple storages(https://docs.alluxio.io/os/user/stable/en/advanced/Alluxio-Storage-Management.html#single-tier-storage) and multiple layers

0.4.0

- Added local time zone

0.5.0

- Merged with Alluxio Helm chart structure
- Added multiple template directories for sample use cases
- Merged helm-generate.sh which generates the templates 


0.5.1

- Fixed tiered store issue
- Fixed the issue of the user group of worker is not configurable

0.5.2

- Fixed apiVersion key in Chart.yaml

0.5.3

- Changed to using one single StatefulSet for all master Pods
- Changed embedded journal from emptyDir to auto-created PVC
- Changed values.yaml structure for ports and update configmap
- Define alluxio.master.hostname individually for each Pod in env variable, and update configmap
- Moved a few duplicated blocks into _helpers.tpl

0.5.4

- Updated the journal formatting Job logic
- Misc formatting and parameters updates

0.5.5

- Removed extra resources created by Helm install https://github.com/Alluxio/alluxio/issues/10321

0.5.6

- Added readiness and liveness probes for master and worker containers
- Removed formatting script under format/

0.5.7

- Moved journal formatting from job/format-journal-job.yaml to initContainer in master/statefulset.yaml
- Changed the master RocksDB metastore volume from emptyDir to PVC
- Added support for using PVC for tiered storage

0.5.8

- Added option to disable worker short-circuit
- Changed worker domain socket volume from hostPath to PVC
- Changed hostNetwork to false
- Added alluxio.worker.container.hostname property to use podIP
- Added selector labels to worker domain socket PVC

0.5.9

- Refactored configmap to generate config properties in a list
- Changed JVM options from one string to a list
- Supported Helm version upgraded to 3.X

0.6.0

- Fix alluxio-fuse container fail to restart when it exited with error

0.6.1

- Infer hostNetwork, dnsPolicy and domain socket volume type based on the user

0.6.2

- Fix alluxio chart failed to deploy with helm when "fuse.enabled" is true in values.yaml(issue: #11542)

0.6.3

- Enabled worker domain socket to choose between hostPath and PVC
- Refactored some worker domain socket PVC properties to be consistent with documentation
- Enabled master metastore to choose between emptyDir and PVC
- Enabled master journal to choose between emptyDir and PVC
- Moved metastore configuration properties to the root level, to be the same as journal
- Removed inferring hostNetwork, dnsPolicy and domain socket from whether user is root
- Added inferring dnsPolicy from hostNetwork
- Fixed one typo in ALLUXIO_CLIENT_JAVA_OPTS for FUSE

0.6.4

- Fixed Fuse crash issue
- Changed master service to headless from NodePort
- Made the single master access itself without service

0.6.5

- Removed alluxio.worker.hostname from ALLUXIO_JAVA_OPTS for Fuse
- Increase the default memory limit to match the default xmx
- Added hostPID for using Java profile

0.6.6

- Removed obsolete master journal formatting job configuration properties
- Set hostPID default to false
- Increase the default memory usage for Fuse

0.6.7

- Add environment variables to master, worker, fuse

0.6.8

- Fixed parsing issue with multiple medium types for tiered storage #11778

0.6.9

- Pass alluxio.user.hostname via ALLUXIO_USER_JAVA_OPTS for FUSE

0.6.10

- Change liveness and readiness probes to TCP probes

0.6.11

- Pass alluxio.user.hostname via ALLUXIO_FUSE_JAVA_OPTS for FUSE

0.6.12

- Add Metrics configurations including Prometheus
- Add a table of keys and default values for the Helm templates in README

0.6.13

- Add remote logger for Alluxio services, putting the centralized logs in emptyDir/hostPath/PVC

0.6.14

- Migrate master StatefulSet and worker DaemonSet securityContext to Pod-level (see Issue [#13096](https://github.com/Alluxio/alluxio/issues/13096))

0.6.15

- Fix incorrect indentation in logserver secret volume mount

0.6.16

- Change helm-chart fuse hostPath type from File to CharDevice

0.6.17

- Add hostAliases in Master and Worker Pods

0.6.18

<<<<<<< HEAD
- Add serviceAccountName in Master, Worker, and FUSE Pods
=======
- Add support for Node tolerations
>>>>>>> 7b4abe1d
<|MERGE_RESOLUTION|>--- conflicted
+++ resolved
@@ -166,8 +166,8 @@
 
 0.6.18
 
-<<<<<<< HEAD
-- Add serviceAccountName in Master, Worker, and FUSE Pods
-=======
 - Add support for Node tolerations
->>>>>>> 7b4abe1d
+
+0.6.19
+
+- Add serviceAccountName in Master, Worker, and FUSE Pods