--- conflicted
+++ resolved
@@ -296,8 +296,8 @@
 
 0.6.48
 
-<<<<<<< HEAD
-- Remove dummy example alluxio-fuse-client. 
-=======
 - Replace all default space size to "i" unit to avoid the unit discrepancy between Alluxio and Kubernetes
->>>>>>> a493b69e
+
+0.6.49
+
+- Remove dummy example alluxio-fuse-client