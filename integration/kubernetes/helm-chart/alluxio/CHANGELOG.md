0.1.0

- Init support
- Modularized the directory structure
- Java and docker native integration(Consider memory, https://developers.redhat.com/blog/2017/03/14/java-inside-docker/)
- Made more configurable, like node selector, tolerance

0.2.0

- Two choices to decide short circuit: copying from directory directly or unix socket
- Simplified tiered storage (Combine alluxio properties and Persistent volume)
- Use init container to do format /no format with intelligence
- Fuse daemonset

0.3.0

- Both support one layer contains multiple storages(https://docs.alluxio.io/os/user/stable/en/advanced/Alluxio-Storage-Management.html#single-tier-storage) and multiple layers

0.4.0

- Added local time zone

0.5.0

- Merged with Alluxio Helm chart structure
- Added multiple template directories for sample use cases
- Merged helm-generate.sh which generates the templates 


0.5.1

- Fixed tiered store issue
- Fixed the issue of the user group of worker is not configurable

0.5.2

- Fixed apiVersion key in Chart.yaml

0.5.3

- Changed to using one single StatefulSet for all master Pods
- Changed embedded journal from emptyDir to auto-created PVC
- Changed values.yaml structure for ports and update configmap
- Define alluxio.master.hostname individually for each Pod in env variable, and update configmap
- Moved a few duplicated blocks into _helpers.tpl

0.5.4

- Updated the journal formatting Job logic
- Misc formatting and parameters updates

0.5.5

- Removed extra resources created by Helm install https://github.com/Alluxio/alluxio/issues/10321

0.5.6

- Added readiness and liveness probes for master and worker containers
- Removed formatting script under format/

0.5.7

- Moved journal formatting from job/format-journal-job.yaml to initContainer in master/statefulset.yaml
- Changed the master RocksDB metastore volume from emptyDir to PVC
- Added support for using PVC for tiered storage

0.5.8

- Added option to disable worker short-circuit
- Changed worker domain socket volume from hostPath to PVC
- Changed hostNetwork to false
- Added alluxio.worker.container.hostname property to use podIP
- Added selector labels to worker domain socket PVC

0.5.9

- Refactored configmap to generate config properties in a list
- Changed JVM options from one string to a list
- Supported Helm version upgraded to 3.X

0.6.0

- Fix alluxio-fuse container fail to restart when it exited with error

0.6.1

- Infer hostNetwork, dnsPolicy and domain socket volume type based on the user

0.6.2

- Fix alluxio chart failed to deploy with helm when "fuse.enabled" is true in values.yaml(issue: #11542)

0.6.3

- Enabled worker domain socket to choose between hostPath and PVC
- Refactored some worker domain socket PVC properties to be consistent with documentation
- Enabled master metastore to choose between emptyDir and PVC
- Enabled master journal to choose between emptyDir and PVC
- Moved metastore configuration properties to the root level, to be the same as journal
- Removed inferring hostNetwork, dnsPolicy and domain socket from whether user is root
- Added inferring dnsPolicy from hostNetwork
- Fixed one typo in ALLUXIO_CLIENT_JAVA_OPTS for FUSE

0.6.4

- Fixed Fuse crash issue
- Changed master service to headless from NodePort
- Made the single master access itself without service

0.6.5

- Removed alluxio.worker.hostname from ALLUXIO_JAVA_OPTS for Fuse
- Increase the default memory limit to match the default xmx
- Added hostPID for using Java profile

0.6.6

- Removed obsolete master journal formatting job configuration properties
- Set hostPID default to false
- Increase the default memory usage for Fuse

0.6.7

- Add environment variables to master, worker, fuse

0.6.8

- Fixed parsing issue with multiple medium types for tiered storage #11778

0.6.9

- Pass alluxio.user.hostname via ALLUXIO_USER_JAVA_OPTS for FUSE

0.6.10

- Change liveness and readiness probes to TCP probes

0.6.11

- Pass alluxio.user.hostname via ALLUXIO_FUSE_JAVA_OPTS for FUSE

0.6.12

- Add Metrics configurations including Prometheus
- Add a table of keys and default values for the Helm templates in README

0.6.13

- Add remote logger for Alluxio services, putting the centralized logs in emptyDir/hostPath/PVC

0.6.14

- Migrate master StatefulSet and worker DaemonSet securityContext to Pod-level (see Issue [#13096](https://github.com/Alluxio/alluxio/issues/13096))

0.6.15

- Fix incorrect indentation in logserver secret volume mount

0.6.16

- Change helm-chart fuse hostPath type from File to CharDevice

0.6.17

- Add hostAliases in Master and Worker Pods

0.6.18

- Add support for Node tolerations

0.6.19

- Add serviceAccountName in Master, Worker, and FUSE Pods

0.6.20

- Add Master StatefulSet podManagementPolicy Parallel (see Issue [#13323](https://github.com/Alluxio/alluxio/issues/13323))

0.6.21

- Change logserver PVC default selectors to empty, so dynamic provisioning works by default configuration.

0.6.22

- Enable configuring logserver Deployment strategy to address [#13422](https://github.com/Alluxio/alluxio/issues/13422)

0.6.23

- Add Alluxio CSI support

0.6.24

- Fix Alluxio CSI `nodeplugin.yaml` indentation

0.6.25

- Fix Alluxio CSI `nodeplugin.yaml` indentation, add support for dns policy & change CSI log level

0.6.26

- Add livenessProbe and readinessProbe to values.yaml to allow for overriding

0.6.27

- Enable Fuse process embedded in worker process

0.6.28

- Fix Alluxio CSI docker image reference. Add CSI README.md instructions.

0.6.29

- Add startupProbe and checking for web port when using HA without embedded journal

0.6.30

- Add ImagePullSecrets Pod spec option

0.6.31

- Update CSI launch script

0.6.32

- Add toggles to disable master/worker resource deployment

0.6.33

- Fix CSI typo. Upgrade CSI driver and provisioner. Improve CSI static pvc template.
- Fix typo in specifying fuse mount options.
<<<<<<< HEAD

0.6.34

- Enable mounting a specific directory in Alluxio through Fuse
=======
>>>>>>> b892c642
<|MERGE_RESOLUTION|>--- conflicted
+++ resolved
@@ -228,10 +228,7 @@
 
 - Fix CSI typo. Upgrade CSI driver and provisioner. Improve CSI static pvc template.
 - Fix typo in specifying fuse mount options.
-<<<<<<< HEAD
 
 0.6.34
 
 - Enable mounting a specific directory in Alluxio through Fuse
-=======
->>>>>>> b892c642
