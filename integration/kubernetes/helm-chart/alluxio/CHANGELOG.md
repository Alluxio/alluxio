--- conflicted
+++ resolved
@@ -205,20 +205,16 @@
 - Enable Fuse process embedded in worker process
 
 0.6.28
-<<<<<<< HEAD
+
 - Fix Alluxio CSI docker image reference. Add CSI README.md instructions.
 
 0.6.29
-- Update CSI launch script
-=======
-
-- Fix Alluxio CSI docker image reference. Add CSI README.md instructions.
-
-0.6.29
 
 - Add startupProbe and checking for web port when using HA without embedded journal
 
 0.6.30
 
 - Add ImagePullSecrets Pod spec option
->>>>>>> f5ebcc2a
+
+0.6.31
+- Update CSI launch script