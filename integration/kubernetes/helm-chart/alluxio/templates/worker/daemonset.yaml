--- conflicted
+++ resolved
@@ -61,7 +61,13 @@
       {{- else if .Values.nodeSelector }}
 {{ toYaml .Values.nodeSelector | trim | indent 8  }}
       {{- end }}
-<<<<<<< HEAD
+      tolerations:
+      {{- if .Values.worker.tolerations }}
+{{ toYaml .Values.worker.tolerations | trim | indent 8  }}
+      {{- end }}
+      {{- if .Values.tolerations }}
+{{ toYaml .Values.tolerations | trim | indent 8  }}
+      {{- end }}
       securityContext:
         runAsUser: {{ .Values.user }}
         runAsGroup: {{ .Values.group }}
@@ -71,15 +77,6 @@
     {{- else if .Values.serviceAccount }}
       serviceAccountName: {{ .Values.serviceAccount }}
     {{- end }}
-=======
-      tolerations:
-      {{- if .Values.worker.tolerations }}
-{{ toYaml .Values.worker.tolerations | trim | indent 8  }}
-      {{- end }}
-      {{- if .Values.tolerations }}
-{{ toYaml .Values.tolerations | trim | indent 8  }}
-      {{- end }}
->>>>>>> 7b4abe1d
       containers:
         - name: alluxio-worker
           image: {{ .Values.image }}:{{ .Values.imageTag }}
