--- conflicted
+++ resolved
@@ -685,51 +685,4 @@
     - allow_other
     - entry_timeout=36000
     - attr_timeout=36000
-    - max_readahead=0
-<<<<<<< HEAD
-
-hub:
-  enabled: false
-  clusterId:
-  # For elasticsearch.endpoint, omit http(s) prefix. e.g. use 'example.io' instead of 'https://example.io' 
-  elasticsearch:
-    endpoint: "" 
-    port: ""
-    username: ""
-    password: ""
-  env:
-  # Example:
-  # JAVA_HOME: /opt/java
-  args: # Arguments to Docker entrypoint
-    - hub-manager
-  resources:
-    limits:
-      cpu: "1"
-      memory: "1G"
-    requests:
-      cpu: "1"
-      memory: "1G"
-  ports:
-    rpc: 30076
-    logstash: 5044
-  agent:
-    args: # Arguments to Docker entrypoint
-      - hub-agent
-    ports:
-      rpc: 30075
-  serviceAccount: default
-  # Pod annotations for Metricbeat Autodiscovery
-  podAnnotations:
-    co.elastic.metrics/module: prometheus
-    co.elastic.metrics/metricsets: collector
-    co.elastic.metrics/hosts: '${data.host}:${data.ports.web}' # assumes web port exists
-    co.elastic.metrics/period: 1m
-    co.elastic.metrics/metrics_path: /metrics/prometheus
-  volumes:
-    conf:
-      path: /opt/alluxio/conf
-    logs:
-      path: /opt/alluxio/logs
-=======
-  javaOptions: "-Dalluxio.user.metadata.cache.enabled=true "
->>>>>>> 9fa64d92
+    - max_readahead=0