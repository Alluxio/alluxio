--- conflicted
+++ resolved
@@ -152,8 +152,8 @@
   # JVM options specific to the worker container
   jvmOptions: ""
   nodeSelector: {}
-  hostNetwork: true
-  dnsPolicy: ClusterFirstWithHostNet
+  hostNetwork: false
+  dnsPolicy: ClusterFirst
 
 jobWorker:
   args:
@@ -214,41 +214,10 @@
     high: 0.95
     low: 0.7
 
-<<<<<<< HEAD
-# The domain hostPath for uuid mode in short-circuit
-domainHostPath: "/tmp/alluxio-domain"
-
-worker:
-  args:
-    - worker-only
-    - --no-format
-  # Properties for the worker component
-  properties:
-  resources:
-    limits:
-      cpu: "1"
-      memory: "2G"
-    requests:
-      cpu: "1"
-      memory: "2G"
-  ports:
-    rpc: 29999
-    web: 30000
-  # JVM options specific to the worker container
-  jvmOptions: ""
-  nodeSelector: {}
-  domainHostPath: "/tmp/alluxio-domain"
-  hostNetwork: false
-  dnsPolicy: ClusterFirst
-  ramdisk:
-    size: 1Gi
-  # shortCircuitPolicy can be local or uuid,
-=======
 # Short circuit related properties
 shortCircuit:
   enabled: true
   # The policy for short circuit can be "local" or "uuid",
->>>>>>> ee72ab36
   # local means the cache directory is in the same mount namespace,
   # uuid means interact with domain socket
   policy: uuid
