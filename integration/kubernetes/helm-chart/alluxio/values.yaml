#
# The Alluxio Open Foundation licenses this work under the Apache License, version 2.0
# (the "License"). You may not use this work except in compliance with the License, which is
# available at www.apache.org/licenses/LICENSE-2.0
#
# This software is distributed on an "AS IS" basis, WITHOUT WARRANTIES OR CONDITIONS OF ANY KIND,
# either express or implied, as more fully set forth in the License.
#
# See the NOTICE file distributed with this work for information regarding copyright ownership.
#

# This should not be modified in the usual case.
fullnameOverride: alluxio


## Common ##

# Docker Image
image: alluxio/alluxio
<<<<<<< HEAD
imageTag: 2.6.2
=======
imageTag: 2.8.0-SNAPSHOT
>>>>>>> cf52ca13
imagePullPolicy: IfNotPresent

# Security Context
user: 1000
group: 1000
fsGroup: 1000

# Service Account
#   If not specified, Kubernetes will assign the 'default'
#   ServiceAccount used for the namespace
serviceAccount:

# Image Pull Secret
#   The secrets will need to be created externally from
#   this Helm chart, but you can configure the Alluxio
#   Pods to use the following list of secrets
# eg:
# imagePullSecrets:
#   - ecr
#   - dev
imagePullSecrets:

# Site properties for all the components
properties:
  # alluxio.user.metrics.collection.enabled: 'true'
  alluxio.security.stale.channel.purge.interval: 365d
  alluxio.hub.manager.rpc.hostname: alluxio-hub

# Recommended JVM Heap options for running in Docker
# Ref: https://developers.redhat.com/blog/2017/03/14/java-inside-docker/
# These JVM options are common to all Alluxio services
# jvmOptions:
#   - "-XX:+UnlockExperimentalVMOptions"
#   - "-XX:+UseCGroupMemoryLimitForHeap"
#   - "-XX:MaxRAMFraction=2"

# Mount Persistent Volumes to all components
# mounts:
# - name: <persistentVolume claimName>
#   path: <mountPath>

# Use labels to run Alluxio on a subset of the K8s nodes
# nodeSelector: {}

# A list of K8s Node taints to allow scheduling on.
# See the Kubernetes docs for more info:
# - https://kubernetes.io/docs/concepts/scheduling-eviction/taint-and-toleration/
# eg: tolerations: [ {"key": "env", "operator": "Equal", "value": "prod", "effect": "NoSchedule"} ]
# tolerations: []

## Master ##

master:
  enabled: true
  count: 1 # Controls the number of StatefulSets. For multiMaster mode increase this to >1.
  replicas: 1 # Controls #replicas in a StatefulSet and should not be modified in the usual case.
  env:
    # Extra environment variables for the master pod
    # Example:
    # JAVA_HOME: /opt/java
  args: # Arguments to Docker entrypoint
    - master-only
    - --no-format
  # Properties for the master component
  properties:
    # Example: use ROCKS DB instead of Heap
    # alluxio.master.metastore: ROCKS
    # alluxio.master.metastore.dir: /metastore
  resources:
    # The default xmx is 8G
    limits:
      cpu: "4"
      memory: "8G"
    requests:
      cpu: "1"
      memory: "1G"
  ports:
    embedded: 19200
    rpc: 19998
    web: 19999
  hostPID: false
  hostNetwork: false
  # dnsPolicy will be ClusterFirstWithHostNet if hostNetwork: true
  # and ClusterFirst if hostNetwork: false
  # You can specify dnsPolicy here to override this inference
  # dnsPolicy: ClusterFirst
  # JVM options specific to the master container
  jvmOptions:
  nodeSelector: {}
  # When using HA Alluxio masters, the expected startup time
  # can take over 2-3 minutes (depending on leader elections,
  # journal catch-up, etc). In that case it is recommended
  # to allow for up to at least 3 minutes with the readinessProbe,
  # though higher values may be desired for some leniancy.
  # - Note that the livenessProbe does not wait for the
  #   readinessProbe to succeed first
  #
  # eg: 3 minute startupProbe and readinessProbe
  # readinessProbe:
  #   initialDelaySeconds: 30
  #   periodSeconds: 10
  #   timeoutSeconds: 1
  #   failureThreshold: 15
  #   successThreshold: 3
  # startupProbe:
  #   initialDelaySeconds: 60
  #   periodSeconds: 30
  #   timeoutSeconds: 5
  #   failureThreshold: 4
  readinessProbe:
    initialDelaySeconds: 10
    periodSeconds: 10
    timeoutSeconds: 1
    failureThreshold: 3
    successThreshold: 1
  livenessProbe:
    initialDelaySeconds: 15
    periodSeconds: 30
    timeoutSeconds: 5
    failureThreshold: 2
  # If you are using Kubernetes 1.18+ or have the feature gate
  # for it enabled, use startupProbe to prevent the livenessProbe
  # from running until the startupProbe has succeeded
  # startupProbe:
  #   initialDelaySeconds: 15
  #   periodSeconds: 30
  #   timeoutSeconds: 5
  #   failureThreshold: 2
  tolerations: []
  podAnnotations: {}
  # The ServiceAccount provided here will have precedence over
  # the global `serviceAccount`
  serviceAccount:

jobMaster:
  args:
    - job-master
  # Properties for the jobMaster component
  properties:
  resources:
    limits:
      cpu: "4"
      memory: "8G"
    requests:
      cpu: "1"
      memory: "1G"
  ports:
    embedded: 20003
    rpc: 20001
    web: 20002
  # JVM options specific to the jobMaster container
  jvmOptions:
  readinessProbe:
    initialDelaySeconds: 10
    periodSeconds: 10
    timeoutSeconds: 1
    failureThreshold: 3
    successThreshold: 1
  livenessProbe:
    initialDelaySeconds: 15
    periodSeconds: 30
    timeoutSeconds: 5
    failureThreshold: 2
  # If you are using Kubernetes 1.18+ or have the feature gate
  # for it enabled, use startupProbe to prevent the livenessProbe
  # from running until the startupProbe has succeeded
  # startupProbe:
  #   initialDelaySeconds: 15
  #   periodSeconds: 30
  #   timeoutSeconds: 5
  #   failureThreshold: 2

# Alluxio supports journal type of UFS and EMBEDDED
# UFS journal with HDFS example
# journal:
#   type: "UFS"
#   folder: "hdfs://{$hostname}:{$hostport}/journal"
# EMBEDDED journal to /journal example
# journal:
#   type: "EMBEDDED"
#   folder: "/journal"
journal:
  type: "UFS" # "UFS" or "EMBEDDED"
  ufsType: "local" # Ignored if type is "EMBEDDED". "local" or "HDFS"
  folder: "/journal" # Master journal folder
  # volumeType controls the type of journal volume.
  # It can be "persistentVolumeClaim" or "emptyDir"
  volumeType: persistentVolumeClaim
  size: 1Gi
  # Attributes to use when the journal is persistentVolumeClaim
  storageClass: "standard"
  accessModes:
    - ReadWriteOnce
  # Attributes to use when the journal is emptyDir
  medium: ""
  # Configuration for journal formatting job
  format:
    runFormat: false # Change to true to format journal


# You can enable metastore to use ROCKS DB instead of Heap
# metastore:
#   volumeType: persistentVolumeClaim # Options: "persistentVolumeClaim" or "emptyDir"
#   size: 1Gi
#   mountPath: /metastore
# # Attributes to use when the metastore is persistentVolumeClaim
#   storageClass: "standard"
#   accessModes:
#    - ReadWriteOnce
# # Attributes to use when the metastore is emptyDir
#   medium: ""


## Worker ##

worker:
  enabled: true
  env:
    # Extra environment variables for the worker pod
    # Example:
    # JAVA_HOME: /opt/java
  args:
    - worker-only
    - --no-format
  # Properties for the worker component
  properties:
  resources:
    limits:
      cpu: "4"
      memory: "4G"
    requests:
      cpu: "1"
      memory: "2G"
  ports:
    rpc: 29999
    web: 30000
  # hostPID requires escalated privileges
  hostPID: false
  hostNetwork: false
  # dnsPolicy will be ClusterFirstWithHostNet if hostNetwork: true
  # and ClusterFirst if hostNetwork: false
  # You can specify dnsPolicy here to override this inference
  # dnsPolicy: ClusterFirst
  # JVM options specific to the worker container
  jvmOptions:
  nodeSelector: {}
  readinessProbe:
    initialDelaySeconds: 10
    periodSeconds: 10
    timeoutSeconds: 1
    failureThreshold: 3
    successThreshold: 1
  livenessProbe:
    initialDelaySeconds: 15
    periodSeconds: 30
    timeoutSeconds: 5
    failureThreshold: 2
  # If you are using Kubernetes 1.18+ or have the feature gate
  # for it enabled, use startupProbe to prevent the livenessProbe
  # from running until the startupProbe has succeeded
  # startupProbe:
  #   initialDelaySeconds: 15
  #   periodSeconds: 30
  #   timeoutSeconds: 5
  #   failureThreshold: 2
  tolerations: []
  podAnnotations: {}
  # The ServiceAccount provided here will have precedence over
  # the global `serviceAccount`
  serviceAccount:
  # Setting fuseEnabled to true will embed Fuse in worker process. The worker pods will
  # launch the Alluxio workers using privileged containers with `SYS_ADMIN` capability.
  # Be sure to give root access to the pod by setting the global user/group/fsGroup
  # values to `0` to turn on Fuse in worker.
  fuseEnabled: false

jobWorker:
  args:
    - job-worker
  # Properties for the jobWorker component
  properties:
  resources:
    limits:
      cpu: "4"
      memory: "4G"
    requests:
      cpu: "1"
      memory: "1G"
  ports:
    rpc: 30001
    data: 30002
    web: 30003
  # JVM options specific to the jobWorker container
  jvmOptions:
  readinessProbe:
    initialDelaySeconds: 10
    periodSeconds: 10
    timeoutSeconds: 1
    failureThreshold: 3
    successThreshold: 1
  livenessProbe:
    initialDelaySeconds: 15
    periodSeconds: 30
    timeoutSeconds: 5
    failureThreshold: 2
  # If you are using Kubernetes 1.18+ or have the feature gate
  # for it enabled, use startupProbe to prevent the livenessProbe
  # from running until the startupProbe has succeeded
  # startupProbe:
  #   initialDelaySeconds: 15
  #   periodSeconds: 30
  #   timeoutSeconds: 5
  #   failureThreshold: 2

# Tiered Storage
# emptyDir example
#  - level: 0
#    alias: MEM
#    mediumtype: MEM
#    path: /dev/shm
#    type: emptyDir
#    quota: 1G
#
# hostPath example
#  - level: 0
#    alias: MEM
#    mediumtype: MEM
#    path: /dev/shm
#    type: hostPath
#    quota: 1G
#
# persistentVolumeClaim example
#  - level: 1
#    alias: SSD
#    mediumtype: SSD
#    type: persistentVolumeClaim
#    name: alluxio-ssd
#    path: /dev/ssd
#    quota: 10G
#
# multi-part mediumtype example
#  - level: 1
#    alias: SSD,HDD
#    mediumtype: SSD,HDD
#    type: persistentVolumeClaim
#    name: alluxio-ssd,alluxio-hdd
#    path: /dev/ssd,/dev/hdd
#    quota: 10G,10G
tieredstore:
  levels:
  - level: 0
    alias: MEM
    mediumtype: MEM
    path: /dev/shm
    type: emptyDir
    quota: 1G
    high: 0.95
    low: 0.7

# Short circuit related properties
shortCircuit:
  enabled: true
  # The policy for short circuit can be "local" or "uuid",
  # local means the cache directory is in the same mount namespace,
  # uuid means interact with domain socket
  policy: uuid
  # volumeType controls the type of shortCircuit volume.
  # It can be "persistentVolumeClaim" or "hostPath"
  volumeType: persistentVolumeClaim
  size: 1Mi
  # Attributes to use if the domain socket volume is PVC
  pvcName: alluxio-worker-domain-socket
  accessModes:
    - ReadWriteOnce
  storageClass: standard
  # Attributes to use if the domain socket volume is hostPath
  hostPath: "/tmp/alluxio-domain" # The hostPath directory to use


## FUSE ##

fuse:
  env:
    # Extra environment variables for the fuse pod
    # Example:
    # JAVA_HOME: /opt/java
  # Change both to true to deploy FUSE
  enabled: false
  clientEnabled: false
  # Properties for the fuse component
  properties:
  # Customize the MaxDirectMemorySize
  # These options are specific to the FUSE daemon
  jvmOptions:
    - "-XX:MaxDirectMemorySize=2g"
  hostNetwork: true
  # hostPID requires escalated privileges
  hostPID: true
  dnsPolicy: ClusterFirstWithHostNet
  user: 0
  group: 0
  fsGroup: 0
  # fuse args specific to standalone fuse
  args:
    - fuse
    - --fuse-opts=allow_other
  # fuse options specific to fuse embedded in the worker process, separated by comma without whitespace
  mountOptions: allow_other
  # Mount path in the host
  mountPath: /mnt/alluxio-fuse
  resources:
    requests:
      cpu: "0.5"
      memory: "1G"
    limits:
      cpu: "4"
      memory: "4G"
  nodeSelector: {}
  tolerations: []
  podAnnotations: {}
  # The ServiceAccount provided here will have precedence over
  # the global `serviceAccount`
  serviceAccount:


##  Secrets ##

# Format: (<name>:<mount path under /secrets/>):
# secrets:
#   master: # Shared by master and jobMaster containers
#     alluxio-hdfs-config: hdfsConfig
#   worker: # Shared by worker and jobWorker containers
#     alluxio-hdfs-config: hdfsConfig
#   logserver: # Used by the logserver container
#     alluxio-hdfs-config: hdfsConfig

##  Metrics System ##

# Settings for Alluxio metrics. Disabled by default.
metrics:
  enabled: false
  # Enable ConsoleSink by class name
  ConsoleSink:
    enabled: false
    # Polling period for ConsoleSink
    period: 10
    # Unit of poll period
    unit: seconds
  # Enable CsvSink by class name
  CsvSink:
    enabled: false
    # Polling period for CsvSink
    period: 1
    # Unit of poll period
    unit: seconds
    # Polling directory for CsvSink, ensure this directory exists!
    directory: /tmp/alluxio-metrics
  # Enable JmxSink by class name
  JmxSink:
    enabled: false
    # Jmx domain
    domain: org.alluxio
  # Enable GraphiteSink by class name
  GraphiteSink:
    enabled: false
    # Hostname of Graphite server
    host: NONE
    # Port of Graphite server
    port: NONE
    # Poll period
    period: 10
    # Unit of poll period
    unit: seconds
    # Prefix to prepend to metric name
    prefix: ""
  # Enable Slf4jSink by class name
  Slf4jSink:
    enabled: false
    # Poll period
    period: 10
    # Units of poll period
    unit: seconds
    # Contains all metrics
    filterClass: null
    # Contains all metrics
    filterRegex: null
  # Enable PrometheusMetricsServlet by class name
  PrometheusMetricsServlet:
    enabled: false
  # Pod annotations for Prometheus
  # podAnnotations:
  #   prometheus.io/scrape: "true"
  #   prometheus.io/port: "19999"
  #   prometheus.io/path: "/metrics/prometheus/"
  podAnnotations: {}

# Remote logging server
logserver:
  enabled: false
  replicas: 1
  env:
  # Extra environment variables for the logserver pod
  # Example:
  # JAVA_HOME: /opt/java
  args: # Arguments to Docker entrypoint
    - logserver
  # Properties for the logserver component
  properties:
  resources:
    # The default xmx is 8G
    limits:
      cpu: "4"
      memory: "8G"
    requests:
      cpu: "1"
      memory: "1G"
  ports:
    logging: 45600
  hostPID: false
  hostNetwork: false
  # dnsPolicy will be ClusterFirstWithHostNet if hostNetwork: true
  # and ClusterFirst if hostNetwork: false
  # You can specify dnsPolicy here to override this inference
  # dnsPolicy: ClusterFirst
  # JVM options specific to the logserver container
  jvmOptions:
  nodeSelector: {}
  tolerations: []
  # The strategy field corresponds to the .spec.strategy field for the deployment
  # This specifies the strategy used to replace old Pods by new ones
  # https://kubernetes.io/docs/concepts/workloads/controllers/deployment/#strategy
  # The default is Recreate which kills the existing Pod before creating a new one
  # Note: When using RWO PVCs, the strategy MUST be Recreate, because the PVC cannot
  # be passed from the old Pod to the new one
  # When using RWX PVCs, you can use RollingUpdate strategy to ensure zero down time
  # Example:
  # strategy:
  #   type: RollingUpdate
  #   rollingUpdate:
  #     maxUnavailable: 25%
  #     maxSurge: 1
  strategy:
    type: Recreate
  # volumeType controls the type of log volume.
  # It can be "persistentVolumeClaim" or "hostPath" or "emptyDir"
  volumeType: persistentVolumeClaim
  # Attributes to use if the log volume is PVC
  pvcName: alluxio-logserver-logs
  # Note: If using RWO, the strategy MUST be Recreate
  # If using RWX, the strategy can be RollingUpdate
  accessModes:
    - ReadWriteOnce
  storageClass: standard
  # If you are dynamically provisioning PVs, the selector on the PVC should be empty.
  # Ref: https://kubernetes.io/docs/concepts/storage/persistent-volumes/#class-1
  selector: {}
  # If you are manually allocating PV for the logserver,
  # it is recommended to use selectors to make sure the PV and PVC match as expected.
  # You can specify selectors like below:
  # Example:
  # selector:
  #   matchLabels:
  #     role: alluxio-logserver
  #     app: alluxio
  #     chart: alluxio-<chart version>
  #     release: alluxio
  #     heritage: Helm
  #     dc: data-center-1
  #     region: us-east

  # Attributes to use if the log volume is hostPath
  hostPath: "/tmp/alluxio-logs" # The hostPath directory to use
  # Attributes to use when the log volume is emptyDir
  medium: ""
  size: 4Gi

# The pod's HostAliases. HostAliases is an optional list of hosts and IPs that will be injected into the pod's hosts file if specified.
# It is mainly to provide the external host addresses for services not in the K8s cluster, like HDFS.
# Example:
# hostAliases:
# - ip: "192.168.0.1"
#   hostnames:
#     - "example1.com"
#     - "example2.com"

# kubernetes CSI plugin
csi:
  enabled: false
<<<<<<< HEAD
  image: alluxio/alluxio-csi
  imageTag: 2.6.2
=======
>>>>>>> cf52ca13
  imagePullPolicy: IfNotPresent
  controllerPlugin:
    hostNetwork: true
    dnsPolicy: ClusterFirstWithHostNet
    provisioner:
      # for kubernetes 1.13 or above
      image: quay.io/k8scsi/csi-provisioner:v1.4.0
      resources:
        limits:
          cpu: 100m
          memory: 300Mi
        requests:
          cpu: 10m
          memory: 20Mi
    controller:
      resources:
        limits:
          cpu: 200m
          memory: 200Mi
        requests:
          cpu: 10m
          memory: 20Mi
  # Will run fuse daemon inside csi nodeserver
  nodePlugin:
    hostNetwork: true
    dnsPolicy: ClusterFirstWithHostNet
    nodeserver:
      resources:
        # The default xmx is 8G
        limits:
          cpu: "4"
          memory: "8G"
        requests:
          cpu: "1"
          memory: "1G"
    driverRegistrar:
      image: quay.io/k8scsi/csi-node-driver-registrar:v1.0.2
      resources:
        limits:
          cpu: 100m
          memory: 100Mi
        requests:
          cpu: 10m
          memory: 20Mi

  # for csi client
  clientEnabled: false
  accessModes:
    - ReadWriteMany
  quota: 100Gi
  mountPath: /data
  alluxioPath: /
  mountOptions:
    - kernel_cache
    - allow_other
    - entry_timeout=36000
    - attr_timeout=36000
    - max_readahead=0
  javaOptions: "-Dalluxio.user.metadata.cache.enabled=true "

hub:
  enabled: false
  env:
  # Example:
  # JAVA_HOME: /opt/java
  args: # Arguments to Docker entrypoint
    - hub-manager
  resources:
    limits:
      cpu: "1"
      memory: "1G"
    requests:
      cpu: "1"
      memory: "1G"
  ports:
    web: 30077
    rpc: 30076
  agent:
    args: # Arguments to Docker entrypoint
      - hub-agent
    ports:
      rpc: 30075
  serviceAccount: default<|MERGE_RESOLUTION|>--- conflicted
+++ resolved
@@ -17,11 +17,7 @@
 
 # Docker Image
 image: alluxio/alluxio
-<<<<<<< HEAD
-imageTag: 2.6.2
-=======
 imageTag: 2.8.0-SNAPSHOT
->>>>>>> cf52ca13
 imagePullPolicy: IfNotPresent
 
 # Security Context
@@ -610,11 +606,6 @@
 # kubernetes CSI plugin
 csi:
   enabled: false
-<<<<<<< HEAD
-  image: alluxio/alluxio-csi
-  imageTag: 2.6.2
-=======
->>>>>>> cf52ca13
   imagePullPolicy: IfNotPresent
   controllerPlugin:
     hostNetwork: true
