#
# The Alluxio Open Foundation licenses this work under the Apache License, version 2.0
# (the "License"). You may not use this work except in compliance with the License, which is
# available at www.apache.org/licenses/LICENSE-2.0
#
# This software is distributed on an "AS IS" basis, WITHOUT WARRANTIES OR CONDITIONS OF ANY KIND,
# either express or implied, as more fully set forth in the License.
#
# See the NOTICE file distributed with this work for information regarding copyright ownership.
#

# Setup CSI
# Make sure any changes to CSI installation are made in Dockerfile-dev as well
FROM golang:1.15.13-alpine AS dev
ENV GO111MODULE=on
RUN mkdir -p /alluxio-csi
COPY ./csi /alluxio-csi
RUN cd /alluxio-csi && \
    CGO_ENABLED=0 go build -o /usr/local/bin/alluxio-csi

# For production use, we use alpine as base image to minimize alluxio image size.
FROM alpine:3.10.2 AS final
# Note that downloads for *-SNAPSHOT tarballs are not available.
ARG ALLUXIO_TARBALL=http://downloads.alluxio.io/downloads/files/2.7.0-SNAPSHOT/alluxio-2.7.0-SNAPSHOT-bin.tar.gz
# (Alert):It's not recommended to set this Argument to true, unless you know exactly what you are doing
ARG ENABLE_DYNAMIC_USER=false

ADD ${ALLUXIO_TARBALL} /opt/
# If the tarball was remote, it needs to be untarred
# Use ln -s instead of mv to avoid issues with Centos (see https://github.com/moby/moby/issues/27358)
RUN cd /opt && \
    (if ls | grep -q ".tar.gz"; then tar -xzf *.tar.gz && rm *.tar.gz; fi) && \
    ln -s alluxio-* alluxio

RUN if [ ${ENABLE_DYNAMIC_USER} = "true" ] ; then \
       chmod -R 777 /opt/* ; \
    fi

ADD dockerfile-common.sh /

# The following libfuse setup is modified from cheyang/fuse2:ubuntu1604-customize to be applied on alpine
WORKDIR /

ENV MAX_IDLE_THREADS "64"

# wget depends on ca-certificates
RUN \
  apk update && apk upgrade && \
  apk add --no-cache ca-certificates wget bash && \
  apk add --no-cache --virtual .build-deps \
  build-base pkgconfig eudev git gcc make cmake gettext-dev libtool autoconf automake && \
  ./dockerfile-common.sh install-libfuse && \
  rm -rf libfuse && \
  apk del --no-cache .build-deps

ENV LD_LIBRARY_PATH "/usr/local/lib:${LD_LIBRARY_PATH}"

ARG ALLUXIO_USERNAME=alluxio
ARG ALLUXIO_GROUP=alluxio
ARG ALLUXIO_UID=1000
ARG ALLUXIO_GID=1000
ARG ENABLE_DYNAMIC_USER=true

# Add Tini for Alluxio helm charts (https://github.com/Alluxio/alluxio/pull/12233)
# - https://github.com/krallin/tini
ENV TINI_VERSION v0.18.0
ADD https://github.com/krallin/tini/releases/download/${TINI_VERSION}/tini-static /usr/local/bin/tini
RUN chmod +x /usr/local/bin/tini

<<<<<<< HEAD
RUN apt-get update && apt-get install -y --no-install-recommends software-properties-common && \
  apt-get update && \
  apt-get install -y --no-install-recommends openjdk-8-jdk openjdk-8-jre-headless unzip vim && \
  apt-get clean && \
  rm -rf /var/lib/apt/lists/*
=======
RUN apk add --no-cache openjdk8 openjdk8-jre-lib unzip vim
>>>>>>> 17e0542a

ENV JAVA_HOME /usr/lib/jvm/java-1.8-openjdk

# Disable JVM DNS cache
RUN echo "networkaddress.cache.ttl=0" >> ${JAVA_HOME}/jre/lib/security/java.security

# Add the following for native libraries needed by rocksdb
ENV LD_LIBRARY_PATH /lib64:${LD_LIBRARY_PATH}

# If Alluxio user, group, gid, and uid aren't root|0, create the alluxio user and set file permissions accordingly
RUN ./dockerfile-common.sh user-operation ${ALLUXIO_USERNAME} ${ALLUXIO_GROUP} ${ALLUXIO_UID} ${ALLUXIO_GID} alpine

# Docker 19.03+ required to expand variables in --chown argument
# https://github.com/moby/buildkit/pull/926#issuecomment-503943557
COPY --chown=${ALLUXIO_USERNAME}:${ALLUXIO_GROUP} conf /opt/alluxio/conf/
COPY --chown=${ALLUXIO_USERNAME}:${ALLUXIO_GROUP} entrypoint.sh /
COPY --from=dev /usr/local/bin/alluxio-csi /usr/local/bin/

RUN ./dockerfile-common.sh enable-dynamic-user ${ENABLE_DYNAMIC_USER}

USER ${ALLUXIO_UID}

WORKDIR /opt/alluxio

ENV PATH="/opt/alluxio/bin:${PATH}"

ENTRYPOINT ["/entrypoint.sh"]<|MERGE_RESOLUTION|>--- conflicted
+++ resolved
@@ -67,15 +67,7 @@
 ADD https://github.com/krallin/tini/releases/download/${TINI_VERSION}/tini-static /usr/local/bin/tini
 RUN chmod +x /usr/local/bin/tini
 
-<<<<<<< HEAD
-RUN apt-get update && apt-get install -y --no-install-recommends software-properties-common && \
-  apt-get update && \
-  apt-get install -y --no-install-recommends openjdk-8-jdk openjdk-8-jre-headless unzip vim && \
-  apt-get clean && \
-  rm -rf /var/lib/apt/lists/*
-=======
 RUN apk add --no-cache openjdk8 openjdk8-jre-lib unzip vim
->>>>>>> 17e0542a
 
 ENV JAVA_HOME /usr/lib/jvm/java-1.8-openjdk
 
