<!--

    The Alluxio Open Foundation licenses this work under the Apache License, version 2.0
    (the "License"). You may not use this work except in compliance with the License, which is
    available at www.apache.org/licenses/LICENSE-2.0

    This software is distributed on an "AS IS" basis, WITHOUT WARRANTIES OR CONDITIONS OF ANY KIND,
    either express or implied, as more fully set forth in the License.

    See the NOTICE file distributed with this work for information regarding copyright ownership.

-->
<project xmlns="http://maven.apache.org/POM/4.0.0" xmlns:xsi="http://www.w3.org/2001/XMLSchema-instance" xsi:schemaLocation="http://maven.apache.org/POM/4.0.0 http://maven.apache.org/xsd/maven-4.0.0.xsd">
  <modelVersion>4.0.0</modelVersion>
  <parent>
    <artifactId>alluxio-integration-jnifuse</artifactId>
    <groupId>org.alluxio</groupId>
<<<<<<< HEAD
    <version>2.6.1</version>
=======
    <version>2.8.0-SNAPSHOT</version>
>>>>>>> 20c31b59
  </parent>

  <artifactId>alluxio-integration-jnifuse-native</artifactId>
  <name>Alluxio Integration - JNIFUSE - Native</name>
  <description>JNI-based FUSE Integration - Native code</description>

  <properties>
    <!-- The following paths need to be defined here as well as in the parent pom so that mvn can -->
    <!-- run properly from sub-project directories -->
    <build.path>${project.parent.parent.parent.basedir}/build</build.path>
  </properties>

  <profiles>
    <profile>
      <id>fuseNative</id>
      <activation>
        <activeByDefault>false</activeByDefault>
      </activation>
      <build>
        <plugins>
          <plugin>
            <groupId>org.apache.maven.plugins</groupId>
            <artifactId>maven-antrun-plugin</artifactId>
            <executions>
              <execution>
                <id>native_fuse_compile</id>
                <phase>process-resources</phase>
                <goals>
                  <goal>run</goal>
                </goals>
                <configuration>
                  <!--TODO:(maobaolong) make it can build for multi target-->
                  <target>
                    <mkdir dir="${project.build.directory}/native" />
                    <exec executable="make" failonerror="true" dir="${project.build.directory}/native">
                      <arg line="-f ${project.basedir}/src/main/native/libjnifuse/Makefile" />
                    </exec>
                    <copy todir="${project.build.directory}/classes">
                      <fileset dir="${project.build.directory}/native/">
                        <include name="libjnifuse.*" />
                      </fileset>
                    </copy>
                    <copy todir="${project.basedir}/src/main/resources">
                      <fileset dir="${project.build.directory}/native/">
                        <include name="libjnifuse.*" />
                      </fileset>
                    </copy>
                  </target>
                </configuration>
              </execution>
            </executions>
          </plugin>
        </plugins>
      </build>
    </profile>
  </profiles>
</project><|MERGE_RESOLUTION|>--- conflicted
+++ resolved
@@ -15,11 +15,7 @@
   <parent>
     <artifactId>alluxio-integration-jnifuse</artifactId>
     <groupId>org.alluxio</groupId>
-<<<<<<< HEAD
-    <version>2.6.1</version>
-=======
     <version>2.8.0-SNAPSHOT</version>
->>>>>>> 20c31b59
   </parent>
 
   <artifactId>alluxio-integration-jnifuse-native</artifactId>
@@ -53,18 +49,18 @@
                 <configuration>
                   <!--TODO:(maobaolong) make it can build for multi target-->
                   <target>
-                    <mkdir dir="${project.build.directory}/native" />
+                    <mkdir dir="${project.build.directory}/native"/>
                     <exec executable="make" failonerror="true" dir="${project.build.directory}/native">
-                      <arg line="-f ${project.basedir}/src/main/native/libjnifuse/Makefile" />
+                      <arg line="-f ${project.basedir}/src/main/native/libjnifuse/Makefile"/>
                     </exec>
                     <copy todir="${project.build.directory}/classes">
                       <fileset dir="${project.build.directory}/native/">
-                        <include name="libjnifuse.*" />
+                        <include name="libjnifuse.*"/>
                       </fileset>
                     </copy>
                     <copy todir="${project.basedir}/src/main/resources">
                       <fileset dir="${project.build.directory}/native/">
-                        <include name="libjnifuse.*" />
+                        <include name="libjnifuse.*"/>
                       </fileset>
                     </copy>
                   </target>
