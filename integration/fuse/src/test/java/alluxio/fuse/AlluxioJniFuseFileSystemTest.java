/*
 * The Alluxio Open Foundation licenses this work under the Apache License, version 2.0
 * (the "License"). You may not use this work except in compliance with the License, which is
 * available at www.apache.org/licenses/LICENSE-2.0
 *
 * This software is distributed on an "AS IS" basis, WITHOUT WARRANTIES OR CONDITIONS OF ANY KIND,
 * either express or implied, as more fully set forth in the License.
 *
 * See the NOTICE file distributed with this work for information regarding copyright ownership.
 */

package alluxio.fuse;

import static jnr.constants.platform.OpenFlags.O_RDONLY;
import static jnr.constants.platform.OpenFlags.O_WRONLY;
import static org.junit.Assert.assertArrayEquals;
import static org.junit.Assert.assertEquals;
import static org.mockito.ArgumentMatchers.any;
import static org.mockito.ArgumentMatchers.anyInt;
import static org.mockito.Mockito.atLeast;
import static org.mockito.Mockito.atMost;
import static org.mockito.Mockito.doNothing;
import static org.mockito.Mockito.doThrow;
import static org.mockito.Mockito.mock;
import static org.mockito.Mockito.never;
import static org.mockito.Mockito.times;
import static org.mockito.Mockito.verify;
import static org.mockito.Mockito.when;

import alluxio.AlluxioURI;
import alluxio.ConfigurationRule;
import alluxio.Constants;
import alluxio.client.block.BlockMasterClient;
import alluxio.client.file.FileInStream;
import alluxio.client.file.FileOutStream;
import alluxio.client.file.FileSystem;
import alluxio.client.file.FileSystemContext;
import alluxio.client.file.URIStatus;
import alluxio.conf.Configuration;
import alluxio.conf.InstancedConfiguration;
import alluxio.conf.PropertyKey;
import alluxio.exception.FileAlreadyExistsException;
import alluxio.exception.FileDoesNotExistException;
import alluxio.exception.FileIncompleteException;
import alluxio.grpc.CreateDirectoryPOptions;
import alluxio.grpc.CreateFilePOptions;
import alluxio.grpc.SetAttributePOptions;
import alluxio.jnifuse.ErrorCodes;
import alluxio.jnifuse.struct.FileStat;
import alluxio.jnifuse.struct.FuseFileInfo;
import alluxio.jnifuse.struct.Statvfs;
import alluxio.security.authorization.Mode;
import alluxio.wire.BlockMasterInfo;
import alluxio.wire.FileInfo;

import com.google.common.cache.LoadingCache;
import com.google.common.collect.ImmutableMap;
import org.junit.Assume;
import org.junit.Before;
import org.junit.Ignore;
import org.junit.Rule;
import org.junit.Test;
import org.junit.runner.RunWith;
import org.mockito.stubbing.Answer;
import org.powermock.api.mockito.PowerMockito;
import org.powermock.core.classloader.annotations.PrepareForTest;
import org.powermock.modules.junit4.PowerMockRunner;

import java.nio.ByteBuffer;
import java.util.Collections;

/**
 * Isolation tests for {@link AlluxioJniFuseFileSystem}.
 */
@Ignore
@RunWith(PowerMockRunner.class)
@PrepareForTest({BlockMasterClient.Factory.class})
public class AlluxioJniFuseFileSystemTest {

  private static final String TEST_ROOT_PATH = "/t/root";
  private static final AlluxioURI BASE_EXPECTED_URI = new AlluxioURI(TEST_ROOT_PATH);
  private static final String MOUNT_POINT = "/t/mountPoint";

  private AlluxioJniFuseFileSystem mFuseFs;
  private FileSystemContext mFileSystemContext;
  private FileSystem mFileSystem;
  private FuseFileInfo mFileInfo;
  private InstancedConfiguration mConf = Configuration.copyGlobal();

  @Rule
  public ConfigurationRule mConfiguration =
      new ConfigurationRule(ImmutableMap.of(PropertyKey.FUSE_CACHED_PATHS_MAX, 0,
          PropertyKey.FUSE_USER_GROUP_TRANSLATION_ENABLED, true,
          PropertyKey.FUSE_MOUNT_ALLUXIO_PATH, TEST_ROOT_PATH,
          PropertyKey.FUSE_MOUNT_POINT, MOUNT_POINT), mConf);

  @Before
  public void before() throws Exception {
    AlluxioFuseFileSystemOpts fuseFsOpts = AlluxioFuseFileSystemOpts.create(mConf);
    mFileSystemContext = mock(FileSystemContext.class);
    mFileSystem = mock(FileSystem.class);
    try {
      mFuseFs = new AlluxioJniFuseFileSystem(
<<<<<<< HEAD
          mFileSystemContext, mFileSystem, fuseFsOpts, mConf);
=======
          mFileSystemContext, mFileSystem, fuseFsOpts);
>>>>>>> b26e8c42
    } catch (UnsatisfiedLinkError e) {
      // stop test and ignore if FuseFileSystem fails to create due to missing libfuse library
      Assume.assumeNoException(e);
    }
    mFileInfo = allocateNativeFileInfo();
  }

  @Test
  public void chmod() throws Exception {
    long mode = 123;
    mFuseFs.chmod("/foo/bar", mode);
    AlluxioURI expectedPath = BASE_EXPECTED_URI.join("/foo/bar");
    SetAttributePOptions options =
        SetAttributePOptions.newBuilder().setMode(new Mode((short) mode).toProto()).build();
    verify(mFileSystem).setAttribute(expectedPath, options);
  }

  @Test
  public void chown() throws Exception {
    long uid = AlluxioFuseUtils.getUid(System.getProperty("user.name"));
    long gid = AlluxioFuseUtils.getGid(System.getProperty("user.name"));
    mFuseFs.chown("/foo/bar", uid, gid);
    String userName = System.getProperty("user.name");
    String groupName = AlluxioFuseUtils.getGroupName(gid);
    AlluxioURI expectedPath = BASE_EXPECTED_URI.join("/foo/bar");
    SetAttributePOptions options =
        SetAttributePOptions.newBuilder().setGroup(groupName).setOwner(userName).build();
    verify(mFileSystem).setAttribute(expectedPath, options);
  }

  @Test
  public void chownWithoutValidGid() throws Exception {
    long uid = AlluxioFuseUtils.getUid(System.getProperty("user.name"));
    long gid = AlluxioFuseUtils.ID_NOT_SET_VALUE;
    mFuseFs.chown("/foo/bar", uid, gid);
    String userName = System.getProperty("user.name");
    String groupName = AlluxioFuseUtils.getGroupName(userName);
    AlluxioURI expectedPath = BASE_EXPECTED_URI.join("/foo/bar");
    SetAttributePOptions options =
        SetAttributePOptions.newBuilder().setGroup(groupName).setOwner(userName).build();
    verify(mFileSystem).setAttribute(expectedPath, options);

    gid = AlluxioFuseUtils.ID_NOT_SET_VALUE_UNSIGNED;
    mFuseFs.chown("/foo/bar", uid, gid);
    verify(mFileSystem, times(2)).setAttribute(expectedPath, options);
  }

  @Test
  public void chownWithoutValidUid() throws Exception {
    String userName = System.getProperty("user.name");
    long uid = AlluxioFuseUtils.ID_NOT_SET_VALUE;
    long gid = AlluxioFuseUtils.getGid(userName);
    mFuseFs.chown("/foo/bar", uid, gid);

    String groupName = AlluxioFuseUtils.getGroupName(userName);
    AlluxioURI expectedPath = BASE_EXPECTED_URI.join("/foo/bar");
    SetAttributePOptions options = SetAttributePOptions.newBuilder().setGroup(groupName).build();
    verify(mFileSystem).setAttribute(expectedPath, options);

    uid = AlluxioFuseUtils.ID_NOT_SET_VALUE_UNSIGNED;
    mFuseFs.chown("/foo/bar", uid, gid);
    verify(mFileSystem, times(2)).setAttribute(expectedPath, options);
  }

  @Test
  public void chownWithoutValidUidAndGid() throws Exception {
    long uid = AlluxioFuseUtils.ID_NOT_SET_VALUE;
    long gid = AlluxioFuseUtils.ID_NOT_SET_VALUE;
    mFuseFs.chown("/foo/bar", uid, gid);
    verify(mFileSystem, never()).setAttribute(any());

    uid = AlluxioFuseUtils.ID_NOT_SET_VALUE_UNSIGNED;
    gid = AlluxioFuseUtils.ID_NOT_SET_VALUE_UNSIGNED;
    mFuseFs.chown("/foo/bar", uid, gid);
    verify(mFileSystem, never()).setAttribute(any());
  }

  @Test
  public void create() throws Exception {
    mFileInfo.flags.set(O_WRONLY.intValue());
    mFuseFs.create("/foo/bar", 0, mFileInfo);
    AlluxioURI expectedPath = BASE_EXPECTED_URI.join("/foo/bar");
    verify(mFileSystem).createFile(expectedPath, CreateFilePOptions.newBuilder()
        .setMode(new alluxio.security.authorization.Mode((short) 0).toProto())
        .build());
  }

  @Test
  public void createWithLengthLimit() throws Exception {
    String c256 = String.join("", Collections.nCopies(16, "0123456789ABCDEF"));
    mFileInfo.flags.set(O_WRONLY.intValue());
    assertEquals(-ErrorCodes.ENAMETOOLONG(),
        mFuseFs.create("/foo/" + c256, 0, mFileInfo));
  }

  @Test
  public void flush() throws Exception {
    FileOutStream fos = mock(FileOutStream.class);
    AlluxioURI anyURI = any();
    CreateFilePOptions options = any();
    when(mFileSystem.createFile(anyURI, options)).thenReturn(fos);

    // open a file
    mFileInfo.flags.set(O_WRONLY.intValue());
    mFuseFs.create("/foo/bar", 0, mFileInfo);

    // then call flush into it
    mFuseFs.flush("/foo/bar", mFileInfo);
    verify(fos).flush();
  }

  @Test
  public void getattr() throws Exception {
    // set up status
    FileInfo info = new FileInfo();
    info.setLength(4 * Constants.KB + 1);
    info.setLastAccessTimeMs(1000);
    info.setLastModificationTimeMs(1000);
    String userName = System.getProperty("user.name");
    info.setOwner(userName);
    info.setGroup(AlluxioFuseUtils.getGroupName(userName));
    info.setFolder(true);
    info.setMode(123);
    info.setCompleted(true);
    URIStatus status = new URIStatus(info);

    // mock fs
    when(mFileSystem.getStatus(any(AlluxioURI.class))).thenReturn(status);

    FileStat stat = FileStat.of(ByteBuffer.allocateDirect(256));
    assertEquals(0, mFuseFs.getattr("/foo", stat));
    assertEquals(status.getLength(), stat.st_size.longValue());
    assertEquals(9, stat.st_blocks.intValue());
    assertEquals(status.getLastAccessTimeMs() / 1000, stat.st_atim.tv_sec.get());
    assertEquals((status.getLastAccessTimeMs() % 1000) * 1000,
            stat.st_atim.tv_nsec.longValue());
    assertEquals(status.getLastModificationTimeMs() / 1000, stat.st_ctim.tv_sec.get());
    assertEquals((status.getLastModificationTimeMs() % 1000) * 1000,
        stat.st_ctim.tv_nsec.longValue());
    assertEquals(status.getLastModificationTimeMs() / 1000, stat.st_mtim.tv_sec.get());
    assertEquals((status.getLastModificationTimeMs() % 1000) * 1000,
        stat.st_mtim.tv_nsec.longValue());
    assertEquals(AlluxioFuseUtils.getUid(System.getProperty("user.name")), stat.st_uid.get());
    assertEquals(AlluxioFuseUtils.getGid(System.getProperty("user.name")), stat.st_gid.get());
    assertEquals(123 | FileStat.S_IFDIR, stat.st_mode.intValue());
  }

  @Test
  public void getattrWithDelay() throws Exception {
    String path = "/foo/bar";
    AlluxioURI expectedPath = BASE_EXPECTED_URI.join("/foo/bar");

    // set up status
    FileInfo info = new FileInfo();
    info.setLength(0);
    info.setCompleted(false);
    URIStatus status = new URIStatus(info);

    // mock fs
    when(mFileSystem.getStatus(any(AlluxioURI.class))).thenReturn(status);

    FileStat stat = FileStat.of(ByteBuffer.allocateDirect(256));

    // Use another thread to open file so that
    // we could change the file status when opening it
    Thread t = new Thread(() -> mFuseFs.getattr(path, stat));
    t.start();
    Thread.sleep(1000);

    // If the file is not being written and is not completed,
    // we will wait for the file to complete
    verify(mFileSystem, atLeast(10)).getStatus(expectedPath);
    assertEquals(0, stat.st_size.longValue());

    info.setCompleted(true);
    info.setLength(1000);

    t.join();

    assertEquals(1000, stat.st_size.longValue());
  }

  @Test
  public void getattrWhenWriting() throws Exception {
    String path = "/foo/bar";
    AlluxioURI expectedPath = BASE_EXPECTED_URI.join(path);

    FileOutStream fos = mock(FileOutStream.class);
    when(mFileSystem.createFile(expectedPath)).thenReturn(fos);

    mFuseFs.create(path, 0, mFileInfo);

    // Prepare file status
    FileInfo info = new FileInfo();
    info.setLength(0);
    info.setCompleted(false);
    URIStatus status = new URIStatus(info);

    when(mFileSystem.exists(any(AlluxioURI.class))).thenReturn(true);
    when(mFileSystem.getStatus(any(AlluxioURI.class))).thenReturn(status);

    FileStat stat = FileStat.of(ByteBuffer.allocateDirect(256));

    // getattr() will not be blocked when writing
    mFuseFs.getattr(path, stat);
    // If getattr() is blocking, it will continuously get status of the file
    verify(mFileSystem, atMost(300)).getStatus(expectedPath);
    assertEquals(0, stat.st_size.longValue());

    mFuseFs.release(path, mFileInfo);

    // getattr() will be blocked waiting for the file to be completed
    // If release() is called (returned) but does not finished
    Thread t = new Thread(() -> mFuseFs.getattr(path, stat));
    t.start();
    Thread.sleep(1000);
    verify(mFileSystem, atLeast(10)).getStatus(expectedPath);
    assertEquals(0, stat.st_size.longValue());

    info.setCompleted(true);
    info.setLength(1000);

    t.join();

    // getattr() completed and set the file size
    assertEquals(1000, stat.st_size.longValue());
  }

  @Test
  public void mkDir() throws Exception {
    long mode = 0755L;
    mFuseFs.mkdir("/foo/bar", mode);
    verify(mFileSystem).createDirectory(BASE_EXPECTED_URI.join("/foo/bar"),
        CreateDirectoryPOptions.newBuilder()
            .setMode(new alluxio.security.authorization.Mode((short) mode).toProto())
            .build());
  }

  @Test
  public void mkDirWithLengthLimit() throws Exception {
    long mode = 0755L;
    String c256 = String.join("", Collections.nCopies(16, "0123456789ABCDEF"));
    assertEquals(-ErrorCodes.ENAMETOOLONG(),
        mFuseFs.mkdir("/foo/" + c256, mode));
  }

  @Test
  public void openWithoutDelay() throws Exception {
    AlluxioURI expectedPath = BASE_EXPECTED_URI.join("/foo/bar");
    setUpOpenMock(expectedPath);

    FileInStream is = mock(FileInStream.class);
    when(mFileSystem.openFile(expectedPath)).thenReturn(is);
    mFuseFs.open("/foo/bar", mFileInfo);
    verify(mFileSystem).openFile(expectedPath);
  }

  @Test
  public void incompleteFileCannotOpen() throws Exception {
    AlluxioURI expectedPath = BASE_EXPECTED_URI.join("/foo/bar");
    FileInfo fi = setUpOpenMock(expectedPath);
    fi.setCompleted(false);

    when(mFileSystem.openFile(expectedPath)).thenThrow(new FileIncompleteException(expectedPath));
    assertEquals(-ErrorCodes.EFAULT(), mFuseFs.open("/foo/bar", mFileInfo));
  }

  @Test
  public void openWithDelay() throws Exception {
    AlluxioURI expectedPath = BASE_EXPECTED_URI.join("/foo/bar");
    FileInfo fi = setUpOpenMock(expectedPath);
    fi.setCompleted(false);
    when(mFileSystem.openFile(expectedPath)).thenThrow(new FileIncompleteException(expectedPath));

    // Use another thread to open file so that
    // we could change the file status when opening it
    Thread t = new Thread(() -> mFuseFs.open("/foo/bar", mFileInfo));
    t.start();
    Thread.sleep(1000);
    // If the file exists but is not completed, we will wait for the file to complete
    verify(mFileSystem, atLeast(10)).getStatus(expectedPath);

    fi.setCompleted(true);
    t.join();
    verify(mFileSystem, times(2)).openFile(expectedPath);
  }

  @Test
  public void read() throws Exception {
    // mocks set-up
    AlluxioURI expectedPath = BASE_EXPECTED_URI.join("/foo/bar");
    setUpOpenMock(expectedPath);

    FileInStream fakeInStream = mock(FileInStream.class);
    when(fakeInStream.read(any(byte[].class),
        anyInt(), anyInt())).then((Answer<Integer>) invocationOnMock -> {
          byte[] myDest = (byte[]) invocationOnMock.getArguments()[0];
          for (byte i = 0; i < 4; i++) {
            myDest[i] = i;
          }
          return 4;
        });

    when(mFileSystem.openFile(expectedPath)).thenReturn(fakeInStream);
    mFileInfo.flags.set(O_RDONLY.intValue());

    // prepare something to read to it
    ByteBuffer ptr = ByteBuffer.allocateDirect(4);
    assertEquals(4, ptr.limit());

    // actual test
    mFuseFs.open("/foo/bar", mFileInfo);

    mFuseFs.read("/foo/bar", ptr, 4, 0, mFileInfo);
    ptr.flip();
    final byte[] dst = new byte[4];
    ptr.get(dst, 0, 4);
    final byte[] expected = new byte[] {0, 1, 2, 3};

    assertArrayEquals("Source and dst data should be equal", expected, dst);
  }

  @Test
  public void rename() throws Exception {
    AlluxioURI oldPath = BASE_EXPECTED_URI.join("/old");
    AlluxioURI newPath = BASE_EXPECTED_URI.join("/new");
    doNothing().when(mFileSystem).rename(oldPath, newPath);
    mFuseFs.rename("/old", "/new");
    verify(mFileSystem).rename(oldPath, newPath);
  }

  @Test
  public void renameOldNotExist() throws Exception {
    AlluxioURI oldPath = BASE_EXPECTED_URI.join("/old");
    AlluxioURI newPath = BASE_EXPECTED_URI.join("/new");
    doThrow(new FileDoesNotExistException("File /old does not exist"))
        .when(mFileSystem).rename(oldPath, newPath);
    assertEquals(-ErrorCodes.ENOENT(), mFuseFs.rename("/old", "/new"));
  }

  @Test
  public void renameNewExist() throws Exception {
    AlluxioURI oldPath = BASE_EXPECTED_URI.join("/old");
    AlluxioURI newPath = BASE_EXPECTED_URI.join("/new");
    doThrow(new FileAlreadyExistsException("File /new already exists"))
        .when(mFileSystem).rename(oldPath, newPath);
    assertEquals(-ErrorCodes.EEXIST(), mFuseFs.rename("/old", "/new"));
  }

  @Test
  public void renameWithLengthLimit() throws Exception {
    String c256 = String.join("", Collections.nCopies(16, "0123456789ABCDEF"));
    AlluxioURI oldPath = BASE_EXPECTED_URI.join("/old");
    AlluxioURI newPath = BASE_EXPECTED_URI.join("/" + c256);
    doNothing().when(mFileSystem).rename(oldPath, newPath);
    assertEquals(-ErrorCodes.ENAMETOOLONG(),
        mFuseFs.rename("/old", "/" + c256));
  }

  @Test
  public void rmdir() throws Exception {
    AlluxioURI expectedPath = BASE_EXPECTED_URI.join("/foo/bar");
    doNothing().when(mFileSystem).delete(expectedPath);
    mFuseFs.rmdir("/foo/bar");
    verify(mFileSystem).delete(expectedPath);
  }

  @Test
  public void write() throws Exception {
    FileOutStream fos = mock(FileOutStream.class);
    AlluxioURI anyURI = any();
    CreateFilePOptions options = any();
    when(mFileSystem.createFile(anyURI, options)).thenReturn(fos);

    // open a file
    mFileInfo.flags.set(O_WRONLY.intValue());
    mFuseFs.create("/foo/bar", 0, mFileInfo);

    // prepare something to write into it
    ByteBuffer ptr = ByteBuffer.allocateDirect(4);
    byte[] expected = {42, -128, 1, 3};
    ptr.put(expected, 0, 4);
    ptr.flip();

    mFuseFs.write("/foo/bar", ptr, 4, 0, mFileInfo);
    verify(fos).write(expected);

    // the second write is no-op because the writes must be sequential and overwriting is supported
    mFuseFs.write("/foo/bar", ptr, 4, 0, mFileInfo);
    verify(fos, times(1)).write(expected);
  }

  @Test
  public void unlink() throws Exception {
    AlluxioURI expectedPath = BASE_EXPECTED_URI.join("/foo/bar");
    doNothing().when(mFileSystem).delete(expectedPath);
    mFuseFs.unlink("/foo/bar");
    verify(mFileSystem).delete(expectedPath);
  }

  @Test
  public void pathTranslation() throws Exception {
    final LoadingCache<String, AlluxioURI> resolver = mFuseFs.getPathResolverCache();

    AlluxioURI expected = new AlluxioURI(TEST_ROOT_PATH);
    AlluxioURI actual = resolver.apply("/");
    assertEquals("/ should resolve to " + expected, expected, actual);

    expected = new AlluxioURI(TEST_ROOT_PATH + "/home/foo");
    actual = resolver.apply("/home/foo");
    assertEquals("/home/foo should resolve to " + expected, expected, actual);
  }

  // Allocate native memory for a FuseFileInfo data struct and return its pointer
  private FuseFileInfo allocateNativeFileInfo() {
    ByteBuffer buffer = ByteBuffer.allocateDirect(36);
    buffer.clear();
    return FuseFileInfo.of(buffer);
  }

  /**
   * Sets up mock for open() operation.
   *
   * @param uri the path to run operations on
   * @return the file information
   */
  private FileInfo setUpOpenMock(AlluxioURI uri) throws Exception {
    FileInfo fi = new FileInfo();
    fi.setCompleted(true);
    fi.setFolder(false);
    URIStatus status = new URIStatus(fi);

    when(mFileSystem.getStatus(uri)).thenReturn(status);
    return fi;
  }

  @Test
  public void statfs() throws Exception {
    ByteBuffer buffer = ByteBuffer.allocateDirect(4 * Constants.KB);
    buffer.clear();
    Statvfs stbuf = Statvfs.of(buffer);

    int blockSize = 4 * Constants.KB;
    int totalBlocks = 4;
    int freeBlocks = 3;

    BlockMasterClient blockMasterClient = PowerMockito.mock(BlockMasterClient.class);
    PowerMockito.mockStatic(BlockMasterClient.Factory.class);
    when(BlockMasterClient.Factory.create(any())).thenReturn(blockMasterClient);

    BlockMasterInfo blockMasterInfo = new BlockMasterInfo();
    blockMasterInfo.setCapacityBytes(totalBlocks * blockSize);
    blockMasterInfo.setFreeBytes(freeBlocks * blockSize);
    when(blockMasterClient.getBlockMasterInfo(any())).thenReturn(blockMasterInfo);

    assertEquals(0, mFuseFs.statfs("/", stbuf));

    assertEquals(blockSize, stbuf.f_bsize.intValue());
    assertEquals(blockSize, stbuf.f_frsize.intValue());
    assertEquals(totalBlocks, stbuf.f_blocks.longValue());
    assertEquals(freeBlocks, stbuf.f_bfree.longValue());
    assertEquals(freeBlocks, stbuf.f_bavail.longValue());

    assertEquals(AlluxioJniFuseFileSystem.UNKNOWN_INODES, stbuf.f_files.intValue());
    assertEquals(AlluxioJniFuseFileSystem.UNKNOWN_INODES, stbuf.f_ffree.intValue());
    assertEquals(AlluxioJniFuseFileSystem.UNKNOWN_INODES, stbuf.f_favail.intValue());
    assertEquals(AlluxioJniFuseFileSystem.MAX_NAME_LENGTH, stbuf.f_namemax.intValue());
  }
}<|MERGE_RESOLUTION|>--- conflicted
+++ resolved
@@ -101,11 +101,7 @@
     mFileSystem = mock(FileSystem.class);
     try {
       mFuseFs = new AlluxioJniFuseFileSystem(
-<<<<<<< HEAD
-          mFileSystemContext, mFileSystem, fuseFsOpts, mConf);
-=======
           mFileSystemContext, mFileSystem, fuseFsOpts);
->>>>>>> b26e8c42
     } catch (UnsatisfiedLinkError e) {
       // stop test and ignore if FuseFileSystem fails to create due to missing libfuse library
       Assume.assumeNoException(e);
