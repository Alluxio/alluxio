/*
 * The Alluxio Open Foundation licenses this work under the Apache License, version 2.0
 * (the "License"). You may not use this work except in compliance with the License, which is
 * available at www.apache.org/licenses/LICENSE-2.0
 *
 * This software is distributed on an "AS IS" basis, WITHOUT WARRANTIES OR CONDITIONS OF ANY KIND,
 * either express or implied, as more fully set forth in the License.
 *
 * See the NOTICE file distributed with this work for information regarding copyright ownership.
 */

package alluxio.fuse;

import alluxio.AlluxioURI;
import alluxio.client.file.FileInStream;
import alluxio.client.file.FileOutStream;
import alluxio.client.file.FileSystem;
import alluxio.client.file.URIStatus;
import alluxio.collections.IndexDefinition;
import alluxio.collections.IndexedSet;
<<<<<<< HEAD
import alluxio.conf.AlluxioConfiguration;
import alluxio.conf.PropertyKey;
import alluxio.exception.AlluxioException;
import alluxio.exception.DirectoryNotEmptyException;
import alluxio.exception.FileAlreadyExistsException;
import alluxio.exception.FileDoesNotExistException;
import alluxio.exception.InvalidPathException;
=======
>>>>>>> e2333382
import alluxio.grpc.SetAttributePOptions;
import alluxio.util.CommonUtils;
import alluxio.util.WaitForOptions;

import com.google.common.annotations.VisibleForTesting;
import com.google.common.base.Preconditions;
import com.google.common.cache.CacheBuilder;
import com.google.common.cache.CacheLoader;
import com.google.common.cache.LoadingCache;
import jnr.ffi.Pointer;
import jnr.ffi.types.gid_t;
import jnr.ffi.types.mode_t;
import jnr.ffi.types.off_t;
import jnr.ffi.types.size_t;
import jnr.ffi.types.uid_t;
import org.slf4j.Logger;
import org.slf4j.LoggerFactory;
import ru.serce.jnrfuse.ErrorCodes;
import ru.serce.jnrfuse.FuseFillDir;
import ru.serce.jnrfuse.FuseStubFS;
import ru.serce.jnrfuse.struct.FileStat;
import ru.serce.jnrfuse.struct.FuseFileInfo;
import ru.serce.jnrfuse.struct.Timespec;

import java.io.IOException;
import java.nio.file.Path;
import java.nio.file.Paths;
import java.util.List;
import java.util.concurrent.TimeoutException;

import javax.annotation.concurrent.ThreadSafe;

/**
 * Main FUSE implementation class.
 *
 * Implements the FUSE callbacks defined by jnr-fuse.
 */
@ThreadSafe
public final class AlluxioFuseFileSystem extends FuseStubFS {
  private static final Logger LOG = LoggerFactory.getLogger(AlluxioFuseFileSystem.class);
  private static final int MAX_OPEN_FILES = Integer.MAX_VALUE;
  private static final int MAX_OPEN_WAITTIME_MS = 5000;

  /**
   * 4294967295 is unsigned long -1, -1 means that uid or gid is not set.
   * 4294967295 or -1 occurs when chown without user name or group name.
   * Please view https://github.com/SerCeMan/jnr-fuse/issues/67 for more details.
   */
  @VisibleForTesting
  public static final long ID_NOT_SET_VALUE = -1;
  @VisibleForTesting
  public static final long ID_NOT_SET_VALUE_UNSIGNED = 4294967295L;

  private static final long UID = AlluxioFuseUtils.getUid(System.getProperty("user.name"));
  private static final long GID = AlluxioFuseUtils.getGid(System.getProperty("user.name"));

  // Open file managements
  private static final IndexDefinition<OpenFileEntry, Long> ID_INDEX =
      new IndexDefinition<OpenFileEntry, Long>(true) {
        @Override
        public Long getFieldValue(OpenFileEntry o) {
          return o.getId();
        }
      };

  private static final IndexDefinition<OpenFileEntry, String> PATH_INDEX =
      new IndexDefinition<OpenFileEntry, String>(true) {
        @Override
        public String getFieldValue(OpenFileEntry o) {
          return o.getPath();
        }
      };

  private final boolean mIsUserGroupTranslation;
  private final FileSystem mFileSystem;
  // base path within Alluxio namespace that is used for FUSE operations
  // For example, if alluxio-fuse is mounted in /mnt/alluxio and mAlluxioRootPath
  // is /users/foo, then an operation on /mnt/alluxio/bar will be translated on
  // an action on the URI alluxio://<master>:<port>/users/foo/bar
  private final Path mAlluxioRootPath;
  // Keeps a cache of the most recently translated paths from String to Alluxio URI
  private final LoadingCache<String, AlluxioURI> mPathResolverCache;

  // Table of open files with corresponding InputStreams and OutputStreams
  private final IndexedSet<OpenFileEntry> mOpenFiles;

  private long mNextOpenFileId;
  private final String mFsName;

  /**
   * Creates a new instance of {@link AlluxioFuseFileSystem}.
   *
   * @param fs Alluxio file system
   * @param opts options
   * @param conf Alluxio configuration
   */
  public AlluxioFuseFileSystem(FileSystem fs, AlluxioFuseOptions opts, AlluxioConfiguration conf) {
    super();
    mFsName = conf.get(PropertyKey.FUSE_FS_NAME);
    mFileSystem = fs;
    mAlluxioRootPath = Paths.get(opts.getAlluxioRoot());
    mNextOpenFileId = 0L;
    mOpenFiles = new IndexedSet<>(ID_INDEX, PATH_INDEX);

    final int maxCachedPaths = conf.getInt(PropertyKey.FUSE_CACHED_PATHS_MAX);
    mIsUserGroupTranslation
        = conf.getBoolean(PropertyKey.FUSE_USER_GROUP_TRANSLATION_ENABLED);
    mPathResolverCache = CacheBuilder.newBuilder()
        .maximumSize(maxCachedPaths)
        .build(new PathCacheLoader());

    Preconditions.checkArgument(mAlluxioRootPath.isAbsolute(),
        "alluxio root path should be absolute");
  }

  /**
   * Changes the mode of an Alluxio file.
   *
   * @param path the path of the file
   * @param mode the mode to change to
   * @return 0 on success, a negative value on error
   */
  @Override
  public int chmod(String path, @mode_t long mode) {
    AlluxioURI uri = mPathResolverCache.getUnchecked(path);

    SetAttributePOptions options = SetAttributePOptions.newBuilder()
        .setMode(new alluxio.security.authorization.Mode((short) mode).toProto()).build();
    try {
      mFileSystem.setAttribute(uri, options);
    } catch (Throwable t) {
      LOG.error("Failed to change {} to mode {}", path, mode, t);
      return AlluxioFuseUtils.getErrorCode(t);
    }

    return 0;
  }

  /**
   * Changes the user and group ownership of an Alluxio file.
   * This operation only works when the user group translation is enabled in Alluxio-FUSE.
   *
   * @param path the path of the file
   * @param uid the uid to change to
   * @param gid the gid to change to
   * @return 0 on success, a negative value on error
   */
  @Override
  public int chown(String path, @uid_t long uid, @gid_t long gid) {
    if (!mIsUserGroupTranslation) {
      LOG.info("Cannot change the owner/group of path {}. Please set {} to be true to enable "
          + "user group translation in Alluxio-FUSE.",
          path, PropertyKey.FUSE_USER_GROUP_TRANSLATION_ENABLED.getName());
      return -ErrorCodes.EOPNOTSUPP();
    }

    try {
      SetAttributePOptions.Builder optionsBuilder = SetAttributePOptions.newBuilder();
      final AlluxioURI uri = mPathResolverCache.getUnchecked(path);

      String userName = "";
      if (uid != ID_NOT_SET_VALUE && uid != ID_NOT_SET_VALUE_UNSIGNED) {
        userName = AlluxioFuseUtils.getUserName(uid);
        if (userName.isEmpty()) {
          // This should never be reached
<<<<<<< HEAD
          LOG.error("Failed to create user name from uid {}", uid);
          return -ErrorCodes.EFAULT();
=======
          LOG.error("Failed to get user name from uid {}", uid);
          return -ErrorCodes.EINVAL();
>>>>>>> e2333382
        }
        optionsBuilder.setOwner(userName);
      }

      String groupName = "";
      if (gid != ID_NOT_SET_VALUE && gid != ID_NOT_SET_VALUE_UNSIGNED) {
        groupName = AlluxioFuseUtils.getGroupName(gid);
        if (groupName.isEmpty()) {
          // This should never be reached
          LOG.error("Failed to get group name from gid {}", gid);
          return -ErrorCodes.EINVAL();
        }
        optionsBuilder.setGroup(groupName);
      } else if (!userName.isEmpty()) {
        groupName = AlluxioFuseUtils.getGroupName(userName);
        optionsBuilder.setGroup(groupName);
      }

      if (userName.isEmpty() && groupName.isEmpty()) {
        // This should never be reached
        LOG.info("Unable to change owner and group of file {} when uid is {} and gid is {}", path,
            userName, groupName);
      } else if (userName.isEmpty()) {
        LOG.info("Change group of file {} to {}", path, groupName);
        mFileSystem.setAttribute(uri, optionsBuilder.build());
      } else {
        LOG.info("Change owner of file {} to {}", path, groupName);
        mFileSystem.setAttribute(uri, optionsBuilder.build());
      }
    } catch (Throwable t) {
      LOG.error("Failed to chown {} to uid {} and gid {}", path, uid, gid, t);
      return AlluxioFuseUtils.getErrorCode(t);
    }
    return 0;
  }

  /**
   * Creates and opens a new file.
   *
   * @param path The FS path of the file to open
   * @param mode mode flags
   * @param fi FileInfo data struct kept by FUSE
   * @return 0 on success. A negative value on error
   */
  @Override
  public int create(String path, @mode_t long mode, FuseFileInfo fi) {
    final AlluxioURI uri = mPathResolverCache.getUnchecked(path);
    final int flags = fi.flags.get();
    LOG.trace("create({}, {}) [Alluxio: {}]", path, Integer.toHexString(flags), uri);

    try {
      if (mOpenFiles.size() >= MAX_OPEN_FILES) {
        LOG.error("Cannot create {}: too many open files (MAX_OPEN_FILES: {})", path,
            MAX_OPEN_FILES);
        return -ErrorCodes.EMFILE();
      }

      FileOutStream os = mFileSystem.createFile(uri);
      synchronized (mOpenFiles) {
        mOpenFiles.add(new OpenFileEntry(mNextOpenFileId, path, null, os));
        fi.fh.set(mNextOpenFileId);

        // Assuming I will never wrap around (2^64 open files are quite a lot anyway)
        mNextOpenFileId += 1;
      }
      LOG.debug("{} created and opened", path);
    } catch (Throwable t) {
      LOG.error("Failed to create {}", path, t);
      return AlluxioFuseUtils.getErrorCode(t);
    }

    return 0;
  }

  /**
   * Flushes cached data on Alluxio.
   *
   * Called on explicit sync() operation or at close().
   *
   * @param path The path on the FS of the file to close
   * @param fi FileInfo data struct kept by FUSE
   * @return 0 on success, a negative value on error
   */
  @Override
  public int flush(String path, FuseFileInfo fi) {
    LOG.trace("flush({})", path);
    final long fd = fi.fh.get();
    OpenFileEntry oe = mOpenFiles.getFirstByField(ID_INDEX, fd);
    if (oe == null) {
      LOG.error("Cannot find fd for {} in table", path);
      return -ErrorCodes.EBADFD();
    }
    if (oe.getOut() != null) {
      try {
        oe.getOut().flush();
      } catch (IOException e) {
        LOG.error("Failed to flush {}", path, e);
        return -ErrorCodes.EIO();
      }
    } else {
      LOG.debug("Not flushing: {} was not open for writing", path);
    }
    return 0;
  }

  /**
   * Retrieves file attributes.
   *
   * @param path The path on the FS of the file
   * @param stat FUSE data structure to fill with file attrs
   * @return 0 on success, negative value on error
   */
  @Override
  public int getattr(String path, FileStat stat) {
    final AlluxioURI turi = mPathResolverCache.getUnchecked(path);
    LOG.trace("getattr({}) [Alluxio: {}]", path, turi);
    try {
      URIStatus status = mFileSystem.getStatus(turi);
      if (!status.isCompleted()) {
        // Always block waiting for file to be completed except when the file is writing
        // We do not want to block the writing process
        if (!mOpenFiles.contains(PATH_INDEX, path) && !waitForFileCompleted(turi)) {
          LOG.error("File {} is not completed", path);
        }
        status = mFileSystem.getStatus(turi);
      }
      long size = status.getLength();
      stat.st_size.set(size);

      // Sets block number to fulfill du command needs
      // `st_blksize` is ignored in `getattr` according to
      // https://github.com/libfuse/libfuse/blob/d4a7ba44b022e3b63fc215374d87ed9e930d9974/include/fuse.h#L302
      // According to http://man7.org/linux/man-pages/man2/stat.2.html,
      // `st_blocks` is the number of 512B blocks allocated
      stat.st_blocks.set((int) Math.ceil((double) size / 512));

      final long ctime_sec = status.getLastModificationTimeMs() / 1000;
      // Keeps only the "residual" nanoseconds not caputred in citme_sec
      final long ctime_nsec = (status.getLastModificationTimeMs() % 1000) * 1000;

      stat.st_ctim.tv_sec.set(ctime_sec);
      stat.st_ctim.tv_nsec.set(ctime_nsec);
      stat.st_mtim.tv_sec.set(ctime_sec);
      stat.st_mtim.tv_nsec.set(ctime_nsec);

      if (mIsUserGroupTranslation) {
        // Translate the file owner/group to unix uid/gid
        // Show as uid==-1 (nobody) if owner does not exist in unix
        // Show as gid==-1 (nogroup) if group does not exist in unix
        stat.st_uid.set(AlluxioFuseUtils.getUid(status.getOwner()));
        stat.st_gid.set(AlluxioFuseUtils.getGidFromGroupName(status.getGroup()));
      } else {
        stat.st_uid.set(UID);
        stat.st_gid.set(GID);
      }

      int mode = status.getMode();
      if (status.isFolder()) {
        mode |= FileStat.S_IFDIR;
      } else {
        mode |= FileStat.S_IFREG;
      }
      stat.st_mode.set(mode);
      stat.st_nlink.set(1);
    } catch (Throwable t) {
      LOG.error("Failed to get info of {}", path, t);
      return AlluxioFuseUtils.getErrorCode(t);
    }

    return 0;
  }

  /**
   * @return Name of the file system
   */
  @Override
  public String getFSName() {
    return mFsName;
  }

  /**
   * Creates a new dir.
   *
   * @param path the path on the FS of the new dir
   * @param mode Dir creation flags (IGNORED)
   * @return 0 on success, a negative value on error
   */
  @Override
  public int mkdir(String path, @mode_t long mode) {
    final AlluxioURI turi = mPathResolverCache.getUnchecked(path);
    LOG.trace("mkdir({}) [Alluxio: {}]", path, turi);
    try {
      mFileSystem.createDirectory(turi);
    } catch (Throwable t) {
      LOG.error("Failed to create directory {}", path, t);
      return AlluxioFuseUtils.getErrorCode(t);
    }

    return 0;
  }

  /**
   * Opens an existing file for reading.
   *
   * Note that the opening an existing file would fail, because of Alluxio's write-once semantics.
   *
   * @param path the FS path of the file to open
   * @param fi FileInfo data structure kept by FUSE
   * @return 0 on success, a negative value on error
   */
  @Override
  public int open(String path, FuseFileInfo fi) {
    final AlluxioURI uri = mPathResolverCache.getUnchecked(path);
    // (see {@code man 2 open} for the structure of the flags bitfield)
    // File creation flags are the last two bits of flags
    final int flags = fi.flags.get();
    LOG.trace("open({}, 0x{}) [Alluxio: {}]", path, Integer.toHexString(flags), uri);

    try {
      final URIStatus status = mFileSystem.getStatus(uri);
      if (status.isFolder()) {
        LOG.error("Cannot open folder {}", path);
        return -ErrorCodes.EISDIR();
      }

      if (!status.isCompleted() && !waitForFileCompleted(uri)) {
        LOG.error("Cannot open incomplete folder {}", path);
        return -ErrorCodes.EFAULT();
      }

      if (mOpenFiles.size() >= MAX_OPEN_FILES) {
        LOG.error("Cannot open {}: too many open files (MAX_OPEN_FILES: {})", path, MAX_OPEN_FILES);
        return ErrorCodes.EMFILE();
      }

      FileInStream is = mFileSystem.openFile(uri);
      synchronized (mOpenFiles) {
        mOpenFiles.add(new OpenFileEntry(mNextOpenFileId, path, is, null));
        fi.fh.set(mNextOpenFileId);
        // Assuming I will never wrap around (2^64 open files are quite a lot anyway)
        mNextOpenFileId += 1;
      }
    } catch (Throwable t) {
      LOG.error("Failed to open file {}", path, t);
      return AlluxioFuseUtils.getErrorCode(t);
    }

    return 0;
  }

  /**
   * Reads data from an open file.
   *
   * @param path the FS path of the file to read
   * @param buf FUSE buffer to fill with data read
   * @param size how many bytes to read. The maximum value that is accepted
   *             on this method is {@link Integer#MAX_VALUE} (note that current
   *             FUSE implementation will call this method with a size of
   *             at most 128K).
   * @param offset offset of the read operation
   * @param fi FileInfo data structure kept by FUSE
   * @return the number of bytes read or 0 on EOF. A negative
   *         value on error
   */
  @Override
  public int read(String path, Pointer buf, @size_t long size, @off_t long offset,
      FuseFileInfo fi) {

    if (size > Integer.MAX_VALUE) {
      LOG.error("Cannot read more than Integer.MAX_VALUE");
      return -ErrorCodes.EINVAL();
    }
    LOG.trace("read({}, {}, {})", path, size, offset);
    final int sz = (int) size;
    final long fd = fi.fh.get();
    OpenFileEntry oe = mOpenFiles.getFirstByField(ID_INDEX, fd);
    if (oe == null) {
      LOG.error("Cannot find fd for {} in table", path);
      return -ErrorCodes.EBADFD();
    }

    int rd = 0;
    int nread = 0;
    if (oe.getIn() == null) {
      LOG.error("{} was not open for reading", path);
      return -ErrorCodes.EBADFD();
    }
    try {
      oe.getIn().seek(offset);
      final byte[] dest = new byte[sz];
      while (rd >= 0 && nread < size) {
        rd = oe.getIn().read(dest, nread, sz - nread);
        if (rd >= 0) {
          nread += rd;
        }
      }

      if (nread == -1) { // EOF
        nread = 0;
      } else if (nread > 0) {
        buf.put(0, dest, 0, nread);
      }
    } catch (Throwable t) {
      LOG.error("Failed to read file {}", path, t);
      return AlluxioFuseUtils.getErrorCode(t);
    }

    return nread;
  }

  /**
   * Reads the contents of a directory.
   *
   * @param path The FS path of the directory
   * @param buff The FUSE buffer to fill
   * @param filter FUSE filter
   * @param offset Ignored in alluxio-fuse
   * @param fi FileInfo data structure kept by FUSE
   * @return 0 on success, a negative value on error
   */
  @Override
  public int readdir(String path, Pointer buff, FuseFillDir filter,
      @off_t long offset, FuseFileInfo fi) {
    final AlluxioURI turi = mPathResolverCache.getUnchecked(path);
    LOG.trace("readdir({}) [Alluxio: {}]", path, turi);

    try {
      final List<URIStatus> ls = mFileSystem.listStatus(turi);
      // standard . and .. entries
      filter.apply(buff, ".", null, 0);
      filter.apply(buff, "..", null, 0);

      for (final URIStatus file : ls) {
        filter.apply(buff, file.getName(), null, 0);
      }
    } catch (Throwable t) {
      LOG.error("Failed to read directory {}", path, t);
      return AlluxioFuseUtils.getErrorCode(t);
    }

    return 0;
  }

  /**
   * Releases the resources associated to an open file. Release() is async.
   *
   * Guaranteed to be called once for each open() or create().
   *
   * @param path the FS path of the file to release
   * @param fi FileInfo data structure kept by FUSE
   * @return 0. The return value is ignored by FUSE (any error should be reported
   *         on flush instead)
   */
  @Override
  public int release(String path, FuseFileInfo fi) {
    LOG.trace("release({})", path);
    OpenFileEntry oe;
    final long fd = fi.fh.get();
    synchronized (mOpenFiles) {
      oe = mOpenFiles.getFirstByField(ID_INDEX, fd);
      mOpenFiles.remove(oe);
    }
    if (oe == null) {
      LOG.error("Cannot find fd for {} in table", path);
      return -ErrorCodes.EBADFD();
    }
    try {
      oe.close();
    } catch (IOException e) {
      LOG.error("Failed closing {} [in]", path, e);
    }
    return 0;
  }

  /**
   * Renames a path.
   *
   * @param oldPath the source path in the FS
   * @param newPath the destination path in the FS
   * @return 0 on success, a negative value on error
   */
  @Override
  public int rename(String oldPath, String newPath) {
    final AlluxioURI oldUri = mPathResolverCache.getUnchecked(oldPath);
    final AlluxioURI newUri = mPathResolverCache.getUnchecked(newPath);
    LOG.trace("rename({}, {}) [Alluxio: {}, {}]", oldPath, newPath, oldUri, newUri);

    try {
      mFileSystem.rename(oldUri, newUri);
      synchronized (mOpenFiles) {
        if (mOpenFiles.contains(PATH_INDEX, oldPath)) {
          OpenFileEntry oe = mOpenFiles.getFirstByField(PATH_INDEX, oldPath);
          oe.setPath(newPath);
        }
      }
    } catch (Throwable t) {
      LOG.error("Failed to rename {} to {}", oldPath, newPath, t);
      return AlluxioFuseUtils.getErrorCode(t);
    }

    return 0;
  }

  /**
   * Deletes an empty directory.
   *
   * @param path The FS path of the directory
   * @return 0 on success, a negative value on error
   */
  @Override
  public int rmdir(String path) {
    LOG.trace("rmdir({})", path);
    return rmInternal(path);
  }

  /**
   * Changes the size of a file. This operation would not succeed because of Alluxio's write-once
   * model.
   */
  @Override
  public int truncate(String path, long size) {
    LOG.error("Truncate is not supported {}", path);
    return -ErrorCodes.EOPNOTSUPP();
  }

  /**
   * Deletes a file from the FS.
   *
   * @param path the FS path of the file
   * @return 0 on success, a negative value on error
   */
  @Override
  public int unlink(String path) {
    LOG.trace("unlink({})", path);
    return rmInternal(path);
  }

  /**
   * Alluxio does not have access time, and the file is created only once. So this operation is a
   * no-op.
   */
  @Override
  public int utimens(String path, Timespec[] timespec) {
    return 0;
  }

  /**
   * Writes a buffer to an open Alluxio file. Random write is not supported, so the offset argument
   * is ignored. Also, due to an issue in OSXFUSE that may write the same content at a offset
   * multiple times, the write also checks that the subsequent write of the same offset is ignored.
   *
   * @param buf The buffer with source data
   * @param size How much data to write from the buffer. The maximum accepted size for writes is
   *        {@link Integer#MAX_VALUE}. Note that current FUSE implementation will anyway call write
   *        with at most 128K writes
   * @param offset The offset where to write in the file (IGNORED)
   * @param fi FileInfo data structure kept by FUSE
   * @return number of bytes written on success, a negative value on error
   */
  @Override
  public int write(String path, Pointer buf, @size_t long size, @off_t long offset,
                   FuseFileInfo fi) {
    if (size > Integer.MAX_VALUE) {
      LOG.error("Cannot write more than Integer.MAX_VALUE");
      return ErrorCodes.EIO();
    }
    LOG.trace("write({}, {}, {})", path, size, offset);
    final int sz = (int) size;
    final long fd = fi.fh.get();
    OpenFileEntry oe = mOpenFiles.getFirstByField(ID_INDEX, fd);
    if (oe == null) {
      LOG.error("Cannot find fd for {} in table", path);
      return -ErrorCodes.EBADFD();
    }

    if (oe.getOut() == null) {
      LOG.error("{} already exists in Alluxio and cannot be overwritten."
          + " Please delete this file first.", path);
      return -ErrorCodes.EEXIST();
    }

    if (offset < oe.getWriteOffset()) {
      // no op
      return sz;
    }

    try {
      final byte[] dest = new byte[sz];
      buf.get(0, dest, 0, sz);
      oe.getOut().write(dest);
      oe.setWriteOffset(offset + size);
    } catch (IOException e) {
      LOG.error("IOException while writing to {}.", path, e);
      return -ErrorCodes.EIO();
    }

    return sz;
  }

  /**
   * Convenience internal method to remove files or non-empty directories.
   *
   * @param path The path to remove
   * @return 0 on success, a negative value on error
   */
  private int rmInternal(String path) {
    final AlluxioURI turi = mPathResolverCache.getUnchecked(path);

    try {
      mFileSystem.delete(turi);
    } catch (Throwable t) {
      LOG.error("Failed to remove {}", path, t);
      return AlluxioFuseUtils.getErrorCode(t);
    }

    return 0;
  }

  /**
   * Waits for the file to complete before opening it.
   *
   * @param uri the file path to check
   * @return whether the file is completed or not
   */
  private boolean waitForFileCompleted(AlluxioURI uri) {
    try {
      CommonUtils.waitFor("file completed", () -> {
        try {
          return mFileSystem.getStatus(uri).isCompleted();
        } catch (Exception e) {
          throw new RuntimeException(e);
        }
      }, WaitForOptions.defaults().setTimeoutMs(MAX_OPEN_WAITTIME_MS));
      return true;
    } catch (InterruptedException ie) {
      Thread.currentThread().interrupt();
      return false;
    } catch (TimeoutException te) {
      return false;
    }
  }

  /**
   * Exposed for testing.
   */
  LoadingCache<String, AlluxioURI> getPathResolverCache() {
    return mPathResolverCache;
  }

  /**
   * Resolves a FUSE path into {@link AlluxioURI} and possibly keeps it in the cache.
   */
  private final class PathCacheLoader extends CacheLoader<String, AlluxioURI> {

    /**
     * Constructs a new {@link PathCacheLoader}.
     */
    public PathCacheLoader() {}

    @Override
    public AlluxioURI load(String fusePath) {
      // fusePath is guaranteed to always be an absolute path (i.e., starts
      // with a fwd slash) - relative to the FUSE mount point
      final String relPath = fusePath.substring(1);
      final Path tpath = mAlluxioRootPath.resolve(relPath);

      return new AlluxioURI(tpath.toString());
    }
  }
}<|MERGE_RESOLUTION|>--- conflicted
+++ resolved
@@ -18,7 +18,6 @@
 import alluxio.client.file.URIStatus;
 import alluxio.collections.IndexDefinition;
 import alluxio.collections.IndexedSet;
-<<<<<<< HEAD
 import alluxio.conf.AlluxioConfiguration;
 import alluxio.conf.PropertyKey;
 import alluxio.exception.AlluxioException;
@@ -26,8 +25,6 @@
 import alluxio.exception.FileAlreadyExistsException;
 import alluxio.exception.FileDoesNotExistException;
 import alluxio.exception.InvalidPathException;
-=======
->>>>>>> e2333382
 import alluxio.grpc.SetAttributePOptions;
 import alluxio.util.CommonUtils;
 import alluxio.util.WaitForOptions;
@@ -193,13 +190,8 @@
         userName = AlluxioFuseUtils.getUserName(uid);
         if (userName.isEmpty()) {
           // This should never be reached
-<<<<<<< HEAD
-          LOG.error("Failed to create user name from uid {}", uid);
-          return -ErrorCodes.EFAULT();
-=======
           LOG.error("Failed to get user name from uid {}", uid);
           return -ErrorCodes.EINVAL();
->>>>>>> e2333382
         }
         optionsBuilder.setOwner(userName);
       }
