/*
 * The Alluxio Open Foundation licenses this work under the Apache License, version 2.0
 * (the "License"). You may not use this work except in compliance with the License, which is
 * available at www.apache.org/licenses/LICENSE-2.0
 *
 * This software is distributed on an "AS IS" basis, WITHOUT WARRANTIES OR CONDITIONS OF ANY KIND,
 * either express or implied, as more fully set forth in the License.
 *
 * See the NOTICE file distributed with this work for information regarding copyright ownership.
 */

package alluxio.fuse;

import alluxio.AlluxioURI;
import alluxio.client.file.FileInStream;
import alluxio.client.file.FileOutStream;
import alluxio.client.file.FileSystem;
import alluxio.client.file.URIStatus;
import alluxio.collections.IndexDefinition;
import alluxio.collections.IndexedSet;
import alluxio.conf.AlluxioConfiguration;
import alluxio.conf.PropertyKey;
import alluxio.exception.AccessControlException;
import alluxio.exception.FileDoesNotExistException;
import alluxio.fuse.auth.AuthPolicy;
import alluxio.fuse.auth.AuthPolicyFactory;
import alluxio.fuse.auth.SystemUserGroupAuthPolicy;
import alluxio.fuse.AlluxioFuseOpenUtils.OpenAction;
import alluxio.cli.FuseShell;
import alluxio.grpc.CreateDirectoryPOptions;
import alluxio.grpc.CreateFilePOptions;
import alluxio.grpc.SetAttributePOptions;
import alluxio.jnifuse.AbstractFuseFileSystem;
import alluxio.jnifuse.ErrorCodes;
import alluxio.jnifuse.FuseException;
import alluxio.jnifuse.FuseFillDir;
import alluxio.jnifuse.struct.FileStat;
import alluxio.jnifuse.struct.FuseFileInfo;
import alluxio.metrics.MetricKey;
import alluxio.metrics.MetricsSystem;
import alluxio.security.authorization.Mode;
import alluxio.util.CommonUtils;
import alluxio.util.WaitForOptions;

import com.google.common.annotations.VisibleForTesting;
import com.google.common.cache.CacheBuilder;
import com.google.common.cache.CacheLoader;
import com.google.common.cache.LoadingCache;
import jnr.constants.platform.OpenFlags;
import org.slf4j.Logger;
import org.slf4j.LoggerFactory;

import java.io.FileNotFoundException;
import java.io.IOException;
import java.nio.ByteBuffer;
import java.nio.file.InvalidPathException;
import java.nio.file.Path;
import java.nio.file.Paths;
import java.util.Map;
import java.util.concurrent.ConcurrentHashMap;
import java.util.concurrent.TimeoutException;
import java.util.concurrent.atomic.AtomicLong;
import javax.annotation.concurrent.ThreadSafe;

/**
 * Main FUSE implementation class.
 * <p>
 * Implements the FUSE callbacks defined by jni-fuse.
 */
@ThreadSafe
public final class AlluxioJniFuseFileSystem extends AbstractFuseFileSystem
    implements FuseUmountable {
  private static final Logger LOG = LoggerFactory.getLogger(AlluxioJniFuseFileSystem.class);
  private final FileSystem mFileSystem;
  private final AlluxioConfiguration mConf;
  // base path within Alluxio namespace that is used for FUSE operations
  // For example, if alluxio-fuse is mounted in /mnt/alluxio and mAlluxioRootPath
  // is /users/foo, then an operation on /mnt/alluxio/bar will be translated on
  // an action on the URI alluxio://<master>:<port>/users/foo/bar
  private final Path mAlluxioRootPath;
  private final String mMountPoint;
  private final String mFsName;
  // Keeps a cache of the most recently translated paths from String to Alluxio URI
  private final LoadingCache<String, AlluxioURI> mPathResolverCache;
  // Cache Uid<->Username and Gid<->Groupname mapping for local OS
  private final LoadingCache<String, Long> mUidCache;
  private final LoadingCache<String, Long> mGidCache;
  private final int mMaxUmountWaitTime;
  private final AtomicLong mNextOpenFileId = new AtomicLong(0);

  private final Map<Long, FileInStream> mOpenFileEntries = new ConcurrentHashMap<>();
  // Map contains the locks for file opened for reading or writing (OpenAction = READ_WRITE)
  // This is to guarantee open() - concurrent reads()/writes will
  // only create one FileInStream/FileOutStream
  private final Map<Long, Object> mOpenReadWriteLocks = new ConcurrentHashMap<>();
  private final FuseShell mFuseShell;
  private static final IndexDefinition<CreateFileEntry<FileOutStream>, Long>
      ID_INDEX =
      new IndexDefinition<CreateFileEntry<FileOutStream>, Long>(true) {
        @Override
        public Long getFieldValue(CreateFileEntry<FileOutStream> o) {
          return o.getId();
        }
      };

  // Add a PATH_INDEX to know getattr() been called when writing this file
  private static final IndexDefinition<CreateFileEntry<FileOutStream>, String>
      PATH_INDEX =
      new IndexDefinition<CreateFileEntry<FileOutStream>, String>(true) {
        @Override
        public String getFieldValue(CreateFileEntry<FileOutStream> o) {
          return o.getPath();
        }
      };
  private final IndexedSet<CreateFileEntry<FileOutStream>> mCreateFileEntries
      = new IndexedSet<>(ID_INDEX, PATH_INDEX);
  private final boolean mIsUserGroupTranslation;
  private final AuthPolicy mAuthPolicy;

  // Map for holding the async releasing entries for proper umount
  private final Map<Long, FileInStream> mReleasingReadEntries = new ConcurrentHashMap<>();
  private final Map<Long, CreateFileEntry<FileOutStream>> mReleasingWriteEntries =
      new ConcurrentHashMap<>();

  // To make test build
  @VisibleForTesting
  public static final long ID_NOT_SET_VALUE = -1;
  @VisibleForTesting
  public static final long ID_NOT_SET_VALUE_UNSIGNED = 4294967295L;
  /**
   * df command will treat -1 as an unknown value.
   */
  @VisibleForTesting
  public static final int UNKNOWN_INODES = -1;
  /**
   * Most FileSystems on linux limit the length of file name beyond 255 characters.
   */
  @VisibleForTesting
  public static final int MAX_NAME_LENGTH = 255;

  /**
   * Creates a new instance of {@link AlluxioJniFuseFileSystem}.
   *
   * @param fs Alluxio file system
   * @param opts options
   * @param conf Alluxio configuration
   */
  public AlluxioJniFuseFileSystem(
      FileSystem fs, FuseMountOptions opts, AlluxioConfiguration conf) {
    super(Paths.get(opts.getMountPoint()));
    mFsName = conf.get(PropertyKey.FUSE_FS_NAME);
    mFileSystem = fs;
    mConf = conf;
    mAlluxioRootPath = Paths.get(opts.getAlluxioRoot());
    mMountPoint = opts.getMountPoint();
    mFuseShell = new FuseShell(fs, conf);
    mPathResolverCache = CacheBuilder.newBuilder()
        .maximumSize(conf.getInt(PropertyKey.FUSE_CACHED_PATHS_MAX))
        .build(new CacheLoader<String, AlluxioURI>() {
          @Override
          public AlluxioURI load(String fusePath) {
            // fusePath is guaranteed to always be an absolute path (i.e., starts
            // with a fwd slash) - relative to the FUSE mount point
            final String relPath = fusePath.substring(1);
            final Path tpath = mAlluxioRootPath.resolve(relPath);
            return new AlluxioURI(tpath.toString());
          }
        });
    mUidCache = CacheBuilder.newBuilder()
        .maximumSize(100)
        .build(new CacheLoader<String, Long>() {
          @Override
          public Long load(String userName) {
            long uid = AlluxioFuseUtils.getUid(userName);
            return uid == -1 ? SystemUserGroupAuthPolicy.DEFAULT_UID : uid;
          }
        });
    mGidCache = CacheBuilder.newBuilder()
        .maximumSize(100)
        .build(new CacheLoader<String, Long>() {
          @Override
          public Long load(String groupName) {
            long gid = AlluxioFuseUtils.getGidFromGroupName(groupName);
            return gid == -1 ? SystemUserGroupAuthPolicy.DEFAULT_GID : gid;
          }
        });
    mIsUserGroupTranslation = conf.getBoolean(PropertyKey.FUSE_USER_GROUP_TRANSLATION_ENABLED);
    mMaxUmountWaitTime = (int) conf.getMs(PropertyKey.FUSE_UMOUNT_TIMEOUT);
    mAuthPolicy = AuthPolicyFactory.create(mFileSystem, conf, this);
    MetricsSystem.registerGaugeIfAbsent(
        MetricsSystem.getMetricName(MetricKey.FUSE_READING_FILE_COUNT.getName()),
        mOpenFileEntries::size);
    MetricsSystem.registerGaugeIfAbsent(
        MetricsSystem.getMetricName(MetricKey.FUSE_WRITING_FILE_COUNT.getName()),
        mCreateFileEntries::size);
    MetricsSystem.registerGaugeIfAbsent(
        MetricsSystem.getMetricName(MetricKey.FUSE_CACHED_PATH_COUNT.getName()),
        mPathResolverCache::size);
  }

  @Override
  public int create(String path, long mode, FuseFileInfo fi) {
    return AlluxioFuseUtils.call(LOG, () -> createInternal(path, mode, fi),
        "Fuse.Create", "path=%s,mode=%o", path, mode);
  }

  private int createInternal(String path, long mode, FuseFileInfo fi) {
    final AlluxioURI uri = mPathResolverCache.getUnchecked(path);
    if (uri.getName().length() > MAX_NAME_LENGTH) {
      LOG.error("Failed to create {}: file name longer than {} characters",
          path, MAX_NAME_LENGTH);
      return -ErrorCodes.ENAMETOOLONG();
    }
    try {
      FileOutStream os = mFileSystem.createFile(uri,
          CreateFilePOptions.newBuilder()
              .setMode(new Mode((short) mode).toProto())
              .build());
      long fid = mNextOpenFileId.getAndIncrement();
      mCreateFileEntries.add(new CreateFileEntry(fid, path, os));
      fi.fh.set(fid);
      mAuthPolicy.setUserGroupIfNeeded(uri);
    } catch (Throwable e) {
      LOG.error("Failed to create {}: ", path, e);
      return -ErrorCodes.EIO();
    }
    return 0;
  }

  @Override
  public int getattr(String path, FileStat stat) {
    return AlluxioFuseUtils.call(
        LOG, () -> getattrInternal(path, stat), "Fuse.Getattr", "path=%s", path);
  }

  private int getattrInternal(String path, FileStat stat) {
    final AlluxioURI uri = mPathResolverCache.getUnchecked(path);
    try {
      URIStatus status = null;
      // Handle special metadata cache operation
      if (mConf.getBoolean(PropertyKey.FUSE_SPECIAL_COMMAND_ENABLED)
          && mFuseShell.isSpecialCommand(uri)) {
        // TODO(lu) add cache for isFuseSpecialCommand if needed
        status = mFuseShell.runCommand(uri);
      } else {
        status = mFileSystem.getStatus(uri);
      }
      long size = status.getLength();
      if (!status.isCompleted()) {
        if (mCreateFileEntries.contains(PATH_INDEX, path)) {
          // Alluxio master will not update file length until file is completed
          // get file length from the current output stream
          CreateFileEntry<FileOutStream> ce = mCreateFileEntries.getFirstByField(PATH_INDEX, path);
          if (ce != null) {
            FileOutStream os = ce.getOut();
            size = os.getBytesWritten();
          }
        } else if (!AlluxioFuseUtils.waitForFileCompleted(mFileSystem, uri)) {
          // Always block waiting for file to be completed except when the file is writing
          // We do not want to block the writing process
          LOG.error("File {} is not completed", path);
        } else {
          // Update the file status after waiting
          status = mFileSystem.getStatus(uri);
          size = status.getLength();
        }
      }
      stat.st_size.set(size);

      // Sets block number to fulfill du command needs
      // `st_blksize` is ignored in `getattr` according to
      // https://github.com/libfuse/libfuse/blob/d4a7ba44b022e3b63fc215374d87ed9e930d9974/include/fuse.h#L302
      // According to http://man7.org/linux/man-pages/man2/stat.2.html,
      // `st_blocks` is the number of 512B blocks allocated
      stat.st_blocks.set((int) Math.ceil((double) size / 512));

      final long ctime_sec = status.getLastModificationTimeMs() / 1000;
      final long atime_sec = status.getLastAccessTimeMs() / 1000;
      // Keeps only the "residual" nanoseconds not caputred in citme_sec
      final long ctime_nsec = (status.getLastModificationTimeMs() % 1000) * 1_000_000L;
      final long atime_nsec = (status.getLastAccessTimeMs() % 1000) * 1_000_000L;

      stat.st_atim.tv_sec.set(atime_sec);
      stat.st_atim.tv_nsec.set(atime_nsec);
      stat.st_ctim.tv_sec.set(ctime_sec);
      stat.st_ctim.tv_nsec.set(ctime_nsec);
      stat.st_mtim.tv_sec.set(ctime_sec);
      stat.st_mtim.tv_nsec.set(ctime_nsec);

      if (mIsUserGroupTranslation) {
        // Translate the file owner/group to unix uid/gid
        // Show as uid==-1 (nobody) if owner does not exist in unix
        // Show as gid==-1 (nogroup) if group does not exist in unix
        stat.st_uid.set(mUidCache.get(status.getOwner()));
        stat.st_gid.set(mGidCache.get(status.getGroup()));
      } else {
        stat.st_uid.set(SystemUserGroupAuthPolicy.DEFAULT_UID);
        stat.st_gid.set(SystemUserGroupAuthPolicy.DEFAULT_GID);
      }

      int mode = status.getMode();
      if (status.isFolder()) {
        mode |= FileStat.S_IFDIR;
      } else {
        mode |= FileStat.S_IFREG;
      }
      stat.st_mode.set(mode);
      stat.st_nlink.set(1);
    } catch (FileDoesNotExistException | InvalidPathException e) {
      LOG.debug("Failed to get info of {}, path does not exist or is invalid", path);
      return -ErrorCodes.ENOENT();
    } catch (AccessControlException e) {
      LOG.error("Permission denied when getattr {}: ", path, e);
      return -ErrorCodes.EACCES();
    } catch (Throwable e) {
      LOG.error("Failed to getattr {}: ", path, e);
      return -ErrorCodes.EIO();
    }

    return 0;
  }

  @Override
  public int readdir(String path, long buff, long filter, long offset,
      FuseFileInfo fi) {
    return AlluxioFuseUtils.call(LOG, () -> readdirInternal(path, buff, filter, offset, fi),
        "Fuse.Readdir", "path=%s,buf=%s", path, buff);
  }

  private int readdirInternal(String path, long buff, long filter, long offset,
      FuseFileInfo fi) {
    final AlluxioURI uri = mPathResolverCache.getUnchecked(path);
    try {
      // standard . and .. entries
      FuseFillDir.apply(filter, buff, ".", null, 0);
      FuseFillDir.apply(filter, buff, "..", null, 0);

      mFileSystem.iterateStatus(uri, file -> {
        FuseFillDir.apply(filter, buff, file.getName(), null, 0);
      });
    } catch (Throwable e) {
      LOG.error("Failed to readdir {}: ", path, e);
      return -ErrorCodes.EIO();
    }

    return 0;
  }

  @Override
  public int open(String path, FuseFileInfo fi) {
    final int flags = fi.flags.get();
    return AlluxioFuseUtils.call(LOG, () -> openInternal(path, fi),
        "Fuse.open", "path=%s,flags=0x%x", path, flags);
  }

  private int openInternal(String path, FuseFileInfo fi) {
    final int flags = fi.flags.get();
    final AlluxioURI uri = mPathResolverCache.getUnchecked(path);
    OpenAction openAction = AlluxioFuseOpenUtils.getOpenAction(flags);
    if (openAction == OpenAction.UNKNOWN) {
      LOG.error(String.format("Unknown open flag 0x%x for path %s, "
          + "please raise a ticket at https://github.com/Alluxio/alluxio/issues", flags, path));
      return -ErrorCodes.EOPNOTSUPP();
    }
    if (openAction == OpenAction.NOT_SUPPORTED) {
      LOG.error(String.format("Not supported open flag 0x%x for path %s. "
          + "Alluxio does not support file modification. "
          + "Cannot open directory in fuse.open().",
          flags, path));
      return -ErrorCodes.EOPNOTSUPP();
    }
<<<<<<< HEAD
    long fid = mNextOpenFileId.getAndIncrement();
    URIStatus status = null;
    try {
      status = mFileSystem.getStatus(uri);
    } catch (InvalidPathException | FileNotFoundException e) {
      status = null;
    } catch (Throwable t) {
      LOG.error("Failed to get status of path {} when opening it.", path);
      return -ErrorCodes.EIO();
    }
    if (status != null && !status.isCompleted()) {
      // Cannot open incomplete file for read or write
      // wait for file to complete in read or read_write mode
      if (openAction == OpenAction.READ_ONLY
          || openAction == OpenAction.READ_WRITE) {
        if (!AlluxioFuseUtils.waitForFileCompleted(mFileSystem, uri)) {
          LOG.error(String.format("Cannot open incomplete file %s. "
              + "Failed to wait for file completed with flag 0x%x",
              path, flags));
          return -ErrorCodes.EIO();
        }
      } else if (openAction == OpenAction.WRITE_ONLY) {
        LOG.error("Cannot open incomplete file {} for writing", path);
        return -ErrorCodes.EOPNOTSUPP();
      }
    }

=======
    long fd = mNextOpenFileId.getAndIncrement();
>>>>>>> bb37aa88
    try {
      if (openAction == OpenAction.WRITE_ONLY) {
        if (status != null) {
          OpenFlags openFlags = OpenFlags.valueOf(flags);
          if (openFlags == OpenFlags.O_CREAT || openFlags == OpenFlags.O_EXCL) {
            return -ErrorCodes.EEXIST();
          }
          mFileSystem.delete(uri);
        }
        FileOutStream os = mFileSystem.createFile(uri);
        mCreateFileEntries.add(new CreateFileEntry(fd, path, os));
        mAuthPolicy.setUserGroupIfNeeded(uri);
        LOG.debug(String.format("Open path %s with flags 0x%x for overwriting. "
                + "Alluxio deleted the old file and created a new file for writing",
            path, flags));
      } else if (openAction == OpenAction.READ_ONLY) {
        FileInStream is;
<<<<<<< HEAD
        is = mFileSystem.openFile(uri);
        mOpenFileEntries.put(fid, is);
=======
        try {
          is = mFileSystem.openFile(uri);
        } catch (FileIncompleteException e) {
          if (AlluxioFuseUtils.waitForFileCompleted(mFileSystem, uri)) {
            is = mFileSystem.openFile(uri);
          } else {
            throw e;
          }
        }
        mOpenFileEntries.put(fd, is);
      } else {
        // For OpenAction.READ_WRITE, we defer to the first read() or write()
        // to open or create file.
        Object lock = new Object();
        mOpenReadWriteLocks.put(fd, lock);
>>>>>>> bb37aa88
      }
      fi.fh.set(fd);
      return 0;
    } catch (Throwable e) {
      LOG.error("Failed to open path={},openAction={}: ", path, openAction, e);
      return -ErrorCodes.EIO();
    }
  }

  @Override
  public int read(String path, ByteBuffer buf, long size, long offset, FuseFileInfo fi) {
    return AlluxioFuseUtils.call(LOG, () -> readInternal(path, buf, size, offset, fi),
        "Fuse.Read", "path=%s,buf=%s,size=%d,offset=%d", path, buf, size, offset);
  }

  private int readInternal(String path, ByteBuffer buf, long size, long offset, FuseFileInfo fi) {
    MetricsSystem.counter(MetricKey.FUSE_BYTES_TO_READ.getName()).inc(size);
    final int sz = (int) size;
    int nread = 0;
    int rd = 0;
    final long fd = fi.fh.get();
    try {
      FileInStream is = mOpenFileEntries.get(fd);
      if (is == null) {
        // Could be first read in open(READ_WRITE)
        Object lock = mOpenReadWriteLocks.get(fd);
        if (lock == null) {
          // The FileInStream can be created by other
          // concurrent read() operations
          is = mOpenFileEntries.get(fd);
          if (is == null) {
            LOG.error("Cannot find fd for {} in table", path);
            return -ErrorCodes.EBADFD();
          }
        }
        if (is == null) {
          synchronized (lock) {
            is = mOpenFileEntries.get(fd);
            CreateFileEntry<FileOutStream> ce = mCreateFileEntries.getFirstByField(ID_INDEX, fd);
            if (ce != null) {
              LOG.error("Cannot open file {} for concurrent read and write", path);
              return -ErrorCodes.EOPNOTSUPP();
            }
            if (is == null) {
              try {
                final AlluxioURI uri = mPathResolverCache.getUnchecked(path);
                is = mFileSystem.openFile(uri);
                mOpenFileEntries.put(fd, is);
              } finally {
                mOpenReadWriteLocks.remove(fd);
              }
            }
          }
        }
      }

      // FileInStream is not thread safe
      synchronized (is) {
        if (!mOpenFileEntries.containsKey(fd)) {
          LOG.error("Cannot find fd {} for {}", fd, path);
          return -ErrorCodes.EBADFD();
        }
        if (offset - is.getPos() < is.remaining()) {
          is.seek(offset);
          while (rd >= 0 && nread < sz) {
            rd = is.read(buf, nread, sz - nread);
            if (rd >= 0) {
              nread += rd;
            }
          }
        }
      }
    } catch (Throwable e) {
      LOG.error("Failed to read, path: {} size: {} offset: {}", path, size, offset, e);
      return -ErrorCodes.EIO();
    }
    MetricsSystem.counter(MetricKey.FUSE_BYTES_READ.getName()).inc(nread);
    return nread;
  }

  @Override
  public int write(String path, ByteBuffer buf, long size, long offset, FuseFileInfo fi) {
    return AlluxioFuseUtils.call(LOG, () -> writeInternal(path, buf, size, offset, fi),
        "Fuse.Write", "path=%s,buf=%s,size=%d,offset=%d", path, buf, size, offset);
  }

  private int writeInternal(String path, ByteBuffer buf, long size, long offset, FuseFileInfo fi) {
    if (size > Integer.MAX_VALUE) {
      LOG.error("Cannot write more than Integer.MAX_VALUE");
      return ErrorCodes.EIO();
    }
    final int sz = (int) size;
    final long fd = fi.fh.get();
    final int flags = fi.flags.get();
    CreateFileEntry<FileOutStream> ce = mCreateFileEntries.getFirstByField(ID_INDEX, fd);
    if (ce == null) {
      // Check if file is opened for OpenAction=READ_WRITE.
      // The file is opened for either read or write.
      // Read or write depends on the first operation
      Object lock = mOpenReadWriteLocks.get(fd);
      if (lock == null) {
        // Write is usually sequential
        // Used to prevent concurrent write in the future
        ce = mCreateFileEntries.getFirstByField(ID_INDEX, fd);
        if (ce == null) {
          LOG.error("Cannot find fd for {} in table", path);
          return -ErrorCodes.EBADFD();
        }
      }
      if (ce == null) {
        if (offset != 0) {
          LOG.error(String.format("Cannot overwrite file %s with offset %s. "
              + "File is opened with flags 0x%x", path, offset, fi.flags.get()));
          return -ErrorCodes.EIO();
        }
        synchronized (lock) {
          ce = mCreateFileEntries.getFirstByField(ID_INDEX, fd);
          FileInStream is = mOpenFileEntries.get(fd);
          if (is != null) {
            LOG.error("Cannot open file {} for concurrent read and write", path);
            return -ErrorCodes.EOPNOTSUPP();
          }
          if (ce == null) {
            try {
              final AlluxioURI uri = mPathResolverCache.getUnchecked(path);
              if (mFileSystem.exists(uri)) {
                mFileSystem.delete(uri);
              }
              FileOutStream os = mFileSystem.createFile(uri);
              ce = new CreateFileEntry(fd, path, os);
              mCreateFileEntries.add(ce);
              mAuthPolicy.setUserGroupIfNeeded(uri);
              LOG.debug(String.format("Open path %s with flags 0x%x for reading and writing. "
                      + "Treat as write only and error out if detecting reading behavior. "
                      + "Alluxio deleted the old file and created a new file for writing",
                  path, flags));
            } catch (Throwable e) {
              LOG.error(String.format("Failed to write path: %s size: %s offset: %s flags: 0x%x",
                  path, size, offset, flags), e);
              return -ErrorCodes.EIO();
            } finally {
              mOpenReadWriteLocks.remove(fd);
            }
          }
        }
      }
    }

    FileOutStream os = ce.getOut();
    long bytesWritten = os.getBytesWritten();
    if (offset != bytesWritten && offset + sz > bytesWritten) {
      LOG.error("Only sequential write is supported. Cannot write bytes of size {} to offset {} "
          + "when {} bytes have written to path {}", size, offset, bytesWritten, path);
      return -ErrorCodes.EIO();
    }
    if (offset + sz <= bytesWritten) {
      LOG.warn("Skip writting to file {} offset={} size={} when {} bytes has written to file",
          path, offset, sz, bytesWritten);
      // To fulfill vim :wq
      return sz;
    }

    try {
      final byte[] dest = new byte[sz];
      buf.get(dest, 0, sz);
      os.write(dest);
    } catch (IOException e) {
      LOG.error("IOException while writing to {}.", path, e);
      return -ErrorCodes.EIO();
    }
    return sz;
  }

  @Override
  public int flush(String path, FuseFileInfo fi) {
    return AlluxioFuseUtils.call(LOG, () -> flushInternal(path, fi), "Fuse.Flush", "path=%s", path);
  }

  private int flushInternal(String path, FuseFileInfo fi) {
    final long fd = fi.fh.get();

    FileInStream is = mOpenFileEntries.get(fd);
    CreateFileEntry<FileOutStream> ce = mCreateFileEntries.getFirstByField(ID_INDEX, fd);
    if (ce == null && is == null) {
      LOG.error("Cannot find fd for {} in table", path);
      return -ErrorCodes.EBADFD();
    }

    if (ce == null) {
      // flush() may be called in places other than write
      return 0;
    }

    try {
      synchronized (ce) {
        ce.getOut().flush();
      }
    } catch (Throwable e) {
      LOG.error("Failed to flush {}", path, e);
      return -ErrorCodes.EIO();
    }
    return 0;
  }

  @Override
  public int release(String path, FuseFileInfo fi) {
    return AlluxioFuseUtils.call(LOG, () -> releaseInternal(path, fi),
        "Fuse.Release", "path=%s", path);
  }

  private int releaseInternal(String path, FuseFileInfo fi) {
    long fd = fi.fh.get();
    try {
      mOpenReadWriteLocks.remove(fd);
      FileInStream is = mOpenFileEntries.remove(fd);
      CreateFileEntry<FileOutStream> ce = mCreateFileEntries.getFirstByField(ID_INDEX, fd);
      if (is == null && ce == null) {
        LOG.error("Cannot find fd {} for {}", fd, path);
        return -ErrorCodes.EBADFD();
      }
      if (ce != null) {
        // Remove earlier to try best effort to avoid write() - async release() - getAttr()
        // without waiting for file completed and return 0 bytes file size error
        mCreateFileEntries.remove(ce);
        mReleasingWriteEntries.put(fd, ce);
        try {
          synchronized (ce) {
            ce.close();
          }
        } finally {
          mReleasingWriteEntries.remove(fd);
        }
      }
      if (is != null) {
        mReleasingReadEntries.put(fd, is);
        try {
          synchronized (is) {
            is.close();
          }
        } finally {
          mReleasingReadEntries.remove(fd);
        }
      }
    } catch (Throwable e) {
      LOG.error("Failed closing {}", path, e);
      return -ErrorCodes.EIO();
    }
    return 0;
  }

  @Override
  public int mkdir(String path, long mode) {
    return AlluxioFuseUtils.call(LOG, () -> mkdirInternal(path, mode),
        "Fuse.Mkdir", "path=%s,mode=%o,", path, mode);
  }

  private int mkdirInternal(String path, long mode) {
    final AlluxioURI uri = mPathResolverCache.getUnchecked(path);
    if (uri.getName().length() > MAX_NAME_LENGTH) {
      LOG.error("Failed to create directory {}: name longer than {} characters",
          path, MAX_NAME_LENGTH);
      return -ErrorCodes.ENAMETOOLONG();
    }
    try {
      mFileSystem.createDirectory(uri,
          CreateDirectoryPOptions.newBuilder()
              .setMode(new Mode((short) mode).toProto())
              .build());
      mAuthPolicy.setUserGroupIfNeeded(uri);
    } catch (Throwable e) {
      LOG.error("Failed to mkdir {}: ", path, e);
      return -ErrorCodes.EIO();
    }
    return 0;
  }

  @Override
  public int unlink(String path) {
    return AlluxioFuseUtils.call(LOG, () -> rmInternal(path), "Fuse.Unlink", "path=%s", path);
  }

  @Override
  public int rmdir(String path) {
    return AlluxioFuseUtils.call(LOG, () -> rmInternal(path), "Fuse.Rmdir", "path=%s", path);
  }

  /**
   * Convenience internal method to remove files or non-empty directories.
   *
   * @param path The path to remove
   * @return 0 on success, a negative value on error
   */
  private int rmInternal(String path) {
    final AlluxioURI uri = mPathResolverCache.getUnchecked(path);

    try {
      mFileSystem.delete(uri);
    } catch (Throwable e) {
      LOG.error("Failed to delete {}: ", path, e);
      return -ErrorCodes.EIO();
    }

    return 0;
  }

  @Override
  public int rename(String oldPath, String newPath) {
    return AlluxioFuseUtils.call(LOG, () -> renameInternal(oldPath, newPath),
        "Fuse.Rename", "oldPath=%s,newPath=%s,", oldPath, newPath);
  }

  private int renameInternal(String oldPath, String newPath) {
    final AlluxioURI oldUri = mPathResolverCache.getUnchecked(oldPath);
    final AlluxioURI newUri = mPathResolverCache.getUnchecked(newPath);
    final String name = newUri.getName();
    if (name.length() > MAX_NAME_LENGTH) {
      LOG.error("Failed to rename {} to {}, name {} is longer than {} characters",
          oldPath, newPath, name, MAX_NAME_LENGTH);
      return -ErrorCodes.ENAMETOOLONG();
    }
    try {
      mFileSystem.rename(oldUri, newUri);
      CreateFileEntry<FileOutStream> ce = mCreateFileEntries.getFirstByField(PATH_INDEX, oldPath);
      if (ce != null) {
        ce.setPath(newPath);
      }
    } catch (Throwable e) {
      LOG.error("Failed to rename {} to {}: ", oldPath, newPath, e);
      return -ErrorCodes.EIO();
    }

    return 0;
  }

  @Override
  public int chmod(String path, long mode) {
    return AlluxioFuseUtils.call(LOG, () -> chmodInternal(path, mode),
        "Fuse.Chmod", "path=%s,mode=%o", path, mode);
  }

  private int chmodInternal(String path, long mode) {
    AlluxioURI uri = mPathResolverCache.getUnchecked(path);

    SetAttributePOptions options = SetAttributePOptions.newBuilder()
        .setMode(new Mode((short) mode).toProto()).build();
    try {
      mFileSystem.setAttribute(uri, options);
    } catch (Throwable t) {
      LOG.error("Failed to change {} to mode {}", path, mode, t);
      return AlluxioFuseUtils.getErrorCode(t);
    }
    return 0;
  }

  @Override
  public int chown(String path, long uid, long gid) {
    return AlluxioFuseUtils.call(LOG, () -> chownInternal(path, uid, gid),
        "Fuse.Chown", "path=%s,uid=%o,gid=%o", path, uid, gid);
  }

  private int chownInternal(String path, long uid, long gid) {
    if (!mIsUserGroupTranslation) {
      LOG.info("Cannot change the owner/group of path {}. Please set {} to be true to enable "
              + "user group translation in Alluxio-FUSE.",
          path, PropertyKey.FUSE_USER_GROUP_TRANSLATION_ENABLED.getName());
      return -ErrorCodes.EOPNOTSUPP();
    }

    try {
      SetAttributePOptions.Builder optionsBuilder = SetAttributePOptions.newBuilder();
      final AlluxioURI uri = mPathResolverCache.getUnchecked(path);

      String userName = "";
      if (uid != ID_NOT_SET_VALUE && uid != ID_NOT_SET_VALUE_UNSIGNED) {
        userName = AlluxioFuseUtils.getUserName(uid);
        if (userName.isEmpty()) {
          // This should never be reached
          LOG.error("Failed to get user name from uid {}", uid);
          return -ErrorCodes.EINVAL();
        }
        optionsBuilder.setOwner(userName);
      }

      String groupName = "";
      if (gid != ID_NOT_SET_VALUE && gid != ID_NOT_SET_VALUE_UNSIGNED) {
        groupName = AlluxioFuseUtils.getGroupName(gid);
        if (groupName.isEmpty()) {
          // This should never be reached
          LOG.error("Failed to get group name from gid {}", gid);
          return -ErrorCodes.EINVAL();
        }
        optionsBuilder.setGroup(groupName);
      } else if (!userName.isEmpty()) {
        groupName = AlluxioFuseUtils.getGroupName(userName);
        optionsBuilder.setGroup(groupName);
      }

      if (userName.isEmpty() && groupName.isEmpty()) {
        // This should never be reached
        LOG.info("Unable to change owner and group of file {} when uid is {} and gid is {}", path,
            userName, groupName);
      } else if (userName.isEmpty()) {
        LOG.info("Change group of file {} to {}", path, groupName);
        mFileSystem.setAttribute(uri, optionsBuilder.build());
      } else {
        LOG.info("Change owner of file {} to {}", path, userName);
        mFileSystem.setAttribute(uri, optionsBuilder.build());
      }
    } catch (Throwable t) {
      LOG.error("Failed to chown {} to uid {} and gid {}", path, uid, gid, t);
      return AlluxioFuseUtils.getErrorCode(t);
    }
    return 0;
  }

  /**
   * Since files can be written only once, only sequentially,
   * and never be modified in Alluxio, truncate is not supported internally by Alluxio.
   *
   * In Alluxio Fuse, we support truncate in some special cases.
   *
   * @param path the file to truncate
   * @param size the size to truncate to
   * @return 0 if succeed, error code otherwise
   */
  @Override
  public int truncate(String path, long size) {
    return AlluxioFuseUtils.call(LOG, () -> truncateInternal(path, size),
        "Fuse.Truncate", "path=%s,size=%d", path, size);
  }

  private int truncateInternal(String path, long size) {
    // Truncate scenarios:
    // 1. Truncate size = 0, file does not exist => no-op
    // 2. Truncate size = 0, file exists and completed
    // => noop if file size = 0 or delete file
    // TODO(lu) delete open file entry if any
    // 3. Truncate size = 0, file exists and is being written by current Fuse
    // => noop if written size = 0, otherwise delete file and update create file entry
    // 4. Truncate size = 0, file exists and is being written by other applications
    // => error out
    // 5. Truncate size != 0, file does not exist => error out
    // 6. Truncate size != 0, file is completed
    // => no-op if file size = truncate size, error out otherwise
    // 7. Truncate size != 0, file is being written by other applications
    // => error out, don't know exact file written size
    // 8. Truncate size != 0, file is being written by current Fuse
    // => no-op if written size = truncate size, error out otherwise
    // Error out in all other cases
    final AlluxioURI uri = mPathResolverCache.getUnchecked(path);
    URIStatus status = null;
    try {
      status = mFileSystem.getStatus(uri);
    } catch (FileDoesNotExistException | InvalidPathException e) {
      status = null;
    } catch (Throwable t) {
      LOG.error("Failed to truncate path {} to {}. Failed to get file status", path, size, t);
      return -ErrorCodes.EIO();
    }
    CreateFileEntry<FileOutStream> ce = mCreateFileEntries.getFirstByField(PATH_INDEX, path);
    if (size == 0) {
      if (status == null) {
        // Case 1: Truncate size = 0, file does not exist => no-op
        return 0;
      }
      try {
        // Case 2: Truncate size = 0, file exists and completed
        if (status.isCompleted()) {
          if (status.getLength() == 0) {
            return 0;
          }
          mFileSystem.delete(uri);
          // TODO(lu) delete existing opened file entry if any
          // require libfuse 3 which truncate() has fd info
          // otherwise we need to change OpenFileEntries to include PATH_INDEX
          // now fuse.read() will error out but it's acceptable
          // because concurrent read and delete are not supported
          return 0;
        }
        // Case 3: Truncate size = 0, file exists and is being written by current Fuse
        if (ce != null) {
          FileOutStream os = ce.getOut();
          long bytesWritten = os.getBytesWritten();
          if (bytesWritten == size) {
            return 0;
          }
          mCreateFileEntries.remove(ce);
          mFileSystem.delete(uri);
          os = mFileSystem.createFile(uri);
          final long fd = ce.getId();
          ce = new CreateFileEntry(fd, path, os);
          mCreateFileEntries.add(ce);
          mAuthPolicy.setUserGroupIfNeeded(uri);
          return 0;
        }
        // Case 4: Truncate size = 0, file exists and is being written by other applications
        LOG.error("Failed to truncate path {} to size 0, "
            + "file is being written in other applications",
            path);
        return -ErrorCodes.EOPNOTSUPP();
      } catch (Throwable t) {
        LOG.error("Failed to truncate path {} to {}. Failed to delete path {} from Alluxio",
            path, size, path);
        return -ErrorCodes.EIO();
      }
    }
    // Case 5: Truncate size != 0, file does not exist => error out
    if (status == null) {
      LOG.error("Cannot truncate non-existing file {} to size {}", path, size);
      return -ErrorCodes.EEXIST();
    }
    // Case 6: Truncate size != 0, file is completed
    if (status.isCompleted()) {
      if (size == status.getLength()) {
        return 0;
      }
      LOG.error("Cannot truncate file {} to non-zero size {}", path, size);
      return -ErrorCodes.EOPNOTSUPP();
    }
    // Case 7: Truncate size != 0, file is being written by other applications
    if (ce == null) {
      LOG.error("Cannot truncate {} to {}. "
          + "File is being written in other Fuse applications or APIs",
          path, size);
      return -ErrorCodes.EOPNOTSUPP();
    }
    // Case 8: Truncate size != 0, file is being written by current Fuse
    FileOutStream os = ce.getOut();
    long bytesWritten = os.getBytesWritten();
    if (bytesWritten == size) {
      return 0;
    }
    // error out otherwise
    LOG.error("Truncate file {} of size {} to size {} is not supported. "
        + "Alluxio supports sequential writes only and the written contents cannot be modified",
        path, bytesWritten, size);
    return -ErrorCodes.EOPNOTSUPP();
  }

  @Override
  public int utimensCallback(String path, long aSec, long aNsec, long mSec, long mNsec) {
    // TODO(maobaolong): implements this logic for alluxio.
    LOG.debug("utimens for {}, but do nothing for this filesystem", path);
    return 0;
  }

  @Override
  public int symlink(String linkname, String path) {
    LOG.warn("Not supported symlink operation, linkname {}, path{}", linkname, path);
    return -ErrorCodes.ENOTSUP();
  }

  /**
   * @return Name of the file system
   */
  @Override
  public String getFileSystemName() {
    return mFsName;
  }

  @Override
  public void umount(boolean force) throws FuseException {
    // Release operation is async, we will try our best efforts to
    // close all opened file in/out stream before umounting the fuse
    if (!mCreateFileEntries.isEmpty() || !mOpenFileEntries.isEmpty()) {
      LOG.info("Unmounting {}. Waiting for all in progress file read/write to finish", mMountPoint);
      try {
        CommonUtils.waitFor("all in progress file read/write to finish",
            () -> mCreateFileEntries.isEmpty() && mOpenFileEntries.isEmpty(),
                WaitForOptions.defaults().setTimeoutMs(mMaxUmountWaitTime));
      } catch (InterruptedException e) {
        LOG.error("Unmount {} interrupted", mMountPoint);
        Thread.currentThread().interrupt();
      } catch (TimeoutException e) {
        LOG.error("Timeout when waiting all in progress file read/write to finish "
            + "when unmounting {}. {} fileInStream remain unclosed. "
            + "{} fileOutStream remain unclosed.",
            mMountPoint, mOpenFileEntries.size(), mCreateFileEntries.size());
      }
    }

    // Waiting for in progress async release to finish
    if (!mReleasingReadEntries.isEmpty() || !mReleasingWriteEntries.isEmpty()) {
      LOG.info("Unmounting {}. Waiting for all in progress file read/write closing to finish",
          mMountPoint);
      try {
        CommonUtils.waitFor("all in progress file read/write closing to finish",
            () -> mReleasingReadEntries.isEmpty() && mReleasingWriteEntries.isEmpty(),
            WaitForOptions.defaults().setTimeoutMs(mMaxUmountWaitTime));
      } catch (InterruptedException e) {
        LOG.error("Unmount {} interrupted", mMountPoint);
        Thread.currentThread().interrupt();
      } catch (TimeoutException e) {
        LOG.error("Timeout when waiting in progress file read/write closing to finish "
            + "when unmounting {}. {} fileInStream and {} fileOutStream "
            + "are still in closing process.",
            mMountPoint, mReleasingReadEntries.size(), mReleasingWriteEntries.size());
      }
    }

    if (!(mCreateFileEntries.isEmpty() && mOpenFileEntries.isEmpty())) {
      // TODO(lu) consider the case that client application may not call release()
      // for all open() or create(). Force closing those operations.
      // TODO(lu,bin) properly prevent umount when device is busy
      LOG.error("Unmounting {} when device is busy in reading/writing files. "
          + "{} fileInStream and {} fileOutStream remain open.",
          mMountPoint, mCreateFileEntries.size(), mOpenFileEntries.size());
      if (!force) {
        throw new FuseException("Timed out for umount due to device is busy.");
      }
    }
    super.umount(force);
  }

  @VisibleForTesting
  LoadingCache<String, AlluxioURI> getPathResolverCache() {
    return mPathResolverCache;
  }
}<|MERGE_RESOLUTION|>--- conflicted
+++ resolved
@@ -369,8 +369,7 @@
           flags, path));
       return -ErrorCodes.EOPNOTSUPP();
     }
-<<<<<<< HEAD
-    long fid = mNextOpenFileId.getAndIncrement();
+    long fd = mNextOpenFileId.getAndIncrement();
     URIStatus status = null;
     try {
       status = mFileSystem.getStatus(uri);
@@ -397,9 +396,7 @@
       }
     }
 
-=======
-    long fd = mNextOpenFileId.getAndIncrement();
->>>>>>> bb37aa88
+    fi.fh.set(fd);
     try {
       if (openAction == OpenAction.WRITE_ONLY) {
         if (status != null) {
@@ -417,28 +414,14 @@
             path, flags));
       } else if (openAction == OpenAction.READ_ONLY) {
         FileInStream is;
-<<<<<<< HEAD
         is = mFileSystem.openFile(uri);
-        mOpenFileEntries.put(fid, is);
-=======
-        try {
-          is = mFileSystem.openFile(uri);
-        } catch (FileIncompleteException e) {
-          if (AlluxioFuseUtils.waitForFileCompleted(mFileSystem, uri)) {
-            is = mFileSystem.openFile(uri);
-          } else {
-            throw e;
-          }
-        }
         mOpenFileEntries.put(fd, is);
       } else {
         // For OpenAction.READ_WRITE, we defer to the first read() or write()
         // to open or create file.
         Object lock = new Object();
         mOpenReadWriteLocks.put(fd, lock);
->>>>>>> bb37aa88
-      }
-      fi.fh.set(fd);
+      }
       return 0;
     } catch (Throwable e) {
       LOG.error("Failed to open path={},openAction={}: ", path, openAction, e);
