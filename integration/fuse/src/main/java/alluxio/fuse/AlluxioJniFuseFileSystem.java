/*
 * The Alluxio Open Foundation licenses this work under the Apache License, version 2.0
 * (the "License"). You may not use this work except in compliance with the License, which is
 * available at www.apache.org/licenses/LICENSE-2.0
 *
 * This software is distributed on an "AS IS" basis, WITHOUT WARRANTIES OR CONDITIONS OF ANY KIND,
 * either express or implied, as more fully set forth in the License.
 *
 * See the NOTICE file distributed with this work for information regarding copyright ownership.
 */

package alluxio.fuse;

import alluxio.AlluxioURI;
import alluxio.Constants;
import alluxio.cli.FuseShell;
import alluxio.client.block.BlockMasterClient;
import alluxio.client.file.FileSystem;
import alluxio.client.file.FileSystemContext;
import alluxio.client.file.URIStatus;
import alluxio.collections.IndexDefinition;
import alluxio.collections.IndexedSet;
import alluxio.conf.PropertyKey;
import alluxio.exception.AccessControlException;
import alluxio.exception.AlluxioException;
import alluxio.exception.FileDoesNotExistException;
import alluxio.fuse.auth.AuthPolicy;
import alluxio.fuse.auth.AuthPolicyFactory;
import alluxio.fuse.file.FuseFileEntry;
import alluxio.fuse.file.FuseFileStream;
import alluxio.grpc.CreateDirectoryPOptions;
import alluxio.grpc.SetAttributePOptions;
import alluxio.jnifuse.AbstractFuseFileSystem;
import alluxio.jnifuse.ErrorCodes;
import alluxio.jnifuse.FuseException;
import alluxio.jnifuse.FuseFillDir;
import alluxio.jnifuse.struct.FileStat;
import alluxio.jnifuse.struct.FuseFileInfo;
import alluxio.jnifuse.struct.Statvfs;
import alluxio.metrics.MetricKey;
import alluxio.metrics.MetricsSystem;
import alluxio.resource.CloseableResource;
import alluxio.security.authorization.Mode;
import alluxio.util.CommonUtils;
import alluxio.util.LogUtils;
import alluxio.util.WaitForOptions;
import alluxio.wire.BlockMasterInfo;

import com.google.common.annotations.VisibleForTesting;
import com.google.common.base.Suppliers;
import com.google.common.cache.CacheBuilder;
import com.google.common.cache.CacheLoader;
import com.google.common.cache.LoadingCache;
import org.slf4j.Logger;
import org.slf4j.LoggerFactory;

import java.io.IOException;
import java.nio.ByteBuffer;
import java.nio.file.InvalidPathException;
import java.nio.file.Path;
import java.nio.file.Paths;
import java.util.Arrays;
import java.util.HashSet;
import java.util.Optional;
import java.util.Set;
import java.util.concurrent.TimeUnit;
import java.util.concurrent.TimeoutException;
import java.util.concurrent.atomic.AtomicLong;
import java.util.function.Supplier;
import javax.annotation.Nullable;
import javax.annotation.concurrent.ThreadSafe;

/**
 * Main FUSE implementation class.
 * <p>
 * Implements the FUSE callbacks defined by jni-fuse.
 */
@ThreadSafe
public final class AlluxioJniFuseFileSystem extends AbstractFuseFileSystem
    implements FuseUmountable {
  private static final Logger LOG = LoggerFactory.getLogger(AlluxioJniFuseFileSystem.class);

  private final FileSystem mFileSystem;
  private final FileSystemContext mFileSystemContext;
<<<<<<< HEAD
  // base path within Alluxio namespace that is used for FUSE operations
  // For example, if alluxio-fuse is mounted in /mnt/alluxio and mAlluxioRootPath
  // is /users/foo, then an operation on /mnt/alluxio/bar will be translated on
  // an action on the URI alluxio://<master>:<port>/users/foo/bar
  private final Path mAlluxioRootPath;
  private final String mMountPoint;
  private final String mFsName;
=======
>>>>>>> b26e8c42
  // Caches the filesystem statistics for Fuse.statfs
  private final Supplier<BlockMasterInfo> mFsStatCache;
  // Keeps a cache of the most recently translated paths from String to Alluxio URI
  private final LoadingCache<String, AlluxioURI> mPathResolverCache;
  // Cache Uid<->Username and Gid<->Groupname mapping for local OS
  private final LoadingCache<String, Long> mUidCache;
  private final LoadingCache<String, Long> mGidCache;
  private final AtomicLong mNextOpenFileId = new AtomicLong(0);
  private final FuseShell mFuseShell;
  private final AlluxioFuseFileSystemOpts mFuseFsOpts;
  private static final IndexDefinition<FuseFileEntry<FuseFileStream>, Long>
      ID_INDEX =
      new IndexDefinition<FuseFileEntry<FuseFileStream>, Long>(true) {
        @Override
        public Long getFieldValue(FuseFileEntry<FuseFileStream> o) {
          return o.getId();
        }
      };

  // Add a PATH_INDEX to know getattr() been called when writing this file
  private static final IndexDefinition<FuseFileEntry<FuseFileStream>, String>
      PATH_INDEX =
      new IndexDefinition<FuseFileEntry<FuseFileStream>, String>(true) {
        @Override
        public String getFieldValue(FuseFileEntry<FuseFileStream> o) {
          return o.getPath();
        }
      };
  private final IndexedSet<FuseFileEntry<FuseFileStream>> mFileEntries
      = new IndexedSet<>(ID_INDEX, PATH_INDEX);
<<<<<<< HEAD
  private final boolean mIsUserGroupTranslation;
  private final boolean mIsSpecialCommandEnabled;
=======
>>>>>>> b26e8c42
  private final AuthPolicy mAuthPolicy;
  private final FuseFileStream.Factory mStreamFactory;

  /** df command will treat -1 as an unknown value. */
  @VisibleForTesting
  public static final int UNKNOWN_INODES = -1;
  /** Most FileSystems on linux limit the length of file name beyond 255 characters. */
  @VisibleForTesting
  public static final int MAX_NAME_LENGTH = 255;

  /**
   * Creates a new instance of {@link AlluxioJniFuseFileSystem}.
   *
   * @param fsContext the file system context
   * @param fs Alluxio file system
   * @param fuseFsOpts options for fuse filesystem
<<<<<<< HEAD
   * @param conf Alluxio configuration
   */
  public AlluxioJniFuseFileSystem(
      FileSystemContext fsContext, FileSystem fs, AlluxioFuseFileSystemOpts fuseFsOpts,
      AlluxioConfiguration conf) {
    super(Paths.get(fuseFsOpts.getMountPoint()));
    mFsName = fuseFsOpts.getFsName();
    mFileSystemContext = fsContext;
    mFileSystem = fs;
    mAlluxioRootPath = Paths.get(fuseFsOpts.getAlluxioPath());
    mMountPoint = fuseFsOpts.getMountPoint();
    mFuseShell = new FuseShell(fs, conf);
=======
   */
  public AlluxioJniFuseFileSystem(
      FileSystemContext fsContext, FileSystem fs, AlluxioFuseFileSystemOpts fuseFsOpts) {
    super(Paths.get(fuseFsOpts.getMountPoint()));
    mFileSystemContext = fsContext;
    mFileSystem = fs;
    mFuseFsOpts = fuseFsOpts;
    mFuseShell = new FuseShell(fs, fuseFsOpts);
>>>>>>> b26e8c42
    long statCacheTimeout = fuseFsOpts.getStatCacheTimeout();
    mFsStatCache = statCacheTimeout > 0 ? Suppliers.memoizeWithExpiration(
        this::acquireBlockMasterInfo, statCacheTimeout, TimeUnit.MILLISECONDS)
        : this::acquireBlockMasterInfo;
    mPathResolverCache = CacheBuilder.newBuilder()
        .maximumSize(fuseFsOpts.getFuseMaxPathCached())
        .build(new CacheLoader<String, AlluxioURI>() {
          @Override
          public AlluxioURI load(String fusePath) {
            // fusePath is guaranteed to always be an absolute path (i.e., starts
            // with a fwd slash) - relative to the FUSE mount point
            final String relPath = fusePath.substring(1);
            final Path tpath = Paths.get(fuseFsOpts.getAlluxioPath()).resolve(relPath);
            return new AlluxioURI(tpath.toString());
          }
        });
    mUidCache = CacheBuilder.newBuilder()
        .maximumSize(100)
        .build(new CacheLoader<String, Long>() {
          @Override
          public Long load(String userName) {
            return AlluxioFuseUtils.getUid(userName);
          }
        });
    mGidCache = CacheBuilder.newBuilder()
        .maximumSize(100)
        .build(new CacheLoader<String, Long>() {
          @Override
          public Long load(String groupName) {
            return AlluxioFuseUtils.getGidFromGroupName(groupName);
          }
        });
<<<<<<< HEAD
    mIsUserGroupTranslation = fuseFsOpts.isUserGroupTranslationEnabled();
    mMaxUmountWaitTime = fuseFsOpts.getFuseUmountTimeout();
    mIsSpecialCommandEnabled = fuseFsOpts.isSpecialCommandEnabled();
    mAuthPolicy = AuthPolicyFactory.create(mFileSystem, conf, this);
=======
    mAuthPolicy = AuthPolicyFactory.create(mFileSystem, fuseFsOpts, this);
>>>>>>> b26e8c42
    mStreamFactory = new FuseFileStream.Factory(mFileSystem, mAuthPolicy);
    if (fuseFsOpts.isDebug()) {
      try {
        LogUtils.setLogLevel(this.getClass().getName(), org.slf4j.event.Level.DEBUG.toString());
      } catch (IOException e) {
        LOG.error("Failed to set AlluxioJniFuseFileSystem log to debug level", e);
      }
    }
    MetricsSystem.registerGaugeIfAbsent(
        MetricsSystem.getMetricName(MetricKey.FUSE_READ_WRITE_FILE_COUNT.getName()),
        mFileEntries::size);
    MetricsSystem.registerGaugeIfAbsent(
        MetricsSystem.getMetricName(MetricKey.FUSE_CACHED_PATH_COUNT.getName()),
        mPathResolverCache::size);
  }

  @Override
  public int create(String path, long mode, FuseFileInfo fi) {
    return AlluxioFuseUtils.call(LOG, () -> createOrOpenInternal(path, fi, mode),
        "Fuse.Create", "path=%s,mode=%o", path, mode);
  }

  @Override
  public int open(String path, FuseFileInfo fi) {
    return AlluxioFuseUtils.call(LOG,
        () -> createOrOpenInternal(path, fi, AlluxioFuseUtils.MODE_NOT_SET_VALUE),
        "Fuse.Open", "path=%s,flags=0x%x", path, fi.flags.get());
  }

  private int createOrOpenInternal(String path, FuseFileInfo fi, long mode) {
    final AlluxioURI uri = mPathResolverCache.getUnchecked(path);
    if (uri.getName().length() > MAX_NAME_LENGTH) {
      LOG.error("Failed to create/open {}: file name longer than {} characters",
          path, MAX_NAME_LENGTH);
      return -ErrorCodes.ENAMETOOLONG();
    }
    FuseFileStream stream = mStreamFactory.create(uri, fi.flags.get(), mode);
    long fd = mNextOpenFileId.getAndIncrement();
    mFileEntries.add(new FuseFileEntry<>(fd, path, stream));
    fi.fh.set(fd);
    return 0;
  }

  @Override
  public int getattr(String path, FileStat stat) {
    return AlluxioFuseUtils.call(
        LOG, () -> getattrInternal(path, stat), "Fuse.Getattr", "path=%s", path);
  }

  private int getattrInternal(String path, FileStat stat) {
    final AlluxioURI uri = mPathResolverCache.getUnchecked(path);
    try {
      URIStatus status;
      // Handle special metadata cache operation
<<<<<<< HEAD
      if (mIsSpecialCommandEnabled && mFuseShell.isSpecialCommand(uri)) {
=======
      if (mFuseFsOpts.isSpecialCommandEnabled() && mFuseShell.isSpecialCommand(uri)) {
>>>>>>> b26e8c42
        // TODO(lu) add cache for isFuseSpecialCommand if needed
        status = mFuseShell.runCommand(uri);
      } else {
        status = mFileSystem.getStatus(uri);
      }
      long size = status.getLength();
      if (!status.isCompleted()) {
        FuseFileEntry<FuseFileStream> stream = mFileEntries.getFirstByField(PATH_INDEX, path);
        if (stream != null) {
          size = stream.getFileStream().getFileLength();
        } else if (!AlluxioFuseUtils.waitForFileCompleted(mFileSystem, uri)) {
          // Always block waiting for file to be completed except when the file is writing
          // We do not want to block the writing process
          LOG.error("File {} is not completed", path);
        } else {
          // Update the file status after waiting
          status = mFileSystem.getStatus(uri);
          size = status.getLength();
        }
      }
      stat.st_size.set(size);

      // Sets block number to fulfill du command needs
      // `st_blksize` is ignored in `getattr` according to
      // https://github.com/libfuse/libfuse/blob/d4a7ba44b022e3b63fc215374d87ed9e930d9974/include/fuse.h#L302
      // According to http://man7.org/linux/man-pages/man2/stat.2.html,
      // `st_blocks` is the number of 512B blocks allocated
      stat.st_blocks.set((int) Math.ceil((double) size / 512));

      final long ctime_sec = status.getLastModificationTimeMs() / 1000;
      final long atime_sec = status.getLastAccessTimeMs() / 1000;
      // Keeps only the "residual" nanoseconds not caputred in citme_sec
      final long ctime_nsec = (status.getLastModificationTimeMs() % 1000) * 1_000_000L;
      final long atime_nsec = (status.getLastAccessTimeMs() % 1000) * 1_000_000L;

      stat.st_atim.tv_sec.set(atime_sec);
      stat.st_atim.tv_nsec.set(atime_nsec);
      stat.st_ctim.tv_sec.set(ctime_sec);
      stat.st_ctim.tv_nsec.set(ctime_nsec);
      stat.st_mtim.tv_sec.set(ctime_sec);
      stat.st_mtim.tv_nsec.set(ctime_nsec);

      if (mFuseFsOpts.isUserGroupTranslationEnabled()) {
        // Translate the file owner/group to unix uid/gid
        // Show as uid==-1 (nobody) if owner does not exist in unix
        // Show as gid==-1 (nogroup) if group does not exist in unix
        stat.st_uid.set(mUidCache.get(status.getOwner()));
        stat.st_gid.set(mGidCache.get(status.getGroup()));
      } else {
        stat.st_uid.set(AlluxioFuseUtils.DEFAULT_UID);
        stat.st_gid.set(AlluxioFuseUtils.DEFAULT_GID);
      }

      int mode = status.getMode();
      if (status.isFolder()) {
        mode |= FileStat.S_IFDIR;
      } else {
        mode |= FileStat.S_IFREG;
      }
      stat.st_mode.set(mode);
      stat.st_nlink.set(1);
    } catch (FileDoesNotExistException | InvalidPathException e) {
      LOG.debug("Failed to getattr {}: path does not exist or is invalid", path);
      return -ErrorCodes.ENOENT();
    } catch (AccessControlException e) {
      LOG.error("Failed to getattr {}: permission denied", path, e);
      return -ErrorCodes.EACCES();
    } catch (Throwable t) {
      LOG.error("Failed to getattr {}", path, t);
      return -ErrorCodes.EIO();
    }

    return 0;
  }

  @Override
  public int readdir(String path, long buff, long filter, long offset,
      FuseFileInfo fi) {
    return AlluxioFuseUtils.call(LOG, () -> readdirInternal(path, buff, filter, offset, fi),
        "Fuse.Readdir", "path=%s", path);
  }

  private int readdirInternal(String path, long buff, long filter, long offset,
      FuseFileInfo fi) {
    final AlluxioURI uri = mPathResolverCache.getUnchecked(path);
    try {
      // standard . and .. entries
      FuseFillDir.apply(filter, buff, ".", null, 0);
      FuseFillDir.apply(filter, buff, "..", null, 0);

      mFileSystem.iterateStatus(uri, file -> {
        FuseFillDir.apply(filter, buff, file.getName(), null, 0);
      });
    } catch (IOException | AlluxioException e) {
      LOG.error("Failed to readdir {}", path, e);
      return -ErrorCodes.EIO();
    }

    return 0;
  }

  @Override
  public int read(String path, ByteBuffer buf, long size, long offset, FuseFileInfo fi) {
    final long fd = fi.fh.get();
    return AlluxioFuseUtils.call(LOG, () -> readInternal(path, buf, size, offset, fd),
        "Fuse.Read", "path=%s,fd=%d,size=%d,offset=%d",
        path, fd, size, offset);
  }

  private int readInternal(
      String path, ByteBuffer buf, long size, long offset, long fd) {
    FuseFileEntry<FuseFileStream> entry = mFileEntries.getFirstByField(ID_INDEX, fd);
    if (entry == null) {
      LOG.error("Failed to read {}: Cannot find fd {}", path, fd);
      return -ErrorCodes.EBADFD();
    }
    return entry.getFileStream().read(buf, size, offset);
  }

  @Override
  public int write(String path, ByteBuffer buf, long size, long offset, FuseFileInfo fi) {
    final long fd = fi.fh.get();
    return AlluxioFuseUtils.call(LOG, () -> writeInternal(path, buf, size, offset, fd),
        "Fuse.Write", "path=%s,fd=%d,size=%d,offset=%d",
        path, fd, size, offset);
  }

  private int writeInternal(
      String path, ByteBuffer buf, long size, long offset, long fd) {
    FuseFileEntry<FuseFileStream> entry = mFileEntries.getFirstByField(ID_INDEX, fd);
    if (entry == null) {
      LOG.error("Failed to write {}: Cannot find fd {}", path, fd);
      return -ErrorCodes.EBADFD();
    }
    entry.getFileStream().write(buf, size, offset);
    return (int) size;
  }

  @Override
  public int flush(String path, FuseFileInfo fi) {
    final long fd = fi.fh.get();
    return AlluxioFuseUtils.call(LOG, () -> flushInternal(path, fd), "Fuse.Flush", "path=%s,fd=%s",
        path, fd);
  }

  private int flushInternal(String path, long fd) {
    FuseFileEntry<FuseFileStream> entry = mFileEntries.getFirstByField(ID_INDEX, fd);
    if (entry == null) {
      LOG.error("Failed to flush {}: Cannot find fd {}", path, fd);
      return -ErrorCodes.EBADFD();
    }
    entry.getFileStream().flush();
    return 0;
  }

  @Override
  public int release(String path, FuseFileInfo fi) {
    long fd = fi.fh.get();
    return AlluxioFuseUtils.call(LOG, () -> releaseInternal(path, fd),
        "Fuse.Release", "path=%s,fd=%s", path, fd);
  }

  private int releaseInternal(String path, long fd) {
    FuseFileEntry<FuseFileStream> entry = mFileEntries.getFirstByField(ID_INDEX, fd);
    if (entry == null) {
      LOG.error("Failed to release {}: Cannot find fd {}", path, fd);
      return -ErrorCodes.EBADFD();
    }
    try {
      entry.getFileStream().close();
    } finally {
      mFileEntries.remove(entry);
    }
    return 0;
  }

  @Override
  public int mkdir(String path, long mode) {
    return AlluxioFuseUtils.call(LOG, () -> mkdirInternal(path, mode),
        "Fuse.Mkdir", "path=%s,mode=%o,", path, mode);
  }

  private int mkdirInternal(String path, long mode) {
    final AlluxioURI uri = mPathResolverCache.getUnchecked(path);
    if (uri.getName().length() > MAX_NAME_LENGTH) {
      LOG.error("Failed to mkdir {}: name longer than {} characters", path, MAX_NAME_LENGTH);
      return -ErrorCodes.ENAMETOOLONG();
    }
    try {
      mFileSystem.createDirectory(uri,
          CreateDirectoryPOptions.newBuilder()
              .setMode(new Mode((short) mode).toProto())
              .build());
      mAuthPolicy.setUserGroupIfNeeded(uri);
    } catch (IOException | AlluxioException e) {
      LOG.error("Failed to mkdir {}", path, e);
      return -ErrorCodes.EIO();
    }
    return 0;
  }

  @Override
  public int unlink(String path) {
    return AlluxioFuseUtils.call(LOG, () -> rmInternal(path), "Fuse.Unlink", "path=%s", path);
  }

  @Override
  public int rmdir(String path) {
    return AlluxioFuseUtils.call(LOG, () -> rmInternal(path), "Fuse.Rmdir", "path=%s", path);
  }

  /**
   * Convenience internal method to remove files or non-empty directories.
   *
   * @param path The path to remove
   * @return 0 on success, a negative value on error
   */
  private int rmInternal(String path) {
    AlluxioFuseUtils.deleteFile(mFileSystem, mPathResolverCache.getUnchecked(path));
    return 0;
  }

  @Override
  public int rename(String oldPath, String newPath) {
    return AlluxioFuseUtils.call(LOG, () -> renameInternal(oldPath, newPath),
        "Fuse.Rename", "oldPath=%s,newPath=%s,", oldPath, newPath);
  }

  private int renameInternal(String sourcePath, String destPath) {
    final AlluxioURI sourceUri = mPathResolverCache.getUnchecked(sourcePath);
    final AlluxioURI destUri = mPathResolverCache.getUnchecked(destPath);
    final String name = destUri.getName();
    if (name.length() > MAX_NAME_LENGTH) {
      LOG.error("Failed to rename {} to {}: name {} is longer than {} characters",
          sourcePath, destPath, name, MAX_NAME_LENGTH);
      return -ErrorCodes.ENAMETOOLONG();
    }
    Optional<URIStatus> status = AlluxioFuseUtils.getPathStatus(mFileSystem, sourceUri);
    if (!status.isPresent()) {
      LOG.error("Failed to rename {} to {}: source non-existing", sourcePath, destPath);
      return -ErrorCodes.EEXIST();
    }
    if (!status.get().isCompleted()) {
      // TODO(lu) https://github.com/Alluxio/alluxio/issues/14854
      // how to support rename while writing
      LOG.error("Failed to rename {} to {}: source is incomplete", sourcePath, destPath);
      return -ErrorCodes.EIO();
    }
    try {
      mFileSystem.rename(sourceUri, destUri);
    } catch (IOException | AlluxioException e) {
      LOG.error("Failed to rename {} to {}", sourcePath, destPath, e);
      return -ErrorCodes.EIO();
    }
    return 0;
  }

  @Override
  public int chmod(String path, long mode) {
    return AlluxioFuseUtils.call(LOG, () -> chmodInternal(path, mode),
        "Fuse.Chmod", "path=%s,mode=%o", path, mode);
  }

  private int chmodInternal(String path, long mode) {
    AlluxioFuseUtils.setAttribute(mFileSystem, mPathResolverCache.getUnchecked(path),
        SetAttributePOptions.newBuilder()
            .setMode(new Mode((short) mode).toProto()).build());
    return 0;
  }

  @Override
  public int chown(String path, long uid, long gid) {
    return AlluxioFuseUtils.call(LOG, () -> chownInternal(path, uid, gid),
        "Fuse.Chown", "path=%s,uid=%d,gid=%d", path, uid, gid);
  }

  private int chownInternal(String path, long uid, long gid) {
    if (!mFuseFsOpts.isUserGroupTranslationEnabled()) {
      LOG.warn("Failed to chown {}: "
          + "Please set {} to true to enable user group translation in Alluxio-FUSE.",
          path, PropertyKey.FUSE_USER_GROUP_TRANSLATION_ENABLED);
      return -ErrorCodes.EOPNOTSUPP();
    }

    SetAttributePOptions.Builder optionsBuilder = SetAttributePOptions.newBuilder();
    String userName = "";
    if (uid != AlluxioFuseUtils.ID_NOT_SET_VALUE
        && uid != AlluxioFuseUtils.ID_NOT_SET_VALUE_UNSIGNED) {
      userName = AlluxioFuseUtils.getUserName(uid);
      if (userName.isEmpty()) {
        // This should never be reached
        LOG.error("Failed to chown {}: failed to get user name from uid {}", path, uid);
        return -ErrorCodes.EINVAL();
      }
      optionsBuilder.setOwner(userName);
    }

    String groupName;
    if (gid != AlluxioFuseUtils.ID_NOT_SET_VALUE
        && gid != AlluxioFuseUtils.ID_NOT_SET_VALUE_UNSIGNED) {
      groupName = AlluxioFuseUtils.getGroupName(gid);
      if (groupName.isEmpty()) {
        // This should never be reached
        LOG.error("Failed to chown {}: failed to get group name from gid {}", path, gid);
        return -ErrorCodes.EINVAL();
      }
      optionsBuilder.setGroup(groupName);
    } else if (!userName.isEmpty()) {
      groupName = AlluxioFuseUtils.getGroupName(userName);
      optionsBuilder.setGroup(groupName);
    }
    AlluxioFuseUtils.setAttribute(mFileSystem, mPathResolverCache.getUnchecked(path),
        optionsBuilder.build());
    return 0;
  }

  /**
   * Since files can be written only once, only sequentially,
   * and never be modified in Alluxio, truncate is not supported internally by Alluxio.
   *
   * In Alluxio Fuse, we support truncate in some special cases.
   *
   * @param path the file to truncate
   * @param size the size to truncate to
   * @return 0 if succeed, error code otherwise
   */
  @Override
  public int truncate(String path, long size) {
    return AlluxioFuseUtils.call(LOG, () -> truncateInternal(path, size),
        "Fuse.Truncate", "path=%s,size=%d", path, size);
  }

  private int truncateInternal(String path, long size) {
    FuseFileEntry<FuseFileStream> entry = mFileEntries.getFirstByField(PATH_INDEX, path);
    if (entry != null) {
      entry.getFileStream().truncate(size);
      return 0;
    }
    final AlluxioURI uri = mPathResolverCache.getUnchecked(path);
    Optional<URIStatus> status = AlluxioFuseUtils.getPathStatus(mFileSystem, uri);
    if (!status.isPresent()) {
      if (size == 0) {
        return 0;
      }
      LOG.error("Failed to truncate file {} to {} bytes: file does not exist", path, size);
      return -ErrorCodes.EEXIST();
    }

    if (status.get().isCompleted()) {
      long fileLen = status.get().getLength();
      if (fileLen == size) {
        return 0;
      }
      if (size == 0) {
        AlluxioFuseUtils.deleteFile(mFileSystem, uri);
      }
      LOG.error("Failed to truncate file {}({} bytes) to {} bytes: not supported.",
          path, fileLen, size);
      return -ErrorCodes.EOPNOTSUPP();
    }

    LOG.error("Failed to truncate file {} to {} bytes: "
        + "file is being written by other Fuse applications or Alluxio APIs.",
        path, size);
    return -ErrorCodes.EOPNOTSUPP();
  }

  @Override
  public int utimens(String path, long aSec, long aNsec, long mSec, long mNsec) {
    // TODO(maobaolong): implements this logic for alluxio.
    LOG.debug("utimens for {}, but do nothing for this filesystem", path);
    return 0;
  }

  @Override
  public int symlink(String linkname, String path) {
    LOG.warn("Not supported symlink operation, linkname {}, path{}", linkname, path);
    return -ErrorCodes.ENOTSUP();
  }

  /**
   * Gets the filesystem statistics.
   *
   * @param path The FS path of the directory
   * @param stbuf Statistics of a filesystem
   * @return 0 on success, a negative value on error
   */
  @Override
  public int statfs(String path, Statvfs stbuf) {
    return AlluxioFuseUtils.call(LOG, () -> statfsInternal(path, stbuf),
        "Fuse.Statfs", "path=%s", path);
  }

  private int statfsInternal(String path, Statvfs stbuf) {
    BlockMasterInfo info = mFsStatCache.get();
    if (info == null) {
      LOG.error("Failed to statfs {}: cannot get block master info", path);
      return -ErrorCodes.EIO();
    }
    long blockSize = 16L * Constants.KB;
    // fs block size
    // The size in bytes of the minimum unit of allocation on this file system
    stbuf.f_bsize.set(blockSize);
    // The preferred length of I/O requests for files on this file system.
    stbuf.f_frsize.set(blockSize);
    // total data blocks in fs
    stbuf.f_blocks.set(info.getCapacityBytes() / blockSize);
    // free blocks in fs
    long freeBlocks = info.getFreeBytes() / blockSize;
    stbuf.f_bfree.set(freeBlocks);
    stbuf.f_bavail.set(freeBlocks);
    // inode info in fs
    stbuf.f_files.set(UNKNOWN_INODES);
    stbuf.f_ffree.set(UNKNOWN_INODES);
    stbuf.f_favail.set(UNKNOWN_INODES);
    // max file name length
    stbuf.f_namemax.set(MAX_NAME_LENGTH);
    return 0;
  }

  @Nullable
  private BlockMasterInfo acquireBlockMasterInfo() {
    try (CloseableResource<BlockMasterClient> masterClientResource =
             mFileSystemContext.acquireBlockMasterClientResource()) {
      Set<BlockMasterInfo.BlockMasterInfoField> blockMasterInfoFilter =
          new HashSet<>(Arrays.asList(
              BlockMasterInfo.BlockMasterInfoField.CAPACITY_BYTES,
              BlockMasterInfo.BlockMasterInfoField.FREE_BYTES,
              BlockMasterInfo.BlockMasterInfoField.USED_BYTES));
      return masterClientResource.get().getBlockMasterInfo(blockMasterInfoFilter);
    } catch (IOException e) {
      LOG.error("Failed to acquire block master information", e);
      return null;
    }
  }

  /**
   * @return Name of the file system
   */
  @Override
  public String getFileSystemName() {
    return mFuseFsOpts.getFsName();
  }

  @Override
  public void umount(boolean force) throws FuseException {
    // Release operation is async, we will try our best efforts to
    // close all opened file in/out stream before umounting the fuse
    if (mFuseFsOpts.getFuseUmountTimeout() > 0 && (!mFileEntries.isEmpty())) {
      LOG.info("Unmounting {}. Waiting for all in progress file read/write to finish",
          mFuseFsOpts.getMountPoint());
      try {
        CommonUtils.waitFor("all in progress file read/write to finish",
            mFileEntries::isEmpty,
            WaitForOptions.defaults().setTimeoutMs(mFuseFsOpts.getFuseUmountTimeout()));
      } catch (InterruptedException e) {
        LOG.error("Unmount {} interrupted", mFuseFsOpts.getMountPoint());
        Thread.currentThread().interrupt();
      } catch (TimeoutException e) {
        LOG.error("Timeout when waiting all in progress file read/write to finish "
            + "when unmounting {}. {} fileInStream remain unclosed. "
            + "{} fileOutStream remain unclosed.",
            mFuseFsOpts.getMountPoint(), mFileEntries.size());
        if (!force) {
          throw new FuseException("Timed out for umount due to device is busy.");
        }
      }
    }
    super.umount(force);
  }

  @VisibleForTesting
  LoadingCache<String, AlluxioURI> getPathResolverCache() {
    return mPathResolverCache;
  }
}<|MERGE_RESOLUTION|>--- conflicted
+++ resolved
@@ -82,16 +82,6 @@
 
   private final FileSystem mFileSystem;
   private final FileSystemContext mFileSystemContext;
-<<<<<<< HEAD
-  // base path within Alluxio namespace that is used for FUSE operations
-  // For example, if alluxio-fuse is mounted in /mnt/alluxio and mAlluxioRootPath
-  // is /users/foo, then an operation on /mnt/alluxio/bar will be translated on
-  // an action on the URI alluxio://<master>:<port>/users/foo/bar
-  private final Path mAlluxioRootPath;
-  private final String mMountPoint;
-  private final String mFsName;
-=======
->>>>>>> b26e8c42
   // Caches the filesystem statistics for Fuse.statfs
   private final Supplier<BlockMasterInfo> mFsStatCache;
   // Keeps a cache of the most recently translated paths from String to Alluxio URI
@@ -122,11 +112,6 @@
       };
   private final IndexedSet<FuseFileEntry<FuseFileStream>> mFileEntries
       = new IndexedSet<>(ID_INDEX, PATH_INDEX);
-<<<<<<< HEAD
-  private final boolean mIsUserGroupTranslation;
-  private final boolean mIsSpecialCommandEnabled;
-=======
->>>>>>> b26e8c42
   private final AuthPolicy mAuthPolicy;
   private final FuseFileStream.Factory mStreamFactory;
 
@@ -143,20 +128,6 @@
    * @param fsContext the file system context
    * @param fs Alluxio file system
    * @param fuseFsOpts options for fuse filesystem
-<<<<<<< HEAD
-   * @param conf Alluxio configuration
-   */
-  public AlluxioJniFuseFileSystem(
-      FileSystemContext fsContext, FileSystem fs, AlluxioFuseFileSystemOpts fuseFsOpts,
-      AlluxioConfiguration conf) {
-    super(Paths.get(fuseFsOpts.getMountPoint()));
-    mFsName = fuseFsOpts.getFsName();
-    mFileSystemContext = fsContext;
-    mFileSystem = fs;
-    mAlluxioRootPath = Paths.get(fuseFsOpts.getAlluxioPath());
-    mMountPoint = fuseFsOpts.getMountPoint();
-    mFuseShell = new FuseShell(fs, conf);
-=======
    */
   public AlluxioJniFuseFileSystem(
       FileSystemContext fsContext, FileSystem fs, AlluxioFuseFileSystemOpts fuseFsOpts) {
@@ -165,7 +136,6 @@
     mFileSystem = fs;
     mFuseFsOpts = fuseFsOpts;
     mFuseShell = new FuseShell(fs, fuseFsOpts);
->>>>>>> b26e8c42
     long statCacheTimeout = fuseFsOpts.getStatCacheTimeout();
     mFsStatCache = statCacheTimeout > 0 ? Suppliers.memoizeWithExpiration(
         this::acquireBlockMasterInfo, statCacheTimeout, TimeUnit.MILLISECONDS)
@@ -198,14 +168,7 @@
             return AlluxioFuseUtils.getGidFromGroupName(groupName);
           }
         });
-<<<<<<< HEAD
-    mIsUserGroupTranslation = fuseFsOpts.isUserGroupTranslationEnabled();
-    mMaxUmountWaitTime = fuseFsOpts.getFuseUmountTimeout();
-    mIsSpecialCommandEnabled = fuseFsOpts.isSpecialCommandEnabled();
-    mAuthPolicy = AuthPolicyFactory.create(mFileSystem, conf, this);
-=======
     mAuthPolicy = AuthPolicyFactory.create(mFileSystem, fuseFsOpts, this);
->>>>>>> b26e8c42
     mStreamFactory = new FuseFileStream.Factory(mFileSystem, mAuthPolicy);
     if (fuseFsOpts.isDebug()) {
       try {
@@ -260,11 +223,7 @@
     try {
       URIStatus status;
       // Handle special metadata cache operation
-<<<<<<< HEAD
-      if (mIsSpecialCommandEnabled && mFuseShell.isSpecialCommand(uri)) {
-=======
       if (mFuseFsOpts.isSpecialCommandEnabled() && mFuseShell.isSpecialCommand(uri)) {
->>>>>>> b26e8c42
         // TODO(lu) add cache for isFuseSpecialCommand if needed
         status = mFuseShell.runCommand(uri);
       } else {
