/*
 * The Alluxio Open Foundation licenses this work under the Apache License, version 2.0
 * (the "License"). You may not use this work except in compliance with the License, which is
 * available at www.apache.org/licenses/LICENSE-2.0
 *
 * This software is distributed on an "AS IS" basis, WITHOUT WARRANTIES OR CONDITIONS OF ANY KIND,
 * either express or implied, as more fully set forth in the License.
 *
 * See the NOTICE file distributed with this work for information regarding copyright ownership.
 */

package alluxio.fuse;

import alluxio.ProjectConstants;
import alluxio.RuntimeConstants;
import alluxio.client.file.FileSystem;
import alluxio.client.file.FileSystemContext;
import alluxio.conf.AlluxioConfiguration;
import alluxio.conf.Configuration;
import alluxio.conf.InstancedConfiguration;
import alluxio.conf.PropertyKey;
import alluxio.conf.Source;
import alluxio.jnifuse.FuseException;
import alluxio.jnifuse.LibFuse;
import alluxio.metrics.MetricKey;
import alluxio.metrics.MetricsSystem;
import alluxio.util.CommonUtils;
import alluxio.util.JvmPauseMonitor;
import alluxio.util.network.NetworkAddressUtils;

import org.apache.commons.cli.CommandLine;
import org.apache.commons.cli.CommandLineParser;
import org.apache.commons.cli.DefaultParser;
import org.apache.commons.cli.HelpFormatter;
import org.apache.commons.cli.Option;
import org.apache.commons.cli.Options;
import org.apache.commons.cli.ParseException;
import org.slf4j.Logger;
import org.slf4j.LoggerFactory;
import sun.misc.Signal;

import java.io.IOException;
import java.nio.file.Files;
import java.nio.file.Path;
import java.nio.file.Paths;
import java.util.ArrayList;
import java.util.List;
import javax.annotation.concurrent.ThreadSafe;

/**
 * Main entry point to Alluxio-FUSE.
 */
@ThreadSafe
public final class AlluxioFuse {
  private static final Logger LOG = LoggerFactory.getLogger(AlluxioFuse.class);
  private static final CommandLineParser PARSER = new DefaultParser();

  private static final String MOUNT_POINT_OPTION_NAME = "m";
  private static final String MOUNT_ALLUXIO_PATH_OPTION_NAME = "a";
<<<<<<< HEAD
  private static final String MOUNT_UFS_ADDRESS_OPTION_NAME = "u";
=======
>>>>>>> 79b44d81
  private static final String MOUNT_OPTIONS_OPTION_NAME = "o";
  private static final String HELP_OPTION_NAME = "h";

  private static final Option MOUNT_POINT_OPTION = Option.builder(MOUNT_POINT_OPTION_NAME)
      .hasArg()
      .required(false)
      .longOpt("mount-point")
      .desc("The absolute local filesystem path that standalone Fuse will mount Alluxio path to.")
      .build();
  private static final Option MOUNT_ALLUXIO_PATH_OPTION
      = Option.builder(MOUNT_ALLUXIO_PATH_OPTION_NAME)
      .hasArg()
      .required(false)
      .longOpt("alluxio-path")
      .desc("The Alluxio path to mount to the given Fuse mount point "
<<<<<<< HEAD
          + "(for example, mount alluxio path `/alluxio` to fuse mount point `/mnt/alluxio-fuse`; "
          + "local operations like `mkdir /mnt/alluxio-fuse/folder` will be translated to "
          + "`alluxio fs mkdir /alluxio/folder`)")
      .build();
  private static final Option MOUNT_UFS_ADDRESS_OPTION
      = Option.builder(MOUNT_UFS_ADDRESS_OPTION_NAME)
      .hasArg()
      .required(false)
      .longOpt("ufs-address")
      .desc("The UFS address to mount to the given Fuse mount point "
          + "(for example, mount ufs address `s3://my_bucket/my_folder` "
          + "to fuse mount point `/mnt/alluxio-fuse`; "
          + "local operations like `mkdir /mnt/alluxio-fuse/folder` will be translated to "
          + "`mkdir s3://my_bucket/my_folder/folder`)")
=======
          + "(e.g., /users/foo; defaults to /)")
>>>>>>> 79b44d81
      .build();
  private static final Option MOUNT_OPTIONS = Option.builder(MOUNT_OPTIONS_OPTION_NAME)
      .valueSeparator(',')
      .required(false)
      .hasArgs()
<<<<<<< HEAD
      .desc("Providing mount options separating by comma. "
          + "Mount options includes operating system mount options, "
          + "many FUSE specific mount options (e.g. direct_io,attr_timeout=10s.allow_other), "
          + "Alluxio property key=value pairs, and Alluxio FUSE special mount options "
          + "data_cache=<local_cache_directory>,data_cache_size=<size>,"
          + "metadata_cache_size=<size>,metadata_cache_expire=<timeout>")
=======
      .desc("FUSE mount options")
>>>>>>> 79b44d81
      .build();
  private static final Option HELP_OPTION = Option.builder(HELP_OPTION_NAME)
      .required(false)
      .desc("Print this help message")
      .build();
  private static final Options OPTIONS = new Options()
      .addOption(MOUNT_POINT_OPTION)
      .addOption(MOUNT_ALLUXIO_PATH_OPTION)
<<<<<<< HEAD
      .addOption(MOUNT_UFS_ADDRESS_OPTION)
=======
>>>>>>> 79b44d81
      .addOption(MOUNT_OPTIONS)
      .addOption(HELP_OPTION);

  // prevent instantiation
  private AlluxioFuse() {}

  /**
   * Running this class will mount the file system according to the options passed to this function.
   * The user-space fuse application will stay on the foreground and keep the file system mounted.
   * The user can unmount the file system by gracefully killing (SIGINT) the process.
   *
   * @param args arguments to run the command line
   */
  public static void main(String[] args) throws ParseException {
    CommandLine cli = PARSER.parse(OPTIONS, args);

    if (cli.hasOption(HELP_OPTION_NAME)) {
      final HelpFormatter fmt = new HelpFormatter();
      fmt.printHelp(AlluxioFuse.class.getName(), OPTIONS);
      return;
    }
<<<<<<< HEAD

    LOG.info("Alluxio version: {}-{}", RuntimeConstants.VERSION, ProjectConstants.REVISION);
    setConfigurationFromInput(cli, Configuration.modifiableGlobal());

    AlluxioConfiguration conf = Configuration.global();
    FileSystemContext fsContext = FileSystemContext.create(conf);
    if (!conf.getBoolean(PropertyKey.USER_UFS_ENABLED)) {
      conf = AlluxioFuseUtils.tryLoadingConfigFromMaster(fsContext);
    }

=======

    LOG.info("Alluxio version: {}-{}", RuntimeConstants.VERSION, ProjectConstants.REVISION);
    setConfigurationFromInput(cli, Configuration.modifiableGlobal());

    AlluxioConfiguration conf = Configuration.global();
    FileSystemContext fsContext = FileSystemContext.create(conf);
    conf = AlluxioFuseUtils.tryLoadingConfigFromMaster(fsContext);

>>>>>>> 79b44d81
    CommonUtils.PROCESS_TYPE.set(CommonUtils.ProcessType.CLIENT);
    MetricsSystem.startSinks(conf.getString(PropertyKey.METRICS_CONF_FILE));
    if (conf.getBoolean(PropertyKey.FUSE_WEB_ENABLED)) {
      FuseWebServer webServer = new FuseWebServer(
          NetworkAddressUtils.ServiceType.FUSE_WEB.getServiceName(),
          NetworkAddressUtils.getBindAddress(
              NetworkAddressUtils.ServiceType.FUSE_WEB,
              Configuration.global()));
      webServer.start();
    }
    startJvmMonitorProcess();
    try (FileSystem fs = FileSystem.Factory.create(fsContext)) {
      launchFuse(fsContext, fs, true);
    } catch (IOException e) {
      LOG.error("Failed to launch FUSE", e);
      System.exit(-1);
    }
  }

  /**
   * Launches Fuse application.
   *
   * @param fsContext file system context for Fuse client to communicate to servers
   * @param fs file system for Fuse client to communicate to servers
   * @param blocking whether the Fuse application is blocking or not
   * @return the Fuse application handler for future Fuse umount operation
   */
  public static FuseUmountable launchFuse(FileSystemContext fsContext, FileSystem fs,
      boolean blocking) throws IOException {
    AlluxioConfiguration conf = fsContext.getClusterConf();
    validateFuseConfiguration(conf);

    LibFuse.loadLibrary(AlluxioFuseUtils.getVersionPreference(conf));

<<<<<<< HEAD
    String targetPath = AlluxioFuseUtils.getMountedRootPath(conf);
    String mountPoint = conf.getString(PropertyKey.FUSE_MOUNT_POINT);
    Path mountPath = Paths.get(mountPoint);
    String[] optimizedMountOptions = optimizeAndTransformFuseMountOptions(conf);
=======
    String mountAlluxioPath = Configuration.getString(PropertyKey.FUSE_MOUNT_ALLUXIO_PATH);
    String mountPoint = Configuration.getString(PropertyKey.FUSE_MOUNT_POINT);
    Path mountPath = Paths.get(mountPoint);
    String mountOptions = conf.getString(PropertyKey.FUSE_MOUNT_OPTIONS);
    String[] mountOptionsArray = optimizeAndTransformFuseMountOptions(conf);
>>>>>>> 79b44d81
    try {
      if (!Files.exists(mountPath)) {
        LOG.warn("Mount point on local filesystem does not exist, creating {}", mountPoint);
        Files.createDirectories(mountPath);
      }

      final boolean debugEnabled = conf.getBoolean(PropertyKey.FUSE_DEBUG_ENABLED);
      if (conf.getBoolean(PropertyKey.FUSE_JNIFUSE_ENABLED)) {
        final AlluxioJniFuseFileSystem fuseFs
            = new AlluxioJniFuseFileSystem(fsContext, fs);

        FuseSignalHandler fuseSignalHandler = new FuseSignalHandler(fuseFs);
        Signal.handle(new Signal("TERM"), fuseSignalHandler);

        try {
          LOG.info("Mounting AlluxioJniFuseFileSystem: mount point=\"{}\", OPTIONS=\"{}\"",
<<<<<<< HEAD
              mountPoint, String.join(" ", optimizedMountOptions));
          fuseFs.mount(blocking, debugEnabled, optimizedMountOptions);
=======
              mountPoint, mountOptions);
          fuseFs.mount(blocking, debugEnabled, mountOptionsArray);
>>>>>>> 79b44d81
          return fuseFs;
        } catch (FuseException e) {
          // only try to umount file system when exception occurred.
          // jni-fuse registers JVM shutdown hook to ensure fs.umount()
          // will be executed when this process is exiting.
<<<<<<< HEAD
          String errorMessage = String.format("Failed to mount path %s to mount point %s",
              targetPath, mountPoint);
=======
          String errorMessage = String.format("Failed to mount alluxio path %s to mount point %s",
              mountAlluxioPath, mountPoint);
>>>>>>> 79b44d81
          LOG.error(errorMessage, e);
          try {
            fuseFs.umount(true);
          } catch (FuseException fe) {
            LOG.error("Failed to unmount Fuse", fe);
          }
          throw new IOException(errorMessage, e);
        }
      } else {
        final AlluxioJnrFuseFileSystem fuseFs = new AlluxioJnrFuseFileSystem(fs, conf);
        try {
<<<<<<< HEAD
          fuseFs.mount(mountPath, blocking, debugEnabled, optimizedMountOptions);
=======
          fuseFs.mount(mountPath, blocking, debugEnabled, mountOptionsArray);
>>>>>>> 79b44d81
          return fuseFs;
        } catch (ru.serce.jnrfuse.FuseException e) {
          // only try to umount file system when exception occurred.
          // jnr-fuse registers JVM shutdown hook to ensure fs.umount()
          // will be executed when this process is exiting.
          fuseFs.umount();
          throw new IOException(String.format("Failed to mount alluxio path %s to mount point %s",
<<<<<<< HEAD
              targetPath, mountPoint), e);
=======
              mountAlluxioPath, mountPoint), e);
>>>>>>> 79b44d81
        }
      }
    } catch (Throwable e) {
      throw new IOException("Failed to mount Alluxio file system", e);
    }
  }

  /**
   * Updates Alluxio configuration according to command line input.
   *
   * @param cli the command line inputs
   * @param conf the modifiable configuration to update
   */
  private static void setConfigurationFromInput(CommandLine cli, InstancedConfiguration conf) {
    if (cli.hasOption(MOUNT_POINT_OPTION_NAME)) {
      conf.set(PropertyKey.FUSE_MOUNT_POINT,
          cli.getOptionValue(MOUNT_POINT_OPTION_NAME), Source.RUNTIME);
    }
    if (cli.hasOption(MOUNT_ALLUXIO_PATH_OPTION_NAME)) {
      conf.set(PropertyKey.FUSE_MOUNT_ALLUXIO_PATH,
          cli.getOptionValue(MOUNT_ALLUXIO_PATH_OPTION_NAME), Source.RUNTIME);
    }
<<<<<<< HEAD
    if (cli.hasOption(MOUNT_UFS_ADDRESS_OPTION_NAME)) {
      conf.set(PropertyKey.USER_UFS_ENABLED, true, Source.RUNTIME);
      conf.set(PropertyKey.USER_UFS_ADDRESS,
          cli.getOptionValue(MOUNT_UFS_ADDRESS_OPTION_NAME), Source.RUNTIME);
      conf.set(PropertyKey.USER_METRICS_COLLECTION_ENABLED, false, Source.RUNTIME);
    }
    if (cli.hasOption(MOUNT_OPTIONS_OPTION_NAME)) {
      List<String> fuseOptions = new ArrayList<>();
      String[] mountOptionsArray = cli.getOptionValues(MOUNT_OPTIONS_OPTION_NAME);
      for (String opt : mountOptionsArray) {
        String trimedOpt = opt.trim();
        if (trimedOpt.isEmpty()) {
          continue;
        }
        String[] optArray = trimedOpt.split("=");
        if (optArray.length == 1) {
          fuseOptions.add(trimedOpt);
          continue;
        }
        String key = optArray[0];
        String value = optArray[1];
        if (PropertyKey.isValid(key)) {
          PropertyKey propertyKey = PropertyKey.fromString(key);
          conf.set(propertyKey, propertyKey.parseValue(value), Source.RUNTIME);
          LOG.info("Set Alluxio propertykey({}={}) from command line input", key, value);
        } else if (key.equals("data_cache")) {
          conf.set(PropertyKey.USER_CLIENT_CACHE_ENABLED, true, Source.RUNTIME);
          conf.set(PropertyKey.USER_CLIENT_CACHE_DIRS, value, Source.RUNTIME);
          LOG.info("Set data cache to {} from command line input", value);
        } else if (key.equals("data_cache_size")) {
          conf.set(PropertyKey.USER_CLIENT_CACHE_SIZE, value, Source.RUNTIME);
          LOG.info("Set data cache size as {} from command line input", value);
        } else if (key.equals("metadata_cache_size")) {
          if (value.equals("0")) {
            continue;
          }
          conf.set(PropertyKey.USER_METADATA_CACHE_ENABLED, true, Source.RUNTIME);
          conf.set(PropertyKey.USER_METADATA_CACHE_MAX_SIZE, value, Source.RUNTIME);
          LOG.info("Set metadata cache size as {} from command line input", value);
        } else if (key.equals("metadata_cache_expire")) {
          conf.set(PropertyKey.USER_METADATA_CACHE_EXPIRATION_TIME, value, Source.RUNTIME);
          LOG.info("Set metadata cache expiration time as {} from command line input", value);
        } else {
          fuseOptions.add(trimedOpt);
        }
        if (!fuseOptions.isEmpty()) {
          conf.set(PropertyKey.FUSE_MOUNT_OPTIONS, fuseOptions, Source.RUNTIME);
          LOG.info("Set fuse mount point options as {} from command line input",
              String.join(",", fuseOptions));
        }
      }
=======
    if (cli.hasOption(MOUNT_OPTIONS_OPTION_NAME)) {
      conf.set(PropertyKey.FUSE_MOUNT_OPTIONS,
          cli.getOptionValue(MOUNT_OPTIONS_OPTION_NAME), Source.RUNTIME);
>>>>>>> 79b44d81
    }
  }

  private static void validateFuseConfiguration(AlluxioConfiguration conf) {
    String mountPoint = conf.getString(PropertyKey.FUSE_MOUNT_POINT);
    if (mountPoint.isEmpty()) {
      throw new IllegalArgumentException(
          String.format("%s should be set and should not be empty",
              PropertyKey.FUSE_MOUNT_POINT.getName()));
    }
<<<<<<< HEAD
    if (conf.getBoolean(PropertyKey.USER_UFS_ENABLED)) {
      if (conf.getString(PropertyKey.USER_UFS_ADDRESS).isEmpty()) {
        throw new IllegalArgumentException(String.format(
            "%s should be set and should not be empty when %s is enabled",
            PropertyKey.USER_UFS_ADDRESS.getName(), PropertyKey.USER_UFS_ENABLED.getName()));
      }
    } else if (conf.getString(PropertyKey.FUSE_MOUNT_ALLUXIO_PATH).isEmpty()) {
=======
    if (conf.getString(PropertyKey.FUSE_MOUNT_ALLUXIO_PATH).isEmpty()) {
>>>>>>> 79b44d81
      throw new IllegalArgumentException(
          String.format("%s should be set and should not be empty",
              PropertyKey.FUSE_MOUNT_ALLUXIO_PATH.getName()));
    }
    if (Files.isRegularFile(Paths.get(mountPoint))) {
      LOG.error("Mount point {} is not a directory but a file", mountPoint);
      throw new IllegalArgumentException("Failed to launch fuse, mount point is a file");
    }
  }

  /**
   * Sets default Fuse mount options and transforms format.
   *
   * @param conf the conf to get fuse mount options from
   * @return the transformed fuse mount option
   */
  private static String[] optimizeAndTransformFuseMountOptions(AlluxioConfiguration conf) {
<<<<<<< HEAD
    List<String> options = new ArrayList<>();
    for (String opt : conf.getList(PropertyKey.FUSE_MOUNT_OPTIONS)) {
=======
    String mountOptionsString = conf.getString(PropertyKey.FUSE_MOUNT_OPTIONS);
    List<String> options = new ArrayList<>();
    for (String opt : mountOptionsString.split(",")) {
>>>>>>> 79b44d81
      if (opt.isEmpty()) {
        continue;
      }
      options.add("-o" + opt);
    }
    // Without option big_write, the kernel limits a single writing request to 4k.
    // With option big_write, maximum of a single writing request is 128k.
    // See https://github.com/libfuse/libfuse/blob/fuse_2_9_3/ChangeLog#L655-L659,
    // and https://github.com/torvalds/linux/commit/78bb6cb9a890d3d50ca3b02fce9223d3e734ab9b.
    // Libfuse3 dropped this option because it's default. Include it doesn't error out.
<<<<<<< HEAD
    String bigWritesOptions = "-obig_writes";
    options.add(bigWritesOptions);
    LOG.info("Adding fuse mount option {} to enlarge single write request size", bigWritesOptions);
    if (!conf.getBoolean(PropertyKey.FUSE_JNIFUSE_ENABLED)) {
      String directIOOptions = "-odirect_io";
      options.add(directIOOptions);
      LOG.info("Adding fuse mount option {} for JNR FUSE", directIOOptions);
=======
    options.add("-obig_writes");
    if (!conf.getBoolean(PropertyKey.FUSE_JNIFUSE_ENABLED)) {
      options.add("-odirect_io");
>>>>>>> 79b44d81
    }
    return options.toArray(new String[0]);
  }

  /**
   * Starts jvm monitor process, to monitor jvm.
   */
  private static void startJvmMonitorProcess() {
    if (Configuration.getBoolean(PropertyKey.STANDALONE_FUSE_JVM_MONITOR_ENABLED)) {
      JvmPauseMonitor jvmPauseMonitor = new JvmPauseMonitor(
          Configuration.getMs(PropertyKey.JVM_MONITOR_SLEEP_INTERVAL_MS),
          Configuration.getMs(PropertyKey.JVM_MONITOR_WARN_THRESHOLD_MS),
          Configuration.getMs(PropertyKey.JVM_MONITOR_INFO_THRESHOLD_MS));
      jvmPauseMonitor.start();
      MetricsSystem.registerGaugeIfAbsent(
          MetricsSystem.getMetricName(MetricKey.TOTAL_EXTRA_TIME.getName()),
          jvmPauseMonitor::getTotalExtraTime);
      MetricsSystem.registerGaugeIfAbsent(
          MetricsSystem.getMetricName(MetricKey.INFO_TIME_EXCEEDED.getName()),
          jvmPauseMonitor::getInfoTimeExceeded);
      MetricsSystem.registerGaugeIfAbsent(
          MetricsSystem.getMetricName(MetricKey.WARN_TIME_EXCEEDED.getName()),
          jvmPauseMonitor::getWarnTimeExceeded);
    }
  }
}<|MERGE_RESOLUTION|>--- conflicted
+++ resolved
@@ -57,10 +57,7 @@
 
   private static final String MOUNT_POINT_OPTION_NAME = "m";
   private static final String MOUNT_ALLUXIO_PATH_OPTION_NAME = "a";
-<<<<<<< HEAD
   private static final String MOUNT_UFS_ADDRESS_OPTION_NAME = "u";
-=======
->>>>>>> 79b44d81
   private static final String MOUNT_OPTIONS_OPTION_NAME = "o";
   private static final String HELP_OPTION_NAME = "h";
 
@@ -76,7 +73,6 @@
       .required(false)
       .longOpt("alluxio-path")
       .desc("The Alluxio path to mount to the given Fuse mount point "
-<<<<<<< HEAD
           + "(for example, mount alluxio path `/alluxio` to fuse mount point `/mnt/alluxio-fuse`; "
           + "local operations like `mkdir /mnt/alluxio-fuse/folder` will be translated to "
           + "`alluxio fs mkdir /alluxio/folder`)")
@@ -91,24 +87,17 @@
           + "to fuse mount point `/mnt/alluxio-fuse`; "
           + "local operations like `mkdir /mnt/alluxio-fuse/folder` will be translated to "
           + "`mkdir s3://my_bucket/my_folder/folder`)")
-=======
-          + "(e.g., /users/foo; defaults to /)")
->>>>>>> 79b44d81
       .build();
   private static final Option MOUNT_OPTIONS = Option.builder(MOUNT_OPTIONS_OPTION_NAME)
       .valueSeparator(',')
       .required(false)
       .hasArgs()
-<<<<<<< HEAD
       .desc("Providing mount options separating by comma. "
           + "Mount options includes operating system mount options, "
           + "many FUSE specific mount options (e.g. direct_io,attr_timeout=10s.allow_other), "
           + "Alluxio property key=value pairs, and Alluxio FUSE special mount options "
           + "data_cache=<local_cache_directory>,data_cache_size=<size>,"
           + "metadata_cache_size=<size>,metadata_cache_expire=<timeout>")
-=======
-      .desc("FUSE mount options")
->>>>>>> 79b44d81
       .build();
   private static final Option HELP_OPTION = Option.builder(HELP_OPTION_NAME)
       .required(false)
@@ -117,10 +106,7 @@
   private static final Options OPTIONS = new Options()
       .addOption(MOUNT_POINT_OPTION)
       .addOption(MOUNT_ALLUXIO_PATH_OPTION)
-<<<<<<< HEAD
       .addOption(MOUNT_UFS_ADDRESS_OPTION)
-=======
->>>>>>> 79b44d81
       .addOption(MOUNT_OPTIONS)
       .addOption(HELP_OPTION);
 
@@ -142,7 +128,6 @@
       fmt.printHelp(AlluxioFuse.class.getName(), OPTIONS);
       return;
     }
-<<<<<<< HEAD
 
     LOG.info("Alluxio version: {}-{}", RuntimeConstants.VERSION, ProjectConstants.REVISION);
     setConfigurationFromInput(cli, Configuration.modifiableGlobal());
@@ -153,16 +138,6 @@
       conf = AlluxioFuseUtils.tryLoadingConfigFromMaster(fsContext);
     }
 
-=======
-
-    LOG.info("Alluxio version: {}-{}", RuntimeConstants.VERSION, ProjectConstants.REVISION);
-    setConfigurationFromInput(cli, Configuration.modifiableGlobal());
-
-    AlluxioConfiguration conf = Configuration.global();
-    FileSystemContext fsContext = FileSystemContext.create(conf);
-    conf = AlluxioFuseUtils.tryLoadingConfigFromMaster(fsContext);
-
->>>>>>> 79b44d81
     CommonUtils.PROCESS_TYPE.set(CommonUtils.ProcessType.CLIENT);
     MetricsSystem.startSinks(conf.getString(PropertyKey.METRICS_CONF_FILE));
     if (conf.getBoolean(PropertyKey.FUSE_WEB_ENABLED)) {
@@ -197,18 +172,10 @@
 
     LibFuse.loadLibrary(AlluxioFuseUtils.getVersionPreference(conf));
 
-<<<<<<< HEAD
     String targetPath = AlluxioFuseUtils.getMountedRootPath(conf);
     String mountPoint = conf.getString(PropertyKey.FUSE_MOUNT_POINT);
     Path mountPath = Paths.get(mountPoint);
     String[] optimizedMountOptions = optimizeAndTransformFuseMountOptions(conf);
-=======
-    String mountAlluxioPath = Configuration.getString(PropertyKey.FUSE_MOUNT_ALLUXIO_PATH);
-    String mountPoint = Configuration.getString(PropertyKey.FUSE_MOUNT_POINT);
-    Path mountPath = Paths.get(mountPoint);
-    String mountOptions = conf.getString(PropertyKey.FUSE_MOUNT_OPTIONS);
-    String[] mountOptionsArray = optimizeAndTransformFuseMountOptions(conf);
->>>>>>> 79b44d81
     try {
       if (!Files.exists(mountPath)) {
         LOG.warn("Mount point on local filesystem does not exist, creating {}", mountPoint);
@@ -225,25 +192,15 @@
 
         try {
           LOG.info("Mounting AlluxioJniFuseFileSystem: mount point=\"{}\", OPTIONS=\"{}\"",
-<<<<<<< HEAD
               mountPoint, String.join(" ", optimizedMountOptions));
           fuseFs.mount(blocking, debugEnabled, optimizedMountOptions);
-=======
-              mountPoint, mountOptions);
-          fuseFs.mount(blocking, debugEnabled, mountOptionsArray);
->>>>>>> 79b44d81
           return fuseFs;
         } catch (FuseException e) {
           // only try to umount file system when exception occurred.
           // jni-fuse registers JVM shutdown hook to ensure fs.umount()
           // will be executed when this process is exiting.
-<<<<<<< HEAD
           String errorMessage = String.format("Failed to mount path %s to mount point %s",
               targetPath, mountPoint);
-=======
-          String errorMessage = String.format("Failed to mount alluxio path %s to mount point %s",
-              mountAlluxioPath, mountPoint);
->>>>>>> 79b44d81
           LOG.error(errorMessage, e);
           try {
             fuseFs.umount(true);
@@ -255,11 +212,7 @@
       } else {
         final AlluxioJnrFuseFileSystem fuseFs = new AlluxioJnrFuseFileSystem(fs, conf);
         try {
-<<<<<<< HEAD
           fuseFs.mount(mountPath, blocking, debugEnabled, optimizedMountOptions);
-=======
-          fuseFs.mount(mountPath, blocking, debugEnabled, mountOptionsArray);
->>>>>>> 79b44d81
           return fuseFs;
         } catch (ru.serce.jnrfuse.FuseException e) {
           // only try to umount file system when exception occurred.
@@ -267,11 +220,7 @@
           // will be executed when this process is exiting.
           fuseFs.umount();
           throw new IOException(String.format("Failed to mount alluxio path %s to mount point %s",
-<<<<<<< HEAD
               targetPath, mountPoint), e);
-=======
-              mountAlluxioPath, mountPoint), e);
->>>>>>> 79b44d81
         }
       }
     } catch (Throwable e) {
@@ -294,7 +243,6 @@
       conf.set(PropertyKey.FUSE_MOUNT_ALLUXIO_PATH,
           cli.getOptionValue(MOUNT_ALLUXIO_PATH_OPTION_NAME), Source.RUNTIME);
     }
-<<<<<<< HEAD
     if (cli.hasOption(MOUNT_UFS_ADDRESS_OPTION_NAME)) {
       conf.set(PropertyKey.USER_UFS_ENABLED, true, Source.RUNTIME);
       conf.set(PropertyKey.USER_UFS_ADDRESS,
@@ -319,7 +267,7 @@
         if (PropertyKey.isValid(key)) {
           PropertyKey propertyKey = PropertyKey.fromString(key);
           conf.set(propertyKey, propertyKey.parseValue(value), Source.RUNTIME);
-          LOG.info("Set Alluxio propertykey({}={}) from command line input", key, value);
+          LOG.info("Set Alluxio property key({}={}) from command line input", key, value);
         } else if (key.equals("data_cache")) {
           conf.set(PropertyKey.USER_CLIENT_CACHE_ENABLED, true, Source.RUNTIME);
           conf.set(PropertyKey.USER_CLIENT_CACHE_DIRS, value, Source.RUNTIME);
@@ -346,11 +294,6 @@
               String.join(",", fuseOptions));
         }
       }
-=======
-    if (cli.hasOption(MOUNT_OPTIONS_OPTION_NAME)) {
-      conf.set(PropertyKey.FUSE_MOUNT_OPTIONS,
-          cli.getOptionValue(MOUNT_OPTIONS_OPTION_NAME), Source.RUNTIME);
->>>>>>> 79b44d81
     }
   }
 
@@ -361,7 +304,6 @@
           String.format("%s should be set and should not be empty",
               PropertyKey.FUSE_MOUNT_POINT.getName()));
     }
-<<<<<<< HEAD
     if (conf.getBoolean(PropertyKey.USER_UFS_ENABLED)) {
       if (conf.getString(PropertyKey.USER_UFS_ADDRESS).isEmpty()) {
         throw new IllegalArgumentException(String.format(
@@ -369,9 +311,6 @@
             PropertyKey.USER_UFS_ADDRESS.getName(), PropertyKey.USER_UFS_ENABLED.getName()));
       }
     } else if (conf.getString(PropertyKey.FUSE_MOUNT_ALLUXIO_PATH).isEmpty()) {
-=======
-    if (conf.getString(PropertyKey.FUSE_MOUNT_ALLUXIO_PATH).isEmpty()) {
->>>>>>> 79b44d81
       throw new IllegalArgumentException(
           String.format("%s should be set and should not be empty",
               PropertyKey.FUSE_MOUNT_ALLUXIO_PATH.getName()));
@@ -389,14 +328,8 @@
    * @return the transformed fuse mount option
    */
   private static String[] optimizeAndTransformFuseMountOptions(AlluxioConfiguration conf) {
-<<<<<<< HEAD
     List<String> options = new ArrayList<>();
     for (String opt : conf.getList(PropertyKey.FUSE_MOUNT_OPTIONS)) {
-=======
-    String mountOptionsString = conf.getString(PropertyKey.FUSE_MOUNT_OPTIONS);
-    List<String> options = new ArrayList<>();
-    for (String opt : mountOptionsString.split(",")) {
->>>>>>> 79b44d81
       if (opt.isEmpty()) {
         continue;
       }
@@ -407,7 +340,6 @@
     // See https://github.com/libfuse/libfuse/blob/fuse_2_9_3/ChangeLog#L655-L659,
     // and https://github.com/torvalds/linux/commit/78bb6cb9a890d3d50ca3b02fce9223d3e734ab9b.
     // Libfuse3 dropped this option because it's default. Include it doesn't error out.
-<<<<<<< HEAD
     String bigWritesOptions = "-obig_writes";
     options.add(bigWritesOptions);
     LOG.info("Adding fuse mount option {} to enlarge single write request size", bigWritesOptions);
@@ -415,11 +347,6 @@
       String directIOOptions = "-odirect_io";
       options.add(directIOOptions);
       LOG.info("Adding fuse mount option {} for JNR FUSE", directIOOptions);
-=======
-    options.add("-obig_writes");
-    if (!conf.getBoolean(PropertyKey.FUSE_JNIFUSE_ENABLED)) {
-      options.add("-odirect_io");
->>>>>>> 79b44d81
     }
     return options.toArray(new String[0]);
   }
