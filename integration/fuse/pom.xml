--- conflicted
+++ resolved
@@ -15,11 +15,7 @@
   <parent>
     <groupId>org.alluxio</groupId>
     <artifactId>alluxio-integration</artifactId>
-<<<<<<< HEAD
-    <version>2.3.1-SNAPSHOT</version>
-=======
     <version>2.5.0-SNAPSHOT</version>
->>>>>>> e05128b5
   </parent>
   <artifactId>alluxio-integration-fuse</artifactId>
   <name>Alluxio Integration - FUSE</name>
@@ -104,40 +100,4 @@
       </plugin>
     </plugins>
   </build>
-
-  <profiles>
-    <profile>
-      <id>native</id>
-      <activation>
-        <activeByDefault>false</activeByDefault>
-      </activation>
-      <properties>
-        <runningWithNative>true</runningWithNative>
-      </properties>
-      <build>
-        <plugins>
-          <plugin>
-            <groupId>org.apache.maven.plugins</groupId>
-            <artifactId>maven-antrun-plugin</artifactId>
-            <executions>
-              <execution>
-                <id>make</id>
-                <phase>compile</phase>
-                <goals>
-                  <goal>run</goal>
-                </goals>
-                <configuration>
-                  <target>
-                    <exec executable="make" dir="${basedir}/src/main/native/libjnifuse" failonerror="true">
-                      <arg line="VERBOSE=1"/>
-                    </exec>
-                  </target>
-                </configuration>
-              </execution>
-            </executions>
-          </plugin>
-        </plugins>
-      </build>
-    </profile>
-  </profiles>
 </project>