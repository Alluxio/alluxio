--- conflicted
+++ resolved
@@ -12,12 +12,11 @@
 package fs
 
 import (
-    "alluxio.org/cli/cmd/names"
-    "alluxio.org/cli/env"
+	"alluxio.org/cli/cmd/names"
+	"alluxio.org/cli/env"
 )
 
 var Service = &env.Service{
-<<<<<<< HEAD
 	Name:        "fs",
 	Description: "Operations to interface with the Alluxio filesystem",
 	Documentation: `Operations to interface with the Alluxio filesystem
@@ -36,37 +35,32 @@
 This is because the shell script will eventually call a java program which should have the final escaped parameters "cat /\\*".
 `,
 	Commands: Cmds(names.FileSystemShellJavaClass),
-=======
-    Name:        "fs",
-    Description: "Operations to interface with the Alluxio filesystem",
-    Commands:    Cmds(names.FileSystemShellJavaClass),
->>>>>>> 71fd8c44
 }
 
 func Cmds(className string) []env.Command {
-    var ret []env.Command
-    for _, c := range []func(string) env.Command{
-        Cat,
-        Checksum,
-        Chgrp,
-        Chmod,
-        Chown,
-        Cp,
-        Head,
-        Ls,
-        Mkdir,
-        Mv,
-        Rm,
-        Stat,
-        Tail,
-        Test,
-        Touch,
-        Location,
-        CheckCached,
-        ConsistentHash,
-    } {
-        ret = append(ret, c(className))
-    }
+	var ret []env.Command
+	for _, c := range []func(string) env.Command{
+		Cat,
+		Checksum,
+		Chgrp,
+		Chmod,
+		Chown,
+		Cp,
+		Head,
+		Ls,
+		Mkdir,
+		Mv,
+		Rm,
+		Stat,
+		Tail,
+		Test,
+		Touch,
+		Location,
+		CheckCached,
+		ConsistentHash,
+	} {
+		ret = append(ret, c(className))
+	}
 
-    return ret
+	return ret
 }