--- conflicted
+++ resolved
@@ -23,14 +23,6 @@
 	"alluxio.org/log"
 )
 
-<<<<<<< HEAD
-func Run(jarEnvVars map[bool]map[string]string, appendClasspathJars map[string]func(*viper.Viper, string) string) error {
-	rootCmd := &cobra.Command{
-		Use: "bin/alluxio",
-	}
-	rootCmd.CompletionOptions.DisableDefaultCmd = true
-
-=======
 type Launcher struct {
 	JarEnvVars          map[bool]map[string]string
 	AppendClasspathJars map[string]func(*viper.Viper, string) string
@@ -41,7 +33,6 @@
 }
 
 func (l *Launcher) AddFlags(cmd *cobra.Command) error {
->>>>>>> 84dc05fd
 	const rootPathName = "rootPath"
 	cmd.PersistentFlags().StringVar(&l.RootPath, rootPathName, "", "Path to root of Alluxio installation")
 	if err := cmd.MarkPersistentFlagRequired(rootPathName); err != nil {
@@ -73,6 +64,7 @@
 	rootCmd := &cobra.Command{
 		Use: "bin/alluxio",
 	}
+  rootCmd.CompletionOptions.DisableDefaultCmd = true
 	l.AddFlags(rootCmd)
 	rootCmd.PersistentPreRunE = l.GetPreRunFunc()
 	env.InitServiceCommandTree(rootCmd)
