--- conflicted
+++ resolved
@@ -23,6 +23,7 @@
   <description>Parent POM for different implementations of Alluxio under file system</description>
 
   <modules>
+    <module>bos</module>
     <module>cos</module>
     <module>gcs</module>
     <module>hdfs</module>
@@ -32,13 +33,8 @@
     <module>s3a</module>
     <module>swift</module>
     <module>wasb</module>
-<<<<<<< HEAD
-    <module>kodo</module>
-    <module>bos</module>
-=======
     <module>web</module>
     <module>ozone</module>
->>>>>>> d1b48938
   </modules>
 
   <properties>
