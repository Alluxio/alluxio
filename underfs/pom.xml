<!--

    The Alluxio Open Foundation licenses this work under the Apache License, version 2.0
    (the "License"). You may not use this work except in compliance with the License, which is
    available at www.apache.org/licenses/LICENSE-2.0

    This software is distributed on an "AS IS" basis, WITHOUT WARRANTIES OR CONDITIONS OF ANY KIND,
    either express or implied, as more fully set forth in the License.

    See the NOTICE file distributed with this work for information regarding copyright ownership.

-->
<project xmlns="http://maven.apache.org/POM/4.0.0" xmlns:xsi="http://www.w3.org/2001/XMLSchema-instance" xsi:schemaLocation="http://maven.apache.org/POM/4.0.0 http://maven.apache.org/xsd/maven-4.0.0.xsd">
  <modelVersion>4.0.0</modelVersion>
  <parent>
    <groupId>org.alluxio</groupId>
    <artifactId>alluxio-parent</artifactId>
<<<<<<< HEAD
    <version>2.6.1</version>
=======
    <version>2.8.0-SNAPSHOT</version>
>>>>>>> 20c31b59
  </parent>
  <artifactId>alluxio-underfs</artifactId>
  <packaging>pom</packaging>
  <name>Alluxio Under File System</name>
  <description>Parent POM for different implementations of Alluxio under file system</description>

  <modules>
    <module>abfs</module>
    <module>adl</module>
    <module>cephfs</module>
    <module>cephfs-hadoop</module>
    <module>cos</module>
    <module>cosn</module>
    <module>gcs</module>
    <module>hdfs</module>
    <module>kodo</module>
    <module>local</module>
    <module>oss</module>
    <module>ozone</module>
    <module>s3a</module>
    <module>swift</module>
    <module>wasb</module>
    <module>web</module>
<!--    <module>obs</module>-->
  </modules>

  <properties>
    <!-- These need to be defined here as well as in the parent pom so that mvn can run
         properly from sub-project directories -->
    <build.path>${project.parent.basedir}/build</build.path>
    <lib.jar.name>${project.artifactId}-${project.version}.jar</lib.jar.name>
  </properties>

  <dependencies>
    <!-- External dependencies -->
    <dependency>
      <groupId>com.google.guava</groupId>
      <artifactId>guava</artifactId>
      <scope>provided</scope>
    </dependency>
    <dependency>
      <groupId>org.apache.logging.log4j</groupId>
      <artifactId>log4j-api</artifactId>
      <scope>provided</scope>
    </dependency>
    <dependency>
      <groupId>org.apache.logging.log4j</groupId>
      <artifactId>log4j-core</artifactId>
      <scope>provided</scope>
    </dependency>
    <dependency>
      <groupId>org.slf4j</groupId>
      <artifactId>slf4j-api</artifactId>
      <scope>provided</scope>
    </dependency>
    <dependency>
      <groupId>org.apache.logging.log4j</groupId>
      <artifactId>log4j-slf4j-impl</artifactId>
      <scope>provided</scope>
    </dependency>
  </dependencies>

  <build>
    <pluginManagement>
      <plugins>
        <plugin>
          <groupId>org.apache.maven.plugins</groupId>
          <artifactId>maven-shade-plugin</artifactId>
          <executions>
            <execution>
              <id>shade</id>
              <phase>package</phase>
              <goals>
                <goal>shade</goal>
              </goals>
              <configuration>
                <finalName>${project.artifactId}-${project.version}-jar-with-dependencies</finalName>
                <transformers>
                  <transformer implementation="org.apache.maven.plugins.shade.resource.ServicesResourceTransformer" />
                </transformers>
                <filters>
                  <filter>
                    <artifact>*:*</artifact>
                    <excludes>
                      <exclude>LICENSE</exclude>
                      <exclude>META-INF/LICENSE</exclude>
                      <exclude>META-INF/*.SF</exclude>
                      <exclude>META-INF/*.DSA</exclude>
                      <exclude>META-INF/*.RSA</exclude>
                    </excludes>
                  </filter>
                </filters>
              </configuration>
            </execution>
          </executions>
        </plugin>
        <plugin>
          <groupId>com.coderplus.maven.plugins</groupId>
          <artifactId>copy-rename-maven-plugin</artifactId>
          <executions>
            <execution>
              <id>copy-and-rename-file</id>
              <phase>install</phase>
              <goals>
                <goal>copy</goal>
              </goals>
              <configuration>
                <sourceFile>${basedir}/target/${project.artifactId}-${project.version}-jar-with-dependencies.jar</sourceFile>
                <destinationFile>${project.parent.parent.basedir}/lib/${lib.jar.name}</destinationFile>
              </configuration>
            </execution>
          </executions>
        </plugin>
        <plugin>
          <artifactId>maven-clean-plugin</artifactId>
          <configuration>
            <filesets>
              <fileset>
                <directory>${basedir}/../../lib</directory>
                <includes>
                  <include>**/${project.artifactId}-*.jar</include>
                </includes>
              </fileset>
            </filesets>
          </configuration>
        </plugin>
      </plugins>
    </pluginManagement>
  </build>
</project><|MERGE_RESOLUTION|>--- conflicted
+++ resolved
@@ -15,11 +15,7 @@
   <parent>
     <groupId>org.alluxio</groupId>
     <artifactId>alluxio-parent</artifactId>
-<<<<<<< HEAD
-    <version>2.6.1</version>
-=======
     <version>2.8.0-SNAPSHOT</version>
->>>>>>> 20c31b59
   </parent>
   <artifactId>alluxio-underfs</artifactId>
   <packaging>pom</packaging>
@@ -43,7 +39,7 @@
     <module>swift</module>
     <module>wasb</module>
     <module>web</module>
-<!--    <module>obs</module>-->
+    <module>obs</module>
   </modules>
 
   <properties>
