--- conflicted
+++ resolved
@@ -23,11 +23,8 @@
   <description>Parent POM for different implementations of Alluxio under file system</description>
 
   <modules>
-<<<<<<< HEAD
+    <module>adl</module>
     <module>bos</module>
-=======
-    <module>adl</module>
->>>>>>> dde8c28c
     <module>cos</module>
     <module>gcs</module>
     <module>hdfs</module>
