--- conflicted
+++ resolved
@@ -25,11 +25,8 @@
   <modules>
     <module>abfs</module>
     <module>adl</module>
-<<<<<<< HEAD
     <module>cephfs</module>
-=======
     <module>cephfs-hadoop</module>
->>>>>>> 378f46e0
     <module>cos</module>
     <module>cosn</module>
     <module>gcs</module>
