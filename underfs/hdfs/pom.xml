<!--

    The Alluxio Open Foundation licenses this work under the Apache License, version 2.0
    (the "License"). You may not use this work except in compliance with the License, which is
    available at www.apache.org/licenses/LICENSE-2.0

    This software is distributed on an "AS IS" basis, WITHOUT WARRANTIES OR CONDITIONS OF ANY KIND,
    either express or implied, as more fully set forth in the License.

    See the NOTICE file distributed with this work for information regarding copyright ownership.

-->
<project xmlns="http://maven.apache.org/POM/4.0.0" xmlns:xsi="http://www.w3.org/2001/XMLSchema-instance" xsi:schemaLocation="http://maven.apache.org/POM/4.0.0 http://maven.apache.org/xsd/maven-4.0.0.xsd">
  <modelVersion>4.0.0</modelVersion>
  <parent>
    <groupId>org.alluxio</groupId>
    <artifactId>alluxio-underfs</artifactId>
<<<<<<< HEAD
    <version>2.6.2</version>
=======
    <version>2.8.0-SNAPSHOT</version>
>>>>>>> cf52ca13
  </parent>
  <artifactId>alluxio-underfs-hdfs</artifactId>
  <name>Alluxio Under File System - HDFS</name>
  <description>HDFS Under File System implementation</description>

  <properties>
    <!-- The following paths need to be defined here as well as in the parent pom so that mvn can -->
    <!-- run properly from sub-project directories -->
    <build.path>${project.parent.parent.basedir}/build</build.path>
    <!-- Decouple hadoop versions between north and south bound -->
    <ufs.hadoop.version>3.3.0</ufs.hadoop.version>
    <lib.jar.name>${project.artifactId}-${ufs.hadoop.version}-${project.version}.jar</lib.jar.name>
  </properties>

  <dependencies>
    <!-- External dependencies -->
    <!-- Hadoop dependencies are included in individual profiles -->
    <dependency>
      <groupId>org.apache.commons</groupId>
      <artifactId>commons-lang3</artifactId>
    </dependency>

    <!-- Internal dependencies -->
    <dependency>
      <groupId>org.alluxio</groupId>
      <artifactId>alluxio-core-common</artifactId>
      <version>${project.version}</version>
      <scope>provided</scope>
    </dependency>

    <!-- Internal test dependencies -->
    <dependency>
      <groupId>org.alluxio</groupId>
      <artifactId>alluxio-core-common</artifactId>
      <version>${project.version}</version>
      <type>test-jar</type>
      <scope>test</scope>
    </dependency>
  </dependencies>

  <profiles>
    <!-- Profile to build this UFS module connecting to hdfs 1 -->
    <profile>
      <!-- Decouple hadoop profiles: hadoop-1 to indicate north bound and ufs-hadoop-1 to indicate the south bound -->
      <id>ufs-hadoop-1</id>
      <dependencies>
        <dependency>
          <groupId>org.alluxio</groupId>
          <artifactId>alluxio-shaded-hadoop</artifactId>
          <version>${ufs.hadoop.version}</version>
        </dependency>
      </dependencies>
      <build>
        <plugins>
          <plugin>
            <groupId>com.igormaznitsa</groupId>
            <artifactId>jcp</artifactId>
            <configuration>
              <globalVars>
                <property>
                  <name>HADOOP1</name>
                </property>
              </globalVars>
            </configuration>
          </plugin>
        </plugins>
      </build>
    </profile>

    <!-- Profile to build this UFS module connecting to hdfs 2 -->
    <profile>
      <!-- Decouple hadoop profiles: hadoop-2 to indicate north bound and ufs-hadoop-2 to indicate the south bound -->
      <id>ufs-hadoop-2</id>
      <dependencies>
        <dependency>
          <groupId>org.alluxio</groupId>
          <artifactId>alluxio-shaded-hadoop</artifactId>
          <version>${ufs.hadoop.version}</version>
        </dependency>
      </dependencies>
    </profile>

    <!-- Profile to build this UFS module connecting to hdfs 3, this is the default profile -->
    <profile>
      <id>ufs-hadoop-3</id>
      <activation>
        <activeByDefault>true</activeByDefault>
      </activation>
      <dependencies>
        <dependency>
          <groupId>org.alluxio</groupId>
          <artifactId>alluxio-shaded-hadoop</artifactId>
          <version>${ufs.hadoop.version}</version>
        </dependency>
      </dependencies>
    </profile>

    <profile>
      <id>hdfsAclandActiveSync</id>
      <build>
        <plugins>
          <plugin>
            <groupId>org.apache.maven.plugins</groupId>
            <artifactId>maven-compiler-plugin</artifactId>
            <configuration>
              <excludes combine.self="override">
              </excludes>
            </configuration>
          </plugin>
        </plugins>
      </build>
    </profile>

    <profile>
      <id>hdfsAcl</id>
      <build>
        <plugins>
          <plugin>
            <groupId>org.apache.maven.plugins</groupId>
            <artifactId>maven-compiler-plugin</artifactId>
            <configuration>
              <excludes combine.self="override">
                <exclude>**/SupportedHdfsActiveSyncProvider.java</exclude>
              </excludes>
            </configuration>
          </plugin>
        </plugins>
      </build>
    </profile>

    <profile>
      <id>hdfsActiveSync</id>
      <build>
        <plugins>
          <plugin>
            <groupId>org.apache.maven.plugins</groupId>
            <artifactId>maven-compiler-plugin</artifactId>
            <configuration>
              <excludes combine.self="override">
                <exclude>**/SupportedHdfsAclProvider.java</exclude>
              </excludes>
            </configuration>
          </plugin>
        </plugins>
      </build>
    </profile>
  </profiles>

  <build>
    <plugins>
      <plugin>
        <groupId>org.apache.maven.plugins</groupId>
        <artifactId>maven-compiler-plugin</artifactId>
        <configuration>
          <excludes>
            <exclude>**/SupportedHdfsAclProvider.java</exclude>
            <exclude>**/SupportedHdfsActiveSyncProvider.java</exclude>
          </excludes>
        </configuration>
      </plugin>
      <plugin>
        <groupId>org.apache.maven.plugins</groupId>
        <artifactId>maven-shade-plugin</artifactId>
      </plugin>
      <plugin>
        <groupId>com.coderplus.maven.plugins</groupId>
        <artifactId>copy-rename-maven-plugin</artifactId>
      </plugin>
      <plugin>
        <groupId>org.codehaus.mojo</groupId>
        <artifactId>templating-maven-plugin</artifactId>
        <executions>
          <execution>
            <id>filter-src</id>
            <goals>
              <goal>filter-sources</goal>
            </goals>
            <configuration>
              <sourceDirectory>${basedir}/src/main/java-templates</sourceDirectory>
              <outputDirectory>${basedir}/src/main/java</outputDirectory>
            </configuration>
          </execution>
        </executions>
      </plugin>
      <plugin>
        <groupId>com.igormaznitsa</groupId>
        <artifactId>jcp</artifactId>
        <executions>
          <execution>
            <id>preprocessSources</id>
            <phase>generate-sources</phase>
            <goals>
              <goal>preprocess</goal>
            </goals>
          </execution>
          <execution>
            <id>clearGeneratedFolders</id>
            <goals>
              <goal>clear</goal>
            </goals>
          </execution>
        </executions>
      </plugin>
    </plugins>
  </build>
</project><|MERGE_RESOLUTION|>--- conflicted
+++ resolved
@@ -15,11 +15,7 @@
   <parent>
     <groupId>org.alluxio</groupId>
     <artifactId>alluxio-underfs</artifactId>
-<<<<<<< HEAD
-    <version>2.6.2</version>
-=======
     <version>2.8.0-SNAPSHOT</version>
->>>>>>> cf52ca13
   </parent>
   <artifactId>alluxio-underfs-hdfs</artifactId>
   <name>Alluxio Under File System - HDFS</name>
@@ -125,7 +121,7 @@
             <groupId>org.apache.maven.plugins</groupId>
             <artifactId>maven-compiler-plugin</artifactId>
             <configuration>
-              <excludes combine.self="override">
+              <excludes combine.self="override" >
               </excludes>
             </configuration>
           </plugin>
@@ -141,7 +137,7 @@
             <groupId>org.apache.maven.plugins</groupId>
             <artifactId>maven-compiler-plugin</artifactId>
             <configuration>
-              <excludes combine.self="override">
+              <excludes combine.self="override" >
                 <exclude>**/SupportedHdfsActiveSyncProvider.java</exclude>
               </excludes>
             </configuration>
@@ -158,7 +154,7 @@
             <groupId>org.apache.maven.plugins</groupId>
             <artifactId>maven-compiler-plugin</artifactId>
             <configuration>
-              <excludes combine.self="override">
+              <excludes combine.self="override" >
                 <exclude>**/SupportedHdfsAclProvider.java</exclude>
               </excludes>
             </configuration>
