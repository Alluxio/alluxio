--- conflicted
+++ resolved
@@ -15,11 +15,7 @@
   <parent>
     <artifactId>alluxio-underfs</artifactId>
     <groupId>org.alluxio</groupId>
-<<<<<<< HEAD
-    <version>2.6.1</version>
-=======
     <version>2.8.0-SNAPSHOT</version>
->>>>>>> 20c31b59
   </parent>
 
   <artifactId>alluxio-underfs-ozone</artifactId>
