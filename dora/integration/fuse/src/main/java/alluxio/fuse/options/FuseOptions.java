/*
 * The Alluxio Open Foundation licenses this work under the Apache License, version 2.0
 * (the "License"). You may not use this work except in compliance with the License, which is
 * available at www.apache.org/licenses/LICENSE-2.0
 *
 * This software is distributed on an "AS IS" basis, WITHOUT WARRANTIES OR CONDITIONS OF ANY KIND,
 * either express or implied, as more fully set forth in the License.
 *
 * See the NOTICE file distributed with this work for information regarding copyright ownership.
 */

package alluxio.fuse.options;

import alluxio.client.file.options.FileSystemOptions;
import alluxio.client.file.options.UfsFileSystemOptions;
import alluxio.conf.AlluxioConfiguration;
import alluxio.conf.PropertyKey;
import alluxio.fuse.AlluxioFuseUtils;
import alluxio.jnifuse.utils.LibfuseVersion;

import com.google.common.base.Preconditions;
import org.slf4j.Logger;
import org.slf4j.LoggerFactory;

import java.util.HashSet;
import java.util.Set;

/**
 * Options for creating the Fuse filesystem.
 */
public class FuseOptions {
  private static final Logger LOG = LoggerFactory.getLogger(FuseOptions.class);
  public static final PropertyKey FUSE_UPDATE_CHECK_ENABLED =
      PropertyKey.Builder.booleanBuilder("fuse.update.check.enabled")
          .setIsBuiltIn(false)
          .setDefaultValue(false)
          .buildUnregistered();

  /**
   * The UFS root that Fuse mounts.
   * In standalone Fuse SDK, this is different from {@link PropertyKey#DORA_CLIENT_UFS_ROOT}.
   * */
  public static final PropertyKey FUSE_UFS_ROOT =
      PropertyKey.Builder.stringBuilder("fuse.ufs.root")
          .setIsBuiltIn(false)
          .buildUnregistered();

  private final FileSystemOptions mFileSystemOptions;
  private final Set<String> mFuseMountOptions;
  private final boolean mUpdateCheckEnabled;
  private final boolean mSpecialCommandEnabled;

  /**
<<<<<<< HEAD
=======
   * Creates the FUSE options.
   *
   * @param conf alluxio configuration
   * @return the file system options
   */
  public static FuseOptions create(AlluxioConfiguration conf) {
    return create(conf, FileSystemOptions.Builder.fromConf(conf).build(), false);
  }

  /**
   * Creates the FUSE options.
   *
   * @param conf alluxio configuration
   * @param updateCheckEnabled whether to enable update check
   * @return the file system options
   */
  public static FuseOptions create(AlluxioConfiguration conf, boolean updateCheckEnabled) {
    return create(conf, FileSystemOptions.Builder.fromConf(conf).build(), updateCheckEnabled);
  }

  /**
   * Creates the FUSE options.
   *
   * @param conf alluxio configuration
   * @param fileSystemOptions the file system options
   * @param updateCheckEnabled whether to enable update check
   * @return the file system options
   */
  public static FuseOptions create(AlluxioConfiguration conf,
      FileSystemOptions fileSystemOptions, boolean updateCheckEnabled) {
    Set<String> mountOptions = conf.getList(PropertyKey.FUSE_MOUNT_OPTIONS)
        .stream().filter(a -> !a.isEmpty()).collect(Collectors.toSet());
    LibfuseVersion version = AlluxioFuseUtils.getLibfuseVersion(conf);
    if (version == LibfuseVersion.VERSION_2) {
      // Without option big_write, the kernel limits a single writing request to 4k.
      // With option big_write, maximum of a single writing request is 128k.
      // See https://github.com/libfuse/libfuse/blob/fuse_2_9_3/ChangeLog#L655-L659,
      // and https://github.com/torvalds/linux/commit/78bb6cb9a890d3d50ca3b02fce9223d3e734ab9b.
      // Libfuse3 dropped this option because it's default
      String bigWritesOptions = "big_writes";
      if (mountOptions.add(bigWritesOptions)) {
        LOG.info("Added fuse mount option {} to enlarge single write request size",
            bigWritesOptions);
      }
    } else {
      if (mountOptions.remove("direct_io")) {
        // TODO(lu) implement direct_io with libfuse3
        LOG.error("FUSE 3 does not support direct_io mount option");
      }
      if (mountOptions.stream().noneMatch(a -> a.startsWith("max_idle_threads"))) {
        String idleThreadsOption = "max_idle_threads=64";
        mountOptions.add(idleThreadsOption);
        LOG.info("Added fuse mount option {} for FUSE 3", idleThreadsOption);
      }
    }
    return new FuseOptions(fileSystemOptions, mountOptions, updateCheckEnabled,
        conf.getBoolean(PropertyKey.FUSE_SPECIAL_COMMAND_ENABLED));
  }

  /**
>>>>>>> 23e63e29
   * Creates a new instance of {@link FuseOptions}.
   *
   * @param fileSystemOptions the file system options
   * @param fuseMountOptions the FUSE mount options
   * @param updateCheckEnabled whether to enable update check
   * @param specialCommandEnabled whether fuse special commands are enabled
   */
  protected FuseOptions(FileSystemOptions fileSystemOptions,
      Set<String> fuseMountOptions, boolean updateCheckEnabled, boolean specialCommandEnabled) {
    mFileSystemOptions = Preconditions.checkNotNull(fileSystemOptions);
    mFuseMountOptions = Preconditions.checkNotNull(fuseMountOptions);
    mUpdateCheckEnabled = updateCheckEnabled;
    mSpecialCommandEnabled = specialCommandEnabled;
  }

  /**
   * @return the file system options
   */
  public FileSystemOptions getFileSystemOptions() {
    return mFileSystemOptions;
  }

  /**
   * @return the FUSE mount options
   */
  public Set<String> getFuseMountOptions() {
    return mFuseMountOptions;
  }

  /**
   * @return true if update check is enabled
   */
  public boolean updateCheckEnabled() {
    return mUpdateCheckEnabled;
  }

  /**
   * @return true if fuse special command is enabled
   */
  public boolean specialCommandEnabled() {
    return mSpecialCommandEnabled;
  }


  public static class Builder {
    private FileSystemOptions mFileSystemOptions;
    private Set<String> mFuseMountOptions;
    private boolean mUpdateCheckEnabled;
    private boolean mSpecialCommandEnabled;

    public Builder() { }

    public static Builder fromConfig(AlluxioConfiguration conf) {
      FuseOptions.Builder builder = new FuseOptions.Builder();

      // Set update check
      final boolean updateCheckEnabled;
      if (!conf.isSetByUser(FUSE_UPDATE_CHECK_ENABLED)) {
        // Standalone FUSE SDK without dora distributed cache
        updateCheckEnabled = !conf.getBoolean(PropertyKey.DORA_ENABLED)
            && conf.isSetByUser(PropertyKey.DORA_CLIENT_UFS_ROOT);
      } else {
        updateCheckEnabled = conf.getBoolean(FUSE_UPDATE_CHECK_ENABLED);
      }
      builder.setUpdateCheckEnabled(updateCheckEnabled);

      // Set mount options
      HashSet<String> mountOptions = new HashSet<>(conf.getList(PropertyKey.FUSE_MOUNT_OPTIONS));
      LibfuseVersion version = AlluxioFuseUtils.getLibfuseVersion(conf);
      if (!conf.getBoolean(PropertyKey.FUSE_JNIFUSE_ENABLED)
          && version == LibfuseVersion.VERSION_3) {
        throw new InvalidArgumentRuntimeException("Cannot use JNR-FUSE with libfuse 3");
      }
      if (version == LibfuseVersion.VERSION_2) {
        // Without option big_write, the kernel limits a single writing request to 4k.
        // With option big_write, maximum of a single writing request is 128k.
        // See https://github.com/libfuse/libfuse/blob/fuse_2_9_3/ChangeLog#L655-L659,
        // and https://github.com/torvalds/linux/commit/78bb6cb9a890d3d50ca3b02fce9223d3e734ab9b.
        // Libfuse3 dropped this option because it's default
        String bigWritesOptions = "big_writes";
        if (mountOptions.add(bigWritesOptions)) {
          LOG.info("Added fuse mount option {} to enlarge single write request size",
              bigWritesOptions);
        }
        if (!conf.getBoolean(PropertyKey.FUSE_JNIFUSE_ENABLED)) {
          String directIOOptions = "direct_io";
          if (mountOptions.add(directIOOptions)) {
            LOG.info("Added fuse mount option {} for JNR FUSE", directIOOptions);
          }
        }
      } else {
        if (mountOptions.remove("direct_io")) {
          // TODO(lu) implement direct_io with libfuse3
          LOG.error("FUSE 3 does not support direct_io mount option");
        }
        if (mountOptions.stream().noneMatch(a -> a.startsWith("max_idle_threads"))) {
          String idleThreadsOption = "max_idle_threads=64";
          mountOptions.add(idleThreadsOption);
          LOG.info("Added fuse mount option {} for FUSE 3", idleThreadsOption);
        }
      }
      builder.setFuseMountOptions(mountOptions);

      // Set special commands
      boolean specialCommandsEnabled = conf.getBoolean(PropertyKey.FUSE_SPECIAL_COMMAND_ENABLED);
      builder.setSpecialCommandEnabled(specialCommandsEnabled);

      // Set UFS options
      final FileSystemOptions fileSystemOptions;
      if (conf.isSetByUser(FuseOptions.FUSE_UFS_ROOT)) {
        // override UFS with fuse's own property, coming from the command line user input
        UfsFileSystemOptions ufsFileSystemOptions =
            new UfsFileSystemOptions(conf.getString(FuseOptions.FUSE_UFS_ROOT));
        fileSystemOptions = FileSystemOptions.Builder.fromConf(conf)
            .setUfsFileSystemOptions(ufsFileSystemOptions)
            .build();
      } else {
        fileSystemOptions = FileSystemOptions.Builder.fromConf(conf).build();
      }
      builder.setFileSystemOptions(fileSystemOptions);

      return builder;
    }

    public FileSystemOptions getFileSystemOptions() {
      return mFileSystemOptions;
    }

    public Builder setFileSystemOptions(FileSystemOptions fileSystemOptions) {
      mFileSystemOptions = fileSystemOptions;
      return this;
    }

    public Set<String> getFuseMountOptions() {
      return mFuseMountOptions;
    }

    public Builder setFuseMountOptions(Set<String> fuseMountOptions) {
      mFuseMountOptions = fuseMountOptions;
      return this;
    }

    public boolean isUpdateCheckEnabled() {
      return mUpdateCheckEnabled;
    }

    public Builder setUpdateCheckEnabled(boolean updateCheckEnabled) {
      mUpdateCheckEnabled = updateCheckEnabled;
      return this;
    }

    public boolean isSpecialCommandEnabled() {
      return mSpecialCommandEnabled;
    }

    public Builder setSpecialCommandEnabled(boolean specialCommandEnabled) {
      mSpecialCommandEnabled = specialCommandEnabled;
      return this;
    }

    public FuseOptions build() {
      return new FuseOptions(mFileSystemOptions, mFuseMountOptions, mUpdateCheckEnabled,
          mSpecialCommandEnabled);
    }
  }
}<|MERGE_RESOLUTION|>--- conflicted
+++ resolved
@@ -15,6 +15,7 @@
 import alluxio.client.file.options.UfsFileSystemOptions;
 import alluxio.conf.AlluxioConfiguration;
 import alluxio.conf.PropertyKey;
+import alluxio.exception.runtime.InvalidArgumentRuntimeException;
 import alluxio.fuse.AlluxioFuseUtils;
 import alluxio.jnifuse.utils.LibfuseVersion;
 
@@ -51,69 +52,6 @@
   private final boolean mSpecialCommandEnabled;
 
   /**
-<<<<<<< HEAD
-=======
-   * Creates the FUSE options.
-   *
-   * @param conf alluxio configuration
-   * @return the file system options
-   */
-  public static FuseOptions create(AlluxioConfiguration conf) {
-    return create(conf, FileSystemOptions.Builder.fromConf(conf).build(), false);
-  }
-
-  /**
-   * Creates the FUSE options.
-   *
-   * @param conf alluxio configuration
-   * @param updateCheckEnabled whether to enable update check
-   * @return the file system options
-   */
-  public static FuseOptions create(AlluxioConfiguration conf, boolean updateCheckEnabled) {
-    return create(conf, FileSystemOptions.Builder.fromConf(conf).build(), updateCheckEnabled);
-  }
-
-  /**
-   * Creates the FUSE options.
-   *
-   * @param conf alluxio configuration
-   * @param fileSystemOptions the file system options
-   * @param updateCheckEnabled whether to enable update check
-   * @return the file system options
-   */
-  public static FuseOptions create(AlluxioConfiguration conf,
-      FileSystemOptions fileSystemOptions, boolean updateCheckEnabled) {
-    Set<String> mountOptions = conf.getList(PropertyKey.FUSE_MOUNT_OPTIONS)
-        .stream().filter(a -> !a.isEmpty()).collect(Collectors.toSet());
-    LibfuseVersion version = AlluxioFuseUtils.getLibfuseVersion(conf);
-    if (version == LibfuseVersion.VERSION_2) {
-      // Without option big_write, the kernel limits a single writing request to 4k.
-      // With option big_write, maximum of a single writing request is 128k.
-      // See https://github.com/libfuse/libfuse/blob/fuse_2_9_3/ChangeLog#L655-L659,
-      // and https://github.com/torvalds/linux/commit/78bb6cb9a890d3d50ca3b02fce9223d3e734ab9b.
-      // Libfuse3 dropped this option because it's default
-      String bigWritesOptions = "big_writes";
-      if (mountOptions.add(bigWritesOptions)) {
-        LOG.info("Added fuse mount option {} to enlarge single write request size",
-            bigWritesOptions);
-      }
-    } else {
-      if (mountOptions.remove("direct_io")) {
-        // TODO(lu) implement direct_io with libfuse3
-        LOG.error("FUSE 3 does not support direct_io mount option");
-      }
-      if (mountOptions.stream().noneMatch(a -> a.startsWith("max_idle_threads"))) {
-        String idleThreadsOption = "max_idle_threads=64";
-        mountOptions.add(idleThreadsOption);
-        LOG.info("Added fuse mount option {} for FUSE 3", idleThreadsOption);
-      }
-    }
-    return new FuseOptions(fileSystemOptions, mountOptions, updateCheckEnabled,
-        conf.getBoolean(PropertyKey.FUSE_SPECIAL_COMMAND_ENABLED));
-  }
-
-  /**
->>>>>>> 23e63e29
    * Creates a new instance of {@link FuseOptions}.
    *
    * @param fileSystemOptions the file system options
@@ -183,10 +121,6 @@
       // Set mount options
       HashSet<String> mountOptions = new HashSet<>(conf.getList(PropertyKey.FUSE_MOUNT_OPTIONS));
       LibfuseVersion version = AlluxioFuseUtils.getLibfuseVersion(conf);
-      if (!conf.getBoolean(PropertyKey.FUSE_JNIFUSE_ENABLED)
-          && version == LibfuseVersion.VERSION_3) {
-        throw new InvalidArgumentRuntimeException("Cannot use JNR-FUSE with libfuse 3");
-      }
       if (version == LibfuseVersion.VERSION_2) {
         // Without option big_write, the kernel limits a single writing request to 4k.
         // With option big_write, maximum of a single writing request is 128k.
@@ -197,12 +131,6 @@
         if (mountOptions.add(bigWritesOptions)) {
           LOG.info("Added fuse mount option {} to enlarge single write request size",
               bigWritesOptions);
-        }
-        if (!conf.getBoolean(PropertyKey.FUSE_JNIFUSE_ENABLED)) {
-          String directIOOptions = "direct_io";
-          if (mountOptions.add(directIOOptions)) {
-            LOG.info("Added fuse mount option {} for JNR FUSE", directIOOptions);
-          }
         }
       } else {
         if (mountOptions.remove("direct_io")) {
