/*
 * The Alluxio Open Foundation licenses this work under the Apache License, version 2.0
 * (the "License"). You may not use this work except in compliance with the License, which is
 * available at www.apache.org/licenses/LICENSE-2.0
 *
 * This software is distributed on an "AS IS" basis, WITHOUT WARRANTIES OR CONDITIONS OF ANY KIND,
 * either express or implied, as more fully set forth in the License.
 *
 * See the NOTICE file distributed with this work for information regarding copyright ownership.
 */

package alluxio.master;

import alluxio.AlluxioURI;
import alluxio.ClientContext;
import alluxio.ConfigurationTestUtils;
import alluxio.client.block.BlockMasterClient;
<<<<<<< HEAD
import alluxio.client.block.BlockWorkerInfo;
import alluxio.client.block.stream.BlockWorkerClient;
import alluxio.client.file.DoraCacheFileSystem;
=======
>>>>>>> b5a28950
import alluxio.client.file.FileSystem;
import alluxio.client.file.FileSystemContext;
import alluxio.conf.Configuration;
import alluxio.conf.PropertyKey;
<<<<<<< HEAD
import alluxio.grpc.GetStatusPRequest;
import alluxio.grpc.GetStatusPResponse;
import alluxio.resource.CloseableResource;
=======
import alluxio.membership.WorkerClusterView;
>>>>>>> b5a28950
import alluxio.util.CommonUtils;
import alluxio.util.WaitForOptions;
import alluxio.wire.WorkerInfo;
import alluxio.wire.WorkerNetAddress;
import alluxio.worker.WorkerProcess;

import org.slf4j.Logger;
import org.slf4j.LoggerFactory;

import java.io.IOException;
import java.util.List;
import java.util.Map;
import java.util.concurrent.TimeoutException;
import javax.annotation.concurrent.NotThreadSafe;

/**
 * Local Alluxio cluster for integration tests.
 * <p>
 * Example to use
 * <pre>
 * // Create a cluster instance
 * localAlluxioCluster = new LocalAlluxioCluster(WORKER_CAPACITY_BYTES, BLOCK_SIZE_BYTES);
 * // If you have special conf parameter to set for integration tests:
 * AlluxioConfiguration testConf = localAlluxioCluster.newTestConf();
 * testConf.set(Constants.USER_FILE_BUFFER_BYTES, String.valueOf(BUFFER_BYTES));
 * // After setting up the test conf, start this local cluster:
 * localAlluxioCluster.start(testConf);
 * </pre>
 */
@NotThreadSafe
public final class LocalAlluxioCluster extends AbstractLocalAlluxioCluster {

  private static final Logger LOG = LoggerFactory.getLogger(LocalAlluxioCluster.class);
  private boolean mIncludeProxy;

  private LocalAlluxioMaster mMaster;

  /**
   * Runs a test Alluxio cluster with a single Alluxio worker.
   */
  public LocalAlluxioCluster() {
    this(1, false);
  }

  /**
   * @param numWorkers   the number of workers to run
   * @param includeProxy weather to include the proxy
   */
  public LocalAlluxioCluster(int numWorkers, boolean includeProxy) {
    super(numWorkers);
    mIncludeProxy = includeProxy;
  }

  @Override
  public FileSystem getClient() throws IOException {
    return mMaster.getClient();
  }

  @Override
  public FileSystem getClient(FileSystemContext context) throws IOException {
    return mMaster.getClient(context);
  }

  @Override
  public LocalAlluxioMaster getLocalAlluxioMaster() {
    return mMaster;
  }

  /**
   * @return the hostname of the cluster
   */
  public String getHostname() {
    return mHostname;
  }

  /**
   * @return the URI of the master
   */
  public String getMasterURI() {
    return mMaster.getUri();
  }

  /**
   * @return the RPC port of the master
   */
  public int getMasterRpcPort() {
    return mMaster.getRpcLocalPort();
  }

  /**
   * @return the home path to Alluxio
   */
  public String getAlluxioHome() {
    return mWorkDirectory;
  }

  /**
   * @return the first worker
   */
  public WorkerProcess getWorkerProcess() {
    return mWorkers.get(0);
  }

  /**
   * @return the address of the first worker
   */
  public WorkerNetAddress getWorkerAddress() {
    return getWorkerProcess().getAddress();
  }

  @Override
  public void initConfiguration(String name) throws IOException {
    setAlluxioWorkDirectory(name);
    setHostname();
    for (Map.Entry<PropertyKey, Object> entry : ConfigurationTestUtils
        .testConfigurationDefaults(Configuration.global(),
            mHostname, mWorkDirectory).entrySet()) {
      Configuration.set(entry.getKey(), entry.getValue());
    }
    Configuration.set(PropertyKey.TEST_MODE, true);
    Configuration.set(PropertyKey.JOB_WORKER_THROTTLING, false);
    Configuration.set(PropertyKey.PROXY_WEB_PORT, 0);
    Configuration.set(PropertyKey.WORKER_RPC_PORT, 0);
    Configuration.set(PropertyKey.WORKER_DATA_PORT, 0);
    Configuration.set(PropertyKey.WORKER_WEB_PORT, 0);
    Configuration.set(PropertyKey.WORKER_HTTP_SERVER_PORT, 0);
    Configuration.set(PropertyKey.WORKER_REST_PORT, 0);
  }

  @Override
  public void startMasters() throws Exception {
    mMaster = LocalAlluxioMaster.create(mWorkDirectory);
    mMaster.start();
    waitForMasterServing();
  }

  @Override
  protected void startProxy() throws Exception {
    if (mIncludeProxy) {
      super.startProxy();
    }
  }

  @Override
  protected void waitForMasterServing() throws TimeoutException, InterruptedException {
    CommonUtils.waitFor("master starts serving RPCs", () -> {
      try (BlockMasterClient blockMasterClient = BlockMasterClient.Factory.create(
          // This cluster uses the global configuration singleton instead of a local one
          // Config properties are only set in the initConfiguration() method
          MasterClientContext.newBuilder(ClientContext.create(Configuration.global())).build())) {
        List<WorkerInfo> workerInfoList = blockMasterClient.getWorkerInfoList();
        return true;
      } catch (IOException ioe) {
        LOG.error("getWorkerInfoList() ERROR: ", ioe);
        return false;
      } catch (Exception e) {
        throw new RuntimeException(e);
      }
    }, WaitForOptions.defaults().setTimeoutMs(10_000));
  }

  @Override
  protected void waitForWorkersServing() throws TimeoutException, InterruptedException {
    CommonUtils.waitFor("worker starts serving RPCs", () -> {
      try (FileSystemContext fsContext = FileSystemContext.create()) {
<<<<<<< HEAD
        List<BlockWorkerInfo> workerInfoList = fsContext.getCachedWorkers();
        if (mNumWorkers != workerInfoList.size()) {
          return false;
        }
        LOG.info("Observed {} workers in the cluster", workerInfoList.size());
        for (BlockWorkerInfo workerInfo : workerInfoList) {
          try (CloseableResource<BlockWorkerClient> blockWorkerClient =
                   fsContext.acquireBlockWorkerClient(workerInfo.getNetAddress())) {
            AlluxioURI rootUri = new AlluxioURI("/");
            FileSystem masterFs = mMaster.getClient();
            DoraCacheFileSystem doraCacheFs = masterFs.getDoraCacheFileSystem();
            assert doraCacheFs != null;
            AlluxioURI uri = doraCacheFs.convertToUfsPath(rootUri);
            GetStatusPResponse getStatusPResponse = blockWorkerClient.get()
                .getStatus(GetStatusPRequest.newBuilder().setPath(uri.toString()).build());
            if (getStatusPResponse == null) {
              return false;
            }
          } catch (IOException ioe) {
            LOG.error("Failed to connect to worker {}: {}", workerInfo.getNetAddress(), ioe);
            return false;
          }
        }
        return true;
=======
        WorkerClusterView workers = fsContext.getCachedWorkers();
        LOG.info("Observed {} workers in the cluster", workers.size());
        return workers.size() == mNumWorkers;
>>>>>>> b5a28950
      } catch (IOException ioe) {
        LOG.error(ioe.getMessage());
        return false;
      } catch (Exception e) {
        throw new RuntimeException(e);
      }
    }, WaitForOptions.defaults().setTimeoutMs(10_000));
  }

  @Override
  public void stop() throws Exception {
    LOG.info("stop local alluxio cluster.");
    super.stop();
    TestUtils.assertAllLocksReleased(this);
    // clear HDFS client caching
    System.clearProperty("fs.hdfs.impl.disable.cache");
  }

  @Override
  public void stopMasters() throws Exception {
    mMaster.stop();
  }
}<|MERGE_RESOLUTION|>--- conflicted
+++ resolved
@@ -15,23 +15,11 @@
 import alluxio.ClientContext;
 import alluxio.ConfigurationTestUtils;
 import alluxio.client.block.BlockMasterClient;
-<<<<<<< HEAD
-import alluxio.client.block.BlockWorkerInfo;
-import alluxio.client.block.stream.BlockWorkerClient;
-import alluxio.client.file.DoraCacheFileSystem;
-=======
->>>>>>> b5a28950
 import alluxio.client.file.FileSystem;
 import alluxio.client.file.FileSystemContext;
 import alluxio.conf.Configuration;
 import alluxio.conf.PropertyKey;
-<<<<<<< HEAD
-import alluxio.grpc.GetStatusPRequest;
-import alluxio.grpc.GetStatusPResponse;
-import alluxio.resource.CloseableResource;
-=======
 import alluxio.membership.WorkerClusterView;
->>>>>>> b5a28950
 import alluxio.util.CommonUtils;
 import alluxio.util.WaitForOptions;
 import alluxio.wire.WorkerInfo;
@@ -197,7 +185,6 @@
   protected void waitForWorkersServing() throws TimeoutException, InterruptedException {
     CommonUtils.waitFor("worker starts serving RPCs", () -> {
       try (FileSystemContext fsContext = FileSystemContext.create()) {
-<<<<<<< HEAD
         List<BlockWorkerInfo> workerInfoList = fsContext.getCachedWorkers();
         if (mNumWorkers != workerInfoList.size()) {
           return false;
@@ -222,11 +209,6 @@
           }
         }
         return true;
-=======
-        WorkerClusterView workers = fsContext.getCachedWorkers();
-        LOG.info("Observed {} workers in the cluster", workers.size());
-        return workers.size() == mNumWorkers;
->>>>>>> b5a28950
       } catch (IOException ioe) {
         LOG.error(ioe.getMessage());
         return false;
