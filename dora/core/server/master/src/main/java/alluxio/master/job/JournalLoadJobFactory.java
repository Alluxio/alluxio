--- conflicted
+++ resolved
@@ -55,9 +55,7 @@
   public Job<?> create() {
     String path = mJobEntry.getLoadPath();
     UnderFileSystem ufs = mFsMaster.getUfsManager().getOrAdd(new AlluxioURI(path),
-<<<<<<< HEAD
-        UnderFileSystemConfiguration.defaults(Configuration.global()));
-
+        () -> UnderFileSystemConfiguration.defaults(Configuration.global()));
     Predicate<UfsStatus> predicate = Predicates.alwaysTrue();
     Optional<String> fileFilterRegx = Optional.empty();
     if (mJobEntry.hasFileFilterRegx()) {
@@ -71,10 +69,6 @@
         fileFilterRegx = Optional.of(regxPatternStr);
       }
     }
-
-=======
-        () -> UnderFileSystemConfiguration.defaults(Configuration.global()));
->>>>>>> dc12c119
     Iterable<UfsStatus> iterable = new UfsStatusIterable(ufs, path,
         Optional.ofNullable(AuthenticatedClientUser.getOrNull()).map(User::getName),
         predicate);
