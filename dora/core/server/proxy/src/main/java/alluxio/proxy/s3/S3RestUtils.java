--- conflicted
+++ resolved
@@ -358,26 +358,11 @@
     final AlluxioURI metaUri = new AlluxioURI(
         S3RestUtils.getMultipartMetaFilepathForUploadId(uploadId));
     URIStatus metaStatus = metaFs.getStatus(metaUri);
-<<<<<<< HEAD
     if (metaStatus.getXAttr() == null) {
-=======
-    /*  TODO(pkuweblab): 3.x haven't supported XAttr yet
-    if (metaStatus.getXAttr() == null
-        || !metaStatus.getXAttr().containsKey(S3Constants.UPLOADS_FILE_ID_XATTR_KEY)) {
->>>>>>> 20a5dd6d
       //TODO(czhu): determine intended behavior in this edge-case
       throw new RuntimeException(
           "Alluxio is missing multipart-upload metadata for upload ID: " + uploadId);
     }
-<<<<<<< HEAD
-=======
-    if (Longs.fromByteArray(metaStatus.getXAttr().get(S3Constants.UPLOADS_FILE_ID_XATTR_KEY))
-        != multipartTempDirStatus.getFileId()) {
-      throw new RuntimeException(
-          "Alluxio mismatched file ID for multipart-upload with upload ID: " + uploadId);
-    }
-     */
->>>>>>> 20a5dd6d
     return new ArrayList<>(Arrays.asList(multipartTempDirStatus, metaStatus));
   }
 
