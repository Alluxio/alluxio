/*
 * The Alluxio Open Foundation licenses this work under the Apache License, version 2.0
 * (the "License"). You may not use this work except in compliance with the License, which is
 * available at www.apache.org/licenses/LICENSE-2.0
 *
 * This software is distributed on an "AS IS" basis, WITHOUT WARRANTIES OR CONDITIONS OF ANY KIND,
 * either express or implied, as more fully set forth in the License.
 *
 * See the NOTICE file distributed with this work for information regarding copyright ownership.
 */

package alluxio.worker.dora;

import static org.junit.Assert.assertEquals;
import static org.junit.Assert.assertFalse;
import static org.junit.Assert.assertNotNull;
import static org.junit.Assert.assertSame;
import static org.junit.Assert.assertThrows;
import static org.junit.Assert.assertTrue;

import alluxio.AlluxioURI;
import alluxio.client.file.cache.CacheManager;
import alluxio.client.file.cache.CacheManagerOptions;
import alluxio.client.file.cache.PageId;
import alluxio.client.file.cache.PageMetaStore;
import alluxio.conf.Configuration;
import alluxio.conf.PropertyKey;
import alluxio.exception.AccessControlException;
import alluxio.grpc.CompleteFilePOptions;
import alluxio.grpc.CreateDirectoryPOptions;
import alluxio.grpc.CreateFilePOptions;
import alluxio.grpc.DeletePOptions;
import alluxio.grpc.ExistsPOptions;
import alluxio.grpc.FileInfo;
import alluxio.grpc.FileSystemMasterCommonPOptions;
import alluxio.grpc.GetStatusPOptions;
import alluxio.grpc.ListStatusPOptions;
import alluxio.grpc.LoadFileFailure;
import alluxio.grpc.RenamePOptions;
import alluxio.grpc.Route;
import alluxio.grpc.RouteFailure;
import alluxio.grpc.SetAttributePOptions;
import alluxio.grpc.UfsReadOptions;
import alluxio.grpc.WriteOptions;
import alluxio.membership.MembershipManager;
import alluxio.security.authorization.Mode;
import alluxio.underfs.UfsStatus;
import alluxio.util.io.BufferUtils;
import alluxio.wire.WorkerIdentity;

import com.google.common.base.Strings;
import com.google.common.util.concurrent.ListenableFuture;
import org.junit.After;
import org.junit.Assert;
import org.junit.Before;
import org.junit.Ignore;
import org.junit.Rule;
import org.junit.Test;
import org.junit.rules.TemporaryFolder;

import java.io.File;
import java.io.FileNotFoundException;
import java.io.IOException;
import java.io.InputStream;
import java.nio.file.Files;
import java.util.ArrayList;
import java.util.Collections;
import java.util.List;
import java.util.concurrent.ExecutionException;
import java.util.concurrent.TimeUnit;
import java.util.concurrent.TimeoutException;
import java.util.concurrent.atomic.AtomicReference;

public class PagedDoraWorkerTest {
  private PagedDoraWorker mWorker;
  @Rule
  public TemporaryFolder mTestFolder = new TemporaryFolder();
  private CacheManager mCacheManager;
  private MembershipManager mMembershipManager;
  private final long mPageSize =
      Configuration.global().getBytes(PropertyKey.WORKER_PAGE_STORE_PAGE_SIZE);
  private static final GetStatusPOptions GET_STATUS_OPTIONS_MUST_SYNC =
      GetStatusPOptions.newBuilder().setCommonOptions(
          FileSystemMasterCommonPOptions.newBuilder().setSyncIntervalMs(0)).build();

  @Before
  public void before() throws Exception {
    Configuration.set(PropertyKey.DORA_WORKER_METASTORE_ROCKSDB_DIR,
        mTestFolder.newFolder("rocks"));
    CacheManagerOptions cacheManagerOptions =
        CacheManagerOptions.createForWorker(Configuration.global());

    PageMetaStore pageMetaStore =
        PageMetaStore.create(CacheManagerOptions.createForWorker(Configuration.global()));
    mCacheManager =
        CacheManager.Factory.create(Configuration.global(), cacheManagerOptions, pageMetaStore);
<<<<<<< HEAD
    mWorker = new PagedDoraWorker(new AtomicReference<>(1L),
        WorkerIdentity.ParserV0.INSTANCE.fromLong(1L), Configuration.global(), mCacheManager);
=======
    mMembershipManager =
        MembershipManager.Factory.create(Configuration.global());
    mWorker = new PagedDoraWorker(new AtomicReference<>(1L),
        WorkerIdentity.ParserV0.INSTANCE.fromLong(1L),
        Configuration.global(), mCacheManager, mMembershipManager);
>>>>>>> 674a79e9
  }

  @After
  public void after() throws Exception {
    mWorker.close();
  }

  @Test
  @Ignore
  // TODO(elega) fix this broken test
  public void testLoad()
      throws AccessControlException, ExecutionException, InterruptedException, TimeoutException,
      IOException {
    int numPages = 10;
    long length = mPageSize * numPages;
    String ufsPath = mTestFolder.newFile("test").getAbsolutePath();
    byte[] buffer = BufferUtils.getIncreasingByteArray((int) length);
    BufferUtils.writeBufferToFile(ufsPath, buffer);
    alluxio.grpc.File file =
        alluxio.grpc.File.newBuilder().setUfsPath(ufsPath).setLength(length).setMountId(1).build();
    ListenableFuture<List<LoadFileFailure>> load = mWorker.load(true, Collections.emptyList(),
        UfsReadOptions.newBuilder().setUser("test").setTag("1").setPositionShort(false).build());
    List<LoadFileFailure> fileFailures = load.get(30, TimeUnit.SECONDS);
    Assert.assertEquals(0, fileFailures.size());
    List<PageId> cachedPages =
        mCacheManager.getCachedPageIdsByFileId(new AlluxioURI(ufsPath).hash(), length);
    assertEquals(numPages, cachedPages.size());
    int start = 0;
    for (PageId pageId : cachedPages) {
      byte[] buff = new byte[(int) mPageSize];
      mCacheManager.get(pageId, (int) mPageSize, buff, 0);
      assertTrue(BufferUtils.equalIncreasingByteArray(start, (int) mPageSize, buff));
      start += mPageSize;
    }
  }

  @Test
  public void testSingleFileCopy() throws IOException, ExecutionException, InterruptedException {
    File srcRoot = mTestFolder.newFolder("src");
    File dstRoot = mTestFolder.newFolder("dst");
    // create test file under mSrcFolder
    File a = new File(srcRoot, "a");
    a.createNewFile();
    File b = new File(dstRoot, "b");
    int length = 10;
    byte[] buffer = BufferUtils.getIncreasingByteArray(length);
    BufferUtils.writeBufferToFile(a.getAbsolutePath(), buffer);
    Route route =
        Route.newBuilder().setDst(b.getAbsolutePath()).setSrc(a.getAbsolutePath()).setLength(length)
            .build();
    WriteOptions writeOptions =
        WriteOptions.newBuilder().setOverwrite(false).setCheckContent(true).build();
    UfsReadOptions read =
        UfsReadOptions.newBuilder().setUser("test").setTag("1").setPositionShort(false).build();
    ListenableFuture<List<RouteFailure>> copy =
        mWorker.copy(Collections.singletonList(route), read, writeOptions);
    List<RouteFailure> failures = copy.get();
    assertEquals(0, failures.size());
    Assert.assertTrue(b.exists());
    try (InputStream in = Files.newInputStream(b.toPath())) {
      byte[] readBuffer = new byte[length];
      while (in.read(readBuffer) != -1) {
      }
      Assert.assertArrayEquals(buffer, readBuffer);
    }
  }

  @Test
  public void testCopyException() throws IOException, ExecutionException, InterruptedException {
    File srcRoot = mTestFolder.newFolder("srcException");
    File dstRoot = mTestFolder.newFolder("dstException");
    // create test file under mSrcFolder
    File a = new File(srcRoot, "a");
    a.createNewFile();
    File b = new File(dstRoot, "b");
    int length = 10;
    byte[] buffer = BufferUtils.getIncreasingByteArray(length);
    BufferUtils.writeBufferToFile(a.getAbsolutePath(), buffer);
    Route route =
        Route.newBuilder().setDst(b.getAbsolutePath()).setSrc(a.getAbsolutePath()).setLength(length)
            .build();

    WriteOptions writeOptions = WriteOptions.newBuilder().setOverwrite(false).build();
    ListenableFuture<List<RouteFailure>> copy =
        mWorker.copy(Collections.singletonList(route), null, writeOptions);
    List<RouteFailure> failures = copy.get();
    assertEquals(1, failures.size());
    assertFalse(b.exists());
  }

  @Test
  public void testSingleFolderCopy() throws IOException, ExecutionException, InterruptedException {
    File srcRoot = mTestFolder.newFolder("src");
    File dstRoot = mTestFolder.newFolder("dst");
    // create test file under mSrcFolder
    File a = new File(srcRoot, "a");
    a.mkdirs();
    File b = new File(dstRoot, "b");
    Route route =
        Route.newBuilder().setDst(b.getAbsolutePath()).setSrc(a.getAbsolutePath()).build();
    WriteOptions writeOptions =
        WriteOptions.newBuilder().setOverwrite(false).setCheckContent(true).build();
    UfsReadOptions read =
        UfsReadOptions.newBuilder().setUser("test").setTag("1").setPositionShort(false).build();
    ListenableFuture<List<RouteFailure>> copy =
        mWorker.copy(Collections.singletonList(route), read, writeOptions);
    List<RouteFailure> failures = copy.get();
    assertEquals(0, failures.size());
    Assert.assertTrue(b.exists());
    Assert.assertTrue(b.isDirectory());
  }

  @Test
  public void testFolderWithFileCopy()
      throws IOException, ExecutionException, InterruptedException {
    File srcRoot = mTestFolder.newFolder("src");
    File dstRoot = mTestFolder.newFolder("dst");
    // create test file under mSrcFolder
    File a = new File(srcRoot, "a");
    a.mkdirs();
    File c = new File(a, "c");
    c.createNewFile();
    File d = new File(a, "d");
    d.mkdirs();
    File b = new File(dstRoot, "b");
    File dstC = new File(b, "c");
    File dstD = new File(b, "d");
    int length = 10;
    byte[] buffer = BufferUtils.getIncreasingByteArray(length);
    BufferUtils.writeBufferToFile(c.getAbsolutePath(), buffer);
    List<Route> routes = new ArrayList<>();
    Route route = Route.newBuilder().setDst(dstC.getAbsolutePath()).setSrc(c.getAbsolutePath())
        .setLength(length).build();
    Route route2 =
        Route.newBuilder().setDst(b.getAbsolutePath()).setSrc(a.getAbsolutePath()).build();
    Route route3 =
        Route.newBuilder().setDst(dstD.getAbsolutePath()).setSrc(d.getAbsolutePath()).build();
    routes.add(route);
    routes.add(route2);
    routes.add(route3);
    WriteOptions writeOptions =
        WriteOptions.newBuilder().setOverwrite(false).setCheckContent(true).build();
    UfsReadOptions read =
        UfsReadOptions.newBuilder().setUser("test").setTag("1").setPositionShort(false).build();
    ListenableFuture<List<RouteFailure>> copy = mWorker.copy(routes, read, writeOptions);
    List<RouteFailure> failures = copy.get();

    // assertEquals(0, failures.size()); There could be a chance that this will be pass
    Assert.assertTrue(dstC.exists());
    Assert.assertTrue(b.exists());
    Assert.assertTrue(b.isDirectory());
    Assert.assertTrue(dstD.exists());
    Assert.assertTrue(dstD.isDirectory());
    try (InputStream in = Files.newInputStream(dstC.toPath())) {
      byte[] readBuffer = new byte[length];
      while (in.read(readBuffer) != -1) {
      }
      Assert.assertArrayEquals(buffer, readBuffer);
    }
  }

  @Test
  public void testFolderWithFileCopyWithSkip()
      throws IOException, ExecutionException, InterruptedException {
    File srcRoot = mTestFolder.newFolder("src");
    File dstRoot = mTestFolder.newFolder("dst");
    // create test file under mSrcFolder
    File a = new File(srcRoot, "a");
    a.mkdirs();
    File c = new File(a, "c");
    c.createNewFile();
    File d = new File(a, "d");
    d.createNewFile();
    File b = new File(dstRoot, "b");
    b.mkdirs();
    File dstC = new File(b, "c");
    File dstD = new File(b, "d");
    dstD.createNewFile();
    int length = 10;
    byte[] buffer = BufferUtils.getIncreasingByteArray(length);
    BufferUtils.writeBufferToFile(c.getAbsolutePath(), buffer);
    List<Route> routes = new ArrayList<>();
    Route route = Route.newBuilder().setDst(dstC.getAbsolutePath()).setSrc(c.getAbsolutePath())
        .setLength(length).build();
    Route route2 =
        Route.newBuilder().setDst(b.getAbsolutePath()).setSrc(a.getAbsolutePath()).build();
    Route route3 =
        Route.newBuilder().setDst(dstD.getAbsolutePath()).setSrc(d.getAbsolutePath()).build();
    routes.add(route);
    routes.add(route2);
    routes.add(route3);
    WriteOptions writeOptions =
        WriteOptions.newBuilder().setOverwrite(false).setCheckContent(true).build();
    UfsReadOptions read =
        UfsReadOptions.newBuilder().setUser("test").setTag("1").setPositionShort(false).build();
    ListenableFuture<List<RouteFailure>> copy = mWorker.copy(routes, read, writeOptions);
    List<RouteFailure> failures = copy.get();

    // assertEquals(1, failures.size()); There could be a small chance that this will be 1
    assertTrue(failures.get(0).getIsSkip());
    Assert.assertTrue(dstC.exists());
    Assert.assertTrue(b.exists());
    Assert.assertTrue(b.isDirectory());
    Assert.assertTrue(dstD.exists());
    Assert.assertTrue(dstD.isFile());
    try (InputStream in = Files.newInputStream(dstC.toPath())) {
      byte[] readBuffer = new byte[length];
      while (in.read(readBuffer) != -1) {
      }
      Assert.assertArrayEquals(buffer, readBuffer);
    }
  }

  @Test
  public void testSingleFileMove() throws IOException, ExecutionException, InterruptedException {
    File srcRoot = mTestFolder.newFolder("src");
    File dstRoot = mTestFolder.newFolder("dst");
    // create test file under mSrcFolder
    File a = new File(srcRoot, "a");
    a.createNewFile();
    File b = new File(dstRoot, "b");
    int length = 10;
    byte[] buffer = BufferUtils.getIncreasingByteArray(length);
    BufferUtils.writeBufferToFile(a.getAbsolutePath(), buffer);
    Route route =
        Route.newBuilder().setDst(b.getAbsolutePath()).setSrc(a.getAbsolutePath())
            .setLength(length).build();
    WriteOptions writeOptions =
        WriteOptions.newBuilder().setOverwrite(false).setCheckContent(true).build();
    UfsReadOptions read =
        UfsReadOptions.newBuilder().setUser("test").setTag("1").setPositionShort(false).build();
    ListenableFuture<List<RouteFailure>> move =
        mWorker.move(Collections.singletonList(route), read, writeOptions);
    List<RouteFailure> failures = move.get();
    assertEquals(0, failures.size());
    Assert.assertTrue(b.exists());
    assertFalse(a.exists());
    try (InputStream in = Files.newInputStream(b.toPath())) {
      byte[] readBuffer = new byte[length];
      while (in.read(readBuffer) != -1) {
      }
      Assert.assertArrayEquals(buffer, readBuffer);
    }
  }

  @Test
  public void testSingleFileCopySkip() throws IOException, ExecutionException,
      InterruptedException {
    File srcRoot = mTestFolder.newFolder("src");
    File dstRoot = mTestFolder.newFolder("dst");
    // create test file under mSrcFolder
    File a = new File(srcRoot, "a");
    a.createNewFile();
    File b = new File(dstRoot, "b");
    b.createNewFile();
    int length = 10;
    byte[] buffer = BufferUtils.getIncreasingByteArray(length);
    BufferUtils.writeBufferToFile(a.getAbsolutePath(), buffer);
    Route route =
        Route.newBuilder().setDst(b.getAbsolutePath()).setSrc(a.getAbsolutePath())
            .setLength(length).build();
    WriteOptions writeOptions =
        WriteOptions.newBuilder().setOverwrite(false).setCheckContent(true).build();
    UfsReadOptions read =
        UfsReadOptions.newBuilder().setUser("test").setTag("1").setPositionShort(false).build();
    ListenableFuture<List<RouteFailure>> copy =
        mWorker.copy(Collections.singletonList(route), read, writeOptions);
    List<RouteFailure> failures = copy.get();
    assertEquals(1, failures.size());
    assertTrue(failures.get(0).getIsSkip());
  }

  @Test
  public void testSingleFileMoveWithFileAlreadyExist() throws IOException, ExecutionException,
      InterruptedException {
    File srcRoot = mTestFolder.newFolder("src");
    File dstRoot = mTestFolder.newFolder("dst");
    // create test file under mSrcFolder
    File a = new File(srcRoot, "a");
    a.createNewFile();
    File b = new File(dstRoot, "b");
    b.createNewFile();
    int length = 10;
    byte[] buffer = BufferUtils.getIncreasingByteArray(length);
    BufferUtils.writeBufferToFile(a.getAbsolutePath(), buffer);
    Route route =
        Route.newBuilder().setDst(b.getAbsolutePath()).setSrc(a.getAbsolutePath())
            .setLength(length).build();
    WriteOptions writeOptions =
        WriteOptions.newBuilder().setOverwrite(false).setCheckContent(true).build();
    UfsReadOptions read =
        UfsReadOptions.newBuilder().setUser("test").setTag("1").setPositionShort(false).build();
    ListenableFuture<List<RouteFailure>> move =
        mWorker.move(Collections.singletonList(route), read, writeOptions);
    List<RouteFailure> failures = move.get();
    assertEquals(1, failures.size());
    assertFalse(failures.get(0).hasIsSkip());
  }

  @Test
  public void testMoveException() throws IOException, ExecutionException, InterruptedException {
    File srcRoot = mTestFolder.newFolder("srcException");
    File dstRoot = mTestFolder.newFolder("dstException");
    // create test file under mSrcFolder
    File a = new File(srcRoot, "a");
    a.createNewFile();
    File b = new File(dstRoot, "b");
    int length = 10;
    byte[] buffer = BufferUtils.getIncreasingByteArray(length);
    BufferUtils.writeBufferToFile(a.getAbsolutePath(), buffer);
    Route route =
        Route.newBuilder().setDst(b.getAbsolutePath()).setSrc(a.getAbsolutePath())
            .setLength(length).build();
    WriteOptions writeOptions = WriteOptions.newBuilder().setOverwrite(false).build();
    ListenableFuture<List<RouteFailure>> move =
        mWorker.move(Collections.singletonList(route), null, writeOptions);
    List<RouteFailure> failures = move.get();
    assertEquals(1, failures.size());
    assertFalse(b.exists());
  }

  @Test
  public void testSingleFolderMove() throws IOException, ExecutionException, InterruptedException {
    File srcRoot = mTestFolder.newFolder("src");
    File dstRoot = mTestFolder.newFolder("dst");
    // create test file under mSrcFolder
    File a = new File(srcRoot, "a");
    a.mkdirs();
    File b = new File(dstRoot, "b");
    Route route =
        Route.newBuilder().setDst(b.getAbsolutePath()).setSrc(a.getAbsolutePath()).build();
    WriteOptions writeOptions =
        WriteOptions.newBuilder().setOverwrite(false).setCheckContent(true).build();
    UfsReadOptions read =
        UfsReadOptions.newBuilder().setUser("test").setTag("1").setPositionShort(false).build();
    ListenableFuture<List<RouteFailure>> move =
        mWorker.move(Collections.singletonList(route), read, writeOptions);
    List<RouteFailure> failures = move.get();
    assertEquals(0, failures.size());
    Assert.assertTrue(b.exists());
    Assert.assertTrue(b.isDirectory());
    assertFalse(a.exists());
  }

  @Test
  public void testFolderWithFileMove()
      throws IOException, ExecutionException, InterruptedException {
    File srcRoot = mTestFolder.newFolder("src");
    File dstRoot = mTestFolder.newFolder("dst");
    // create test file under mSrcFolder
    File a = new File(srcRoot, "a");
    assertTrue(a.mkdirs());
    File c = new File(a, "c");
    assertTrue(c.createNewFile());
    File d = new File(a, "d");
    assertTrue(d.mkdirs());
    File b = new File(dstRoot, "b");
    File dstC = new File(b, "c");
    File dstD = new File(b, "d");
    int length = 10;
    byte[] buffer = BufferUtils.getIncreasingByteArray(length);
    BufferUtils.writeBufferToFile(c.getAbsolutePath(), buffer);
    List<Route> routes = new ArrayList<>();
    Route route = Route.newBuilder().setDst(dstC.getAbsolutePath()).setSrc(c.getAbsolutePath())
        .setLength(length).build();
    Route route2 =
        Route.newBuilder().setDst(dstD.getAbsolutePath()).setSrc(d.getAbsolutePath()).build();
    Route route3 =
        Route.newBuilder().setDst(b.getAbsolutePath()).setSrc(a.getAbsolutePath()).build();
    routes.add(route);
    routes.add(route2);
    routes.add(route3);
    WriteOptions writeOptions =
        WriteOptions.newBuilder().setOverwrite(false).setCheckContent(true).build();
    UfsReadOptions read =
        UfsReadOptions.newBuilder().setUser("test").setTag("1").setPositionShort(false).build();
    ListenableFuture<List<RouteFailure>> move = mWorker.move(routes, read, writeOptions);
    List<RouteFailure> failures = move.get();

    assertEquals(0, failures.size());
    Assert.assertTrue(dstC.exists());
    Assert.assertTrue(b.exists());
    Assert.assertTrue(b.isDirectory());
    Assert.assertTrue(dstD.exists());
    Assert.assertTrue(dstD.isDirectory());
    // assertFalse(a.exists()); We don't throw delete failure on the UFS side,
    // so there is a small chance that directory a will be deleted successfully.
    assertFalse(c.exists());
    assertFalse(d.exists());
    try (InputStream in = Files.newInputStream(dstC.toPath())) {
      byte[] readBuffer = new byte[length];
      while (in.read(readBuffer) != -1) {
      }
      Assert.assertArrayEquals(buffer, readBuffer);
    }
  }

  @Test
  public void testSetAttribute() throws Exception {
    String fileContent = "foobar";
    File f = mTestFolder.newFile();
    Files.write(f.toPath(), fileContent.getBytes());

    mWorker.setAttribute(f.getPath(), SetAttributePOptions.newBuilder()
        .setMode(new Mode((short) 0444).toProto()).build());

    loadFileData(f.getPath());

    alluxio.wire.FileInfo result =
        mWorker.getFileInfo(f.getPath(), GetStatusPOptions.getDefaultInstance());
    List<PageId> cachedPages =
        mCacheManager.getCachedPageIdsByFileId(
            new AlluxioURI(f.getPath()).hash(), fileContent.length());
    assertEquals(1, cachedPages.size());
    assertEquals(0444, result.getMode());

    mWorker.setAttribute(f.getPath(), SetAttributePOptions.newBuilder()
        .setMode(new Mode((short) 0777).toProto()).build());
    result = mWorker.getFileInfo(f.getPath(), GetStatusPOptions.getDefaultInstance());
    cachedPages =
        mCacheManager.getCachedPageIdsByFileId(
            new AlluxioURI(f.getPath()).hash(), fileContent.length());
    // The data cache won't be invalidated after the MODE update,
    // as we know the content part does not change, by comparing the content hash.
    // Otherwise, the data cache will be invalidated, and we will get 0 page.
    assertEquals(1, cachedPages.size());
    assertEquals(0777, result.getMode());

    assertTrue(f.delete());
    // The target file is already deleted. setAttribute() should throw an exception.
    assertThrows(Exception.class, () ->
        mWorker.setAttribute(f.getPath(), SetAttributePOptions.newBuilder()
        .setMode(new Mode((short) 777).toProto()).build()));
  }

  @Test
  public void testGetFileInfo()
      throws AccessControlException, IOException, ExecutionException, InterruptedException,
      TimeoutException {
    String fileContent = "foobar";
    String updatedFileContent = "foobarbaz";
    File f = mTestFolder.newFile();
    Files.write(f.toPath(), fileContent.getBytes());

    alluxio.wire.FileInfo result =
        mWorker.getFileInfo(f.getPath(), GetStatusPOptions.getDefaultInstance());
    List<PageId> cachedPages =
        mCacheManager.getCachedPageIdsByFileId(
            new AlluxioURI(f.getPath()).hash(), fileContent.length());
    assertEquals(fileContent.length(), result.getLength());
    assertEquals(0, cachedPages.size());
    assertFalse(Strings.isNullOrEmpty(result.getContentHash()));

    loadFileData(f.getPath());

    cachedPages =
        mCacheManager.getCachedPageIdsByFileId(
            new AlluxioURI(f.getPath()).hash(), fileContent.length());
    assertEquals(1, cachedPages.size());
    byte[] buff = new byte[fileContent.length()];
    mCacheManager.get(cachedPages.get(0), fileContent.length(), buff, 0);
    assertEquals(fileContent, new String(buff));

    result = mWorker.getFileInfo(f.getPath(), GET_STATUS_OPTIONS_MUST_SYNC);
    cachedPages =
        mCacheManager.getCachedPageIdsByFileId(
            new AlluxioURI(f.getPath()).hash(), fileContent.length());
    assertEquals(1, cachedPages.size());
    assertEquals(fileContent.length(), result.getLength());

    assertTrue(f.delete());
    assertTrue(f.createNewFile());
    Files.write(f.toPath(), updatedFileContent.getBytes());

    result = mWorker.getFileInfo(f.getPath(), GET_STATUS_OPTIONS_MUST_SYNC);
    cachedPages =
        mCacheManager.getCachedPageIdsByFileId(
            new AlluxioURI(f.getPath()).hash(), updatedFileContent.length());
    assertEquals(0, cachedPages.size());
    assertEquals(updatedFileContent.length(), result.getLength());
    assertFalse(Strings.isNullOrEmpty(result.getContentHash()));

    assertTrue(f.delete());
    result = mWorker.getFileInfo(f.getPath(), GetStatusPOptions.getDefaultInstance());
    assertEquals(0, cachedPages.size());
    assertEquals(updatedFileContent.length(), result.getLength());

    assertThrows(FileNotFoundException.class, () ->
        mWorker.getFileInfo(f.getPath(), GetStatusPOptions.newBuilder().setCommonOptions(
            FileSystemMasterCommonPOptions.newBuilder().setSyncIntervalMs(0)).build()));
  }

  @Test
  public void testGetFileInfoDir()
      throws AccessControlException, IOException {
    File f = mTestFolder.newFolder();

    alluxio.wire.FileInfo result =
        mWorker.getFileInfo(f.getPath(), GetStatusPOptions.getDefaultInstance());
    assertTrue(result.isFolder());

    result = mWorker.getFileInfo(f.getPath(), GET_STATUS_OPTIONS_MUST_SYNC);
    assertTrue(result.isFolder());
  }

  @Test
  public void testCreateDeleteFile() throws Exception {
    File testDir = mTestFolder.newFolder("testDir");
    testDir.mkdirs();
    File testFile = new File(testDir, "a");
    int fileLength = 1024;
    createDummyFile(testFile, fileLength);

    assertTrue(testFile.exists());
    alluxio.wire.FileInfo fileInfo = mWorker.getFileInfo(testFile.getPath(),
        GetStatusPOptions.getDefaultInstance());
    assertEquals(fileInfo.getLength(), fileLength);

    mWorker.delete(testFile.getPath(), DeletePOptions.getDefaultInstance());
    assertThrows(FileNotFoundException.class, () -> {
      mWorker.getFileInfo(testFile.getPath(), GetStatusPOptions.getDefaultInstance());
    });
    assertFalse(testFile.exists());
  }

  @Test
  public void testCreateDeleteDirectory() throws Exception {
    File testBaseDir = mTestFolder.newFolder("testBaseDir");
    // Prepare the base dir in UFS because we create the dir without recursive=true
    testBaseDir.mkdirs();
    File testDir = new File(testBaseDir, "testDir");
    mWorker.createDirectory(testDir.getPath(), CreateDirectoryPOptions.getDefaultInstance());
    // The test dir should be created by Alluxio in UFS
    assertTrue(testDir.exists());
    alluxio.wire.FileInfo fileInfo = mWorker.getFileInfo(testDir.getPath(),
        GetStatusPOptions.getDefaultInstance());
    assertTrue(fileInfo.isFolder());

    mWorker.delete(testDir.getPath(), DeletePOptions.getDefaultInstance());
    assertThrows(FileNotFoundException.class, () -> {
      mWorker.getFileInfo(testDir.getPath(), GetStatusPOptions.getDefaultInstance());
    });
  }

  @Test
  public void testRecursiveCreateDeleteDirectory() throws Exception {
    File testBaseDir = mTestFolder.newFolder("testDir");
    File testDir = new File(testBaseDir, "a");
    File testNestedDir = new File(testDir, "b");
    // Through Alluxio, create the nested path recursively
    mWorker.createDirectory(testNestedDir.getPath(),
        CreateDirectoryPOptions.newBuilder().setRecursive(true).build());
    // Both directories should be created by Alluxio
    assertTrue(testNestedDir.exists());
    assertTrue(testDir.exists());
    alluxio.wire.FileInfo nestedDirInfo = mWorker.getFileInfo(testNestedDir.getPath(),
        GetStatusPOptions.getDefaultInstance());
    assertTrue(nestedDirInfo.isFolder());

    // Can create files under the nested dir, meaning the dir is created in UFS
    File testFile = new File(testNestedDir, "testFile");
    createDummyFile(testFile, 1024);
    alluxio.wire.FileInfo nestedFileInfo = mWorker.getFileInfo(testFile.getPath(),
        GetStatusPOptions.getDefaultInstance());
    assertEquals(nestedFileInfo.getLength(), 1024);

    // Delete the dir (containing nested files), the dir and nested files should all be gone
    mWorker.delete(testNestedDir.getPath(), DeletePOptions.newBuilder().setRecursive(true).build());
    assertThrows(FileNotFoundException.class, () -> {
      mWorker.getFileInfo(testNestedDir.getPath(), GetStatusPOptions.getDefaultInstance());
    });

    assertThrows(FileNotFoundException.class, () -> {
      // https://github.com/Alluxio/alluxio/issues/17741
      // Children under a recursively deleted directory may exist in cache for a while
      // So we need to manually ignore the cache
      mWorker.getFileInfo(testFile.getPath(), GET_STATUS_OPTIONS_MUST_SYNC);
    });
  }

  @Test
  public void testRecursiveListing() throws Exception {
    File rootFolder = mTestFolder.newFolder("root");
    String rootPath = rootFolder.getAbsolutePath();
    mTestFolder.newFolder("root/d1");
    mTestFolder.newFolder("root/d1/d1");
    mTestFolder.newFolder("root/d2");
    UfsStatus[] listResult =
        mWorker.listStatus(rootPath, ListStatusPOptions.newBuilder().setRecursive(true).build());
    assertEquals(3, listResult.length);
    assertFalse(mWorker.getMetaManager().listCached(rootPath, true).isPresent());
    listResult =
        mWorker.listStatus(rootPath, ListStatusPOptions.newBuilder().setRecursive(false).build());
    assertEquals(2, listResult.length);
  }

  @Test
  public void testListCacheConsistency()
      throws IOException, AccessControlException, ExecutionException, InterruptedException,
      TimeoutException {
    String fileContent = "foobar";
    File rootFolder = mTestFolder.newFolder("root");
    String rootPath = rootFolder.getAbsolutePath();
    File f = mTestFolder.newFile("root/f");
    Files.write(f.toPath(), fileContent.getBytes());

    UfsStatus[] listResult =
        mWorker.listStatus(rootPath, ListStatusPOptions.newBuilder().setRecursive(false).build());
    assertNotNull(listResult);
    assertEquals(1, listResult.length);

    FileInfo fileInfo = mWorker.getGrpcFileInfo(f.getPath(), 0);
    loadFileData(f.getPath());
    assertNotNull(fileInfo);

    // Assert that page cache, metadata cache & list cache all cached data properly
    assertTrue(mWorker.getMetaManager().getFromMetaStore(f.getPath()).isPresent());
    assertSame(listResult,
        mWorker.getMetaManager().listCached(rootPath, false).get().mUfsStatuses);
    List<PageId> cachedPages =
        mCacheManager.getCachedPageIdsByFileId(
            new AlluxioURI(f.getPath()).hash(), fileContent.length());
    assertEquals(1, cachedPages.size());

    mWorker.delete(f.getAbsolutePath(), DeletePOptions.getDefaultInstance());
    // Assert that page cache, metadata cache & list cache all removed stale data
    assertFalse(mWorker.getMetaManager().getFromMetaStore(f.getPath()).isPresent());
    assertFalse(mWorker.getMetaManager().listCached(rootPath, false).isPresent());
    cachedPages =
        mCacheManager.getCachedPageIdsByFileId(
            new AlluxioURI(f.getPath()).hash(), fileContent.length());
    assertEquals(0, cachedPages.size());
  }

  private void loadFileData(String path)
      throws ExecutionException, InterruptedException, TimeoutException, IOException,
      AccessControlException {
    UfsStatus ufsStatus = mWorker.getUfsInstance(path).getStatus(path);
    ufsStatus.setUfsFullPath(new AlluxioURI(path));
    ListenableFuture<List<LoadFileFailure>> load =
        mWorker.load(true, Collections.singletonList(ufsStatus),
            UfsReadOptions.newBuilder().setUser("test").setTag("1").setPositionShort(false)
                .build());
    List<LoadFileFailure> fileFailures = load.get(30, TimeUnit.SECONDS);
    assertEquals(0, fileFailures.size());
  }

  private void createDummyFile(File testFile, int length) throws Exception {
    OpenFileHandle handle = mWorker.createFile(testFile.getPath(),
        CreateFilePOptions.getDefaultInstance());
    // create file and write some data directly to this file in UFS.
    byte[] buffer = BufferUtils.getIncreasingByteArray(length);
    BufferUtils.writeBufferToFile(testFile.getAbsolutePath(), buffer);

    mWorker.completeFile(testFile.getPath(), CompleteFilePOptions.getDefaultInstance(),
        handle.getUUID().toString());
  }

  @Test
  public void testExists() throws Exception {
    File rootFolder = mTestFolder.newFolder("root");
    String rootPath = rootFolder.getAbsolutePath();
    assertTrue(mWorker.exists(rootPath, ExistsPOptions.getDefaultInstance()));
    String fileContent = "foobar";
    File f = mTestFolder.newFile("root/f");
    Files.write(f.toPath(), fileContent.getBytes());
    assertTrue(mWorker.exists(f.getAbsolutePath(), ExistsPOptions.getDefaultInstance()));
    mWorker.delete(f.getAbsolutePath(), DeletePOptions.getDefaultInstance());
    assertFalse(mWorker.exists(f.getAbsolutePath(), ExistsPOptions.getDefaultInstance()));
    mWorker.delete(rootPath, DeletePOptions.getDefaultInstance());
    assertFalse(mWorker.exists(rootPath, ExistsPOptions.getDefaultInstance()));
  }

  @Test
  public void testRename() throws IOException, AccessControlException {
    File srcFolder = mTestFolder.newFolder("root");
    String rootPath = srcFolder.getAbsolutePath();
    mWorker.rename(rootPath, rootPath + "2", RenamePOptions.getDefaultInstance());
    assertFalse(mWorker.exists(rootPath, ExistsPOptions.getDefaultInstance()));
    assertTrue(mWorker.exists(rootPath + "2", ExistsPOptions.getDefaultInstance()));
    String fileContent = "foobar";
    File f = mTestFolder.newFile("root2/f");
    Files.write(f.toPath(), fileContent.getBytes());
    mWorker.rename(f.getAbsolutePath(), f.getAbsolutePath() + "2",
        RenamePOptions.getDefaultInstance());
    assertFalse(mWorker.exists(f.getAbsolutePath(), ExistsPOptions.getDefaultInstance()));
    assertTrue(mWorker.exists(f.getAbsolutePath() + "2", ExistsPOptions.getDefaultInstance()));
  }
}<|MERGE_RESOLUTION|>--- conflicted
+++ resolved
@@ -94,16 +94,11 @@
         PageMetaStore.create(CacheManagerOptions.createForWorker(Configuration.global()));
     mCacheManager =
         CacheManager.Factory.create(Configuration.global(), cacheManagerOptions, pageMetaStore);
-<<<<<<< HEAD
-    mWorker = new PagedDoraWorker(new AtomicReference<>(1L),
-        WorkerIdentity.ParserV0.INSTANCE.fromLong(1L), Configuration.global(), mCacheManager);
-=======
     mMembershipManager =
         MembershipManager.Factory.create(Configuration.global());
     mWorker = new PagedDoraWorker(new AtomicReference<>(1L),
         WorkerIdentity.ParserV0.INSTANCE.fromLong(1L),
         Configuration.global(), mCacheManager, mMembershipManager);
->>>>>>> 674a79e9
   }
 
   @After
