--- conflicted
+++ resolved
@@ -1008,56 +1008,4 @@
       return size;
     }
   }
-<<<<<<< HEAD
-
-  @Test
-  public void searchPagesByPrefix() throws Exception {
-    String prefix1 = "prefix1";
-    String prefix2 = "prefix2";
-    String prefix3 = "q";
-    String prefix4 = "~";
-
-    UfsUrl rootPrefix = PathUtils.convertUfsPathToUfsUrl(
-        mTestFolder.getRoot().getAbsolutePath() + "/");
-
-    int fileNum = 10;
-    createFilesWithPrefix(prefix1, fileNum);
-    createFilesWithPrefix(prefix2, fileNum);
-    createFilesWithPrefix(prefix3, fileNum);
-    createFilesWithPrefix(prefix4, fileNum);
-
-    checkPrefixSearch(rootPrefix, rootPrefix.join(prefix1));
-    checkPrefixSearch(rootPrefix, rootPrefix.join(prefix2));
-    checkPrefixSearch(rootPrefix, rootPrefix.join(prefix3));
-    checkPrefixSearch(rootPrefix, rootPrefix.join(prefix4));
-  }
-
-  private void checkPrefixSearch(UfsUrl rootUrl, UfsUrl prefixUrl) {
-    Set<PageInfo> rootResultSet = mWorker.getPageInfoByPrefix(rootUrl);
-
-    Set<PageInfo> prefixSearchSet = mWorker.getPageInfoByPrefix(prefixUrl);
-
-    for (PageInfo p : prefixSearchSet) {
-      Assert.assertTrue(p.getUfsUrl().toString().startsWith(prefixUrl.toString()));
-    }
-    for (PageInfo p : rootResultSet) {
-      if (prefixSearchSet.contains(p)) {
-        Assert.assertTrue(p.getUfsUrl().toString().startsWith(prefixUrl.toString()));
-      } else {
-        Assert.assertFalse(p.getUfsUrl().toString().startsWith(prefixUrl.toString()));
-      }
-    }
-  }
-
-  private void createFilesWithPrefix(String prefix, int fileNum)
-      throws AccessControlException, IOException, ExecutionException, InterruptedException,
-      TimeoutException {
-    for (int i = 0; i < fileNum; i++) {
-      File f = mTestFolder.newFile(prefix + "_" + i);
-      Files.write(f.toPath(), mFileContent.getBytes());
-      loadFileData(f.getPath());
-    }
-  }
-=======
->>>>>>> 56d54fd0
 }