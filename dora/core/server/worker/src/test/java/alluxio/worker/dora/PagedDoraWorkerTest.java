/*
 * The Alluxio Open Foundation licenses this work under the Apache License, version 2.0
 * (the "License"). You may not use this work except in compliance with the License, which is
 * available at www.apache.org/licenses/LICENSE-2.0
 *
 * This software is distributed on an "AS IS" basis, WITHOUT WARRANTIES OR CONDITIONS OF ANY KIND,
 * either express or implied, as more fully set forth in the License.
 *
 * See the NOTICE file distributed with this work for information regarding copyright ownership.
 */

package alluxio.worker.dora;

import static org.junit.Assert.assertEquals;
import static org.junit.Assert.assertFalse;
import static org.junit.Assert.assertNotNull;
import static org.junit.Assert.assertSame;
import static org.junit.Assert.assertThrows;
import static org.junit.Assert.assertTrue;

import alluxio.AlluxioURI;
import alluxio.client.file.cache.CacheManager;
import alluxio.client.file.cache.CacheManagerOptions;
import alluxio.client.file.cache.PageId;
import alluxio.client.file.cache.PageMetaStore;
import alluxio.conf.Configuration;
import alluxio.conf.PropertyKey;
import alluxio.exception.AccessControlException;
import alluxio.grpc.CompleteFilePOptions;
import alluxio.grpc.CreateDirectoryPOptions;
import alluxio.grpc.CreateFilePOptions;
import alluxio.grpc.DeletePOptions;
import alluxio.grpc.ExistsPOptions;
import alluxio.grpc.FileInfo;
import alluxio.grpc.FileSystemMasterCommonPOptions;
import alluxio.grpc.GetStatusPOptions;
import alluxio.grpc.ListStatusPOptions;
import alluxio.grpc.LoadFileFailure;
import alluxio.grpc.LoadFileResponse;
import alluxio.grpc.RenamePOptions;
import alluxio.grpc.Route;
import alluxio.grpc.RouteFailure;
import alluxio.grpc.SetAttributePOptions;
import alluxio.grpc.UfsReadOptions;
import alluxio.grpc.WriteOptions;
import alluxio.membership.MembershipManager;
import alluxio.metrics.MetricKey;
import alluxio.metrics.MetricsSystem;
import alluxio.security.authorization.Mode;
import alluxio.underfs.UfsStatus;
import alluxio.util.io.BufferUtils;

import com.google.common.base.Strings;
import com.google.common.util.concurrent.ListenableFuture;
import org.junit.After;
import org.junit.Assert;
import org.junit.Before;
import org.junit.Rule;
import org.junit.Test;
import org.junit.rules.TemporaryFolder;

import java.io.File;
import java.io.FileNotFoundException;
import java.io.IOException;
import java.io.InputStream;
import java.nio.file.Files;
import java.util.ArrayList;
import java.util.Collections;
import java.util.List;
import java.util.concurrent.ExecutionException;
import java.util.concurrent.TimeUnit;
import java.util.concurrent.TimeoutException;
import java.util.concurrent.atomic.AtomicReference;

public class PagedDoraWorkerTest {
  private PagedDoraWorker mWorker;
  @Rule
  public TemporaryFolder mTestFolder = new TemporaryFolder();
  private CacheManager mCacheManager;
  private MembershipManager mMembershipManager;
  private final long mPageSize =
      Configuration.global().getBytes(PropertyKey.WORKER_PAGE_STORE_PAGE_SIZE);
  private static final GetStatusPOptions GET_STATUS_OPTIONS_MUST_SYNC =
      GetStatusPOptions.newBuilder().setCommonOptions(
          FileSystemMasterCommonPOptions.newBuilder().setSyncIntervalMs(0)).build();

  @Before
  public void before() throws Exception {
    Configuration.set(PropertyKey.DORA_WORKER_METASTORE_ROCKSDB_DIR,
        mTestFolder.newFolder("rocks"));
    CacheManagerOptions cacheManagerOptions =
        CacheManagerOptions.createForWorker(Configuration.global());

    PageMetaStore pageMetaStore =
        PageMetaStore.create(CacheManagerOptions.createForWorker(Configuration.global()));
    mCacheManager =
        CacheManager.Factory.create(Configuration.global(), cacheManagerOptions, pageMetaStore);
    mMembershipManager =
        MembershipManager.Factory.create(Configuration.global());
    mWorker = new PagedDoraWorker(new AtomicReference<>(1L),
        Configuration.global(), mCacheManager, mMembershipManager);
  }

  @After
  public void after() throws Exception {
    mWorker.close();
  }

  @Test
  public void testLoad()
      throws AccessControlException, ExecutionException, InterruptedException, TimeoutException,
      IOException {
    int numPages = 10;
    long length = mPageSize * numPages;
    String ufsPath = mTestFolder.newFile("test").getAbsolutePath();
    byte[] buffer = BufferUtils.getIncreasingByteArray((int) length);
    BufferUtils.writeBufferToFile(ufsPath, buffer);
<<<<<<< HEAD
    UfsStatus ufsStatus = mWorker.getUfsInstance(ufsPath).getStatus(ufsPath);
    ufsStatus.setUfsFullPath(new AlluxioURI(ufsPath));
    List<UfsStatus> listUfsStatus = new ArrayList<>(Collections.singletonList(ufsStatus));
    ListenableFuture<List<LoadFileFailure>> load = mWorker.load(true, listUfsStatus,
=======
    alluxio.grpc.File file =
        alluxio.grpc.File.newBuilder().setUfsPath(ufsPath).setLength(length).setMountId(1).build();
    ListenableFuture<LoadFileResponse> load = mWorker.load(true, false, Collections.emptyList(),
>>>>>>> 838893d9
        UfsReadOptions.newBuilder().setUser("test").setTag("1").setPositionShort(false).build());
    List<LoadFileFailure> fileFailures = load.get(30, TimeUnit.SECONDS).getFailuresList();
    Assert.assertEquals(0, fileFailures.size());
    List<PageId> cachedPages =
        mCacheManager.getCachedPageIdsByFileId(new AlluxioURI(ufsPath).hash(), length);
    assertEquals(numPages, cachedPages.size());
    int start = 0;
    for (PageId pageId : cachedPages) {
      byte[] buff = new byte[(int) mPageSize];
      mCacheManager.get(pageId, (int) mPageSize, buff, 0);
      assertTrue(BufferUtils.equalIncreasingByteArray(start, (int) mPageSize, buff));
      start += mPageSize;
    }
  }

  @Test
  public void testSingleFileCopy() throws IOException, ExecutionException, InterruptedException {
    File srcRoot = mTestFolder.newFolder("src");
    File dstRoot = mTestFolder.newFolder("dst");
    // create test file under mSrcFolder
    File a = new File(srcRoot, "a");
    a.createNewFile();
    File b = new File(dstRoot, "b");
    int length = 10;
    byte[] buffer = BufferUtils.getIncreasingByteArray(length);
    BufferUtils.writeBufferToFile(a.getAbsolutePath(), buffer);
    Route route =
        Route.newBuilder().setDst(b.getAbsolutePath()).setSrc(a.getAbsolutePath()).setLength(length)
            .build();
    WriteOptions writeOptions =
        WriteOptions.newBuilder().setOverwrite(false).setCheckContent(true).build();
    UfsReadOptions read =
        UfsReadOptions.newBuilder().setUser("test").setTag("1").setPositionShort(false).build();
    ListenableFuture<List<RouteFailure>> copy =
        mWorker.copy(Collections.singletonList(route), read, writeOptions);
    List<RouteFailure> failures = copy.get();
    assertEquals(0, failures.size());
    Assert.assertTrue(b.exists());
    try (InputStream in = Files.newInputStream(b.toPath())) {
      byte[] readBuffer = new byte[length];
      while (in.read(readBuffer) != -1) {
      }
      Assert.assertArrayEquals(buffer, readBuffer);
    }
  }

  @Test
  public void testCopyException() throws IOException, ExecutionException, InterruptedException {
    File srcRoot = mTestFolder.newFolder("srcException");
    File dstRoot = mTestFolder.newFolder("dstException");
    // create test file under mSrcFolder
    File a = new File(srcRoot, "a");
    a.createNewFile();
    File b = new File(dstRoot, "b");
    int length = 10;
    byte[] buffer = BufferUtils.getIncreasingByteArray(length);
    BufferUtils.writeBufferToFile(a.getAbsolutePath(), buffer);
    Route route =
        Route.newBuilder().setDst(b.getAbsolutePath()).setSrc(a.getAbsolutePath()).setLength(length)
            .build();

    WriteOptions writeOptions = WriteOptions.newBuilder().setOverwrite(false).build();
    ListenableFuture<List<RouteFailure>> copy =
        mWorker.copy(Collections.singletonList(route), null, writeOptions);
    List<RouteFailure> failures = copy.get();
    assertEquals(1, failures.size());
    assertFalse(b.exists());
  }

  @Test
  public void testSingleFolderCopy() throws IOException, ExecutionException, InterruptedException {
    File srcRoot = mTestFolder.newFolder("src");
    File dstRoot = mTestFolder.newFolder("dst");
    // create test file under mSrcFolder
    File a = new File(srcRoot, "a");
    a.mkdirs();
    File b = new File(dstRoot, "b");
    Route route =
        Route.newBuilder().setDst(b.getAbsolutePath()).setSrc(a.getAbsolutePath()).build();
    WriteOptions writeOptions =
        WriteOptions.newBuilder().setOverwrite(false).setCheckContent(true).build();
    UfsReadOptions read =
        UfsReadOptions.newBuilder().setUser("test").setTag("1").setPositionShort(false).build();
    ListenableFuture<List<RouteFailure>> copy =
        mWorker.copy(Collections.singletonList(route), read, writeOptions);
    List<RouteFailure> failures = copy.get();
    assertEquals(0, failures.size());
    Assert.assertTrue(b.exists());
    Assert.assertTrue(b.isDirectory());
  }

  @Test
  public void testFolderWithFileCopy()
      throws IOException, ExecutionException, InterruptedException {
    File srcRoot = mTestFolder.newFolder("src");
    File dstRoot = mTestFolder.newFolder("dst");
    // create test file under mSrcFolder
    File a = new File(srcRoot, "a");
    a.mkdirs();
    File c = new File(a, "c");
    c.createNewFile();
    File d = new File(a, "d");
    d.mkdirs();
    File b = new File(dstRoot, "b");
    File dstC = new File(b, "c");
    File dstD = new File(b, "d");
    int length = 10;
    byte[] buffer = BufferUtils.getIncreasingByteArray(length);
    BufferUtils.writeBufferToFile(c.getAbsolutePath(), buffer);
    List<Route> routes = new ArrayList<>();
    Route route = Route.newBuilder().setDst(dstC.getAbsolutePath()).setSrc(c.getAbsolutePath())
        .setLength(length).build();
    Route route2 =
        Route.newBuilder().setDst(b.getAbsolutePath()).setSrc(a.getAbsolutePath()).build();
    Route route3 =
        Route.newBuilder().setDst(dstD.getAbsolutePath()).setSrc(d.getAbsolutePath()).build();
    routes.add(route);
    routes.add(route2);
    routes.add(route3);
    WriteOptions writeOptions =
        WriteOptions.newBuilder().setOverwrite(false).setCheckContent(true).build();
    UfsReadOptions read =
        UfsReadOptions.newBuilder().setUser("test").setTag("1").setPositionShort(false).build();
    ListenableFuture<List<RouteFailure>> copy = mWorker.copy(routes, read, writeOptions);
    List<RouteFailure> failures = copy.get();

    // assertEquals(0, failures.size()); There could be a chance that this will be pass
    Assert.assertTrue(dstC.exists());
    Assert.assertTrue(b.exists());
    Assert.assertTrue(b.isDirectory());
    Assert.assertTrue(dstD.exists());
    Assert.assertTrue(dstD.isDirectory());
    try (InputStream in = Files.newInputStream(dstC.toPath())) {
      byte[] readBuffer = new byte[length];
      while (in.read(readBuffer) != -1) {
      }
      Assert.assertArrayEquals(buffer, readBuffer);
    }
  }

  @Test
  public void testFolderWithFileCopyWithSkip()
      throws IOException, ExecutionException, InterruptedException {
    File srcRoot = mTestFolder.newFolder("src");
    File dstRoot = mTestFolder.newFolder("dst");
    // create test file under mSrcFolder
    File a = new File(srcRoot, "a");
    a.mkdirs();
    File c = new File(a, "c");
    c.createNewFile();
    File d = new File(a, "d");
    d.createNewFile();
    File b = new File(dstRoot, "b");
    b.mkdirs();
    File dstC = new File(b, "c");
    File dstD = new File(b, "d");
    dstD.createNewFile();
    int length = 10;
    byte[] buffer = BufferUtils.getIncreasingByteArray(length);
    BufferUtils.writeBufferToFile(c.getAbsolutePath(), buffer);
    List<Route> routes = new ArrayList<>();
    Route route = Route.newBuilder().setDst(dstC.getAbsolutePath()).setSrc(c.getAbsolutePath())
        .setLength(length).build();
    Route route2 =
        Route.newBuilder().setDst(b.getAbsolutePath()).setSrc(a.getAbsolutePath()).build();
    Route route3 =
        Route.newBuilder().setDst(dstD.getAbsolutePath()).setSrc(d.getAbsolutePath()).build();
    routes.add(route);
    routes.add(route2);
    routes.add(route3);
    WriteOptions writeOptions =
        WriteOptions.newBuilder().setOverwrite(false).setCheckContent(true).build();
    UfsReadOptions read =
        UfsReadOptions.newBuilder().setUser("test").setTag("1").setPositionShort(false).build();
    ListenableFuture<List<RouteFailure>> copy = mWorker.copy(routes, read, writeOptions);
    List<RouteFailure> failures = copy.get();

    // assertEquals(1, failures.size()); There could be a small chance that this will be 1
    assertTrue(failures.get(0).getIsSkip());
    Assert.assertTrue(dstC.exists());
    Assert.assertTrue(b.exists());
    Assert.assertTrue(b.isDirectory());
    Assert.assertTrue(dstD.exists());
    Assert.assertTrue(dstD.isFile());
    try (InputStream in = Files.newInputStream(dstC.toPath())) {
      byte[] readBuffer = new byte[length];
      while (in.read(readBuffer) != -1) {
      }
      Assert.assertArrayEquals(buffer, readBuffer);
    }
  }

  @Test
  public void testSingleFileMove() throws IOException, ExecutionException, InterruptedException {
    File srcRoot = mTestFolder.newFolder("src");
    File dstRoot = mTestFolder.newFolder("dst");
    // create test file under mSrcFolder
    File a = new File(srcRoot, "a");
    a.createNewFile();
    File b = new File(dstRoot, "b");
    int length = 10;
    byte[] buffer = BufferUtils.getIncreasingByteArray(length);
    BufferUtils.writeBufferToFile(a.getAbsolutePath(), buffer);
    Route route =
        Route.newBuilder().setDst(b.getAbsolutePath()).setSrc(a.getAbsolutePath())
            .setLength(length).build();
    WriteOptions writeOptions =
        WriteOptions.newBuilder().setOverwrite(false).setCheckContent(true).build();
    UfsReadOptions read =
        UfsReadOptions.newBuilder().setUser("test").setTag("1").setPositionShort(false).build();
    ListenableFuture<List<RouteFailure>> move =
        mWorker.move(Collections.singletonList(route), read, writeOptions);
    List<RouteFailure> failures = move.get();
    assertEquals(0, failures.size());
    Assert.assertTrue(b.exists());
    assertFalse(a.exists());
    try (InputStream in = Files.newInputStream(b.toPath())) {
      byte[] readBuffer = new byte[length];
      while (in.read(readBuffer) != -1) {
      }
      Assert.assertArrayEquals(buffer, readBuffer);
    }
  }

  @Test
  public void testSingleFileCopySkip() throws IOException, ExecutionException,
      InterruptedException {
    File srcRoot = mTestFolder.newFolder("src");
    File dstRoot = mTestFolder.newFolder("dst");
    // create test file under mSrcFolder
    File a = new File(srcRoot, "a");
    a.createNewFile();
    File b = new File(dstRoot, "b");
    b.createNewFile();
    int length = 10;
    byte[] buffer = BufferUtils.getIncreasingByteArray(length);
    BufferUtils.writeBufferToFile(a.getAbsolutePath(), buffer);
    Route route =
        Route.newBuilder().setDst(b.getAbsolutePath()).setSrc(a.getAbsolutePath())
            .setLength(length).build();
    WriteOptions writeOptions =
        WriteOptions.newBuilder().setOverwrite(false).setCheckContent(true).build();
    UfsReadOptions read =
        UfsReadOptions.newBuilder().setUser("test").setTag("1").setPositionShort(false).build();
    ListenableFuture<List<RouteFailure>> copy =
        mWorker.copy(Collections.singletonList(route), read, writeOptions);
    List<RouteFailure> failures = copy.get();
    assertEquals(1, failures.size());
    assertTrue(failures.get(0).getIsSkip());
  }

  @Test
  public void testSingleFileMoveWithFileAlreadyExist() throws IOException, ExecutionException,
      InterruptedException {
    File srcRoot = mTestFolder.newFolder("src");
    File dstRoot = mTestFolder.newFolder("dst");
    // create test file under mSrcFolder
    File a = new File(srcRoot, "a");
    a.createNewFile();
    File b = new File(dstRoot, "b");
    b.createNewFile();
    int length = 10;
    byte[] buffer = BufferUtils.getIncreasingByteArray(length);
    BufferUtils.writeBufferToFile(a.getAbsolutePath(), buffer);
    Route route =
        Route.newBuilder().setDst(b.getAbsolutePath()).setSrc(a.getAbsolutePath())
            .setLength(length).build();
    WriteOptions writeOptions =
        WriteOptions.newBuilder().setOverwrite(false).setCheckContent(true).build();
    UfsReadOptions read =
        UfsReadOptions.newBuilder().setUser("test").setTag("1").setPositionShort(false).build();
    ListenableFuture<List<RouteFailure>> move =
        mWorker.move(Collections.singletonList(route), read, writeOptions);
    List<RouteFailure> failures = move.get();
    assertEquals(1, failures.size());
    assertFalse(failures.get(0).hasIsSkip());
  }

  @Test
  public void testMoveException() throws IOException, ExecutionException, InterruptedException {
    File srcRoot = mTestFolder.newFolder("srcException");
    File dstRoot = mTestFolder.newFolder("dstException");
    // create test file under mSrcFolder
    File a = new File(srcRoot, "a");
    a.createNewFile();
    File b = new File(dstRoot, "b");
    int length = 10;
    byte[] buffer = BufferUtils.getIncreasingByteArray(length);
    BufferUtils.writeBufferToFile(a.getAbsolutePath(), buffer);
    Route route =
        Route.newBuilder().setDst(b.getAbsolutePath()).setSrc(a.getAbsolutePath())
            .setLength(length).build();
    WriteOptions writeOptions = WriteOptions.newBuilder().setOverwrite(false).build();
    ListenableFuture<List<RouteFailure>> move =
        mWorker.move(Collections.singletonList(route), null, writeOptions);
    List<RouteFailure> failures = move.get();
    assertEquals(1, failures.size());
    assertFalse(b.exists());
  }

  @Test
  public void testSingleFolderMove() throws IOException, ExecutionException, InterruptedException {
    File srcRoot = mTestFolder.newFolder("src");
    File dstRoot = mTestFolder.newFolder("dst");
    // create test file under mSrcFolder
    File a = new File(srcRoot, "a");
    a.mkdirs();
    File b = new File(dstRoot, "b");
    Route route =
        Route.newBuilder().setDst(b.getAbsolutePath()).setSrc(a.getAbsolutePath()).build();
    WriteOptions writeOptions =
        WriteOptions.newBuilder().setOverwrite(false).setCheckContent(true).build();
    UfsReadOptions read =
        UfsReadOptions.newBuilder().setUser("test").setTag("1").setPositionShort(false).build();
    ListenableFuture<List<RouteFailure>> move =
        mWorker.move(Collections.singletonList(route), read, writeOptions);
    List<RouteFailure> failures = move.get();
    assertEquals(0, failures.size());
    Assert.assertTrue(b.exists());
    Assert.assertTrue(b.isDirectory());
    assertFalse(a.exists());
  }

  @Test
  public void testFolderWithFileMove()
      throws IOException, ExecutionException, InterruptedException {
    File srcRoot = mTestFolder.newFolder("src");
    File dstRoot = mTestFolder.newFolder("dst");
    // create test file under mSrcFolder
    File a = new File(srcRoot, "a");
    assertTrue(a.mkdirs());
    File c = new File(a, "c");
    assertTrue(c.createNewFile());
    File d = new File(a, "d");
    assertTrue(d.mkdirs());
    File b = new File(dstRoot, "b");
    File dstC = new File(b, "c");
    File dstD = new File(b, "d");
    int length = 10;
    byte[] buffer = BufferUtils.getIncreasingByteArray(length);
    BufferUtils.writeBufferToFile(c.getAbsolutePath(), buffer);
    List<Route> routes = new ArrayList<>();
    Route route = Route.newBuilder().setDst(dstC.getAbsolutePath()).setSrc(c.getAbsolutePath())
        .setLength(length).build();
    Route route2 =
        Route.newBuilder().setDst(dstD.getAbsolutePath()).setSrc(d.getAbsolutePath()).build();
    Route route3 =
        Route.newBuilder().setDst(b.getAbsolutePath()).setSrc(a.getAbsolutePath()).build();
    routes.add(route);
    routes.add(route2);
    routes.add(route3);
    WriteOptions writeOptions =
        WriteOptions.newBuilder().setOverwrite(false).setCheckContent(true).build();
    UfsReadOptions read =
        UfsReadOptions.newBuilder().setUser("test").setTag("1").setPositionShort(false).build();
    ListenableFuture<List<RouteFailure>> move = mWorker.move(routes, read, writeOptions);
    List<RouteFailure> failures = move.get();

    assertEquals(0, failures.size());
    Assert.assertTrue(dstC.exists());
    Assert.assertTrue(b.exists());
    Assert.assertTrue(b.isDirectory());
    Assert.assertTrue(dstD.exists());
    Assert.assertTrue(dstD.isDirectory());
    // assertFalse(a.exists()); We don't throw delete failure on the UFS side,
    // so there is a small chance that directory a will be deleted successfully.
    assertFalse(c.exists());
    assertFalse(d.exists());
    try (InputStream in = Files.newInputStream(dstC.toPath())) {
      byte[] readBuffer = new byte[length];
      while (in.read(readBuffer) != -1) {
      }
      Assert.assertArrayEquals(buffer, readBuffer);
    }
  }

  @Test
  public void testSetAttribute() throws Exception {
    String fileContent = "foobar";
    File f = mTestFolder.newFile();
    Files.write(f.toPath(), fileContent.getBytes());

    mWorker.setAttribute(f.getPath(), SetAttributePOptions.newBuilder()
        .setMode(new Mode((short) 0444).toProto()).build());

    loadFileData(f.getPath());

    alluxio.wire.FileInfo result =
        mWorker.getFileInfo(f.getPath(), GetStatusPOptions.getDefaultInstance());
    List<PageId> cachedPages =
        mCacheManager.getCachedPageIdsByFileId(
            new AlluxioURI(f.getPath()).hash(), fileContent.length());
    assertEquals(1, cachedPages.size());
    assertEquals(0444, result.getMode());

    mWorker.setAttribute(f.getPath(), SetAttributePOptions.newBuilder()
        .setMode(new Mode((short) 0777).toProto()).build());
    result = mWorker.getFileInfo(f.getPath(), GetStatusPOptions.getDefaultInstance());
    cachedPages =
        mCacheManager.getCachedPageIdsByFileId(
            new AlluxioURI(f.getPath()).hash(), fileContent.length());
    // The data cache won't be invalidated after the MODE update,
    // as we know the content part does not change, by comparing the content hash.
    // Otherwise, the data cache will be invalidated, and we will get 0 page.
    assertEquals(1, cachedPages.size());
    assertEquals(0777, result.getMode());

    assertTrue(f.delete());
    // The target file is already deleted. setAttribute() should throw an exception.
    assertThrows(Exception.class, () ->
        mWorker.setAttribute(f.getPath(), SetAttributePOptions.newBuilder()
        .setMode(new Mode((short) 777).toProto()).build()));
  }

  @Test
  public void testGetFileInfo()
      throws AccessControlException, IOException, ExecutionException, InterruptedException,
      TimeoutException {
    String fileContent = "foobar";
    String updatedFileContent = "foobarbaz";
    File f = mTestFolder.newFile();
    Files.write(f.toPath(), fileContent.getBytes());

    alluxio.wire.FileInfo result =
        mWorker.getFileInfo(f.getPath(), GetStatusPOptions.getDefaultInstance());
    List<PageId> cachedPages =
        mCacheManager.getCachedPageIdsByFileId(
            new AlluxioURI(f.getPath()).hash(), fileContent.length());
    assertEquals(fileContent.length(), result.getLength());
    assertEquals(0, cachedPages.size());
    assertFalse(Strings.isNullOrEmpty(result.getContentHash()));

    loadFileData(f.getPath());

    cachedPages =
        mCacheManager.getCachedPageIdsByFileId(
            new AlluxioURI(f.getPath()).hash(), fileContent.length());
    assertEquals(1, cachedPages.size());
    byte[] buff = new byte[fileContent.length()];
    mCacheManager.get(cachedPages.get(0), fileContent.length(), buff, 0);
    assertEquals(fileContent, new String(buff));

    result = mWorker.getFileInfo(f.getPath(), GET_STATUS_OPTIONS_MUST_SYNC);
    cachedPages =
        mCacheManager.getCachedPageIdsByFileId(
            new AlluxioURI(f.getPath()).hash(), fileContent.length());
    assertEquals(1, cachedPages.size());
    assertEquals(fileContent.length(), result.getLength());

    assertTrue(f.delete());
    assertTrue(f.createNewFile());
    Files.write(f.toPath(), updatedFileContent.getBytes());

    result = mWorker.getFileInfo(f.getPath(), GET_STATUS_OPTIONS_MUST_SYNC);
    cachedPages =
        mCacheManager.getCachedPageIdsByFileId(
            new AlluxioURI(f.getPath()).hash(), updatedFileContent.length());
    assertEquals(0, cachedPages.size());
    assertEquals(updatedFileContent.length(), result.getLength());
    assertFalse(Strings.isNullOrEmpty(result.getContentHash()));

    assertTrue(f.delete());
    result = mWorker.getFileInfo(f.getPath(), GetStatusPOptions.getDefaultInstance());
    assertEquals(0, cachedPages.size());
    assertEquals(updatedFileContent.length(), result.getLength());

    assertThrows(FileNotFoundException.class, () ->
        mWorker.getFileInfo(f.getPath(), GetStatusPOptions.newBuilder().setCommonOptions(
            FileSystemMasterCommonPOptions.newBuilder().setSyncIntervalMs(0)).build()));
  }

  @Test
  public void testGetFileInfoDir()
      throws AccessControlException, IOException {
    File f = mTestFolder.newFolder();

    alluxio.wire.FileInfo result =
        mWorker.getFileInfo(f.getPath(), GetStatusPOptions.getDefaultInstance());
    assertTrue(result.isFolder());

    result = mWorker.getFileInfo(f.getPath(), GET_STATUS_OPTIONS_MUST_SYNC);
    assertTrue(result.isFolder());
  }

  @Test
  public void testCreateDeleteFile() throws Exception {
    File testDir = mTestFolder.newFolder("testDir");
    testDir.mkdirs();
    File testFile = new File(testDir, "a");
    int fileLength = 1024;
    createDummyFile(testFile, fileLength);

    assertTrue(testFile.exists());
    alluxio.wire.FileInfo fileInfo = mWorker.getFileInfo(testFile.getPath(),
        GetStatusPOptions.getDefaultInstance());
    assertEquals(fileInfo.getLength(), fileLength);

    mWorker.delete(testFile.getPath(), DeletePOptions.getDefaultInstance());
    assertThrows(FileNotFoundException.class, () -> {
      mWorker.getFileInfo(testFile.getPath(), GetStatusPOptions.getDefaultInstance());
    });
    assertFalse(testFile.exists());
  }

  @Test
  public void testCreateDeleteDirectory() throws Exception {
    File testBaseDir = mTestFolder.newFolder("testBaseDir");
    // Prepare the base dir in UFS because we create the dir without recursive=true
    testBaseDir.mkdirs();
    File testDir = new File(testBaseDir, "testDir");
    mWorker.createDirectory(testDir.getPath(), CreateDirectoryPOptions.getDefaultInstance());
    // The test dir should be created by Alluxio in UFS
    assertTrue(testDir.exists());
    alluxio.wire.FileInfo fileInfo = mWorker.getFileInfo(testDir.getPath(),
        GetStatusPOptions.getDefaultInstance());
    assertTrue(fileInfo.isFolder());

    mWorker.delete(testDir.getPath(), DeletePOptions.getDefaultInstance());
    assertThrows(FileNotFoundException.class, () -> {
      mWorker.getFileInfo(testDir.getPath(), GetStatusPOptions.getDefaultInstance());
    });
  }

  @Test
  public void testRecursiveCreateDeleteDirectory() throws Exception {
    File testBaseDir = mTestFolder.newFolder("testDir");
    File testDir = new File(testBaseDir, "a");
    File testNestedDir = new File(testDir, "b");
    // Through Alluxio, create the nested path recursively
    mWorker.createDirectory(testNestedDir.getPath(),
        CreateDirectoryPOptions.newBuilder().setRecursive(true).build());
    // Both directories should be created by Alluxio
    assertTrue(testNestedDir.exists());
    assertTrue(testDir.exists());
    alluxio.wire.FileInfo nestedDirInfo = mWorker.getFileInfo(testNestedDir.getPath(),
        GetStatusPOptions.getDefaultInstance());
    assertTrue(nestedDirInfo.isFolder());

    // Can create files under the nested dir, meaning the dir is created in UFS
    File testFile = new File(testNestedDir, "testFile");
    createDummyFile(testFile, 1024);
    alluxio.wire.FileInfo nestedFileInfo = mWorker.getFileInfo(testFile.getPath(),
        GetStatusPOptions.getDefaultInstance());
    assertEquals(nestedFileInfo.getLength(), 1024);

    // Delete the dir (containing nested files), the dir and nested files should all be gone
    mWorker.delete(testNestedDir.getPath(), DeletePOptions.newBuilder().setRecursive(true).build());
    assertThrows(FileNotFoundException.class, () -> {
      mWorker.getFileInfo(testNestedDir.getPath(), GetStatusPOptions.getDefaultInstance());
    });

    assertThrows(FileNotFoundException.class, () -> {
      // https://github.com/Alluxio/alluxio/issues/17741
      // Children under a recursively deleted directory may exist in cache for a while
      // So we need to manually ignore the cache
      mWorker.getFileInfo(testFile.getPath(), GET_STATUS_OPTIONS_MUST_SYNC);
    });
  }

  @Test
  public void testRecursiveListing() throws Exception {
    File rootFolder = mTestFolder.newFolder("root");
    String rootPath = rootFolder.getAbsolutePath();
    mTestFolder.newFolder("root/d1");
    mTestFolder.newFolder("root/d1/d1");
    mTestFolder.newFolder("root/d2");
    UfsStatus[] listResult =
        mWorker.listStatus(rootPath, ListStatusPOptions.newBuilder().setRecursive(true).build());
    assertEquals(3, listResult.length);
    assertFalse(mWorker.getMetaManager().listCached(rootPath, true).isPresent());
    listResult =
        mWorker.listStatus(rootPath, ListStatusPOptions.newBuilder().setRecursive(false).build());
    assertEquals(2, listResult.length);
  }

  @Test
  public void testListCacheConsistency()
      throws IOException, AccessControlException, ExecutionException, InterruptedException,
      TimeoutException {
    String fileContent = "foobar";
    File rootFolder = mTestFolder.newFolder("root");
    String rootPath = rootFolder.getAbsolutePath();
    File f = mTestFolder.newFile("root/f");
    Files.write(f.toPath(), fileContent.getBytes());

    UfsStatus[] listResult =
        mWorker.listStatus(rootPath, ListStatusPOptions.newBuilder().setRecursive(false).build());
    assertNotNull(listResult);
    assertEquals(1, listResult.length);

    FileInfo fileInfo = mWorker.getGrpcFileInfo(f.getPath(), 0);
    loadFileData(f.getPath());
    assertNotNull(fileInfo);

    // Assert that page cache, metadata cache & list cache all cached data properly
    assertTrue(mWorker.getMetaManager().getFromMetaStore(f.getPath()).isPresent());
    assertSame(listResult,
        mWorker.getMetaManager().listCached(rootPath, false).get().mUfsStatuses);
    List<PageId> cachedPages =
        mCacheManager.getCachedPageIdsByFileId(
            new AlluxioURI(f.getPath()).hash(), fileContent.length());
    assertEquals(1, cachedPages.size());

    mWorker.delete(f.getAbsolutePath(), DeletePOptions.getDefaultInstance());
    // Assert that page cache, metadata cache & list cache all removed stale data
    assertFalse(mWorker.getMetaManager().getFromMetaStore(f.getPath()).isPresent());
    assertFalse(mWorker.getMetaManager().listCached(rootPath, false).isPresent());
    cachedPages =
        mCacheManager.getCachedPageIdsByFileId(
            new AlluxioURI(f.getPath()).hash(), fileContent.length());
    assertEquals(0, cachedPages.size());
  }

  @Test
  public void testPageMetadataMetrics() throws Exception {
    String fileContent = "foobar";
    File rootFolder = mTestFolder.newFolder("root");
    String rootPath = rootFolder.getAbsolutePath();

    mWorker.listStatus(rootPath, ListStatusPOptions.newBuilder().setRecursive(false).build());
    assertEquals(1, MetricsSystem.counter(
        MetricKey.WORKER_LIST_STATUS_EXTERNAL_REQUESTS.getName()).getCount());
    assertEquals(0,
        MetricsSystem.counter(MetricKey.WORKER_LIST_STATUS_HIT_REQUESTS.getName()).getCount());
    mWorker.listStatus(rootPath, ListStatusPOptions.newBuilder().setRecursive(false).build());
    assertEquals(1, MetricsSystem.counter(
        MetricKey.WORKER_LIST_STATUS_EXTERNAL_REQUESTS.getName()).getCount());
    assertEquals(1,
        MetricsSystem.counter(MetricKey.WORKER_LIST_STATUS_HIT_REQUESTS.getName()).getCount());

    File f = mTestFolder.newFile("root/f");
    Files.write(f.toPath(), fileContent.getBytes());
    mWorker.getFileInfo(f.getPath(), GetStatusPOptions.newBuilder().build());
    assertEquals(1, MetricsSystem.counter(
        MetricKey.WORKER_GET_FILE_INFO_EXTERNAL_REQUESTS.getName()).getCount());
    assertEquals(0,
        MetricsSystem.counter(MetricKey.WORKER_GET_FILE_INFO_HIT_REQUESTS.getName()).getCount());
    mWorker.getFileInfo(f.getPath(), GetStatusPOptions.newBuilder().build());
    assertEquals(1, MetricsSystem.counter(
        MetricKey.WORKER_GET_FILE_INFO_EXTERNAL_REQUESTS.getName()).getCount());
    assertEquals(1,
        MetricsSystem.counter(MetricKey.WORKER_GET_FILE_INFO_HIT_REQUESTS.getName()).getCount());
  }

  private void loadFileData(String path)
      throws ExecutionException, InterruptedException, TimeoutException, IOException,
      AccessControlException {
    UfsStatus ufsStatus = mWorker.getUfsInstance(path).getStatus(path);
    ufsStatus.setUfsFullPath(new AlluxioURI(path));
    ListenableFuture<LoadFileResponse> load =
        mWorker.load(true, false, Collections.singletonList(ufsStatus),
            UfsReadOptions.newBuilder().setUser("test").setTag("1").setPositionShort(false)
                .build());
    List<LoadFileFailure> fileFailures = load.get(30, TimeUnit.SECONDS).getFailuresList();
    assertEquals(0, fileFailures.size());
  }

  private void createDummyFile(File testFile, int length) throws Exception {
    OpenFileHandle handle = mWorker.createFile(testFile.getPath(),
        CreateFilePOptions.getDefaultInstance());
    // create file and write some data directly to this file in UFS.
    byte[] buffer = BufferUtils.getIncreasingByteArray(length);
    BufferUtils.writeBufferToFile(testFile.getAbsolutePath(), buffer);

    mWorker.completeFile(testFile.getPath(), CompleteFilePOptions.getDefaultInstance(),
        handle.getUUID().toString());
  }

  @Test
  public void testExists() throws Exception {
    File rootFolder = mTestFolder.newFolder("root");
    String rootPath = rootFolder.getAbsolutePath();
    assertTrue(mWorker.exists(rootPath, ExistsPOptions.getDefaultInstance()));
    String fileContent = "foobar";
    File f = mTestFolder.newFile("root/f");
    Files.write(f.toPath(), fileContent.getBytes());
    assertTrue(mWorker.exists(f.getAbsolutePath(), ExistsPOptions.getDefaultInstance()));
    mWorker.delete(f.getAbsolutePath(), DeletePOptions.getDefaultInstance());
    assertFalse(mWorker.exists(f.getAbsolutePath(), ExistsPOptions.getDefaultInstance()));
    mWorker.delete(rootPath, DeletePOptions.getDefaultInstance());
    assertFalse(mWorker.exists(rootPath, ExistsPOptions.getDefaultInstance()));
  }

  @Test
  public void testRename() throws IOException, AccessControlException {
    File srcFolder = mTestFolder.newFolder("root");
    String rootPath = srcFolder.getAbsolutePath();
    mWorker.rename(rootPath, rootPath + "2", RenamePOptions.getDefaultInstance());
    assertFalse(mWorker.exists(rootPath, ExistsPOptions.getDefaultInstance()));
    assertTrue(mWorker.exists(rootPath + "2", ExistsPOptions.getDefaultInstance()));
    String fileContent = "foobar";
    File f = mTestFolder.newFile("root2/f");
    Files.write(f.toPath(), fileContent.getBytes());
    mWorker.rename(f.getAbsolutePath(), f.getAbsolutePath() + "2",
        RenamePOptions.getDefaultInstance());
    assertFalse(mWorker.exists(f.getAbsolutePath(), ExistsPOptions.getDefaultInstance()));
    assertTrue(mWorker.exists(f.getAbsolutePath() + "2", ExistsPOptions.getDefaultInstance()));
  }
}<|MERGE_RESOLUTION|>--- conflicted
+++ resolved
@@ -115,16 +115,10 @@
     String ufsPath = mTestFolder.newFile("test").getAbsolutePath();
     byte[] buffer = BufferUtils.getIncreasingByteArray((int) length);
     BufferUtils.writeBufferToFile(ufsPath, buffer);
-<<<<<<< HEAD
     UfsStatus ufsStatus = mWorker.getUfsInstance(ufsPath).getStatus(ufsPath);
     ufsStatus.setUfsFullPath(new AlluxioURI(ufsPath));
     List<UfsStatus> listUfsStatus = new ArrayList<>(Collections.singletonList(ufsStatus));
-    ListenableFuture<List<LoadFileFailure>> load = mWorker.load(true, listUfsStatus,
-=======
-    alluxio.grpc.File file =
-        alluxio.grpc.File.newBuilder().setUfsPath(ufsPath).setLength(length).setMountId(1).build();
-    ListenableFuture<LoadFileResponse> load = mWorker.load(true, false, Collections.emptyList(),
->>>>>>> 838893d9
+    ListenableFuture<LoadFileResponse> load = mWorker.load(true, listUfsStatus,
         UfsReadOptions.newBuilder().setUser("test").setTag("1").setPositionShort(false).build());
     List<LoadFileFailure> fileFailures = load.get(30, TimeUnit.SECONDS).getFailuresList();
     Assert.assertEquals(0, fileFailures.size());
@@ -158,7 +152,11 @@
         WriteOptions.newBuilder().setOverwrite(false).setCheckContent(true).build();
     UfsReadOptions read =
         UfsReadOptions.newBuilder().setUser("test").setTag("1").setPositionShort(false).build();
-    ListenableFuture<List<RouteFailure>> copy =
+    
+    
+    
+    
+    <List<RouteFailure>> copy =
         mWorker.copy(Collections.singletonList(route), read, writeOptions);
     List<RouteFailure> failures = copy.get();
     assertEquals(0, failures.size());
