/*
 * The Alluxio Open Foundation licenses this work under the Apache License, version 2.0
 * (the "License"). You may not use this work except in compliance with the License, which is
 * available at www.apache.org/licenses/LICENSE-2.0
 *
 * This software is distributed on an "AS IS" basis, WITHOUT WARRANTIES OR CONDITIONS OF ANY KIND,
 * either express or implied, as more fully set forth in the License.
 *
 * See the NOTICE file distributed with this work for information regarding copyright ownership.
 */

package alluxio.worker.netty;

import alluxio.AlluxioURI;
import alluxio.conf.Configuration;
import alluxio.conf.PropertyKey;
import alluxio.exception.AccessControlException;
import alluxio.exception.status.PermissionDeniedException;
import alluxio.network.netty.FileTransferType;
import alluxio.network.protocol.databuffer.DataBuffer;
import alluxio.network.protocol.databuffer.DataFileChannel;
import alluxio.network.protocol.databuffer.NettyDataBuffer;
import alluxio.proto.dataserver.Protocol;
import alluxio.worker.block.io.BlockReader;
import alluxio.worker.block.io.LocalFileBlockReader;
import alluxio.worker.dora.DoraWorker;

import io.netty.buffer.ByteBuf;
import io.netty.channel.Channel;
import org.slf4j.Logger;
import org.slf4j.LoggerFactory;

import java.io.File;
import java.io.IOException;
import java.nio.channels.FileChannel;
import java.util.concurrent.ExecutorService;
import javax.annotation.concurrent.NotThreadSafe;

/**
 * Handles file read request.
 */
public class FileReadHandler extends AbstractReadHandler<BlockReadRequest> {
  private static final Logger LOG = LoggerFactory.getLogger(FileReadHandler.class);

  private static final long UFS_BLOCK_OPEN_TIMEOUT_MS =
      Configuration.getMs(PropertyKey.WORKER_UFS_BLOCK_OPEN_TIMEOUT_MS);

  /**
   * Creates an instance of {@link FileReadHandler}.
   *
   * @param executorService the executor service to run data readers
   * @param channel the channel to which this handler is attached
   * @param worker block worker
   * @param fileTransferType the file transfer type
   */
  public FileReadHandler(ExecutorService executorService, Channel channel,
                         DoraWorker worker, FileTransferType fileTransferType) {
    super(executorService, channel, BlockReadRequest.class,
        new FilePacketReaderFactory(worker, fileTransferType));
  }

  @Override
  protected BlockReadRequest createReadRequest(Protocol.ReadRequest request) {
    return new BlockReadRequest(request);
  }

  /**
<<<<<<< HEAD
   * Factory for creating {@link FilePacketReader}s.
   */
  public static final class FilePacketReaderFactory
      implements PacketReader.Factory<BlockReadRequest, FilePacketReader> {
=======
   * Gets worker.
   * @return dora worker
   */
  public DoraWorker getWorker() {
    return mWorker;
  }

  /**
   * The packet reader to read from a local block worker.
   */
  @NotThreadSafe
  public class BlockPacketReader extends PacketReader {
    /**
     * The Block Worker.
     */
>>>>>>> 143684a3
    private final DoraWorker mWorker;
    private final FileTransferType mTransferType;

    /**
<<<<<<< HEAD
     * Constructor.
     *
     * @param doraWorker dora worker
     * @param transferType transfer type
     */
    public FilePacketReaderFactory(DoraWorker doraWorker, FileTransferType transferType) {
      mWorker = doraWorker;
      mTransferType = transferType;
=======
     * Creates an instance of {@link BlockPacketReader}.
     *
     * @param worker dora worker
     */
    public BlockPacketReader(DoraWorker worker) {
      mWorker = worker;
>>>>>>> 143684a3
    }

    @Override
    public FilePacketReader create(BlockReadRequest readRequest) throws IOException {
      try {
        final String fileId =
            new AlluxioURI(readRequest.getOpenUfsBlockOptions().getUfsPath()).hash();
        BlockReader reader =
            mWorker.createFileReader(fileId, readRequest.getStart(),
                /* positionShort */ false, readRequest.getOpenUfsBlockOptions());
        if (reader.getChannel() instanceof FileChannel) {
          ((FileChannel) reader.getChannel()).position(readRequest.getStart());
        }
        return new FilePacketReader(reader, readRequest, mTransferType);
      } catch (AccessControlException e) {
        throw new PermissionDeniedException(e);
      }

      // TODO(bowen): add metrics
      /*
      String metricName = "BytesReadAlluxio";
      context.setCounter(MetricsSystem.counter(metricName));
      */

      //TODO(JiamingMai): Not sure if this is necessary.
      /*
      ProtoMessage heartbeat = new ProtoMessage(Protocol.ReadResponse.newBuilder()
          .setType(Protocol.ReadResponse.Type.UFS_READ_HEARTBEAT).build());
      // Sends an empty buffer to the client to make sure that the client does not timeout when
      // the server is waiting for the UFS block access.
      channel.writeAndFlush(new RPCProtoMessage(heartbeat));
      */
    }
  }

  /**
   * The packet reader to read from a local block worker.
   */
  @NotThreadSafe
  public static final class FilePacketReader implements PacketReader<BlockReadRequest> {
    private final BlockReader mReader;
    private final BlockReadRequest mReadRequest;
    private final FileTransferType mTransferType;

    FilePacketReader(BlockReader reader, BlockReadRequest request, FileTransferType transferType) {
      mReader = reader;
      mReadRequest = request;
      mTransferType = transferType;
    }

    @Override
    public DataBuffer getDataBuffer(Channel channel, long offset, int len) throws Exception {
      if (mTransferType == FileTransferType.TRANSFER
          && (mReader instanceof LocalFileBlockReader)) {
        return new DataFileChannel(new File(((LocalFileBlockReader) mReader).getFilePath()),
            offset, len);
      } else {
        ByteBuf buf = channel.alloc().buffer(len, len);
        try {
          while (buf.writableBytes() > 0 && mReader.transferTo(buf) != -1) {
          }
          return new NettyDataBuffer(buf);
        } catch (Throwable e) {
          buf.release();
          throw e;
        }
      }
    }

    @Override
    public void close() throws IOException {
      try {
        mReader.close();
      } catch (Exception e) {
        LOG.warn("Failed to close reader for file {} with error {}.",
            mReadRequest.getOpenUfsBlockOptions().getUfsPath(), e.getMessage());
      }
    }
  }
}<|MERGE_RESOLUTION|>--- conflicted
+++ resolved
@@ -65,12 +65,6 @@
   }
 
   /**
-<<<<<<< HEAD
-   * Factory for creating {@link FilePacketReader}s.
-   */
-  public static final class FilePacketReaderFactory
-      implements PacketReader.Factory<BlockReadRequest, FilePacketReader> {
-=======
    * Gets worker.
    * @return dora worker
    */
@@ -79,19 +73,14 @@
   }
 
   /**
-   * The packet reader to read from a local block worker.
+   * Factory for creating {@link FilePacketReader}s.
    */
-  @NotThreadSafe
-  public class BlockPacketReader extends PacketReader {
-    /**
-     * The Block Worker.
-     */
->>>>>>> 143684a3
+  public static final class FilePacketReaderFactory
+      implements PacketReader.Factory<BlockReadRequest, FilePacketReader> {
     private final DoraWorker mWorker;
     private final FileTransferType mTransferType;
 
     /**
-<<<<<<< HEAD
      * Constructor.
      *
      * @param doraWorker dora worker
@@ -100,14 +89,6 @@
     public FilePacketReaderFactory(DoraWorker doraWorker, FileTransferType transferType) {
       mWorker = doraWorker;
       mTransferType = transferType;
-=======
-     * Creates an instance of {@link BlockPacketReader}.
-     *
-     * @param worker dora worker
-     */
-    public BlockPacketReader(DoraWorker worker) {
-      mWorker = worker;
->>>>>>> 143684a3
     }
 
     @Override
