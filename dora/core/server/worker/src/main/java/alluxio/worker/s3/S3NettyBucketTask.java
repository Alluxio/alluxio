/*
 * The Alluxio Open Foundation licenses this work under the Apache License, version 2.0
 * (the "License"). You may not use this work except in compliance with the License, which is
 * available at www.apache.org/licenses/LICENSE-2.0
 *
 * This software is distributed on an "AS IS" basis, WITHOUT WARRANTIES OR CONDITIONS OF ANY KIND,
 * either express or implied, as more fully set forth in the License.
 *
 * See the NOTICE file distributed with this work for information regarding copyright ownership.
 */

package alluxio.worker.s3;

import alluxio.AlluxioURI;
import alluxio.Constants;
import alluxio.client.file.FileSystem;
import alluxio.client.file.URIStatus;
import alluxio.conf.Configuration;
import alluxio.conf.PropertyKey;
import alluxio.exception.AlluxioException;
import alluxio.exception.DirectoryNotEmptyException;
import alluxio.exception.FileDoesNotExistException;
import alluxio.exception.InvalidPathException;
import alluxio.grpc.Bits;
import alluxio.grpc.CreateDirectoryPOptions;
import alluxio.grpc.DeletePOptions;
import alluxio.grpc.ListStatusPOptions;
import alluxio.grpc.PMode;
import alluxio.grpc.SetAttributePOptions;
import alluxio.s3.DeleteObjectsRequest;
import alluxio.s3.DeleteObjectsResult;
import alluxio.s3.ListAllMyBucketsResult;
import alluxio.s3.ListBucketOptions;
import alluxio.s3.ListBucketResult;
import alluxio.s3.NettyRestUtils;
import alluxio.s3.S3AuditContext;
import alluxio.s3.S3Constants;
import alluxio.s3.S3ErrorCode;
import alluxio.s3.S3Exception;

import com.fasterxml.jackson.dataformat.xml.XmlMapper;
import com.google.common.net.InetAddresses;
import io.netty.buffer.ByteBuf;
import io.netty.buffer.ByteBufInputStream;
import io.netty.handler.codec.http.HttpContent;
import io.netty.handler.codec.http.HttpResponse;
import io.netty.handler.codec.http.HttpResponseStatus;
import org.apache.commons.lang3.StringUtils;
import org.slf4j.Logger;
import org.slf4j.LoggerFactory;

import java.io.IOException;
import java.io.InputStream;
import java.util.ArrayList;
import java.util.Comparator;
import java.util.List;
import java.util.regex.Matcher;
import java.util.stream.Collectors;

/**
 * S3 Netty Tasks to handle bucket level or global level request.
 * (only bucket name or no bucket name is provided)
 */
public class S3NettyBucketTask extends S3NettyBaseTask {
  private static final Logger LOG = LoggerFactory.getLogger(S3NettyBucketTask.class);

  /**
   * Constructs an instance of {@link S3NettyBucketTask}.
   * @param handler
   * @param OPType
   */
  protected S3NettyBucketTask(S3NettyHandler handler, OpType OPType) {
    super(handler, OPType);
  }

  @Override
  public HttpResponse continueTask() {
    return NettyRestUtils.call(mHandler.getBucket(), () -> {
      throw new S3Exception(S3ErrorCode.NOT_IMPLEMENTED);
    });
  }

  /**
   * Factory for getting a S3BucketTask type task.
   */
  public static final class Factory {
    /**
     * Marshall the request and create corresponding bucket level S3 task.
     * @param handler
     * @return S3BucketTask
     */
    public static S3NettyBucketTask create(S3NettyHandler handler) {
      switch (handler.getHttpMethod()) {
        case "GET":
          if (StringUtils.isEmpty(handler.getBucket())) {
            return new ListBucketsTask(handler, OpType.ListBuckets);
          } else {
            return new ListObjectsTask(handler, OpType.ListObjects);
          }
        case "PUT":
          return new CreateBucketTask(handler, OpType.CreateBucket);
        case "POST":
          if (handler.getQueryParameter("delete") != null) {
            return new DeleteObjectsTask(handler, OpType.DeleteObjects);
          }
          break;
        case "HEAD":
          if (!StringUtils.isEmpty(handler.getBucket())) {
            return new HeadBucketTask(handler, OpType.HeadBucket);
          }
          break;
        case "DELETE":
          return new DeleteBucketTask(handler, OpType.DeleteBucket);
        default:
          break;
      }
      return new S3NettyBucketTask(handler, OpType.Unsupported);
    }
  }

  private static class ListBucketsTask extends S3NettyBucketTask {
    protected ListBucketsTask(S3NettyHandler handler, OpType opType) {
      super(handler, opType);
    }

    @Override
    public HttpResponse continueTask() {
      return NettyRestUtils.call(S3Constants.EMPTY, () -> {
        final String user = mHandler.getUser();

        List<URIStatus> objects = new ArrayList<>();
        try (S3AuditContext auditContext = mHandler.createAuditContext(
            mOPType.name(), user, null, null)) {
          try {
            objects = mHandler.getFsClient().listStatus(new AlluxioURI("/"));
          } catch (AlluxioException | IOException e) {
            throw NettyRestUtils.toBucketS3Exception(e, "/", auditContext);
          }

          final List<URIStatus> buckets = objects.stream()
<<<<<<< HEAD
=======
              .filter((uri) -> !uri.getName().equals(S3Constants.S3_METADATA_ROOT_DIR))
>>>>>>> e176d6e0
              // debatable (?) potentially breaks backcompat(?)
              .filter(URIStatus::isFolder)
              .collect(Collectors.toList());
          return new ListAllMyBucketsResult(buckets);
        }
      });
    }
  } // end of ListBucketsTask

  private static class ListObjectsTask extends S3NettyBucketTask {
    protected ListObjectsTask(S3NettyHandler handler, OpType opType) {
      super(handler, opType);
    }

    private String normalizeS3Prefix(String prefix, char delimiter) {
      if (prefix != null) {
        int pos = prefix.lastIndexOf(delimiter);
        if (pos >= 0) {
          return prefix.substring(0, pos + 1);
        }
      }
      return S3Constants.EMPTY;
    }

    private String parsePathWithDelimiter(String bucketPath, String prefix, String delimiter)
        throws S3Exception {
      // TODO(czhu): allow non-"/" delimiters
      // Alluxio only support use / as delimiter
      if (!delimiter.equals(AlluxioURI.SEPARATOR)) {
        throw new S3Exception(bucketPath, new S3ErrorCode(
            S3ErrorCode.PRECONDITION_FAILED.getCode(),
            "Alluxio S3 API only support / as delimiter.",
            S3ErrorCode.PRECONDITION_FAILED.getStatus()));
      }
      char delim = AlluxioURI.SEPARATOR.charAt(0);
      String normalizedBucket =
          bucketPath.replace(S3Constants.BUCKET_SEPARATOR, AlluxioURI.SEPARATOR);
      String normalizedPrefix = normalizeS3Prefix(prefix, delim);

      if (!normalizedPrefix.isEmpty() && !normalizedPrefix.startsWith(AlluxioURI.SEPARATOR)) {
        normalizedPrefix = AlluxioURI.SEPARATOR + normalizedPrefix;
      }
      return normalizedBucket + normalizedPrefix;
    }

    public HttpResponse continueTask() {
      return NettyRestUtils.call(mHandler.getBucket(), () -> {
        String path = NettyRestUtils.parsePath(AlluxioURI.SEPARATOR + mHandler.getBucket());
        final String user = mHandler.getUser();
        final FileSystem userFs = mHandler.getFileSystemForUser(user);

        try (S3AuditContext auditContext = mHandler.createAuditContext(
            mOPType.name(), user, mHandler.getBucket(), null)) {
          S3NettyHandler.checkPathIsAlluxioDirectory(userFs, path, auditContext);
          String markerParam = mHandler.getQueryParameter("marker");
          String maxKeysParam = mHandler.getQueryParameter("max-keys");
          String prefixParam = mHandler.getQueryParameter("prefix");
          String delimiterParam = mHandler.getQueryParameter("delimiter");
          String encodingTypeParam = mHandler.getQueryParameter("encoding-type");
          String listTypeParam = mHandler.getQueryParameter("list-type");
          String continuationTokenParam = mHandler.getQueryParameter("continuation-token");
          String startAfterParam = mHandler.getQueryParameter("start-after");

          int maxKeys = maxKeysParam == null
              ? ListBucketOptions.DEFAULT_MAX_KEYS : Integer.parseInt(maxKeysParam);
          Integer listType = listTypeParam == null ? null : Integer.parseInt(listTypeParam);
          ListBucketOptions listBucketOptions = ListBucketOptions.defaults()
              .setMarker(markerParam)
              .setPrefix(prefixParam)
              .setMaxKeys(maxKeys)
              .setDelimiter(delimiterParam)
              .setEncodingType(encodingTypeParam)
              .setListType(listType)
              .setContinuationToken(continuationTokenParam)
              .setStartAfter(startAfterParam);

          List<URIStatus> children;
          try {
            // TODO(czhu): allow non-"/" delimiters by parsing the prefix & delimiter pair to
            //             determine what directory to list the contents of
            //             only list the direct children if delimiter is not null
            if (StringUtils.isNotEmpty(delimiterParam)) {
              if (prefixParam == null) {
                path = parsePathWithDelimiter(path, S3Constants.EMPTY, delimiterParam);
              } else {
                path = parsePathWithDelimiter(path, prefixParam, delimiterParam);
              }
              children = userFs.listStatus(new AlluxioURI(path));
            } else {
              if (prefixParam != null) {
                path = parsePathWithDelimiter(path, prefixParam, AlluxioURI.SEPARATOR);
              }
              ListStatusPOptions options = ListStatusPOptions.newBuilder()
                  .setRecursive(true).build();
              children = userFs.listStatus(new AlluxioURI(path), options);
            }
          } catch (FileDoesNotExistException e) {
            // Since we've called S3RestUtils.checkPathIsAlluxioDirectory() on the bucket path
            // already, this indicates that the prefix was unable to be found in the Alluxio FS
            children = new ArrayList<>();
          } catch (IOException | AlluxioException e) {
            throw NettyRestUtils.toBucketS3Exception(e, mHandler.getBucket(), auditContext);
          }
          return new ListBucketResult(
              mHandler.getBucket(),
              children,
              listBucketOptions);
        } // end try-with-resources block
      });
    }
  } // end of ListObjectsTask

  private static class CreateBucketTask extends S3NettyBucketTask {
    protected CreateBucketTask(S3NettyHandler handler, OpType opType) {
      super(handler, opType);
    }

    @Override
    public HttpResponse continueTask() {
      return NettyRestUtils.call(mHandler.getBucket(), () -> {
        final String user = mHandler.getUser();
        final FileSystem userFs = mHandler.getFileSystemForUser(user);
        String bucketPath = NettyRestUtils.parsePath(AlluxioURI.SEPARATOR + mHandler.getBucket());
        try (S3AuditContext auditContext = mHandler.createAuditContext(
            mOPType.name(), user, mHandler.getBucket(), null)) {
          if (S3NettyHandler.BUCKET_NAMING_RESTRICTION_ENABLED) {
            Matcher m =
                S3NettyHandler.BUCKET_ADJACENT_DOTS_DASHES_PATTERN.matcher(mHandler.getBucket());
            while (m.find()) {
              if (!m.group().equals("--")) {
                auditContext.setSucceeded(false);
                throw new S3Exception(mHandler.getBucket(), S3ErrorCode.INVALID_BUCKET_NAME);
              }
            }
            if (!S3NettyHandler.BUCKET_VALID_NAME_PATTERN.matcher(mHandler.getBucket()).matches()
                || S3NettyHandler.BUCKET_INVALIDATION_PREFIX_PATTERN.matcher(mHandler.getBucket())
                .matches()
                ||
                S3NettyHandler.BUCKET_INVALID_SUFFIX_PATTERN.matcher(mHandler.getBucket()).matches()
                || InetAddresses.isInetAddress(mHandler.getBucket())) {
              auditContext.setSucceeded(false);
              throw new S3Exception(mHandler.getBucket(), S3ErrorCode.INVALID_BUCKET_NAME);
            }
          }
          try {
            URIStatus status = mHandler.getFsClient().getStatus(new AlluxioURI(bucketPath));
            if (status.isFolder()) {
              if (status.getOwner().equals(user)) {
                // Silently swallow CreateBucket calls on existing buckets for this user
                // - S3 clients may prepend PutObject requests with CreateBucket calls instead of
                //   calling HeadBucket to ensure that the bucket exists
                mHandler.BUCKET_PATH_CACHE.put(bucketPath, true);
                return HttpResponseStatus.OK;
              }
              // Otherwise, this bucket is owned by a different user
              throw new S3Exception(S3ErrorCode.BUCKET_ALREADY_EXISTS);
            }
            // Otherwise, that path exists in Alluxio but is not a directory
            auditContext.setSucceeded(false);
            throw new InvalidPathException("A file already exists at bucket path " + bucketPath);
          } catch (FileDoesNotExistException e) {
            // do nothing, we will create the directory below
          } catch (Exception e) {
            throw NettyRestUtils.toBucketS3Exception(e, bucketPath, auditContext);
          }

          // These permission bits will be inherited by all objects/folders created within
          // the bucket; we don't support custom bucket/object ACLs at the moment
          CreateDirectoryPOptions options =
              CreateDirectoryPOptions.newBuilder()
                  .setMode(PMode.newBuilder()
                      .setOwnerBits(Bits.ALL)
                      .setGroupBits(Bits.ALL)
                      .setOtherBits(Bits.NONE))
                  .setWriteType(S3NettyHandler.S3_WRITE_TYPE)
                  .build();
          try {
            mHandler.getFsClient().createDirectory(new AlluxioURI(bucketPath), options);
            SetAttributePOptions attrPOptions = SetAttributePOptions.newBuilder()
                .setOwner(user)
                .build();
            mHandler.getFsClient().setAttribute(new AlluxioURI(bucketPath), attrPOptions);
          } catch (Exception e) {
            throw NettyRestUtils.toBucketS3Exception(e, bucketPath, auditContext);
          }
          mHandler.BUCKET_PATH_CACHE.put(bucketPath, true);
          return HttpResponseStatus.OK;
        }
      });
    }
  } // end of CreateBucketTask

  private static class DeleteObjectsTask extends S3NettyBucketTask {

    protected DeleteObjectsTask(S3NettyHandler handler, OpType opType) {
      super(handler, opType);
    }

    @Override
    public HttpResponse continueTask() {
      return NettyRestUtils.call(mHandler.getBucket(), () -> {
        return null;
      });
    }

    @Override
    public boolean needContent() {
      return true;
    }

    @Override
    public HttpResponse handleContent(HttpContent content) {
      return NettyRestUtils.call(mHandler.getBucket(), () -> {
        final String user = mHandler.getUser();
        final FileSystem userFs = mHandler.getFileSystemForUser(user);
        String bucketPath = NettyRestUtils.parsePath(AlluxioURI.SEPARATOR + mHandler.getBucket());
        try (S3AuditContext auditContext = mHandler.createAuditContext(
            mOPType.name(), user, mHandler.getBucket(), null)) {
          try {
            ByteBuf buf = content.content();
            InputStream readStream = new ByteBufInputStream(buf);
            DeleteObjectsRequest request = new XmlMapper().readerFor(DeleteObjectsRequest.class)
                .readValue(readStream);
            List<DeleteObjectsRequest.DeleteObject> objs = request.getToDelete();
            List<DeleteObjectsResult.DeletedObject> success = new ArrayList<>();
            List<DeleteObjectsResult.ErrorObject> errored = new ArrayList<>();
            objs.sort(Comparator.comparingInt(x -> -1 * x.getKey().length()));
            objs.forEach(obj -> {
              try {
                AlluxioURI uri = new AlluxioURI(bucketPath
                    + AlluxioURI.SEPARATOR + obj.getKey());
                DeletePOptions options = DeletePOptions.newBuilder().build();
                userFs.delete(uri, options);
                DeleteObjectsResult.DeletedObject del = new DeleteObjectsResult.DeletedObject();
                del.setKey(obj.getKey());
                success.add(del);
              } catch (FileDoesNotExistException | DirectoryNotEmptyException e) {
              /*
              FDNE - delete on FDNE should be counted as a success, as there's nothing to do
              DNE - s3 has no concept dirs - if it _is_ a dir, nothing to delete.
               */
                DeleteObjectsResult.DeletedObject del = new DeleteObjectsResult.DeletedObject();
                del.setKey(obj.getKey());
                success.add(del);
              } catch (IOException | AlluxioException e) {
                DeleteObjectsResult.ErrorObject err = new DeleteObjectsResult.ErrorObject();
                err.setKey(obj.getKey());
                err.setMessage(e.getMessage());
                errored.add(err);
              }
            });

            DeleteObjectsResult result = new DeleteObjectsResult();
            if (!request.getQuiet()) {
              result.setDeleted(success);
            }
            result.setErrored(errored);
            return result;
          } catch (IOException e) {
            LOG.debug("Failed to parse DeleteObjects request:", e);
            auditContext.setSucceeded(false);
            return HttpResponseStatus.BAD_REQUEST;
          }
        }
      });
    }
  } // end of DeleteObjectsTask

  private static class HeadBucketTask extends S3NettyBucketTask {
    protected HeadBucketTask(S3NettyHandler handler, OpType opType) {
      super(handler, opType);
    }

    @Override
    public HttpResponse continueTask() {
      return NettyRestUtils.call(mHandler.getBucket(), () -> {
        String bucketPath = NettyRestUtils.parsePath(AlluxioURI.SEPARATOR + mHandler.getBucket());
        final String user = mHandler.getUser();
        final FileSystem userFs = mHandler.getFileSystemForUser(user);

        try (S3AuditContext auditContext = mHandler.createAuditContext(
            mOPType.name(), user, mHandler.getBucket(), null)) {
          mHandler.checkPathIsAlluxioDirectory(userFs, bucketPath, auditContext);
        }
        return HttpResponseStatus.OK;
      });
    }
  } // end of HeadBucketTask

  private static class DeleteBucketTask extends S3NettyBucketTask {

    protected DeleteBucketTask(S3NettyHandler handler, OpType opType) {
      super(handler, opType);
    }

    @Override
    public HttpResponse continueTask() {
      return NettyRestUtils.call(mHandler.getBucket(), () -> {
        final String user = mHandler.getUser();
        final FileSystem userFs = mHandler.getFileSystemForUser(user);
        String bucketPath = NettyRestUtils.parsePath(AlluxioURI.SEPARATOR + mHandler.getBucket());

        try (S3AuditContext auditContext = mHandler.createAuditContext(
            mOPType.name(), user, mHandler.getBucket(), null)) {
          S3NettyHandler.checkPathIsAlluxioDirectory(userFs, bucketPath, auditContext);
          // Delete the bucket.
          DeletePOptions options = DeletePOptions.newBuilder().setAlluxioOnly(Configuration
                  .get(PropertyKey.PROXY_S3_DELETE_TYPE)
                  .equals(Constants.S3_DELETE_IN_ALLUXIO_ONLY))
              .build();
          try {
            userFs.delete(new AlluxioURI(bucketPath), options);
            mHandler.BUCKET_PATH_CACHE.put(bucketPath, false);
          } catch (Exception e) {
            throw NettyRestUtils.toBucketS3Exception(e, bucketPath, auditContext);
          }
          return HttpResponseStatus.NO_CONTENT;
        }
      });
    }
  } // end of DeleteBucketTask
}<|MERGE_RESOLUTION|>--- conflicted
+++ resolved
@@ -138,10 +138,7 @@
           }
 
           final List<URIStatus> buckets = objects.stream()
-<<<<<<< HEAD
-=======
               .filter((uri) -> !uri.getName().equals(S3Constants.S3_METADATA_ROOT_DIR))
->>>>>>> e176d6e0
               // debatable (?) potentially breaks backcompat(?)
               .filter(URIStatus::isFolder)
               .collect(Collectors.toList());
