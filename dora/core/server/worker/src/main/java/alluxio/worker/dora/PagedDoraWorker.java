--- conflicted
+++ resolved
@@ -72,12 +72,9 @@
 import alluxio.underfs.UnderFileSystem;
 import alluxio.underfs.UnderFileSystemConfiguration;
 import alluxio.underfs.options.CreateOptions;
-<<<<<<< HEAD
 import alluxio.underfs.options.DeleteOptions;
 import alluxio.underfs.options.ListOptions;
 import alluxio.underfs.options.MkdirsOptions;
-=======
->>>>>>> 479dd895
 import alluxio.util.CommonUtils;
 import alluxio.util.ModeUtils;
 import alluxio.util.executor.ExecutorServiceFactories;
@@ -136,13 +133,8 @@
   private final BlockMasterClientPool mBlockMasterClientPool;
   private final String mRootUFS;
   private FileSystemContext mFsContext;
-<<<<<<< HEAD
-  private boolean mPopulateMetadataFingerprint =
-      Configuration.getBoolean(PropertyKey.DORA_WORKER_POPULATE_METADATA_FINGERPRINT);
   private MkdirsOptions mMkdirsRecursive;
   private MkdirsOptions mMkdirsNonRecursive;
-=======
->>>>>>> 479dd895
 
   private WorkerNetAddress mAddress;
 
@@ -277,54 +269,8 @@
         ? (options.getCommonOptions().hasSyncIntervalMs()
         ? options.getCommonOptions().getSyncIntervalMs() : -1) :
         -1;
-
-<<<<<<< HEAD
-    final boolean skipCache = options.hasRecursive() && options.getRecursive();
-    final UfsStatus[] cachedStatuses;
-    final ListStatusResult resultFromCache = mListStatusCache.getIfPresent(path);
-    if (resultFromCache == null) {
-      cachedStatuses = null;
-    } else if (skipCache) {
-      // Only use the cached result when its not recursive listing
-      cachedStatuses = null;
-    } else {
-      // Metadata is cached. Check if it is expired.
-      if (syncIntervalMs >= 0
-          && System.nanoTime() - resultFromCache.mTimeStamp > syncIntervalMs * Constants.MS_NANO) {
-        // The metadata is expired. Remove it from in-memory cache.
-        mListStatusCache.invalidate(path);
-        cachedStatuses = null;
-      } else {
-        // Cache is still valid. Use cached statuses.
-        cachedStatuses = resultFromCache.mUfsStatuses;
-      }
-    }
-    if (cachedStatuses != null) {
-      return cachedStatuses;
-    }
-
-    // Not found in cache. Query the Under File System.
-    ListOptions ufsListOptions = ListOptions.defaults().setRecursive(
-        options.hasRecursive() && options.getRecursive());
-    UfsStatus[] freshStatusesFromUfs = mUfs.listStatus(path, ufsListOptions);
-
-    if (freshStatusesFromUfs == null) {
-      // If empty, the request path might be a regular file/object. Let's retry getStatus().
-      try {
-        UfsStatus status = mUfs.getStatus(path);
-        // Success. Create an array with only one element.
-        status.setName(""); // listStatus() expects relative name to the @path.
-        freshStatusesFromUfs = new UfsStatus[1];
-        freshStatusesFromUfs[0] = status;
-      } catch (FileNotFoundException e) {
-        // Do nothing.
-        // The freshStatusesFromUfs is still null to indicate empty listStatus() result.
-      }
-    }
-=======
     boolean isRecursive = options.getRecursive();
     final Optional<ListStatusResult> resultFromCache = mMetaManager.listCached(path, isRecursive);
->>>>>>> 479dd895
 
     if (resultFromCache.isPresent()
         && (syncIntervalMs < 0
@@ -712,25 +658,6 @@
     return handle;
   }
 
-<<<<<<< HEAD
-  private void invalidateFileMeta(String path) {
-    // The simplest way of updating metadata is invalidating cache in worker.
-    // Next time, worker will get fresh metadata from ufs.
-    AlluxioURI fullPathUri = new AlluxioURI(path);
-    AlluxioURI parentDir;
-    if (fullPathUri.isRoot()) {
-      parentDir = fullPathUri;
-    } else {
-      parentDir = fullPathUri.getParent();
-    }
-    if (parentDir != null) {
-      mListStatusCache.invalidate(parentDir.toString()); // invalidate dir cache
-    }
-    mMetaStore.removeDoraMeta(path);                   // invalidate in-Rocks cache
-  }
-
-=======
->>>>>>> 479dd895
   @Override
   public void completeFile(String path, CompleteFilePOptions options, String uuid)
       throws IOException, AccessControlException {
@@ -754,27 +681,19 @@
       mMetaManager.removeFromMetaStore(path);
 
       // TODO(hua) Close the open file handle?
-<<<<<<< HEAD
-
-      // By being a cache, Dora assume the file exists in UFS when a delete is issued
-      // So if the file does not exist in UFS, an IOException will be thrown here
-      UfsStatus status = mUfs.getStatus(path);
-      if (status.isFile()) {
-        mUfs.deleteFile(path);
-      } else {
-        // TODO(jiacheng): Add UT for this
-        if (options.hasRecursive() && options.getRecursive()) {
-          mUfs.deleteDirectory(path, DeleteOptions.RECURSIVE);
-        } else {
-          mUfs.deleteDirectory(path, DeleteOptions.NON_RECURSIVE);
-=======
       if (!options.getAlluxioOnly()) {
+        // By being a cache, Dora assume the file exists in UFS when a delete is issued
+        // So if the file does not exist in UFS, an IOException will be thrown here
         UfsStatus status = mUfs.getStatus(path);
         if (status.isFile()) {
           mUfs.deleteFile(path);
         } else {
-          mUfs.deleteDirectory(path);
->>>>>>> 479dd895
+          // TODO(jiacheng): Add UT for this
+          if (options.hasRecursive() && options.getRecursive()) {
+            mUfs.deleteDirectory(path, DeleteOptions.RECURSIVE);
+          } else {
+            mUfs.deleteDirectory(path, DeleteOptions.NON_RECURSIVE);
+          }
         }
       }
     } catch (IOException e) {
@@ -804,21 +723,14 @@
   public void createDirectory(String path, CreateDirectoryPOptions options)
       throws IOException, AccessControlException {
     try {
-<<<<<<< HEAD
-      invalidateFileMeta(path);
-      invalidateCachedFile(path);
-
       boolean success;
       if (options.hasRecursive() && options.getRecursive()) {
         success = mUfs.mkdirs(path, mMkdirsRecursive);
       } else {
         success = mUfs.mkdirs(path, mMkdirsNonRecursive);
       }
-=======
-      boolean success = mUfs.mkdirs(path);
       mMetaManager.loadFromUfs(path);
       mMetaManager.invalidateListingCacheOfParent(path);
->>>>>>> 479dd895
       if (!success) {
         throw new RuntimeException(
             new FileAlreadyExistsException(String.format("%s already exists", path)));
