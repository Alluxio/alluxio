--- conflicted
+++ resolved
@@ -853,10 +853,6 @@
     return mUfs;
   }
 
-<<<<<<< HEAD
-  protected DoraOpenFileHandleContainer getOpenFileHandleContainer() {
-    return mOpenFileHandleContainer;
-=======
   protected void checkCopyPermission(String srcPath, String dstPath)
       throws AccessControlException, IOException {
     // No-op
@@ -865,6 +861,9 @@
   protected void checkMovePermission(String srcPath, String dstPath)
       throws AccessControlException, IOException {
     // No-op
->>>>>>> 6232e15b
+  }
+
+  protected DoraOpenFileHandleContainer getOpenFileHandleContainer() {
+    return mOpenFileHandleContainer;
   }
 }