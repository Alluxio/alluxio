--- conflicted
+++ resolved
@@ -551,14 +551,10 @@
     AtomicLong skippedFileLength = new AtomicLong();
     for (UfsStatus status : ufsStatuses) {
       String ufsFullPath = status.getUfsFullPath().toString();
-<<<<<<< HEAD
       UnderFileSystem ufs = getUfsInstance(ufsFullPath);
       Map<String, String> xattrMap = ufs.getAttribute(ufsFullPath);
       DoraMeta.FileStatus fs = buildFileStatusFromUfsStatus(status, ufsFullPath, xattrMap);
-=======
-      DoraMeta.FileStatus fs = buildFileStatusFromUfsStatus(status, ufsFullPath);
       Optional<DoraMeta.FileStatus> originalFs = mMetaManager.getFromMetaStore(ufsFullPath);
->>>>>>> 838893d9
       mMetaManager.put(ufsFullPath, fs);
       // We use the ufs status sent from master to construct the file metadata,
       // and that ufs status might be stale.
