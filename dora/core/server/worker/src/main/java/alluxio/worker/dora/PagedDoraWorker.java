--- conflicted
+++ resolved
@@ -83,10 +83,7 @@
 import alluxio.util.executor.ExecutorServiceFactories;
 import alluxio.wire.FileInfo;
 import alluxio.wire.WorkerIdentity;
-<<<<<<< HEAD
-=======
 import alluxio.wire.WorkerInfo;
->>>>>>> 674a79e9
 import alluxio.wire.WorkerNetAddress;
 import alluxio.worker.AbstractWorker;
 import alluxio.worker.block.BlockMasterClient;
@@ -168,15 +165,10 @@
       @Named("workerId") AtomicReference<Long> workerId,
       WorkerIdentity identity,
       AlluxioConfiguration conf,
-<<<<<<< HEAD
-      CacheManager cacheManager) {
-    this(workerId, identity, conf, cacheManager, new BlockMasterClientPool(),
-=======
       CacheManager cacheManager,
       MembershipManager membershipManager
   ) {
     this(workerId, identity, conf, cacheManager, membershipManager, new BlockMasterClientPool(),
->>>>>>> 674a79e9
         FileSystemContext.create(conf));
   }
 
