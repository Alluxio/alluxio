--- conflicted
+++ resolved
@@ -484,11 +484,6 @@
   public static String concatStringPath(String pathA, String pathB) {
     Preconditions.checkArgument(pathA != null && !pathA.isEmpty());
     Preconditions.checkArgument(pathB != null && !pathB.isEmpty());
-<<<<<<< HEAD
-//    pathA = pathA.trim();
-//    pathB = pathB.trim();
-=======
->>>>>>> 0252fc07
     if (pathA.endsWith(SLASH_SEPARATOR) && pathB.startsWith(SLASH_SEPARATOR)) {
       return pathA.substring(0, pathA.length() - 1) + pathB;
     } else if (!pathA.endsWith(SLASH_SEPARATOR) && !pathB.startsWith(SLASH_SEPARATOR)) {
