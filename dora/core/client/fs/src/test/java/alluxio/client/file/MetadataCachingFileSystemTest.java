--- conflicted
+++ resolved
@@ -25,17 +25,14 @@
 import alluxio.conf.PropertyKey;
 import alluxio.conf.Source;
 import alluxio.exception.FileDoesNotExistException;
+import alluxio.exception.status.AlluxioStatusException;
 import alluxio.grpc.CreateDirectoryPOptions;
 import alluxio.grpc.CreateFilePOptions;
 import alluxio.grpc.DeletePOptions;
 import alluxio.grpc.GetStatusPOptions;
 import alluxio.grpc.ListStatusPOptions;
 import alluxio.grpc.RenamePOptions;
-<<<<<<< HEAD
-import alluxio.resource.CloseableResource;
 import alluxio.uri.UfsUrl;
-=======
->>>>>>> 93082ccc
 import alluxio.wire.FileInfo;
 
 import org.junit.After;
@@ -324,18 +321,13 @@
     }
 
     @Override
-<<<<<<< HEAD
     public URIStatus getStatus(UfsUrl path, GetStatusPOptions options)
             throws AlluxioStatusException {
       throw new UnsupportedOperationException("getStatus(UfsUrl) is not supported");
     }
 
     @Override
-    public void iterateStatus(AlluxioURI path, ListStatusPOptions options,
-        Consumer<? super URIStatus> action) throws AlluxioStatusException {
-=======
     public List<URIStatus> listStatus(AlluxioURI path, final ListStatusPOptions options) {
->>>>>>> 93082ccc
       mListStatusCount.compute(path, (k, v) -> v == null ? 1 : v + 1);
       return Arrays.asList(FILE_STATUS);
     }
@@ -348,18 +340,13 @@
     }
 
     @Override
-<<<<<<< HEAD
     public List<URIStatus> listStatus(UfsUrl ufsPath, ListStatusPOptions options)
         throws AlluxioStatusException {
       throw new UnsupportedOperationException("listStatus(UfsUrl) is not supported");
     }
 
     @Override
-    public URIStatus createFile(AlluxioURI path, CreateFilePOptions options)
-        throws AlluxioStatusException {
-=======
     public FileOutStream createFile(AlluxioURI path, CreateFilePOptions options) {
->>>>>>> 93082ccc
       URIStatus status = new URIStatus(
           new FileInfo()
               .setPath(NOT_EXIST_FILE.getPath())
