/*
 * The Alluxio Open Foundation licenses this work under the Apache License, version 2.0
 * (the "License"). You may not use this work except in compliance with the License, which is
 * available at www.apache.org/licenses/LICENSE-2.0
 *
 * This software is distributed on an "AS IS" basis, WITHOUT WARRANTIES OR CONDITIONS OF ANY KIND,
 * either express or implied, as more fully set forth in the License.
 *
 * See the NOTICE file distributed with this work for information regarding copyright ownership.
 */

package alluxio.client.file.cache;

import alluxio.client.file.CacheContext;
import alluxio.conf.AlluxioConfiguration;
import alluxio.conf.PropertyKey;
import alluxio.exception.PageNotFoundException;
import alluxio.file.ByteArrayTargetBuffer;
import alluxio.file.ReadTargetBuffer;
import alluxio.metrics.MetricKey;
import alluxio.metrics.MetricsSystem;
import alluxio.network.protocol.databuffer.DataFileChannel;
import alluxio.resource.LockResource;

import com.codahale.metrics.Counter;
import org.slf4j.Logger;
import org.slf4j.LoggerFactory;

import java.io.IOException;
import java.nio.ByteBuffer;
import java.util.List;
import java.util.Optional;
import java.util.concurrent.atomic.AtomicReference;
import java.util.concurrent.locks.Lock;
import java.util.concurrent.locks.ReentrantLock;
import java.util.function.Predicate;
import java.util.function.Supplier;
import javax.annotation.concurrent.GuardedBy;

/**
 * Interface for managing cached pages.
 */
public interface CacheManager extends AutoCloseable, CacheStatus {
  Logger LOG = LoggerFactory.getLogger(CacheManager.class);

  /**
   * State of a cache.
   */
  enum State {
    /**
     * this cache is not in use.
     */
    NOT_IN_USE(0),
    /**
     * this cache is read only.
     */
    READ_ONLY(1),
    /**
     * this cache can both read and write.
     */
    READ_WRITE(2);

    private final int mValue;

    State(int value) {
      mValue = value;
    }

    /**
     * @return the value of the state
     */
    public int getValue() {
      return mValue;
    }
  }

  /**
   * Factory class to get or create a CacheManager.
   */
  class Factory {
    private static final Logger LOG = LoggerFactory.getLogger(Factory.class);
    private static final Lock CACHE_INIT_LOCK = new ReentrantLock();
    @GuardedBy("CACHE_INIT_LOCK")
    private static final AtomicReference<CacheManager> CACHE_MANAGER = new AtomicReference<>();

    /**
     * @param conf the Alluxio configuration
     * @return current CacheManager handle, creating a new one if it doesn't yet exist or null in
     *         case creation takes a long time by other threads.
     */
    public static CacheManager get(AlluxioConfiguration conf) throws IOException {
      // TODO(feng): support multiple cache managers
      if (CACHE_MANAGER.get() == null) {
        try (LockResource lockResource = new LockResource(CACHE_INIT_LOCK)) {
          if (CACHE_MANAGER.get() == null) {
            CACHE_MANAGER.set(
                create(conf));
          }
        } catch (IOException e) {
          Metrics.CREATE_ERRORS.inc();
          throw new IOException("Failed to create CacheManager", e);
        }
      }
      return CACHE_MANAGER.get();
    }

    /**
     * @param conf the Alluxio configuration
     * @return an instance of {@link CacheManager}
     */
    public static CacheManager create(AlluxioConfiguration conf) throws IOException {
      CacheManagerOptions options = CacheManagerOptions.create(conf);
      return create(conf, options, PageMetaStore.create(options));
    }

    /**
     * @param conf the Alluxio configuration
     * @param options the options for local cache manager
     * @param pageMetaStore  meta store for pages
     * @return an instance of {@link CacheManager}
     */
    public static CacheManager create(AlluxioConfiguration conf,
        CacheManagerOptions options, PageMetaStore pageMetaStore) throws IOException {
      try {
        boolean isShadowCacheEnabled =
            conf.getBoolean(PropertyKey.USER_CLIENT_CACHE_SHADOW_ENABLED);
        boolean isNettyDataTransmissionEnable =
            conf.getBoolean(PropertyKey.USER_NETTY_DATA_TRANSMISSION_ENABLED);
        // Note that Netty data transmission doesn't support async write
        if (isNettyDataTransmissionEnable) {
          options.setIsAsyncWriteEnabled(false);
        }
        if (isShadowCacheEnabled) {
          return new NoExceptionCacheManager(
              new CacheManagerWithShadowCache(LocalCacheManager.create(options, pageMetaStore),
                  conf));
        }
        return new NoExceptionCacheManager(LocalCacheManager.create(options, pageMetaStore));
      } catch (IOException e) {
        Metrics.CREATE_ERRORS.inc();
        LOG.error("Failed to create CacheManager", e);
        throw e;
      }
    }

    /**
     * Removes the current {@link CacheManager} if it exists.
     */
    static void clear() {
      try (LockResource r = new LockResource(CACHE_INIT_LOCK)) {
        CacheManager manager = CACHE_MANAGER.getAndSet(null);
        if (manager != null) {
          manager.close();
        }
      } catch (Exception e) {
        LOG.warn("Failed to close CacheManager: {}", e.toString());
      }
    }

    private Factory() {} // prevent instantiation

    private static final class Metrics {
      // Note that only counter can be added here.
      // Both meter and timer need to be used inline
      // because new meter and timer will be created after {@link MetricsSystem.resetAllMetrics()}
      /** Errors when creating cache. */
      private static final Counter CREATE_ERRORS =
          MetricsSystem.counter(MetricKey.CLIENT_CACHE_CREATE_ERRORS.getName());

      private Metrics() {} // prevent instantiation
    }
  }

  /**
   * Puts a page into the cache manager. This method is best effort. It is possible that this put
   * operation returns without page written.
   *
   * @param pageId page identifier
   * @param page page data
   * @return true if the put was successful, false otherwise
   */
  default boolean put(PageId pageId, byte[] page) {
    return put(pageId, page, CacheContext.defaults());
  }

  /**
   * Puts a page into the cache manager. This method is best effort. It is possible that this put
   * operation returns without page written.
   *
   * @param pageId page identifier
   * @param page page data
   * @return true if the put was successful, false otherwise
   */
  default boolean put(PageId pageId, ByteBuffer page) {
    return put(pageId, page, CacheContext.defaults());
  }

  /**
   * Puts a page into the cache manager with scope and quota respected. This method is best effort.
   * It is possible that this put operation returns without page written.
   *
   * @param pageId page identifier
   * @param page page data
   * @param cacheContext cache related context
   * @return true if the put was successful, false otherwise
   */
  default boolean put(PageId pageId, byte[] page, CacheContext cacheContext) {
    return put(pageId, ByteBuffer.wrap(page), cacheContext);
  }

  /**
   * Puts a page into the cache manager with scope and quota respected. This method is best effort.
   * It is possible that this put operation returns without page written.
   *
   * @param pageId page identifier
   * @param page page data
   * @param cacheContext cache related context
   * @return true if the put was successful, false otherwise
   */
  boolean put(PageId pageId, ByteBuffer page, CacheContext cacheContext);

  /**
   * Reads the entire page if the queried page is found in the cache, stores the result in buffer.
   *
   * @param pageId page identifier
   * @param bytesToRead number of bytes to read in this page
   * @param buffer destination buffer to write
   * @param offsetInBuffer offset in the destination buffer to write
   * @return number of bytes read, 0 if page is not found, -1 on errors
   */
  default int get(PageId pageId, int bytesToRead, byte[] buffer, int offsetInBuffer) {
    return get(pageId, 0, bytesToRead, buffer, offsetInBuffer);
  }

  /**
   * Reads a part of a page if the queried page is found in the cache, stores the result in buffer.
   *
   * @param pageId page identifier
   * @param pageOffset offset into the page
   * @param bytesToRead number of bytes to read in this page
   * @param buffer destination buffer to write
   * @param offsetInBuffer offset in the destination buffer to write
   * @return number of bytes read, 0 if page is not found, -1 on errors
   */
  default int get(PageId pageId, int pageOffset, int bytesToRead, byte[] buffer,
      int offsetInBuffer) {
    return get(pageId, pageOffset, bytesToRead, buffer, offsetInBuffer, CacheContext.defaults());
  }

  /**
   * Reads a part of a page if the queried page is found in the cache, stores the result in buffer.
   *
   * @param pageId page identifier
   * @param pageOffset offset into the page
   * @param bytesToRead number of bytes to read in this page
   * @param buffer destination buffer to write
   * @param offsetInBuffer offset in the destination buffer to write
   * @param cacheContext cache related context
   * @return number of bytes read, 0 if page is not found, -1 on errors
   */
  default int get(PageId pageId, int pageOffset, int bytesToRead, byte[] buffer, int offsetInBuffer,
      CacheContext cacheContext) {
    return get(pageId, pageOffset, bytesToRead, new ByteArrayTargetBuffer(buffer, offsetInBuffer),
        cacheContext);
  }

  /**
   * Reads a part of a page if the queried page is found in the cache, stores the result in buffer.
   *
   * @param pageId page identifier
   * @param pageOffset offset into the page
   * @param bytesToRead number of bytes to read in this page
   * @param buffer destination buffer to write
   * @param cacheContext cache related context
   * @return number of bytes read, 0 if page is not found, -1 on errors
   */
  int get(PageId pageId, int pageOffset, int bytesToRead, ReadTargetBuffer buffer,
      CacheContext cacheContext);

  /**
   * Reads a part of a page if the queried page is found in the cache, stores the result in buffer.
   * Loads the page otherwise.
   *
   * @param pageId page identifier
   * @param pageOffset offset into the page
   * @param bytesToRead number of bytes to read in this page
   * @param buffer destination buffer to write
   * @param cacheContext cache related context
   * @param externalDataSupplier the external data supplier to read a page
   * @return number of bytes read, 0 if page is not found, -1 on errors
   */
  int getAndLoad(PageId pageId, int pageOffset, int bytesToRead,
      ReadTargetBuffer buffer, CacheContext cacheContext, Supplier<byte[]> externalDataSupplier);

  /**
   * Get page ids by the given file id.
   * @param fileId file identifier
   * @param fileLength file length (this will not be needed after we have per-file metadata)
   * @return a list of page ids which belongs to the file
   */
  default List<PageId> getCachedPageIdsByFileId(String fileId, long fileLength) {
    throw new UnsupportedOperationException();
  }

  /**
   * Deletes a page from the cache.
   *
   * @param pageId page identifier
   * @return true if the page is successfully deleted, false otherwise
   */
  boolean delete(PageId pageId);

  /**
   * @return state of this cache
   */
  State state();

  /**
   *
   * @param pageId
   * @param appendAt
   * @param page
   * @param cacheContext
   * @return true if append was successful
   */
  boolean append(PageId pageId, int appendAt, byte[] page, CacheContext cacheContext);

  /**
   * Invalidate the pages that match the given predicate.
   * @param predicate
   */
  default void invalidate(Predicate<PageInfo> predicate) {
    throw new UnsupportedOperationException();
  }

  @Override
  Optional<CacheUsage> getUsage();

  /**
<<<<<<< HEAD
   * Commit the File.
   * @param fileId the file ID
   */
  void commitFile(String fileId);
=======
   * Get a {@link DataFileChannel} which wraps a {@link io.netty.channel.FileRegion}.
   * @param pageId the page id
   * @param pageOffset the offset inside the page
   * @param bytesToRead the bytes to read
   * @param cacheContext the cache context
   * @return an object of {@link DataFileChannel}
   */
  Optional<DataFileChannel> getDataFileChannel(
      PageId pageId, int pageOffset, int bytesToRead, CacheContext cacheContext)
      throws PageNotFoundException;
>>>>>>> 98950a2e
}<|MERGE_RESOLUTION|>--- conflicted
+++ resolved
@@ -337,12 +337,12 @@
   Optional<CacheUsage> getUsage();
 
   /**
-<<<<<<< HEAD
    * Commit the File.
    * @param fileId the file ID
    */
   void commitFile(String fileId);
-=======
+
+  /**
    * Get a {@link DataFileChannel} which wraps a {@link io.netty.channel.FileRegion}.
    * @param pageId the page id
    * @param pageOffset the offset inside the page
@@ -353,5 +353,4 @@
   Optional<DataFileChannel> getDataFileChannel(
       PageId pageId, int pageOffset, int bytesToRead, CacheContext cacheContext)
       throws PageNotFoundException;
->>>>>>> 98950a2e
 }