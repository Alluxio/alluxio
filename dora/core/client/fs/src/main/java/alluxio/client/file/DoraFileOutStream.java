/*
 * The Alluxio Open Foundation licenses this work under the Apache License, version 2.0
 * (the "License"). You may not use this work except in compliance with the License, which is
 * available at www.apache.org/licenses/LICENSE-2.0
 *
 * This software is distributed on an "AS IS" basis, WITHOUT WARRANTIES OR CONDITIONS OF ANY KIND,
 * either express or implied, as more fully set forth in the License.
 *
 * See the NOTICE file distributed with this work for information regarding copyright ownership.
 */

package alluxio.client.file;

import alluxio.AlluxioURI;
import alluxio.Constants;
import alluxio.client.AlluxioStorageType;
import alluxio.client.UnderStorageType;
import alluxio.client.file.dora.DoraCacheClient;
import alluxio.client.file.dora.netty.NettyDataWriter;
import alluxio.client.file.options.OutStreamOptions;
import alluxio.exception.PreconditionMessage;
import alluxio.grpc.CompleteFilePOptions;
import alluxio.grpc.FileSystemMasterCommonPOptions;
import alluxio.metrics.MetricKey;
import alluxio.metrics.MetricsSystem;
import alluxio.util.CommonUtils;

import com.codahale.metrics.Counter;
import com.codahale.metrics.Timer;
import com.google.common.base.Preconditions;
import com.google.common.io.Closer;
import org.slf4j.Logger;
import org.slf4j.LoggerFactory;

import java.io.IOException;
import javax.annotation.concurrent.NotThreadSafe;
import javax.annotation.concurrent.ThreadSafe;

/**
 * Provides a streaming API to write a file. This class wraps the BlockOutStreams for each of the
 * blocks in the file and abstracts the switching between streams. The backing streams can write to
 * Alluxio space in the local machine or remote machines. If the {@link UnderStorageType} is
 * {@link UnderStorageType#SYNC_PERSIST}, another stream will write the data to the under storage
 * system.
 */
@NotThreadSafe
public class DoraFileOutStream extends FileOutStream {
  private static final Logger LOG = LoggerFactory.getLogger(DoraFileOutStream.class);

  /** Used to manage closeable resources. */
  private final Closer mCloser;
  private final AlluxioStorageType mAlluxioStorageType;
  private final UnderStorageType mUnderStorageType;
  private final FileSystemContext mContext;
  private final NettyDataWriter mNettyDataWriter;

  /** Stream to the file in the under storage, null if not writing to the under storage. */
  private final FileOutStream mUnderStorageOutputStream;

  private final OutStreamOptions mOptions;

  private boolean mCanceled;
  private boolean mClosed;
  private boolean mWriteToAlluxio;

  protected final AlluxioURI mUri;

  private final DoraCacheClient mDoraClient;

  private final String mUuid;

  /**
   * Creates a new file output stream.
   *
   * @param doraClient the dora client for requesting dora worker
   * @param dataWriter the netty data writer which is used for transferring data with netty
   * @param path the file path
   * @param options the client options
   * @param context the file system context
   * @param ufsOutStream the UfsOutStream for writing data to UFS
   * @param uuid the UUID of a certain OutStream
   */
  public DoraFileOutStream(DoraCacheClient doraClient, NettyDataWriter dataWriter, AlluxioURI path,
      OutStreamOptions options, FileSystemContext context,  FileOutStream ufsOutStream, String uuid)
      throws IOException {
    mDoraClient = doraClient;
    mNettyDataWriter = dataWriter;
    mCloser = Closer.create();
    mUuid = uuid;
    // Acquire a resource to block FileSystemContext reinitialization, this needs to be done before
    // using mContext.
    // The resource will be released in close().
    mContext = context;
    mCloser.register(mContext.blockReinit());
    try {
      mUri = Preconditions.checkNotNull(path, "path");
      mAlluxioStorageType = options.getAlluxioStorageType();
      mUnderStorageType = options.getUnderStorageType();
      mOptions = options;
      mClosed = false;
      mCanceled = false;
      mWriteToAlluxio = mAlluxioStorageType.isStore();
      mBytesWritten = 0;

      if (mUnderStorageType.isSyncPersist()) {
        // Write is through to the under storage, create mUnderStorageOutputStream.
        mUnderStorageOutputStream = ufsOutStream;
      } else {
        mUnderStorageOutputStream = null;
      }
    } catch (Throwable t) {
      throw CommonUtils.closeAndRethrow(mCloser, t);
    }
  }

  @Override
  public void cancel() throws IOException {
    mCanceled = true;
    close();
  }

  @Override
  public void close() throws IOException {
    if (mClosed) {
      return;
    }
    try (Timer.Context ctx = MetricsSystem
            .uniformTimer(MetricKey.CLOSE_ALLUXIO_OUTSTREAM_LATENCY.getName()).time()) {
      try {
        if (mAlluxioStorageType.isStore()) {
          if (mCanceled) {
            mNettyDataWriter.cancel();
          } else {
            mNettyDataWriter.flush();
          }
        }
      } catch (Exception e) {
        // Ignore.
      } finally {
        try {
          mNettyDataWriter.close();
<<<<<<< HEAD
        } catch (Exception e) {
          // Ignore;
=======
        } catch (Exception ex) {
          // Ignore
>>>>>>> e24cf7d8
        }
      }

      if (mUnderStorageType.isSyncPersist()) {
        try {
          if (mCanceled) {
            mUnderStorageOutputStream.cancel();
          } else {
            mUnderStorageOutputStream.flush();
          }
        } catch (Exception e) {
          // Ignore;
        } finally {
          if (Constants.ENABLE_DORA_WRITE) {
            // Only close this output stream when write is enabled.
            // Otherwise this outputStream is used by client/ufs direct write.
            try {
              mUnderStorageOutputStream.close();
            } catch (Exception e) {
              // Ignore;
            }
          }
        }
      }

      CompleteFilePOptions options = CompleteFilePOptions.newBuilder()
          .setUfsLength(mNettyDataWriter.pos())
          .setCommonOptions(FileSystemMasterCommonPOptions.newBuilder().build())
          .setContentHash("HASH-256") // compute hash here
          .build();
      mClosed = true;
      mDoraClient.completeFile(mUri.toString(), options, mUuid);
    } catch (Exception e) {
      // Ignore.
    } finally {
      mClosed = true;
      mCloser.close();
    }
  }

  @Override
  public void flush() throws IOException {
    mNettyDataWriter.flush();
    if (mUnderStorageType.isSyncPersist()) {
      mUnderStorageOutputStream.flush();
    }
  }

  @Override
  public void write(int b) throws IOException {
    writeInternal(b);
  }

  @Override
  public void write(byte[] b) throws IOException {
    Preconditions.checkArgument(b != null, PreconditionMessage.ERR_WRITE_BUFFER_NULL);
    writeInternal(b, 0, b.length);
  }

  @Override
  public void write(byte[] b, int off, int len) throws IOException {
    writeInternal(b, off, len);
  }

  private void writeInternal(int b) throws IOException {
    if (mWriteToAlluxio) {
      Integer intVal = b;
      byte[] bytes = new byte[]{intVal.byteValue()};
      mNettyDataWriter.writeChunk(bytes, 0, 1);
      Metrics.BYTES_WRITTEN_ALLUXIO.inc();
    }

    if (mUnderStorageType.isSyncPersist()) {
      mUnderStorageOutputStream.write(b);
      Metrics.BYTES_WRITTEN_UFS.inc();
    }
    mBytesWritten++;
  }

  private void writeInternal(byte[] b, int off, int len) throws IOException {
    Preconditions.checkArgument(b != null, PreconditionMessage.ERR_WRITE_BUFFER_NULL);
    Preconditions.checkArgument(off >= 0 && len >= 0 && len + off <= b.length,
        PreconditionMessage.ERR_BUFFER_STATE.toString(), b.length, off, len);

    if (mWriteToAlluxio) {
      mNettyDataWriter.writeChunk(b, off, len);
      Metrics.BYTES_WRITTEN_ALLUXIO.inc(len);
    }
    if (mUnderStorageType.isSyncPersist()) {
      mUnderStorageOutputStream.write(b, off, len);
      Metrics.BYTES_WRITTEN_UFS.inc(len);
    }
    mBytesWritten += len;
  }

  /**
   * Class that contains metrics about FileOutStream.
   */
  @ThreadSafe
  private static final class Metrics {
    // Note that only counter can be added here.
    // Both meter and timer need to be used inline
    // because new meter and timer will be created after {@link MetricsSystem.resetAllMetrics()}
    private static final Counter BYTES_WRITTEN_ALLUXIO =
        MetricsSystem.counter(MetricKey.CLIENT_BYTES_WRITTEN_ALLUXIO.getName());
    private static final Counter BYTES_WRITTEN_UFS =
        MetricsSystem.counter(MetricKey.CLIENT_BYTES_WRITTEN_UFS.getName());

    private Metrics() {} // prevent instantiation
  }
}<|MERGE_RESOLUTION|>--- conflicted
+++ resolved
@@ -139,13 +139,8 @@
       } finally {
         try {
           mNettyDataWriter.close();
-<<<<<<< HEAD
-        } catch (Exception e) {
-          // Ignore;
-=======
         } catch (Exception ex) {
           // Ignore
->>>>>>> e24cf7d8
         }
       }
 
