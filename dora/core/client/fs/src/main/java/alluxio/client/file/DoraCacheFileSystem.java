/*
 * The Alluxio Open Foundation licenses this work under the Apache License, version 2.0
 * (the "License"). You may not use this work except in compliance with the License, which is
 * available at www.apache.org/licenses/LICENSE-2.0
 *
 * This software is distributed on an "AS IS" basis, WITHOUT WARRANTIES OR CONDITIONS OF ANY KIND,
 * either express or implied, as more fully set forth in the License.
 *
 * See the NOTICE file distributed with this work for information regarding copyright ownership.
 */

package alluxio.client.file;

import alluxio.AlluxioURI;
import alluxio.CloseableSupplier;
import alluxio.PositionReader;
import alluxio.annotation.SuppressFBWarnings;
import alluxio.client.ReadType;
import alluxio.client.file.dora.DoraCacheClient;
import alluxio.client.file.options.OutStreamOptions;
import alluxio.client.file.ufs.UfsBaseFileSystem;
import alluxio.collections.Pair;
import alluxio.conf.AlluxioConfiguration;
import alluxio.conf.PropertyKey;
import alluxio.exception.AlluxioException;
import alluxio.exception.DirectoryNotEmptyException;
import alluxio.exception.FileAlreadyExistsException;
import alluxio.exception.FileDoesNotExistException;
import alluxio.exception.FileIncompleteException;
import alluxio.exception.InvalidPathException;
import alluxio.exception.OpenDirectoryException;
import alluxio.exception.runtime.AlluxioRuntimeException;
import alluxio.grpc.CreateDirectoryPOptions;
import alluxio.grpc.CreateFilePOptions;
import alluxio.grpc.DeletePOptions;
import alluxio.grpc.ExistsPOptions;
import alluxio.grpc.GetStatusPOptions;
import alluxio.grpc.GrpcUtils;
import alluxio.grpc.ListStatusPOptions;
import alluxio.grpc.OpenFilePOptions;
import alluxio.grpc.RenamePOptions;
import alluxio.grpc.SetAttributePOptions;
import alluxio.metrics.MetricKey;
import alluxio.metrics.MetricsSystem;
import alluxio.proto.dataserver.Protocol;
import alluxio.util.FileSystemOptionsUtils;
import alluxio.util.io.PathUtils;
import alluxio.wire.BlockInfo;
import alluxio.wire.BlockLocation;
import alluxio.wire.BlockLocationInfo;
import alluxio.wire.FileBlockInfo;
import alluxio.wire.FileInfo;
import alluxio.wire.WorkerNetAddress;

import com.codahale.metrics.Counter;
import com.google.common.base.Preconditions;
import com.google.common.collect.ImmutableList;
import io.grpc.Status;
import io.grpc.StatusRuntimeException;
import org.slf4j.Logger;
import org.slf4j.LoggerFactory;

import java.io.IOException;
import java.util.ArrayList;
import java.util.Collections;
import java.util.List;
import java.util.Map;
import java.util.function.Consumer;
<<<<<<< HEAD
import java.util.stream.Collectors;
import javax.annotation.Nullable;
=======
>>>>>>> 959c527d

/**
 * Dora Cache file system implementation.
 */
@SuppressFBWarnings("MS_SHOULD_BE_FINAL")
public class DoraCacheFileSystem extends DelegatingFileSystem {
  private static final Logger LOG = LoggerFactory.getLogger(DoraCacheFileSystem.class);
  public static final int DUMMY_MOUNT_ID = 0;
  private static final Counter UFS_FALLBACK_COUNTER = MetricsSystem.counter(
      MetricKey.CLIENT_UFS_FALLBACK_COUNT.getName());

  public static DoraCacheFileSystemFactory sDoraCacheFileSystemFactory
      = new DoraCacheFileSystemFactory();
  private final DoraCacheClient mDoraClient;
  protected final FileSystemContext mFsContext;
  private final boolean mMetadataCacheEnabled;
  private boolean mUfsFallbackEnabled;
  private final long mDefaultVirtualBlockSize;

  private final boolean mClientWriteToUFSEnabled;

  /**
   * DoraCacheFileSystem Factory.
   */
  public static class DoraCacheFileSystemFactory {
    /**
     * Constructor.
     */
    public DoraCacheFileSystemFactory() {
    }

    /**
     * @param fs      the filesystem
     * @param context the context
     * @return a DoraCacheFileSystem instance
     */
    public DoraCacheFileSystem createAnInstance(FileSystem fs, FileSystemContext context) {
      return new DoraCacheFileSystem(fs, context);
    }
  }

  /**
   * Wraps a file system instance to forward messages.
   *
   * @param fs      the underlying file system
   * @param context
   */
  public DoraCacheFileSystem(FileSystem fs, FileSystemContext context) {
    this(fs, context, new DoraCacheClient(context));
  }

  protected DoraCacheFileSystem(FileSystem fs, FileSystemContext context,
                                DoraCacheClient doraCacheClient) {
    super(fs);
    mDoraClient = doraCacheClient;
    mFsContext = context;
    mMetadataCacheEnabled = context.getClusterConf()
        .getBoolean(PropertyKey.DORA_CLIENT_METADATA_CACHE_ENABLED);
    mUfsFallbackEnabled = context.getClusterConf()
        .getBoolean(PropertyKey.DORA_CLIENT_UFS_FALLBACK_ENABLED);
    mDefaultVirtualBlockSize = context.getClusterConf()
        .getBytes(PropertyKey.USER_BLOCK_SIZE_BYTES_DEFAULT);
    mClientWriteToUFSEnabled = context.getClusterConf()
        .getBoolean(PropertyKey.CLIENT_WRITE_TO_UFS_ENABLED);
  }

  @Override
  public URIStatus getStatus(AlluxioURI path, GetStatusPOptions options)
      throws IOException, AlluxioException {
    AlluxioURI ufsFullPath = convertToUfsPath(path);
    LOG.debug("DoraCacheFileSystem getStatus for {}", ufsFullPath);
    if (!mMetadataCacheEnabled) {
      return mDelegatedFileSystem.getStatus(ufsFullPath, options);
    }
    try {
      GetStatusPOptions mergedOptions = FileSystemOptionsUtils.getStatusDefaults(
          mFsContext.getClusterConf()).toBuilder().mergeFrom(options).build();

      final URIStatus status = mDoraClient.getStatus(ufsFullPath.toString(), mergedOptions);
      // convert to proto and then back to get a clone of the object
      // as it may be cached by a `MetadataCachingFileSystem`, while we need to mutate its fields
      FileInfo info = GrpcUtils.fromProto(GrpcUtils.toProto(status.getFileInfo()));
      info.setPath(convertToAlluxioPath(new AlluxioURI(info.getUfsPath())).getPath());
      URIStatus statusWithRelativeAlluxioPath = new URIStatus(info, status.getCacheContext());
      return statusWithRelativeAlluxioPath;
    } catch (RuntimeException ex) {
      if (ex instanceof StatusRuntimeException) {
        if (((StatusRuntimeException) ex).getStatus().getCode() == Status.NOT_FOUND.getCode()) {
          throw new FileDoesNotExistException(ufsFullPath);
        }
      }
      if (!mUfsFallbackEnabled) {
        throw ex;
      }
      UFS_FALLBACK_COUNTER.inc();
      LOG.error("Dora client get status error ({} times). Fall back to UFS.",
          UFS_FALLBACK_COUNTER.getCount(), ex);
      return mDelegatedFileSystem.getStatus(ufsFullPath, options).setFromUFSFallBack();
    }
  }

  @Override
  public FileInStream openFile(AlluxioURI path, OpenFilePOptions options)
      throws IOException, AlluxioException {
    return openFile(getStatus(path), options);
  }

  @Override
  public FileInStream openFile(URIStatus status, OpenFilePOptions options)
      throws IOException, AlluxioException {
    AlluxioURI path = new AlluxioURI(status.getPath());
    if (status.isFolder()) {
      throw new OpenDirectoryException(path);
    }
    if (!status.isCompleted()) {
      throw new FileIncompleteException(path);
    }
    AlluxioConfiguration conf = mFsContext.getClusterConf();
    OpenFilePOptions mergedOptions = FileSystemOptionsUtils.openFileDefaults(conf)
        .toBuilder().mergeFrom(options).build();
    try {
      if (status.isFromUFSFallBack()) {
        throw new RuntimeException("Status is retrieved from UFS by falling back.");
      }
      Protocol.OpenUfsBlockOptions openUfsBlockOptions =
          Protocol.OpenUfsBlockOptions.newBuilder().setUfsPath(status.getUfsPath())
              .setOffsetInFile(0).setBlockSize(status.getLength())
              .setMaxUfsReadConcurrency(mergedOptions.getMaxUfsReadConcurrency())
              .setNoCache(!ReadType.fromProto(mergedOptions.getReadType()).isCache())
              .setMountId(DUMMY_MOUNT_ID)
              .build();
      return mDoraClient.getInStream(status, openUfsBlockOptions);
    } catch (RuntimeException ex) {
      if (!mUfsFallbackEnabled) {
        throw ex;
      }
      UFS_FALLBACK_COUNTER.inc();
      LOG.error("Dora client open file error ({} times). Fall back to UFS.",
          UFS_FALLBACK_COUNTER.getCount(), ex);
      return mDelegatedFileSystem.openFile(status, mergedOptions);
    }
  }

  @Override
  public PositionReader openPositionRead(AlluxioURI path, OpenFilePOptions options) {
    try {
      return openPositionRead(getStatus(path), options);
    } catch (IOException | AlluxioException e) {
      throw AlluxioRuntimeException.from(e);
    }
  }

  @Override
  public PositionReader openPositionRead(URIStatus status, OpenFilePOptions options) {
    AlluxioURI path = new AlluxioURI(status.getPath());
    if (status.isFolder()) {
      throw AlluxioRuntimeException.from(new OpenDirectoryException(path));
    }
    if (!status.isCompleted()) {
      throw AlluxioRuntimeException.from(new FileIncompleteException(path));
    }
    AlluxioConfiguration conf = mFsContext.getClusterConf();
    OpenFilePOptions mergedOptions = FileSystemOptionsUtils.openFileDefaults(conf)
        .toBuilder().mergeFrom(options).build();
    Protocol.OpenUfsBlockOptions openUfsBlockOptions =
        Protocol.OpenUfsBlockOptions.newBuilder().setUfsPath(status.getUfsPath())
            .setOffsetInFile(0).setBlockSize(status.getLength())
            .setMaxUfsReadConcurrency(mergedOptions.getMaxUfsReadConcurrency())
            .setNoCache(!ReadType.fromProto(mergedOptions.getReadType()).isCache())
            .setMountId(DUMMY_MOUNT_ID)
            .build();
    return mDoraClient.createNettyPositionReader(status, openUfsBlockOptions,
        new CloseableSupplier<>(() ->
            mDelegatedFileSystem.openPositionRead(status, mergedOptions)));
  }

  @Override
  public List<URIStatus> listStatus(AlluxioURI path, ListStatusPOptions options)
      throws FileDoesNotExistException, IOException, AlluxioException {
    AlluxioURI ufsFullPath = convertToUfsPath(path);
    ufsFullPath = new AlluxioURI(PathUtils.normalizePath(ufsFullPath.toString(), "/"));

    try {
      ListStatusPOptions mergedOptions = FileSystemOptionsUtils.listStatusDefaults(
          mFsContext.getClusterConf()).toBuilder().mergeFrom(options).build();

      final List<URIStatus> uriStatuses = mDoraClient.listStatus(ufsFullPath.toString(),
          mergedOptions);
      List<URIStatus> statusesWithRelativePath = new ArrayList<>(uriStatuses.size());
      for (URIStatus s : uriStatuses) {
        statusesWithRelativePath.add(
            new URIStatus(GrpcUtils.fromProto(GrpcUtils.toProto(s.getFileInfo())).setPath(
                convertToAlluxioPath(new AlluxioURI(s.getUfsPath())).getPath())));
      }
      return statusesWithRelativePath;
    } catch (RuntimeException ex) {
      if (ex instanceof StatusRuntimeException) {
        if (((StatusRuntimeException) ex).getStatus().getCode() == Status.NOT_FOUND.getCode()) {
          return Collections.emptyList();
        }
      }
      if (!mUfsFallbackEnabled) {
        throw ex;
      }

      UFS_FALLBACK_COUNTER.inc();
      LOG.error("Dora client list status error ({} times). Fall back to UFS.",
          UFS_FALLBACK_COUNTER.getCount(), ex);
      return mDelegatedFileSystem.listStatus(ufsFullPath, options);
    }
  }

  @Override
  public FileOutStream createFile(AlluxioURI alluxioPath, CreateFilePOptions options)
      throws FileAlreadyExistsException, InvalidPathException, IOException, AlluxioException {
    AlluxioURI ufsFullPath = convertToUfsPath(alluxioPath);

    try {
      CreateFilePOptions mergedOptions = FileSystemOptionsUtils.createFileDefaults(
          mFsContext.getClusterConf()).toBuilder().mergeFrom(options).build();

      Pair<URIStatus, String> result =
          mDoraClient.createFile(ufsFullPath.toString(), mergedOptions);
      URIStatus status = result.getFirst();
      String uuid = result.getSecond();

      LOG.debug("Created file {}, options: {}", alluxioPath.getPath(), mergedOptions);
      OutStreamOptions outStreamOptions =
          new OutStreamOptions(mergedOptions, mFsContext,
              mFsContext.getClusterConf());
      outStreamOptions.setUfsPath(status.getUfsPath());
      outStreamOptions.setMountId(status.getMountId());
      outStreamOptions.setAcl(status.getAcl());

      FileOutStream ufsOutStream;
      if (mClientWriteToUFSEnabled) {
        // create an output stream to UFS.
        ufsOutStream = mDelegatedFileSystem.createFile(ufsFullPath, options);
      } else {
        ufsOutStream = null;
      }

      FileOutStream doraOutStream = mDoraClient.getOutStream(ufsFullPath, mFsContext,
          outStreamOptions, ufsOutStream, uuid);

      return doraOutStream;
    } catch (Exception e) {
      if (!mUfsFallbackEnabled) {
        throw e;
      }
      // TODO(JiamingMai): delete the file
      // delete(alluxioPath);
      UFS_FALLBACK_COUNTER.inc();
      LOG.error("Dora client CreateFile error ({} times). Fall back to UFS.",
          UFS_FALLBACK_COUNTER.getCount(), e);
      return mDelegatedFileSystem.createFile(ufsFullPath, options);
    }
  }

  @Override
  public void createDirectory(AlluxioURI path, CreateDirectoryPOptions options)
      throws FileAlreadyExistsException, InvalidPathException, IOException, AlluxioException {
    AlluxioURI ufsFullPath = convertToUfsPath(path);
    try {
      CreateDirectoryPOptions mergedOptions = FileSystemOptionsUtils.createDirectoryDefaults(
          mFsContext.getClusterConf()).toBuilder().mergeFrom(options).build();

      mDoraClient.createDirectory(ufsFullPath.toString(), mergedOptions);
    } catch (RuntimeException ex) {
      if (!mUfsFallbackEnabled) {
        throw ex;
      }
      UFS_FALLBACK_COUNTER.inc();
      LOG.error("Dora client createDirectory error ({} times). Fall back to UFS.",
          UFS_FALLBACK_COUNTER.getCount(), ex);
      mDelegatedFileSystem.createDirectory(ufsFullPath, options);
    }
  }

  @Override
  public void delete(AlluxioURI path, DeletePOptions options)
      throws DirectoryNotEmptyException, FileDoesNotExistException, IOException, AlluxioException {
    AlluxioURI ufsFullPath = convertToUfsPath(path);

    try {
      DeletePOptions mergedOptions = FileSystemOptionsUtils.deleteDefaults(
          mFsContext.getClusterConf()).toBuilder().mergeFrom(options).build();

      mDoraClient.delete(ufsFullPath.toString(), mergedOptions);
    } catch (RuntimeException ex) {
      if (!mUfsFallbackEnabled) {
        throw ex;
      }
      UFS_FALLBACK_COUNTER.inc();
      LOG.debug("Dora client delete error ({} times). Fall back to UFS.",
          UFS_FALLBACK_COUNTER.getCount(), ex);
      mDelegatedFileSystem.delete(ufsFullPath, options);
    }
  }

  @Override
  public void rename(AlluxioURI src, AlluxioURI dst, RenamePOptions options)
      throws FileDoesNotExistException, IOException, AlluxioException {
    AlluxioURI srcUfsFullPath = convertToUfsPath(src);
    AlluxioURI dstUfsFullPath = convertToUfsPath(dst);
    try {
      RenamePOptions mergedOptions = FileSystemOptionsUtils.renameDefaults(
          mFsContext.getClusterConf()).toBuilder().mergeFrom(options).build();

      mDoraClient.rename(srcUfsFullPath.toString(), dstUfsFullPath.toString(), mergedOptions);
    } catch (RuntimeException ex) {
      if (!mUfsFallbackEnabled) {
        throw ex;
      }
      UFS_FALLBACK_COUNTER.inc();
      LOG.error("Dora client rename error ({} times). Fall back to UFS.",
          UFS_FALLBACK_COUNTER.getCount(), ex);
      mDelegatedFileSystem.rename(srcUfsFullPath, dstUfsFullPath, options);
    }
  }

  @Override
  public void iterateStatus(AlluxioURI path, ListStatusPOptions options,
                            Consumer<? super URIStatus> action)
      throws FileDoesNotExistException, IOException, AlluxioException {
    listStatus(path, options).forEach(action);
  }

  @Override
  public boolean exists(AlluxioURI path, ExistsPOptions options)
      throws InvalidPathException, IOException, AlluxioException {
    AlluxioURI ufsFullPath = convertToUfsPath(path);

    try {
      ExistsPOptions mergedOptions = FileSystemOptionsUtils.existsDefaults(
          mFsContext.getClusterConf()).toBuilder().mergeFrom(options).build();

      return mDoraClient.exists(ufsFullPath.toString(), mergedOptions);
    } catch (RuntimeException ex) {
      if (!mUfsFallbackEnabled) {
        throw ex;
      }
      UFS_FALLBACK_COUNTER.inc();
      LOG.error("Dora client exists error ({} times). Fall back to UFS.",
          UFS_FALLBACK_COUNTER.getCount(), ex);
      return mDelegatedFileSystem.exists(ufsFullPath, options);
    }
  }

  @Override
  public void setAttribute(AlluxioURI path, SetAttributePOptions options)
      throws FileDoesNotExistException, IOException, AlluxioException {
    AlluxioURI ufsFullPath = convertToUfsPath(path);

    try {
      SetAttributePOptions mergedOptions = FileSystemOptionsUtils.setAttributeDefaults(
          mFsContext.getClusterConf()).toBuilder().mergeFrom(options).build();

      mDoraClient.setAttribute(ufsFullPath.toString(), mergedOptions);
    } catch (RuntimeException ex) {
      if (!mUfsFallbackEnabled) {
        throw ex;
      }
      UFS_FALLBACK_COUNTER.inc();
      LOG.error("Dora client setAttribute error ({} times). Fall back to UFS.",
          UFS_FALLBACK_COUNTER.getCount(), ex);
      mDelegatedFileSystem.setAttribute(ufsFullPath, options);
    }
  }

  /**
   * Converts the Alluxio based path to UfsBaseFileSystem based path if needed.
   *
   * @param alluxioPath Alluxio based path
   * @return UfsBaseFileSystem based full path
   */
  public AlluxioURI convertToUfsPath(AlluxioURI alluxioPath) {
    Preconditions.checkArgument(mDelegatedFileSystem instanceof UfsBaseFileSystem,
        "FileSystem is not UfsBaseFileSystem");
    UfsBaseFileSystem under = (UfsBaseFileSystem) mDelegatedFileSystem;
    AlluxioURI rootUFS = under.getRootUFS();
    return PathUtils.convertAlluxioPathToUfsPath(alluxioPath, rootUFS);
  }

  /**
   * Converts the UFS path back to Alluxio path.
   * <p>
   * This is the opposite operation to {@link #convertToUfsPath(AlluxioURI)}.
   *
   * @param ufsPath UfsBaseFileSystem based full path
   * @return an Alluxio path
   * @throws InvalidPathException if ufsPath is not a child of the UFS mounted at Alluxio root
   */
  public AlluxioURI convertToAlluxioPath(AlluxioURI ufsPath) throws InvalidPathException {
    Preconditions.checkArgument(mDelegatedFileSystem instanceof UfsBaseFileSystem,
        "FileSystem is not UfsBaseFileSystem");
    AlluxioURI rootUfs = ((UfsBaseFileSystem) mDelegatedFileSystem).getRootUFS();
    return PathUtils.convertUfsPathToAlluxioPath(ufsPath, rootUfs);
  }

  /**
   * Get the worker address which the specified file locates at.
   * @param path the file path
   * @return the worker address which the file locates at
   */
  public WorkerNetAddress getWorkerNetAddress(AlluxioURI path) {
    AlluxioURI ufsFullPath = convertAlluxioPathToUFSPath(path);
    return mDoraClient.getWorkerNetAddress(ufsFullPath.toString());
  }

  /**
   * Check the location of the specified path.
   * @param path the file path
   * @return a map that maps the file path to a list of workers
   * @throws IOException
   */
  public Map<String, List<WorkerNetAddress>> checkFileLocation(AlluxioURI path) throws IOException {
    return checkFileLocation(path, GetStatusPOptions.getDefaultInstance());
  }

  /**
   * Check the location of the specified path.
   * @param path the file path
   * @param options the get status options
   * @return a map that maps the file path to a list of workers
   * @throws IOException
   */
  public Map<String, List<WorkerNetAddress>> checkFileLocation(AlluxioURI path,
      GetStatusPOptions options) throws IOException {
    AlluxioURI ufsFullPath = convertAlluxioPathToUFSPath(path);
    return mDoraClient.checkFileLocation(ufsFullPath.toString(), options);
  }

  /**
   * Get the location information of the specified file.
   * @param path the path to get the location information
   * @return the location information of the specified file
   * @throws IOException
   * @throws AlluxioException
   */
  @Override
  public List<BlockLocationInfo> getBlockLocations(AlluxioURI path)
      throws IOException, AlluxioException {
    AlluxioURI ufsPath = convertToUfsPath(path);
    URIStatus status = mDoraClient.getStatus(ufsPath.toString(),
        FileSystemOptionsUtils.getStatusDefaults(mFsContext.getClusterConf()));
    return getBlockLocations(status);
  }

  /**
   * Get the location information of the specified file.
   * @param status the uri of the file
   * @return the location information of the specified file
   * @throws IOException
   * @throws AlluxioException
   */
  @Override
  public List<BlockLocationInfo> getBlockLocations(URIStatus status)
      throws IOException, AlluxioException {
    AlluxioURI ufsPath = convertToUfsPath(new AlluxioURI(status.getUfsPath()));
    WorkerNetAddress workerNetAddress = mDoraClient.getWorkerNetAddress(ufsPath.toString());
    // Dora does not have blocks; to apps who need block location info, we split multiple virtual
    // blocks from a file according to a fixed size
    long blockSize = mDefaultVirtualBlockSize;
    long length = status.getLength();
    int blockNum = length == blockSize ? 1 : (int) (length / blockSize) + 1;
    // construct BlockLocation
    ImmutableList.Builder<BlockLocationInfo> listBuilder = ImmutableList.builder();
    for (int i = 0; i < blockNum; i++) {
      long offset = i * blockSize;
      BlockLocation blockLocation = new BlockLocation().setWorkerAddress(workerNetAddress);
      BlockInfo bi = new BlockInfo()
          // a dummy block ID which shouldn't be used to identify the block
          .setBlockId(i + 1)
          .setLength(Math.min(blockSize, status.getLength() - offset))
          .setLocations(ImmutableList.of(blockLocation));

      FileBlockInfo fbi = new FileBlockInfo()
          .setUfsLocations(ImmutableList.of(ufsPath.toString()))
          .setBlockInfo(bi)
          .setOffset(offset);

      BlockLocationInfo blockLocationInfo =
          new BlockLocationInfo(fbi, ImmutableList.of(workerNetAddress));
      listBuilder.add(blockLocationInfo);
    }
    return listBuilder.build();
  }

  /**
   * Dora Cache file system implementation.
   * @param enabled is ufs fall back enabled
   */
  public void setUfsFallbackEnabled(boolean enabled) {
    mUfsFallbackEnabled = enabled;
  }

  @Nullable
  @Override
  public DoraCacheFileSystem getDoraCacheFileSystem() {
    return this;
  }
}<|MERGE_RESOLUTION|>--- conflicted
+++ resolved
@@ -66,11 +66,7 @@
 import java.util.List;
 import java.util.Map;
 import java.util.function.Consumer;
-<<<<<<< HEAD
-import java.util.stream.Collectors;
 import javax.annotation.Nullable;
-=======
->>>>>>> 959c527d
 
 /**
  * Dora Cache file system implementation.
@@ -477,7 +473,7 @@
    * @return the worker address which the file locates at
    */
   public WorkerNetAddress getWorkerNetAddress(AlluxioURI path) {
-    AlluxioURI ufsFullPath = convertAlluxioPathToUFSPath(path);
+    AlluxioURI ufsFullPath = convertToUfsPath(path);
     return mDoraClient.getWorkerNetAddress(ufsFullPath.toString());
   }
 
@@ -500,7 +496,7 @@
    */
   public Map<String, List<WorkerNetAddress>> checkFileLocation(AlluxioURI path,
       GetStatusPOptions options) throws IOException {
-    AlluxioURI ufsFullPath = convertAlluxioPathToUFSPath(path);
+    AlluxioURI ufsFullPath = convertToUfsPath(path);
     return mDoraClient.checkFileLocation(ufsFullPath.toString(), options);
   }
 
