/*
 * The Alluxio Open Foundation licenses this work under the Apache License, version 2.0
 * (the "License"). You may not use this work except in compliance with the License, which is
 * available at www.apache.org/licenses/LICENSE-2.0
 *
 * This software is distributed on an "AS IS" basis, WITHOUT WARRANTIES OR CONDITIONS OF ANY KIND,
 * either express or implied, as more fully set forth in the License.
 *
 * See the NOTICE file distributed with this work for information regarding copyright ownership.
 */

package alluxio.client.file;

import alluxio.AlluxioURI;
import alluxio.CloseableSupplier;
import alluxio.PositionReader;
import alluxio.annotation.SuppressFBWarnings;
import alluxio.client.ReadType;
import alluxio.client.file.dora.DoraCacheClient;
import alluxio.client.file.dora.WorkerLocationPolicy;
import alluxio.client.file.options.OutStreamOptions;
import alluxio.client.file.ufs.UfsBaseFileSystem;
import alluxio.collections.Pair;
import alluxio.conf.AlluxioConfiguration;
import alluxio.conf.PropertyKey;
import alluxio.exception.AlluxioException;
import alluxio.exception.FileAlreadyExistsException;
import alluxio.exception.FileDoesNotExistException;
import alluxio.exception.FileIncompleteException;
import alluxio.exception.InvalidPathException;
import alluxio.exception.OpenDirectoryException;
import alluxio.exception.runtime.AlluxioRuntimeException;
import alluxio.grpc.CreateDirectoryPOptions;
import alluxio.grpc.CreateFilePOptions;
import alluxio.grpc.ExistsPOptions;
import alluxio.grpc.GetStatusPOptions;
import alluxio.grpc.ListStatusPOptions;
import alluxio.grpc.OpenFilePOptions;
import alluxio.grpc.RenamePOptions;
import alluxio.grpc.SetAttributePOptions;
import alluxio.metrics.MetricKey;
import alluxio.metrics.MetricsSystem;
import alluxio.proto.dataserver.Protocol;
import alluxio.util.FileSystemOptionsUtils;
import alluxio.util.io.PathUtils;
import alluxio.wire.BlockInfo;
import alluxio.wire.BlockLocation;
import alluxio.wire.BlockLocationInfo;
import alluxio.wire.FileBlockInfo;
import alluxio.wire.WorkerNetAddress;

import com.codahale.metrics.Counter;
import com.google.common.collect.ImmutableList;
import io.grpc.Status;
import io.grpc.StatusRuntimeException;
import org.slf4j.Logger;
import org.slf4j.LoggerFactory;

import java.io.FileNotFoundException;
import java.io.IOException;
import java.util.Collections;
import java.util.List;
import java.util.function.Consumer;

/**
 * Dora Cache file system implementation.
 */
@SuppressFBWarnings("MS_SHOULD_BE_FINAL")
public class DoraCacheFileSystem extends DelegatingFileSystem {
  private static final Logger LOG = LoggerFactory.getLogger(DoraCacheFileSystem.class);
  public static final int DUMMY_MOUNT_ID = 0;
  private static final Counter UFS_FALLBACK_COUNTER = MetricsSystem.counter(
      MetricKey.CLIENT_UFS_FALLBACK_COUNT.getName());

  public static DoraCacheFileSystemFactory sDoraCacheFileSystemFactory
      = new DoraCacheFileSystemFactory();
  private final DoraCacheClient mDoraClient;
  private final FileSystemContext mFsContext;
  private final boolean mMetadataCacheEnabled;
  private final long mDefaultVirtualBlockSize;

  /**
   * DoraCacheFileSystem Factory.
   */
  public static class DoraCacheFileSystemFactory {
    /**
     * Constructor.
     */
    public DoraCacheFileSystemFactory() {
    }

    /**
     * @param fs the filesystem
     * @param context the context
     * @return a DoraCacheFileSystem instance
     */
    public DoraCacheFileSystem createAnInstance(FileSystem fs, FileSystemContext context) {
      return new DoraCacheFileSystem(fs, context);
    }
  }

  /**
   * Wraps a file system instance to forward messages.
   *
   * @param fs the underlying file system
   * @param context
   */
  public DoraCacheFileSystem(FileSystem fs, FileSystemContext context) {
    this(fs, context, new DoraCacheClient(context, new WorkerLocationPolicy(2000)));
  }

  protected DoraCacheFileSystem(FileSystem fs, FileSystemContext context,
      DoraCacheClient doraCacheClient) {
    super(fs);
    mDoraClient = doraCacheClient;
    mFsContext = context;
    mMetadataCacheEnabled = context.getClusterConf()
        .getBoolean(PropertyKey.DORA_CLIENT_METADATA_CACHE_ENABLED);
    mDefaultVirtualBlockSize = context.getClusterConf()
        .getBytes(PropertyKey.USER_BLOCK_SIZE_BYTES_DEFAULT);
  }

  @Override
  public URIStatus getStatus(AlluxioURI path, GetStatusPOptions options)
      throws IOException, AlluxioException {
    AlluxioURI ufsFullPath = convertAlluxioPathToUFSPath(path);

    if (!mMetadataCacheEnabled) {
      return mDelegatedFileSystem.getStatus(ufsFullPath, options);
    }
    try {
      GetStatusPOptions mergedOptions = FileSystemOptionsUtils.getStatusDefaults(
          mFsContext.getPathConf(path)).toBuilder().mergeFrom(options).build();

      return mDoraClient.getStatus(ufsFullPath.toString(), mergedOptions);
    } catch (RuntimeException ex) {
      if (ex instanceof StatusRuntimeException) {
        if (((StatusRuntimeException) ex).getStatus().getCode() == Status.NOT_FOUND.getCode()) {
          throw new FileNotFoundException();
        }
      }
      UFS_FALLBACK_COUNTER.inc();
      LOG.debug("Dora client get status error ({} times). Fall back to UFS.",
          UFS_FALLBACK_COUNTER.getCount(), ex);
      return mDelegatedFileSystem.getStatus(ufsFullPath, options);
    }
  }

  @Override
  public FileInStream openFile(AlluxioURI path, OpenFilePOptions options)
      throws IOException, AlluxioException {
    return openFile(getStatus(path), options);
  }

  @Override
  public FileInStream openFile(URIStatus status, OpenFilePOptions options)
      throws IOException, AlluxioException {
    AlluxioURI path = new AlluxioURI(status.getPath());
    if (status.isFolder()) {
      throw new OpenDirectoryException(path);
    }
    if (!status.isCompleted()) {
      throw new FileIncompleteException(path);
    }
    AlluxioConfiguration conf = mFsContext.getPathConf(path);
    OpenFilePOptions mergedOptions = FileSystemOptionsUtils.openFileDefaults(conf)
        .toBuilder().mergeFrom(options).build();
    try {
      Protocol.OpenUfsBlockOptions openUfsBlockOptions =
          Protocol.OpenUfsBlockOptions.newBuilder().setUfsPath(status.getUfsPath())
              .setOffsetInFile(0).setBlockSize(status.getLength())
              .setMaxUfsReadConcurrency(mergedOptions.getMaxUfsReadConcurrency())
              .setNoCache(!ReadType.fromProto(mergedOptions.getReadType()).isCache())
              .setMountId(DUMMY_MOUNT_ID)
              .build();
      return mDoraClient.getInStream(status, openUfsBlockOptions);
    } catch (RuntimeException ex) {
      UFS_FALLBACK_COUNTER.inc();
      LOG.debug("Dora client open file error ({} times). Fall back to UFS.",
          UFS_FALLBACK_COUNTER.getCount(), ex);
      return mDelegatedFileSystem.openFile(status, mergedOptions);
    }
  }

  @Override
  public PositionReader openPositionRead(AlluxioURI path, OpenFilePOptions options) {
    try {
      return openPositionRead(getStatus(path), options);
    } catch (IOException | AlluxioException e) {
      throw AlluxioRuntimeException.from(e);
    }
  }

  @Override
  public PositionReader openPositionRead(URIStatus status, OpenFilePOptions options) {
    AlluxioURI path = new AlluxioURI(status.getPath());
    if (status.isFolder()) {
      throw AlluxioRuntimeException.from(new OpenDirectoryException(path));
    }
    if (!status.isCompleted()) {
      throw AlluxioRuntimeException.from(new FileIncompleteException(path));
    }
    AlluxioConfiguration conf = mFsContext.getPathConf(path);
    OpenFilePOptions mergedOptions = FileSystemOptionsUtils.openFileDefaults(conf)
        .toBuilder().mergeFrom(options).build();
    Protocol.OpenUfsBlockOptions openUfsBlockOptions =
        Protocol.OpenUfsBlockOptions.newBuilder().setUfsPath(status.getUfsPath())
            .setOffsetInFile(0).setBlockSize(status.getLength())
            .setMaxUfsReadConcurrency(mergedOptions.getMaxUfsReadConcurrency())
            .setNoCache(!ReadType.fromProto(mergedOptions.getReadType()).isCache())
            .setMountId(DUMMY_MOUNT_ID)
            .build();
    return mDoraClient.createNettyPositionReader(status, openUfsBlockOptions,
        new CloseableSupplier<>(() ->
            mDelegatedFileSystem.openPositionRead(status, mergedOptions)));
  }

  @Override
  public List<URIStatus> listStatus(AlluxioURI path, ListStatusPOptions options)
      throws FileDoesNotExistException, IOException, AlluxioException {
    AlluxioURI ufsFullPath = convertAlluxioPathToUFSPath(path);
    ufsFullPath = new AlluxioURI(PathUtils.normalizePath(ufsFullPath.toString(), "/"));

    try {
      ListStatusPOptions mergedOptions = FileSystemOptionsUtils.listStatusDefaults(
          mFsContext.getPathConf(path)).toBuilder().mergeFrom(options).build();

      return mDoraClient.listStatus(ufsFullPath.toString(), mergedOptions);
    } catch (RuntimeException ex) {
      if (ex instanceof StatusRuntimeException) {
        if (((StatusRuntimeException) ex).getStatus().getCode() == Status.NOT_FOUND.getCode()) {
          return Collections.emptyList();
        }
      }

      UFS_FALLBACK_COUNTER.inc();
      LOG.debug("Dora client list status error ({} times). Fall back to UFS.",
          UFS_FALLBACK_COUNTER.getCount(), ex);
      return mDelegatedFileSystem.listStatus(ufsFullPath, options);
    }
  }

  @Override
  public FileOutStream createFile(AlluxioURI alluxioPath, CreateFilePOptions options)
      throws FileAlreadyExistsException, InvalidPathException, IOException, AlluxioException {
<<<<<<< HEAD

    AlluxioURI ufsFullPath = convertAlluxioPathToUFSPath(alluxioPath);
    try {
      CreateFilePOptions mergedOptions = FileSystemOptionsUtils.createFileDefaults(
          mFsContext.getPathConf(ufsFullPath)).toBuilder().mergeFrom(options).build();
      URIStatus status = mDoraClient.createFile(ufsFullPath.toString(), mergedOptions);


      LOG.debug("Created file {}, options: {}", ufsFullPath.getPath(), mergedOptions);
      OutStreamOptions outStreamOptions =
          new OutStreamOptions(mergedOptions, mFsContext,
              mFsContext.getPathConf(alluxioPath));
      outStreamOptions.setUfsPath(status.getUfsPath());
      outStreamOptions.setMountId(status.getMountId());
      outStreamOptions.setAcl(status.getAcl());
      return mDoraClient.getOutStream(alluxioPath, mFsContext, outStreamOptions);
    } catch (Exception e) {
      // TODO(JiamingMai): delete the file
      // delete(alluxioPath);
      LOG.debug("Dora create file error. Fall back to UFS.", e);
=======
    AlluxioURI ufsFullPath = convertAlluxioPathToUFSPath(path);
    try {

      CreateFilePOptions mergedOptions = FileSystemOptionsUtils.createFileDefaults(
          mFsContext.getPathConf(path)).toBuilder().mergeFrom(options).build();

      Pair<URIStatus, String> result =
          mDoraClient.createFile(ufsFullPath.toString(), mergedOptions);
      URIStatus status = result.getFirst();
      String uuid = result.getSecond();

      LOG.debug("Created file {}, options: {}", path.getPath(), mergedOptions);
      OutStreamOptions outStreamOptions =
          new OutStreamOptions(mergedOptions, mFsContext,
              mFsContext.getPathConf(path));
      outStreamOptions.setUfsPath(status.getUfsPath());
      outStreamOptions.setMountId(status.getMountId());
      outStreamOptions.setAcl(status.getAcl());
      try {
        // Return this outStream to client, so it will be used to write data.
        DoraOutStream outStream =
            mDoraClient.getOutStream(status, outStreamOptions, mFsContext, uuid);
        // But in initial version for testing purpose we will close it and drop it, and fall back
        // to use UFS's createFile(). Please remove these two lines and return above out stream.
        outStream.close();
        return mDelegatedFileSystem.createFile(ufsFullPath, options);
      } catch (Exception e) {
        delete(path);
        throw e;
      }
    } catch (RuntimeException ex) {
      UFS_FALLBACK_COUNTER.inc();
      LOG.debug("Dora client CreateFile error ({} times). Fall back to UFS.",
          UFS_FALLBACK_COUNTER.getCount(), ex);
>>>>>>> 877ce4f9
      return mDelegatedFileSystem.createFile(ufsFullPath, options);
    }
  }

  @Override
  public void createDirectory(AlluxioURI path, CreateDirectoryPOptions options)
      throws FileAlreadyExistsException, InvalidPathException, IOException, AlluxioException {
    AlluxioURI ufsFullPath = convertAlluxioPathToUFSPath(path);
    LOG.warn("Dora Client does not support create/write. This is only for test.");
    // TODO(JiamingMai): implement this method
    mDelegatedFileSystem.createDirectory(ufsFullPath, options);
  }

  @Override
  public void rename(AlluxioURI src, AlluxioURI dst, RenamePOptions options)
      throws FileDoesNotExistException, IOException, AlluxioException {
    AlluxioURI srcUfsFullPath = convertAlluxioPathToUFSPath(src);
    AlluxioURI dstUfsFullPath = convertAlluxioPathToUFSPath(dst);
    LOG.warn("Dora Client does not support create/write. This is only for test.");

    mDelegatedFileSystem.rename(srcUfsFullPath, dstUfsFullPath, options);
  }

  @Override
  public void iterateStatus(AlluxioURI path, ListStatusPOptions options,
      Consumer<? super URIStatus> action)
      throws FileDoesNotExistException, IOException, AlluxioException {
    listStatus(path, options).forEach(action);
  }

  @Override
  public boolean exists(AlluxioURI path, ExistsPOptions options)
      throws InvalidPathException, IOException, AlluxioException {
    AlluxioURI ufsFullPath = convertAlluxioPathToUFSPath(path);

    return mDelegatedFileSystem.exists(ufsFullPath, options);
  }

  @Override
  public void setAttribute(AlluxioURI path, SetAttributePOptions options)
      throws FileDoesNotExistException, IOException, AlluxioException {
    AlluxioURI ufsFullPath = convertAlluxioPathToUFSPath(path);
    LOG.warn("Dora Client does not support create/write. This is only for test.");

    mDelegatedFileSystem.setAttribute(ufsFullPath, options);
  }

  /**
   * Converts the Alluxio based path to UfsBaseFileSystem based path if needed.
   *
   * UfsBaseFileSystem expects absolute/full file path. The Dora Worker
   * expects absolute/full file path, too. So we need to convert the input path from Alluxio
   * relative path to full UFS path if it is an Alluxio relative path.
   * We do this by checking if the path is leading with the UFS root. If the input path
   * is already considered to be UFS path, it should be leading a UFS path with appropriate scheme.
   * If local file system is used, please add "file://" scheme before the path.
   *
   * @param alluxioPath Alluxio based path
   * @return UfsBaseFileSystem based full path
   */
  private AlluxioURI convertAlluxioPathToUFSPath(AlluxioURI alluxioPath) {
    if (mDelegatedFileSystem instanceof UfsBaseFileSystem) {
      UfsBaseFileSystem under = (UfsBaseFileSystem) mDelegatedFileSystem;
      AlluxioURI rootUFS = under.getRootUFS();
      try {
        if (rootUFS.isAncestorOf(alluxioPath)) {
          // Treat this path as a full UFS path.
          return alluxioPath;
        }
      } catch (InvalidPathException e) {
        LOG.error("Invalid path {}", alluxioPath);
        throw new RuntimeException(e);
      }

      // Treat this path as Alluxio relative, and add the UFS root before it.
      String ufsFullPath = PathUtils.concatPath(rootUFS, alluxioPath.toString());
      if (alluxioPath.isRoot()) {
        ufsFullPath = ufsFullPath + AlluxioURI.SEPARATOR;
      }

      return new AlluxioURI(ufsFullPath);
    } else {
      return alluxioPath;
    }
  }

  @Override
  public List<BlockLocationInfo> getBlockLocations(AlluxioURI path)
      throws IOException, AlluxioException {
    AlluxioURI ufsPath = convertAlluxioPathToUFSPath(path);
    URIStatus status = mDoraClient.getStatus(ufsPath.toString(),
        FileSystemOptionsUtils.getStatusDefaults(mFsContext.getPathConf(path)));
    return getBlockLocations(status);
  }

  @Override
  public List<BlockLocationInfo> getBlockLocations(URIStatus status)
      throws IOException, AlluxioException {
    AlluxioURI ufsPath = convertAlluxioPathToUFSPath(new AlluxioURI(status.getUfsPath()));
    WorkerNetAddress workerNetAddress = mDoraClient.getWorkerNetAddress(ufsPath.toString());
    // Dora does not have blocks; to apps who need block location info, we split multiple virtual
    // blocks from a file according to a fixed size
    long blockSize = mDefaultVirtualBlockSize;
    long length = status.getLength();
    int blockNum = length == blockSize ? 1 : (int) (length / blockSize) + 1;
    // construct BlockLocation
    ImmutableList.Builder<BlockLocationInfo> listBuilder = ImmutableList.builder();
    for (int i = 0; i < blockNum; i++) {
      long offset = i * blockSize;
      BlockLocation blockLocation = new BlockLocation().setWorkerAddress(workerNetAddress);
      BlockInfo bi = new BlockInfo()
          // a dummy block ID which shouldn't be used to identify the block
          .setBlockId(i + 1)
          .setLength(Math.min(blockSize, status.getLength() - offset))
          .setLocations(ImmutableList.of(blockLocation));

      FileBlockInfo fbi = new FileBlockInfo()
          .setUfsLocations(ImmutableList.of(ufsPath.toString()))
          .setBlockInfo(bi)
          .setOffset(offset);

      BlockLocationInfo blockLocationInfo =
          new BlockLocationInfo(fbi, ImmutableList.of(workerNetAddress));
      listBuilder.add(blockLocationInfo);
    }
    return listBuilder.build();
  }
}<|MERGE_RESOLUTION|>--- conflicted
+++ resolved
@@ -90,7 +90,7 @@
     }
 
     /**
-     * @param fs the filesystem
+     * @param fs      the filesystem
      * @param context the context
      * @return a DoraCacheFileSystem instance
      */
@@ -102,7 +102,7 @@
   /**
    * Wraps a file system instance to forward messages.
    *
-   * @param fs the underlying file system
+   * @param fs      the underlying file system
    * @param context
    */
   public DoraCacheFileSystem(FileSystem fs, FileSystemContext context) {
@@ -110,7 +110,7 @@
   }
 
   protected DoraCacheFileSystem(FileSystem fs, FileSystemContext context,
-      DoraCacheClient doraCacheClient) {
+                                DoraCacheClient doraCacheClient) {
     super(fs);
     mDoraClient = doraCacheClient;
     mFsContext = context;
@@ -243,63 +243,33 @@
   @Override
   public FileOutStream createFile(AlluxioURI alluxioPath, CreateFilePOptions options)
       throws FileAlreadyExistsException, InvalidPathException, IOException, AlluxioException {
-<<<<<<< HEAD
 
     AlluxioURI ufsFullPath = convertAlluxioPathToUFSPath(alluxioPath);
+
     try {
       CreateFilePOptions mergedOptions = FileSystemOptionsUtils.createFileDefaults(
-          mFsContext.getPathConf(ufsFullPath)).toBuilder().mergeFrom(options).build();
-      URIStatus status = mDoraClient.createFile(ufsFullPath.toString(), mergedOptions);
-
-
-      LOG.debug("Created file {}, options: {}", ufsFullPath.getPath(), mergedOptions);
+          mFsContext.getPathConf(alluxioPath)).toBuilder().mergeFrom(options).build();
+
+      Pair<URIStatus, String> result =
+          mDoraClient.createFile(ufsFullPath.toString(), mergedOptions);
+      URIStatus status = result.getFirst();
+      String uuid = result.getSecond();
+
+      LOG.debug("Created file {}, options: {}", alluxioPath.getPath(), mergedOptions);
       OutStreamOptions outStreamOptions =
           new OutStreamOptions(mergedOptions, mFsContext,
               mFsContext.getPathConf(alluxioPath));
       outStreamOptions.setUfsPath(status.getUfsPath());
       outStreamOptions.setMountId(status.getMountId());
       outStreamOptions.setAcl(status.getAcl());
-      return mDoraClient.getOutStream(alluxioPath, mFsContext, outStreamOptions);
+
+      return mDoraClient.getOutStream(alluxioPath, mFsContext, outStreamOptions, uuid);
     } catch (Exception e) {
       // TODO(JiamingMai): delete the file
       // delete(alluxioPath);
-      LOG.debug("Dora create file error. Fall back to UFS.", e);
-=======
-    AlluxioURI ufsFullPath = convertAlluxioPathToUFSPath(path);
-    try {
-
-      CreateFilePOptions mergedOptions = FileSystemOptionsUtils.createFileDefaults(
-          mFsContext.getPathConf(path)).toBuilder().mergeFrom(options).build();
-
-      Pair<URIStatus, String> result =
-          mDoraClient.createFile(ufsFullPath.toString(), mergedOptions);
-      URIStatus status = result.getFirst();
-      String uuid = result.getSecond();
-
-      LOG.debug("Created file {}, options: {}", path.getPath(), mergedOptions);
-      OutStreamOptions outStreamOptions =
-          new OutStreamOptions(mergedOptions, mFsContext,
-              mFsContext.getPathConf(path));
-      outStreamOptions.setUfsPath(status.getUfsPath());
-      outStreamOptions.setMountId(status.getMountId());
-      outStreamOptions.setAcl(status.getAcl());
-      try {
-        // Return this outStream to client, so it will be used to write data.
-        DoraOutStream outStream =
-            mDoraClient.getOutStream(status, outStreamOptions, mFsContext, uuid);
-        // But in initial version for testing purpose we will close it and drop it, and fall back
-        // to use UFS's createFile(). Please remove these two lines and return above out stream.
-        outStream.close();
-        return mDelegatedFileSystem.createFile(ufsFullPath, options);
-      } catch (Exception e) {
-        delete(path);
-        throw e;
-      }
-    } catch (RuntimeException ex) {
       UFS_FALLBACK_COUNTER.inc();
       LOG.debug("Dora client CreateFile error ({} times). Fall back to UFS.",
-          UFS_FALLBACK_COUNTER.getCount(), ex);
->>>>>>> 877ce4f9
+          UFS_FALLBACK_COUNTER.getCount(), e);
       return mDelegatedFileSystem.createFile(ufsFullPath, options);
     }
   }
@@ -325,7 +295,7 @@
 
   @Override
   public void iterateStatus(AlluxioURI path, ListStatusPOptions options,
-      Consumer<? super URIStatus> action)
+                            Consumer<? super URIStatus> action)
       throws FileDoesNotExistException, IOException, AlluxioException {
     listStatus(path, options).forEach(action);
   }
@@ -349,7 +319,7 @@
 
   /**
    * Converts the Alluxio based path to UfsBaseFileSystem based path if needed.
-   *
+   * <p>
    * UfsBaseFileSystem expects absolute/full file path. The Dora Worker
    * expects absolute/full file path, too. So we need to convert the input path from Alluxio
    * relative path to full UFS path if it is an Alluxio relative path.
