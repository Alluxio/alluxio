--- conflicted
+++ resolved
@@ -636,58 +636,6 @@
     }
   }
 
-<<<<<<< HEAD
-  // Copied from checkUri(AlluxioURI)
-  protected void checkUri(UfsUrl ufsPath) {
-    Preconditions.checkNotNull(ufsPath, "uri");
-    if (!mFsContext.getUriValidationEnabled()) {
-      return;
-    }
-
-    if (ufsPath.hasScheme()) {
-      String warnMsg = "The URI scheme \"{}\" is ignored and not required in URIs passed to"
-          + " the Alluxio Filesystem client.";
-      // TODO(jiacheng): does this still apply?
-      switch (ufsPath.getScheme()) {
-        case Constants.SCHEME:
-          LOG.warn(warnMsg, Constants.SCHEME);
-          break;
-        default:
-          throw new IllegalArgumentException(
-              String.format("Scheme %s:// in AlluxioURI is invalid. Schemes in filesystem"
-                      + " operations are ignored. \"alluxio://\" or no scheme at all is valid.",
-                  ufsPath.getScheme()));
-      }
-    }
-
-    if (ufsPath.hasAuthority()) {
-      LOG.warn("The URI authority (hostname and port) is ignored and not required in URIs passed "
-          + "to the Alluxio Filesystem client.");
-      // TODO(jiacheng): is this still necessary?
-      AlluxioConfiguration conf = mFsContext.getClusterConf();
-      boolean skipAuthorityCheck = conf.isSet(PropertyKey.USER_SKIP_AUTHORITY_CHECK)
-          && conf.getBoolean(PropertyKey.USER_SKIP_AUTHORITY_CHECK);
-      if (!skipAuthorityCheck) {
-        /* Even if we choose to log the warning, check if the Configuration host matches what the
-         * user passes. If not, throw an exception letting the user know they don't match.
-         */
-        Authority configured =
-            MasterInquireClient.Factory
-                .create(mFsContext.getClusterConf(),
-                    mFsContext.getClientContext().getUserState())
-                .getConnectDetails().toAuthority();
-        // TODO(jiacheng): double check the toString() Authority -> String conversion
-        if (!configured.toString().equals(ufsPath.getAuthority())) {
-          throw new IllegalArgumentException(
-              String.format("Alluxio is configured with UFS authority %s. But this file path %s has authority %s. We recommend users to use paths without authority like hdfs://dir/path.",
-                  configured, ufsPath.asString(), ufsPath.getAuthority()));
-        }
-      }
-    }
-  }
-
-=======
->>>>>>> 6de92c3b
   @FunctionalInterface
   interface RpcCallable<T, R> {
     R call(T t) throws IOException, AlluxioException;
