/*
 * The Alluxio Open Foundation licenses this work under the Apache License, version 2.0
 * (the "License"). You may not use this work except in compliance with the License, which is
 * available at www.apache.org/licenses/LICENSE-2.0
 *
 * This software is distributed on an "AS IS" basis, WITHOUT WARRANTIES OR CONDITIONS OF ANY KIND,
 * either express or implied, as more fully set forth in the License.
 *
 * See the NOTICE file distributed with this work for information regarding copyright ownership.
 */

package alluxio.client.file.dora;

import alluxio.Constants;
import alluxio.client.block.BlockWorkerInfo;
import alluxio.conf.AlluxioConfiguration;
import alluxio.conf.PropertyKey;
import alluxio.exception.status.ResourceExhaustedException;
<<<<<<< HEAD
import alluxio.wire.WorkerIdentity;

import com.google.common.collect.ImmutableList;
=======
import alluxio.membership.WorkerClusterView;
import alluxio.wire.WorkerState;
>>>>>>> a8617afe

import java.util.List;
import java.util.stream.Collectors;

/**
 * An implementation of WorkerLocationPolicy.
 * <p>
 * A policy where a file path is matched to worker(s) by a consistenct hashing algorithm.
 * The hash algorithm makes sure the same path maps to the same worker sequence.
 * On top of that, consistent hashing makes sure worker membership changes incur minimal
 * hash changes.
 */
public class ConsistentHashPolicy implements WorkerLocationPolicy {
  private final ConsistentHashProvider mHashProvider =
      new ConsistentHashProvider(100, Constants.SECOND_MS);
  /**
   * This is the number of virtual nodes in the consistent hashing algorithm.
   * In a consistent hashing algorithm, on membership changes, some virtual nodes are
   * re-distributed instead of rebuilding the whole hash table.
   * This guarantees the hash table is changed only in a minimal.
   * In order to achieve that, the number of virtual nodes should be X times the physical nodes
   * in the cluster, where X is a balance between redistribution granularity and size.
   */
  private final int mNumVirtualNodes;

  /**
   * Constructs a new {@link ConsistentHashPolicy}.
   *
   * @param conf the configuration used by the policy
   */
  public ConsistentHashPolicy(AlluxioConfiguration conf) {
    mNumVirtualNodes = conf.getInt(PropertyKey.USER_CONSISTENT_HASH_VIRTUAL_NODE_COUNT_PER_WORKER);
  }

  @Override
  public List<BlockWorkerInfo> getPreferredWorkers(WorkerClusterView workerClusterView,
      String fileId, int count) throws ResourceExhaustedException {
    if (workerClusterView.size() < count) {
      throw new ResourceExhaustedException(String.format(
          "Not enough workers in the cluster %d workers in the cluster but %d required",
          workerClusterView.size(), count));
    }
<<<<<<< HEAD
    List<WorkerIdentity> workerIdentities = blockWorkerInfos.stream()
        .map(BlockWorkerInfo::getIdentity)
        .collect(Collectors.toList());
    mHashProvider.refresh(workerIdentities, mNumVirtualNodes);
    List<WorkerIdentity> workers = mHashProvider.getMultiple(fileId, count);
=======
    List<BlockWorkerInfo> blockWorkerInfoList = workerClusterView.stream()
        .map(w -> new BlockWorkerInfo(w.getIdentity(), w.getAddress(), w.getCapacityBytes(),
            w.getUsedBytes(), w.getState() == WorkerState.LIVE))
        .collect(Collectors.toList());
    HASH_PROVIDER.refresh(blockWorkerInfoList, mNumVirtualNodes);
    List<BlockWorkerInfo> workers = HASH_PROVIDER.getMultiple(fileId, count);
>>>>>>> a8617afe
    if (workers.size() != count) {
      throw new ResourceExhaustedException(String.format(
          "Found %d workers from the hash ring but %d required", workers.size(), count));
    }
    ImmutableList.Builder<BlockWorkerInfo> builder = ImmutableList.builder();
    // todo(bowen): this is quadratic complexity. examine if it's worthwhile to replace
    //  with an indexed map if #workers is huge
    for (WorkerIdentity worker : workers) {
      for (BlockWorkerInfo info : blockWorkerInfos) {
        if (info.getIdentity().equals(worker)) {
          builder.add(info);
          break;
        }
      }
    }
    List<BlockWorkerInfo> infos = builder.build();
    return infos;
  }
}<|MERGE_RESOLUTION|>--- conflicted
+++ resolved
@@ -16,21 +16,19 @@
 import alluxio.conf.AlluxioConfiguration;
 import alluxio.conf.PropertyKey;
 import alluxio.exception.status.ResourceExhaustedException;
-<<<<<<< HEAD
+import alluxio.membership.WorkerClusterView;
 import alluxio.wire.WorkerIdentity;
+import alluxio.wire.WorkerInfo;
+import alluxio.wire.WorkerState;
 
 import com.google.common.collect.ImmutableList;
-=======
-import alluxio.membership.WorkerClusterView;
-import alluxio.wire.WorkerState;
->>>>>>> a8617afe
 
 import java.util.List;
 import java.util.stream.Collectors;
 
 /**
  * An implementation of WorkerLocationPolicy.
- * <p>
+ *
  * A policy where a file path is matched to worker(s) by a consistenct hashing algorithm.
  * The hash algorithm makes sure the same path maps to the same worker sequence.
  * On top of that, consistent hashing makes sure worker membership changes incur minimal
@@ -66,20 +64,11 @@
           "Not enough workers in the cluster %d workers in the cluster but %d required",
           workerClusterView.size(), count));
     }
-<<<<<<< HEAD
-    List<WorkerIdentity> workerIdentities = blockWorkerInfos.stream()
+    List<WorkerIdentity> workerIdentities = workerClusterView.stream()
         .map(BlockWorkerInfo::getIdentity)
         .collect(Collectors.toList());
     mHashProvider.refresh(workerIdentities, mNumVirtualNodes);
     List<WorkerIdentity> workers = mHashProvider.getMultiple(fileId, count);
-=======
-    List<BlockWorkerInfo> blockWorkerInfoList = workerClusterView.stream()
-        .map(w -> new BlockWorkerInfo(w.getIdentity(), w.getAddress(), w.getCapacityBytes(),
-            w.getUsedBytes(), w.getState() == WorkerState.LIVE))
-        .collect(Collectors.toList());
-    HASH_PROVIDER.refresh(blockWorkerInfoList, mNumVirtualNodes);
-    List<BlockWorkerInfo> workers = HASH_PROVIDER.getMultiple(fileId, count);
->>>>>>> a8617afe
     if (workers.size() != count) {
       throw new ResourceExhaustedException(String.format(
           "Found %d workers from the hash ring but %d required", workers.size(), count));
@@ -88,12 +77,12 @@
     // todo(bowen): this is quadratic complexity. examine if it's worthwhile to replace
     //  with an indexed map if #workers is huge
     for (WorkerIdentity worker : workers) {
-      for (BlockWorkerInfo info : blockWorkerInfos) {
-        if (info.getIdentity().equals(worker)) {
-          builder.add(info);
-          break;
-        }
-      }
+      WorkerInfo workerInfo = workerClusterView.getWorkerById(worker);
+      BlockWorkerInfo blockWorkerInfo = new BlockWorkerInfo(
+          worker, workerInfo.getAddress(), workerInfo.getCapacityBytes(),
+          workerInfo.getUsedBytes(), workerInfo.getState() == WorkerState.LIVE
+      );
+      builder.add(blockWorkerInfo);
     }
     List<BlockWorkerInfo> infos = builder.build();
     return infos;
