--- conflicted
+++ resolved
@@ -42,11 +42,7 @@
  */
 public class ConsistentHashPolicy implements WorkerLocationPolicy {
   private static final Logger LOG = LoggerFactory.getLogger(ConsistentHashPolicy.class);
-<<<<<<< HEAD
-  private static final ConsistentHashProvider HASH_PROVIDER =
-=======
   private final ConsistentHashProvider mHashProvider =
->>>>>>> b5a28950
       new ConsistentHashProvider(100, Constants.SECOND_MS);
   /**
    * This is the number of virtual nodes in the consistent hashing algorithm.
@@ -64,13 +60,9 @@
    * @param conf the configuration used by the policy
    */
   public ConsistentHashPolicy(AlluxioConfiguration conf) {
-<<<<<<< HEAD
     LOG.debug("%s is chosen for user worker hash algorithm",
         conf.getString(PropertyKey.USER_WORKER_SELECTION_POLICY));
-    mNumVirtualNodes = conf.getInt(PropertyKey.USER_CONSISTENT_HASH_VIRTUAL_NODE_COUNT);
-=======
     mNumVirtualNodes = conf.getInt(PropertyKey.USER_CONSISTENT_HASH_VIRTUAL_NODE_COUNT_PER_WORKER);
->>>>>>> b5a28950
   }
 
   @Override
