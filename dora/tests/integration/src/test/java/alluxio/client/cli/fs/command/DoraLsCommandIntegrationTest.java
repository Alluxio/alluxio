--- conflicted
+++ resolved
@@ -15,7 +15,6 @@
 import static org.junit.Assert.assertTrue;
 
 import alluxio.Constants;
-import alluxio.annotation.dora.DoraTestTodoItem;
 import alluxio.client.cli.fs.AbstractDoraFileSystemShellTest;
 import alluxio.conf.PropertyKey;
 import alluxio.exception.AlluxioException;
@@ -136,13 +135,7 @@
     );
   }
 
-<<<<<<< HEAD
-  @DoraTestTodoItem(action = DoraTestTodoItem.Action.FIX, owner = "Hua",
-      comment = "access time is not supported by Dora worker")
-  @Ignore
-=======
   @Ignore("Ignore broken test for now")
->>>>>>> cacc1cc6
   @Test
   public void testLsWithSortByAccessTime() throws IOException, AlluxioException {
     String oldFile = "/testRoot/oldFile";
@@ -188,13 +181,7 @@
     );
   }
 
-<<<<<<< HEAD
-  @DoraTestTodoItem(action = DoraTestTodoItem.Action.FIX, owner = "Hua",
-      comment = "creation time is yet to be supported by Dora worker")
-  @Ignore
-=======
   @Ignore("Ignore broken test for now")
->>>>>>> cacc1cc6
   @Test
   public void testLsWithSortByCreationTime() throws IOException, AlluxioException {
     String oldFile = "/testRoot/oldFile";
