--- conflicted
+++ resolved
@@ -35,11 +35,7 @@
   protected String mBaseUri = Constants.REST_API_PREFIX;
 
   protected TestCase runTestCase(String bucket, Map<String, String> params,
-<<<<<<< HEAD
-                                     String httpMethod, TestCaseOptions options) throws Exception {
-=======
                                  String httpMethod, TestCaseOptions options) throws Exception {
->>>>>>> 07f0dfb9
     return new TestCase(mHostname, mPort, mBaseUri, bucket, params, httpMethod, options).run();
   }
 
