--- conflicted
+++ resolved
@@ -39,11 +39,7 @@
   @Rule
   public S3ProxyRule mS3Proxy = S3ProxyRule.builder()
       .withBlobStoreProvider("transient")
-<<<<<<< HEAD
-      .withPort(8002)
-=======
       .withPort(UFS_PORT)
->>>>>>> 97925134
       .withCredentials("_", "_")
       .build();
 
@@ -54,11 +50,7 @@
           .setProperty(PropertyKey.USER_FILE_WRITE_TYPE_DEFAULT, WriteType.CACHE_THROUGH)
           .setProperty(PropertyKey.WORKER_BLOCK_STORE_TYPE, "PAGE")
           .setProperty(PropertyKey.WORKER_PAGE_STORE_PAGE_SIZE, Constants.KB)
-<<<<<<< HEAD
-          .setProperty(PropertyKey.UNDERFS_S3_ENDPOINT, "localhost:8002")
-=======
           .setProperty(PropertyKey.UNDERFS_S3_ENDPOINT, "localhost:" + UFS_PORT)
->>>>>>> 97925134
           .setProperty(PropertyKey.UNDERFS_S3_ENDPOINT_REGION, "us-west-2")
           .setProperty(PropertyKey.UNDERFS_S3_DISABLE_DNS_BUCKETS, true)
           .setProperty(PropertyKey.MASTER_MOUNT_TABLE_ROOT_UFS, "s3://" + TEST_BUCKET)
