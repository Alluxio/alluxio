/*
 * The Alluxio Open Foundation licenses this work under the Apache License, version 2.0
 * (the "License"). You may not use this work except in compliance with the License, which is
 * available at www.apache.org/licenses/LICENSE-2.0
 *
 * This software is distributed on an "AS IS" basis, WITHOUT WARRANTIES OR CONDITIONS OF ANY KIND,
 * either express or implied, as more fully set forth in the License.
 *
 * See the NOTICE file distributed with this work for information regarding copyright ownership.
 */

package alluxio.cli.fs.command;

import alluxio.AlluxioURI;
import alluxio.annotation.PublicApi;
import alluxio.cli.CommandUtils;
import alluxio.client.block.BlockStoreClient;
import alluxio.client.block.policy.BlockLocationPolicy;
import alluxio.client.block.stream.BlockInStream;
import alluxio.client.block.stream.BlockWorkerClient;
import alluxio.client.file.BaseFileSystem;
import alluxio.client.file.FileSystem;
import alluxio.client.file.FileSystemContext;
import alluxio.client.file.URIStatus;
import alluxio.client.file.options.InStreamOptions;
import alluxio.collections.Pair;
import alluxio.conf.AlluxioConfiguration;
import alluxio.conf.PropertyKey;
import alluxio.exception.AlluxioException;
import alluxio.exception.status.InvalidArgumentException;
import alluxio.grpc.CacheRequest;
import alluxio.grpc.JobProgressReportFormat;
import alluxio.grpc.LoadJobPOptions;
import alluxio.grpc.OpenFilePOptions;
import alluxio.job.JobDescription;
import alluxio.job.LoadJobRequest;
import alluxio.proto.dataserver.Protocol;
import alluxio.resource.CloseableResource;
import alluxio.util.FileSystemOptionsUtils;
import alluxio.util.FormatUtils;
import alluxio.wire.BlockInfo;
import alluxio.wire.WorkerNetAddress;

import com.google.common.base.Preconditions;
import com.google.common.collect.ImmutableMap;
import io.grpc.Status;
import io.grpc.StatusRuntimeException;
import org.apache.commons.cli.CommandLine;
import org.apache.commons.cli.Option;
import org.apache.commons.cli.Options;

import java.io.IOException;
import java.util.List;
import java.util.Optional;
import java.util.OptionalLong;
import javax.annotation.concurrent.ThreadSafe;

/**
 * Loads a file or directory in Alluxio space, making it resident in Alluxio.
 *
 * @deprecated This command no longer works under the new Dora architecture.
 */
@ThreadSafe
@PublicApi
@Deprecated
public final class LoadCommand extends AbstractFileSystemCommand {
  private static final JobProgressReportFormat DEFAULT_FORMAT = JobProgressReportFormat.TEXT;
  private static final String JOB_TYPE = "load";
  private static final Option LOCAL_OPTION =
      Option.builder()
          .longOpt("local")
          .required(false)
          .hasArg(false)
          .desc("load the file to local worker.")
          .build();
  private static final Option SUBMIT_OPTION = Option.builder()
      .longOpt("submit")
      .required(false)
      .hasArg(false)
      .desc("Submit load job to Alluxio master, update job options if already exists.")
      .build();

  private static final Option STOP_OPTION = Option.builder()
      .longOpt("stop")
      .required(false)
      .hasArg(false)
      .desc("Stop a load job if it's still running.")
      .build();

  private static final Option PROGRESS_OPTION = Option.builder()
      .longOpt("progress")
      .required(false)
      .hasArg(false)
      .desc("Get progress report of a load job.")
      .build();

  private static final Option PARTIAL_LISTING_OPTION = Option.builder()
      .longOpt("partial-listing")
      .required(false)
      .hasArg(false)
      .desc("Use partial directory listing. This limits the memory usage "
          + "and starts load sooner for larger directory. But progress "
          + "report cannot report on the total number of files because the "
          + "whole directory is not listed yet.")
      .build();

  private static final Option VERIFY_OPTION = Option.builder()
      .longOpt("verify")
      .required(false)
      .hasArg(false)
      .desc("Run verification when load finish and load new files if any.")
      .build();

  private static final Option BANDWIDTH_OPTION = Option.builder()
      .longOpt("bandwidth")
      .required(false)
      .hasArg(true)
      .desc("Single worker read bandwidth limit.")
      .build();

  private static final Option PROGRESS_FORMAT = Option.builder()
      .longOpt("format")
      .required(false)
      .hasArg(true)
      .desc("Format of the progress report, supports TEXT and JSON. If not "
          + "set, TEXT is used.")
      .build();

  private static final Option PROGRESS_VERBOSE = Option.builder()
      .longOpt("verbose")
      .required(false)
      .hasArg(false)
      .desc("Whether to return a verbose progress report with detailed errors")
      .build();

  private static final Option LOAD_METADATA_ONLY = Option.builder()
      .longOpt("metadata-only")
      .required(false)
      .hasArg(false)
      .desc("If specified, only the file metadata are loaded")
      .build();

  /**
   * Constructs a new instance to load a file or directory in Alluxio space.
   *
   * @param fsContext the filesystem of Alluxio
   */
  public LoadCommand(FileSystemContext fsContext) {
    super(fsContext);
<<<<<<< HEAD
    mFileSystem = FileSystem.Factory.createLegacy(fsContext);
    Preconditions.checkArgument(mFileSystem instanceof BaseFileSystem);
=======
    AlluxioProperties properties = fsContext.getClusterConf().copyProperties();
    properties.set(PropertyKey.DORA_ENABLED, false);
    AlluxioConfiguration config = new InstancedConfiguration(properties);
    mFileSystem = FileSystem.Factory.create(fsContext,
        FileSystemOptions.Builder.fromConf(config)
            .setUfsFallbackEnabled(false)
            .build());
    assert (mFileSystem instanceof BaseFileSystem);
>>>>>>> 1fff9210
  }

  @Override
  public String getCommandName() {
    return "load";
  }

  @Override
  public Options getOptions() {
    return new Options()
        .addOption(BANDWIDTH_OPTION)
        .addOption(PARTIAL_LISTING_OPTION)
        .addOption(VERIFY_OPTION)
        .addOption(SUBMIT_OPTION)
        .addOption(STOP_OPTION)
        .addOption(PROGRESS_OPTION)
        .addOption(PROGRESS_FORMAT)
        .addOption(PROGRESS_VERBOSE)
        .addOption(LOCAL_OPTION)
        .addOption(LOAD_METADATA_ONLY);
  }

  @Override
  public int run(CommandLine cl) throws AlluxioException, IOException {
    System.out.println("The load command is deprecated under the new  DORA architecture. "
        + "Please only use it when the cluster has " + PropertyKey.DORA_ENABLED + "=false");
    String[] args = cl.getArgs();
    AlluxioURI path = new AlluxioURI(args[0]);
    if (isOldFormat(cl)) {
      runWildCardCmd(path, cl);
      return 0;
    }

    if (path.containsWildcard()) {
      throw new UnsupportedOperationException("Load does not support wildcard path");
    }

    if (cl.hasOption(SUBMIT_OPTION.getLongOpt())) {
      OptionalLong bandwidth = OptionalLong.empty();
      if (cl.hasOption(BANDWIDTH_OPTION.getLongOpt())) {
        bandwidth = OptionalLong.of(FormatUtils.parseSpaceSize(
            cl.getOptionValue(BANDWIDTH_OPTION.getLongOpt())));
      }
      return submitLoad(
          path,
          bandwidth,
          cl.hasOption(PARTIAL_LISTING_OPTION.getLongOpt()),
          cl.hasOption(VERIFY_OPTION.getLongOpt()),
          cl.hasOption(LOAD_METADATA_ONLY.getLongOpt()));
    }

    if (cl.hasOption(STOP_OPTION.getLongOpt())) {
      return stopLoad(path);
    }
    JobProgressReportFormat format = DEFAULT_FORMAT;
    if (cl.hasOption(PROGRESS_OPTION.getLongOpt())) {
      if (cl.hasOption(PROGRESS_FORMAT.getLongOpt())) {
        format = JobProgressReportFormat.valueOf(cl.getOptionValue(PROGRESS_FORMAT.getLongOpt()));
      }
      return getProgress(path, format, cl.hasOption(PROGRESS_VERBOSE.getLongOpt()));
    }

    return 0;
  }

  @Override
  public String getUsage() {
    return "For backward compatibility: load [--local] <path>\n"
        + "For distributed load:\n"
        + "\tload <path> --submit "
        + "[--bandwidth N] [--verify] [--partial-listing] [--metadata-only]\n"
        + "\tload <path> --stop\n"
        + "\tload <path> --progress [--format TEXT|JSON] [--verbose]\n";
  }

  @Override
  public String getDescription() {
    return "Loads a file or directory in Alluxio space, makes it resident in Alluxio.";
  }

  @Override
  public void validateArgs(CommandLine cl) throws InvalidArgumentException {
    CommandUtils.checkNumOfArgsNoLessThan(this, cl, 1);
    if (!isOldFormat(cl)) {
      int commands = 0;
      if (cl.hasOption(SUBMIT_OPTION.getLongOpt())) {
        commands++;
      }
      if (cl.hasOption(STOP_OPTION.getLongOpt())) {
        commands++;
      }
      if (cl.hasOption(PROGRESS_OPTION.getLongOpt())) {
        commands++;
      }
      if (commands != 1) {
        throw new InvalidArgumentException("Must have one of submit / stop / progress");
      }
    }
  }

  private int submitLoad(AlluxioURI path, OptionalLong bandwidth,
      boolean usePartialListing, boolean verify, boolean loadMetadataOnly) {
    LoadJobPOptions.Builder options = alluxio.grpc.LoadJobPOptions
        .newBuilder().setPartialListing(usePartialListing).setVerify(verify)
        .setLoadMetadataOnly(loadMetadataOnly);
    if (bandwidth.isPresent()) {
      options.setBandwidth(bandwidth.getAsLong());
    }
    LoadJobRequest job = new LoadJobRequest(path.getPath(), options.build());
    try {
      Optional<String> jobId = mFileSystem.submitJob(job);
      if (jobId.isPresent()) {
        System.out.printf("Load '%s' is successfully submitted. JobId: %s%n", path, jobId.get());
      } else {
        System.out.printf("Load already running for path '%s' %n", path);
      }
      return 0;
    } catch (StatusRuntimeException e) {
      System.out.println("Failed to submit load job " + path + ": " + e.getMessage());
      return -1;
    }
  }

  private int stopLoad(AlluxioURI path) {
    try {
      if (mFileSystem.stopJob(JobDescription
          .newBuilder()
          .setPath(path.getPath())
          .setType(JOB_TYPE)
          .build())) {
        System.out.printf("Load '%s' is successfully stopped.%n", path);
      }
      else {
        System.out.printf("Cannot find load job for path %s, it might have already been "
            + "stopped or finished%n", path);
      }
      return 0;
    } catch (StatusRuntimeException e) {
      System.out.println("Failed to stop load job " + path + ": " + e.getMessage());
      return -1;
    }
  }

  private int getProgress(AlluxioURI path, JobProgressReportFormat format,
      boolean verbose) {
    try {
      System.out.println("Progress for loading path '" + path + "':");
      System.out.println(mFileSystem.getJobProgress(JobDescription
          .newBuilder()
          .setPath(path.getPath())
          .setType(JOB_TYPE)
          .build(), format, verbose));
      return 0;
    } catch (StatusRuntimeException e) {
      if (e.getStatus().getCode() == Status.Code.NOT_FOUND) {
        System.out.println("Load for path '" + path + "' cannot be found.");
        return -2;
      }
      System.out.println("Failed to get progress for load job " + path + ": " + e.getMessage());
      return -1;
    }
  }

  private boolean isOldFormat(CommandLine cl) {
    return cl.getOptions().length == 0
        || (cl.getOptions().length == 1 && cl.hasOption(LOCAL_OPTION.getLongOpt()));
  }

  @Override
  protected void runPlainPath(AlluxioURI plainPath, CommandLine cl)
      throws AlluxioException, IOException {
    Preconditions.checkState(
        isOldFormat(cl),
        "The new load command should not hit this code path");
    oldLoad(plainPath, cl.hasOption(LOCAL_OPTION.getLongOpt()));
  }

  /**
   * Loads a file or directory in Alluxio space, makes it resident in Alluxio.
   *
   * @param filePath The {@link AlluxioURI} path to load into Alluxio
   * @param local whether to load data to local worker even when the data is already loaded remotely
   */
  private void oldLoad(AlluxioURI filePath, boolean local)
      throws AlluxioException, IOException {
    URIStatus status = mFileSystem.getStatus(filePath);
    if (status.isFolder()) {
      List<URIStatus> statuses = mFileSystem.listStatus(filePath);
      for (URIStatus uriStatus : statuses) {
        AlluxioURI newPath = new AlluxioURI(uriStatus.getPath());
        oldLoad(newPath, local);
      }
    } else {
      if (local) {
        if (!mFsContext.hasNodeLocalWorker()) {
          System.out.println(
              "When local option is specified, there must be a local worker available");
          return;
        }
      } else if (status.getInAlluxioPercentage() == 100) {
        // The file has already been fully loaded into Alluxio.
        System.out.println(filePath + " already in Alluxio fully");
        return;
      }
      runLoadTask(filePath, status, local);
    }
    System.out.println(filePath + " loaded");
  }

  private void runLoadTask(AlluxioURI filePath, URIStatus status, boolean local)
      throws IOException {
    AlluxioConfiguration conf = mFsContext.getPathConf(filePath);
    OpenFilePOptions options = FileSystemOptionsUtils.openFileDefaults(conf);
    BlockLocationPolicy policy = Preconditions.checkNotNull(
        BlockLocationPolicy.Factory
            .create(conf.getClass(PropertyKey.USER_UFS_BLOCK_READ_LOCATION_POLICY), conf),
        "UFS read location policy Required when loading files");
    WorkerNetAddress dataSource;
    List<Long> blockIds = status.getBlockIds();
    for (long blockId : blockIds) {
      if (local) {
        dataSource = mFsContext.getNodeLocalWorker();
      } else { // send request to data source
        BlockStoreClient blockStore = BlockStoreClient.create(mFsContext);
        Pair<WorkerNetAddress, BlockInStream.BlockInStreamSource> dataSourceAndType = blockStore
            .getDataSourceAndType(status.getBlockInfo(blockId), status, policy, ImmutableMap.of());
        dataSource = dataSourceAndType.getFirst();
      }
      Protocol.OpenUfsBlockOptions openUfsBlockOptions =
          new InStreamOptions(status, options, conf, mFsContext).getOpenUfsBlockOptions(blockId);
      BlockInfo info = status.getBlockInfo(blockId);
      long blockLength = info.getLength();
      String host = dataSource.getHost();
      // issues#11172: If the worker is in a container, use the container hostname
      // to establish the connection.
      if (!dataSource.getContainerHost().equals("")) {
        host = dataSource.getContainerHost();
      }
      CacheRequest request = CacheRequest.newBuilder().setBlockId(blockId).setLength(blockLength)
          .setOpenUfsBlockOptions(openUfsBlockOptions).setSourceHost(host)
          .setSourcePort(dataSource.getDataPort()).build();
      try (CloseableResource<BlockWorkerClient> blockWorker =
          mFsContext.acquireBlockWorkerClient(dataSource)) {
        blockWorker.get().cache(request);
      } catch (Exception e) {
        throw new RuntimeException(String.format("Failed to complete cache request from %s for "
            + "block %d of file %s: %s", dataSource, blockId, status.getPath(), e), e);
      }
    }
  }
}<|MERGE_RESOLUTION|>--- conflicted
+++ resolved
@@ -147,19 +147,8 @@
    */
   public LoadCommand(FileSystemContext fsContext) {
     super(fsContext);
-<<<<<<< HEAD
     mFileSystem = FileSystem.Factory.createLegacy(fsContext);
     Preconditions.checkArgument(mFileSystem instanceof BaseFileSystem);
-=======
-    AlluxioProperties properties = fsContext.getClusterConf().copyProperties();
-    properties.set(PropertyKey.DORA_ENABLED, false);
-    AlluxioConfiguration config = new InstancedConfiguration(properties);
-    mFileSystem = FileSystem.Factory.create(fsContext,
-        FileSystemOptions.Builder.fromConf(config)
-            .setUfsFallbackEnabled(false)
-            .build());
-    assert (mFileSystem instanceof BaseFileSystem);
->>>>>>> 1fff9210
   }
 
   @Override
