/*
 * The Alluxio Open Foundation licenses this work under the Apache License, version 2.0
 * (the "License"). You may not use this work except in compliance with the License, which is
 * available at www.apache.org/licenses/LICENSE-2.0
 *
 * This software is distributed on an "AS IS" basis, WITHOUT WARRANTIES OR CONDITIONS OF ANY KIND,
 * either express or implied, as more fully set forth in the License.
 *
 * See the NOTICE file distributed with this work for information regarding copyright ownership.
 */

package alluxio.invalidation.cache;

import alluxio.AlluxioURI;
import alluxio.BaseFileStructure;
import alluxio.BaseThreadState;
import alluxio.conf.Configuration;
import alluxio.conf.PropertyKey;
import alluxio.file.options.DescendantType;
import alluxio.master.file.meta.UfsSyncPathCache;

import org.openjdk.jmh.annotations.Benchmark;
import org.openjdk.jmh.annotations.Level;
import org.openjdk.jmh.annotations.Param;
import org.openjdk.jmh.annotations.Scope;
import org.openjdk.jmh.annotations.Setup;
import org.openjdk.jmh.annotations.State;
import org.openjdk.jmh.annotations.TearDown;
import org.openjdk.jmh.results.format.ResultFormatType;
import org.openjdk.jmh.runner.Runner;
import org.openjdk.jmh.runner.RunnerException;
import org.openjdk.jmh.runner.options.CommandLineOptionException;
import org.openjdk.jmh.runner.options.CommandLineOptions;
import org.openjdk.jmh.runner.options.Options;
import org.openjdk.jmh.runner.options.OptionsBuilder;

import java.time.Clock;
import java.time.Instant;
import java.time.ZoneId;
import java.util.Optional;
import java.util.Random;
import java.util.concurrent.atomic.AtomicLong;

public class InvalidationSyncCacheBench {

  @State(Scope.Thread)
  public static class ThreadState extends BaseThreadState {

    int mDirectorySyncCount;
    int mFileSyncCount;
    int mTotalSyncChecks;
    Random mRand = new Random();

    @Setup(Level.Trial)
    public void trialSetup() {
      mRand = new Random();
    }

    @Setup(Level.Iteration)
    public void setup() {
      mDirectorySyncCount = 0;
      mFileSyncCount = 0;
      mTotalSyncChecks = 0;
    }

    @TearDown(Level.Iteration)
    public void tearDown() {
      System.out.printf("Directory sync needed %d, file sync needed %d,"
              + " total sync checks %d, %f percent syncs%n",
          mDirectorySyncCount, mFileSyncCount, mTotalSyncChecks,
          100 * (((float) mFileSyncCount + mDirectorySyncCount) / (float) mTotalSyncChecks));
    }

    boolean nextOpIsCheckSync(FileStructure fs) {
      return mRand.nextInt(100) < fs.mCheckSync;
    }

    boolean nextOpIsDirectory(FileStructure fs) {
      return mRand.nextInt(100) < fs.mDirSync;
    }

    AlluxioURI nextPath(BaseFileStructure fs, boolean isDirectory) {
      int depth = nextDepth(fs);
      StringBuilder builder = new StringBuilder();
      for (int i = 0; i < depth; i++) {
        builder.append("/nxt").append(nextWidth(fs));
      }
      if (isDirectory) {
        builder.append("/");
      } else {
        builder.append("/file").append(nextFileId(fs, depth));
      }
      return new AlluxioURI(builder.toString());
    }
  }

  @State(Scope.Benchmark)
  public static class FileStructure extends BaseFileStructure {
    UfsSyncPathCache mCache;

    @Param({"100", "1000"})
    public int mCacheSize;

    @Param({"70", "80"})
    public int mCheckSync;

    @Param({"5"})
    public int mDirSync;

    @Param({"UNIFORM", "ZIPF"})
    public Distribution mInvalDist;

    @Param({"1000"})
    public int mInvalCount;

    BaseFileStructure mInvalidationStructure;

    @Setup(Level.Trial)
    public void setupTrial() throws Exception {
      Configuration.set(PropertyKey.MASTER_UFS_PATH_CACHE_CAPACITY, mCacheSize);

      mInvalidationStructure = new BaseFileStructure();
      mInvalidationStructure.mDistribution = mInvalDist;
      mInvalidationStructure.mFileCount = mInvalCount;
      mInvalidationStructure.mDepth = mDepth;
      mInvalidationStructure.init();
<<<<<<< HEAD
      mCache = new InvalidationSyncCache(new AtomicClock(), Optional::of);
=======
      mCache = new UfsSyncPathCache(new AtomicClock());
>>>>>>> 721864ff
      mCache.notifySyncedPath(new AlluxioURI("/"), DescendantType.ALL,
          mCache.recordStartSync(), null, false);

      // first approximately fill the cache
      BaseFileStructure fs = new BaseFileStructure();
      fs.mDistribution = Distribution.UNIFORM;
      fs.mFileCount = mInvalCount;
      fs.mDepth = mDepth;
      fs.mWidth = mWidth;
      fs.init();
      ThreadState ts = new ThreadState();
      int fillSize = Math.min(mCacheSize, 5000000);
      System.out.println("Filling cache with " + fillSize + " elements");
      for (int i = 0; i < fillSize; i++) {
        AlluxioURI nextPath = ts.nextPath(fs, false);
        mCache.notifyInvalidation(nextPath);
      }
      System.out.println("Done filling cache");
    }

    static class AtomicClock extends Clock {

      private final AtomicLong mTime = new AtomicLong();

      @Override
      public long millis() {
        return mTime.incrementAndGet();
      }

      @Override
      public ZoneId getZone() {
        throw new UnsupportedOperationException();
      }

      @Override
      public Clock withZone(ZoneId zone) {
        throw new UnsupportedOperationException();
      }

      @Override
      public Instant instant() {
        throw new UnsupportedOperationException();
      }
    }
  }

  @Benchmark
  public void fileInvalidationBench(FileStructure fs, ThreadState ts) throws Exception {
    if (ts.nextOpIsCheckSync(fs)) {
      boolean isDirectory = ts.nextOpIsDirectory(fs);
      AlluxioURI path = ts.nextPath(fs, isDirectory);
      if (fs.mCache.shouldSyncPath(path, Long.MAX_VALUE, DescendantType.ONE).isShouldSync()) {
        if (isDirectory) {
          ts.mDirectorySyncCount++;
        } else {
          ts.mFileSyncCount++;
        }
        fs.mCache.notifySyncedPath(path, DescendantType.ONE, fs.mCache.recordStartSync(), null,
            !isDirectory);
      }
      ts.mTotalSyncChecks++;
    } else {
      AlluxioURI path = ts.nextPath(fs.mInvalidationStructure, false);
      fs.mCache.notifyInvalidation(path);
    }
  }

  public static void main(String[] args) throws RunnerException, CommandLineOptionException {
    Options argsCli = new CommandLineOptions(args);
    Options opts = new OptionsBuilder()
        .parent(argsCli)
        .include(InvalidationSyncCacheBench.class.getName())
        .result("results.json")
        .resultFormat(ResultFormatType.JSON)
        .build();
    new Runner(opts).run();
  }
}<|MERGE_RESOLUTION|>--- conflicted
+++ resolved
@@ -124,11 +124,7 @@
       mInvalidationStructure.mFileCount = mInvalCount;
       mInvalidationStructure.mDepth = mDepth;
       mInvalidationStructure.init();
-<<<<<<< HEAD
-      mCache = new InvalidationSyncCache(new AtomicClock(), Optional::of);
-=======
-      mCache = new UfsSyncPathCache(new AtomicClock());
->>>>>>> 721864ff
+      mCache = new UfsSyncPathCache(new AtomicClock(), Optional::of);
       mCache.notifySyncedPath(new AlluxioURI("/"), DescendantType.ALL,
           mCache.recordStartSync(), null, false);
 
