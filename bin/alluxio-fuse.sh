--- conflicted
+++ resolved
@@ -62,13 +62,8 @@
   fi
   echo "Starting alluxio-fuse on local host."
   local mount_point=$1
-<<<<<<< HEAD
   (nohup $JAVA -cp ${ALLUXIO_FUSE_JAR} ${JAVA_OPTS} ${ALLUXIO_FUSE_OPTS}\
-    alluxio.fuse.TachyonFuse \
-=======
-  (nohup $JAVA -cp ${TACHYON_FUSE_JAR} ${JAVA_OPTS} ${TACHYON_FUSE_OPTS}\
     alluxio.fuse.AlluxioFuse \
->>>>>>> b7006088
     -m ${mount_point} \
     -o big_writes > $ALLUXIO_LOGS_DIR/fuse.out 2>&1) &
   # sleep: workaround to let the bg java process exit on errors, if any
