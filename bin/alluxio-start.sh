--- conflicted
+++ resolved
@@ -220,7 +220,6 @@
   fi
 
   if [[ ${ALLUXIO_MASTER_SECONDARY} == "true" ]]; then
-<<<<<<< HEAD
     local keyword="alluxio.master.AlluxioSecondaryMaster"
     pids=($(ps -Aww -o pid,command | grep -i "[j]ava" | grep ${keyword} | awk '{print $1}'))
     if [ ${#pids[@]} -ge 1 ]; then
@@ -237,12 +236,9 @@
       ALLUXIO_SECONDARY_MASTER_JAVA_OPTS+=" -Xmx8g "
     fi
 
-=======
->>>>>>> 3482afab
     echo "Starting secondary master @ $(hostname -f). Logging to ${ALLUXIO_LOGS_DIR}"
     (nohup ${BIN}/launch-process secondary_master > ${ALLUXIO_LOGS_DIR}/secondary_master.out 2>&1) &
   else
-<<<<<<< HEAD
     local keyword="alluxio.master.AlluxioMaster"
     pids=($(ps -Aww -o pid,command | grep -i "[j]ava" | grep ${keyword} | awk '{print $1}'))
     if [ ${#pids[@]} -ge 1 ]; then
@@ -262,8 +258,6 @@
       ALLUXIO_MASTER_JAVA_OPTS+=" -Xmx8g "
     fi
 
-=======
->>>>>>> 3482afab
     echo "Starting master @ $(hostname -f). Logging to ${ALLUXIO_LOGS_DIR}"
     (JOURNAL_BACKUP="${journal_backup}" nohup ${BIN}/launch-process master > ${ALLUXIO_LOGS_DIR}/master.out 2>&1) &
   fi
