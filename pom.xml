<project xmlns="http://maven.apache.org/POM/4.0.0" xmlns:xsi="http://www.w3.org/2001/XMLSchema-instance" xsi:schemaLocation="http://maven.apache.org/POM/4.0.0 http://maven.apache.org/xsd/maven-4.0.0.xsd">
  <modelVersion>4.0.0</modelVersion>
  <groupId>org.tachyonproject</groupId>
  <artifactId>tachyon-parent</artifactId>
  <version>0.8.0-SNAPSHOT</version>
  <packaging>pom</packaging>
  <name>Tachyon Parent</name>
  <description>Parent POM of Tachyon project: a Reliable Memory Centric Distributed Storage System</description>
  <url>http://tachyon-project.org/</url>
  <licenses>
    <license>
      <name>Apache License</name>
      <url>https://github.com/amplab/tachyon/blob/master/LICENSE</url>
      <distribution>repo</distribution>
    </license>
  </licenses>
  <scm>
    <connection>scm:git:git@github.com:amplab/tachyon.git</connection>
    <developerConnection>scm:git:git@github.com:amplab/tachyon.git</developerConnection>
    <url>scm:git:git@github.com:amplab/tachyon.git</url>
    <tag>HEAD</tag>
  </scm>
  <developers>
    <developer>
      <id>haoyuan</id>
      <name>Haoyuan Li</name>
      <email>haoyuan.li@gmail.com</email>
      <url>http://www.cs.berkeley.edu/~haoyuan</url>
      <organization>U.C. Berkeley Computer Science</organization>
      <organizationUrl>http://www.cs.berkeley.edu/</organizationUrl>
    </developer>
  </developers>
  <issueManagement>
    <system>github</system>
    <url>https://tachyon.atlassian.net</url>
  </issueManagement>

  <parent>
    <groupId>org.sonatype.oss</groupId>
    <artifactId>oss-parent</artifactId>
    <version>7</version>
  </parent>

  <repositories>
    <repository>
      <id>central</id>
      <!-- This should be at top, it makes maven try the central repo first and then others and hence faster dep resolution -->
      <name>Maven Repository</name>
      <url>https://repo1.maven.org/maven2</url>
      <releases>
        <enabled>true</enabled>
      </releases>
      <snapshots>
        <enabled>false</enabled>
      </snapshots>
    </repository>
    <repository>
      <id>apache-repo</id>
      <name>Apache Repository</name>
      <url>https://repository.apache.org/content/repositories/releases</url>
      <releases>
        <enabled>true</enabled>
      </releases>
      <snapshots>
        <enabled>false</enabled>
      </snapshots>
    </repository>
    <repository>
      <id>cloudera-repo</id>
      <name>Cloudera Repository</name>
      <url>https://repository.cloudera.com/artifactory/cloudera-repos/</url>
      <releases>
        <enabled>true</enabled>
      </releases>
      <snapshots>
        <enabled>false</enabled>
      </snapshots>
    </repository>
    <repository>
      <id>mapr-repo</id>
      <name>MapR Repository</name>
      <url>http://repository.mapr.com/maven</url>
      <releases>
        <enabled>true</enabled>
      </releases>
      <snapshots>
        <enabled>false</enabled>
      </snapshots>
    </repository>
    <repository>
      <!-- for Pivotal's distribution -->
      <id>spring-releases</id>
      <name>Spring Release Repository</name>
      <url>http://repo.spring.io/libs-release</url>
      <releases>
        <enabled>true</enabled>
      </releases>
      <snapshots>
        <enabled>false</enabled>
      </snapshots>
    </repository>
    <repository>
      <id>HDPReleases</id>
      <name>HDP Releases</name>
      <url>http://repo.hortonworks.com/content/repositories/releases/</url>
      <layout>default</layout>
      <releases>
        <enabled>true</enabled>
        <updatePolicy>always</updatePolicy>
        <checksumPolicy>warn</checksumPolicy>
      </releases>
      <snapshots>
        <enabled>false</enabled>
        <updatePolicy>never</updatePolicy>
        <checksumPolicy>fail</checksumPolicy>
      </snapshots>
    </repository>
  </repositories>

  <pluginRepositories>
  </pluginRepositories>

  <properties>
    <apache.curator.version>2.1.0-incubating</apache.curator.version>
    <checkstyle.path>build/checkstyle/</checkstyle.path>
    <cxf.version>2.7.0</cxf.version>
    <findbugs.path>build/findbugs/</findbugs.path>
    <glusterfs-hadoop.version>2.3.13</glusterfs-hadoop.version>
    <hadoop.version>1.0.4</hadoop.version>
    <java.version>1.6</java.version>
    <jetty.version>7.6.15.v20140411</jetty.version>
    <junit.version>4.12</junit.version>
    <libthrift.version>0.9.2</libthrift.version>
    <license.header.path>build/license/</license.header.path>
    <log4j.version>1.2.17</log4j.version>
    <metrics.version>3.1.0</metrics.version>
    <powermock.version>1.6.1</powermock.version>
    <project.build.sourceEncoding>UTF-8</project.build.sourceEncoding>
    <slf4j.version>1.7.2</slf4j.version>
    <test.output.redirect>true</test.output.redirect>
    <hadoop-openstack.version>2.6.0</hadoop-openstack.version>
  </properties>

  <modules>
    <module>common</module>
    <module>underfs</module>
    <module>clients</module>
    <module>servers</module>
    <module>shell</module>
    <module>examples</module>
    <module>integration-tests</module>
    <module>assembly</module>
    <module>minicluster</module>
  </modules>

  <dependencyManagement>
    <dependencies>
      <dependency>
        <!-- using older version to map dependency version from Hadoop -->
        <groupId>com.google.guava</groupId>
        <artifactId>guava</artifactId>
        <version>14.0.1</version>
      </dependency>
      <dependency>
        <groupId>org.apache.commons</groupId>
        <artifactId>commons-lang3</artifactId>
        <version>3.0</version>
      </dependency>
      <dependency>
        <groupId>org.apache.mesos</groupId>
        <artifactId>mesos</artifactId>
        <version>0.23.0</version>
      </dependency>
      <dependency>
        <groupId>org.apache.hadoop</groupId>
        <artifactId>hadoop-client</artifactId>
        <version>${hadoop.version}</version>
        <exclusions>
          <exclusion>
            <groupId>asm</groupId>
            <artifactId>asm</artifactId>
          </exclusion>
          <exclusion>
            <groupId>org.jboss.netty</groupId>
            <artifactId>netty</artifactId>
          </exclusion>
          <exclusion>
            <groupId>com.google.guava</groupId>
            <artifactId>guava</artifactId>
          </exclusion>
        </exclusions>
      </dependency>
      <dependency>
        <groupId>org.apache.hadoop</groupId>
        <artifactId>hadoop-minicluster</artifactId>
        <version>${hadoop.version}</version>
        <exclusions>
          <exclusion>
            <groupId>asm</groupId>
            <artifactId>asm</artifactId>
          </exclusion>
          <exclusion>
            <groupId>org.jboss.netty</groupId>
            <artifactId>netty</artifactId>
          </exclusion>
        </exclusions>
      </dependency>
      <dependency>
        <groupId>org.apache.thrift</groupId>
        <artifactId>libthrift</artifactId>
        <version>${libthrift.version}</version>
        <exclusions>
          <exclusion>
            <groupId>org.slf4j</groupId>
            <artifactId>slf4j-api</artifactId>
          </exclusion>
        </exclusions>
      </dependency>
      <dependency>
        <groupId>org.slf4j</groupId>
        <artifactId>slf4j-api</artifactId>
        <version>${slf4j.version}</version>
      </dependency>
      <dependency>
        <groupId>org.slf4j</groupId>
        <artifactId>slf4j-log4j12</artifactId>
        <version>${slf4j.version}</version>
      </dependency>

      <!-- Test Dependencies -->
      <dependency>
        <groupId>org.apache.curator</groupId>
        <artifactId>curator-test</artifactId>
        <version>${apache.curator.version}</version>
        <scope>test</scope>
        <exclusions>
          <exclusion>
            <groupId>org.javassist</groupId>
            <artifactId>javassist</artifactId>
          </exclusion>
        </exclusions>
      </dependency>
      <dependency>
        <groupId>junit</groupId>
        <artifactId>junit</artifactId>
        <version>${junit.version}</version>
        <scope>test</scope>
      </dependency>
      <dependency>
        <groupId>org.apache.hadoop</groupId>
        <artifactId>hadoop-test</artifactId>
        <version>${hadoop.version}</version>
        <scope>test</scope>
      </dependency>
      <dependency>
        <groupId>org.powermock</groupId>
        <artifactId>powermock-api-mockito</artifactId>
        <version>${powermock.version}</version>
        <scope>test</scope>
      </dependency>
      <dependency>
        <groupId>org.powermock</groupId>
        <artifactId>powermock-core</artifactId>
        <version>${powermock.version}</version>
        <scope>test</scope>
      </dependency>
      <dependency>
        <groupId>org.powermock</groupId>
        <artifactId>powermock-module-junit4</artifactId>
        <version>${powermock.version}</version>
        <scope>test</scope>
      </dependency>
      <dependency>
        <groupId>org.powermock</groupId>
        <artifactId>powermock-reflect</artifactId>
        <version>${powermock.version}</version>
        <scope>test</scope>
      </dependency>
    </dependencies>
  </dependencyManagement>

  <build>
    <pluginManagement>
      <plugins>
        <plugin>
          <groupId>org.apache.maven.plugins</groupId>
          <artifactId>maven-compiler-plugin</artifactId>
          <version>3.2</version>
          <configuration>
            <source>${java.version}</source>
            <target>${java.version}</target>
            <encoding>UTF-8</encoding>
            <maxmem>1024m</maxmem>
            <compilerArgs>
              <arg>-Xlint:none</arg>
            </compilerArgs>
          </configuration>
        </plugin>
        <plugin>
          <groupId>org.apache.maven.plugins</groupId>
          <artifactId>maven-surefire-plugin</artifactId>
          <version>2.14</version>
          <configuration>
            <argLine>-Djava.net.preferIPv4Stack=true -Djava.security.krb5.realm= -Djava.security.krb5.kdc=</argLine>
            <redirectTestOutputToFile>${test.output.redirect}</redirectTestOutputToFile>
          </configuration>
        </plugin>
        <plugin>
          <groupId>org.apache.maven.plugins</groupId>
          <artifactId>maven-jar-plugin</artifactId>
          <version>2.4</version>
          <configuration>
            <archive>
              <manifest>
                <addClasspath>true</addClasspath>
              </manifest>
            </archive>
            <excludes>
              <exclude>**/log4j.properties</exclude>
            </excludes>
          </configuration>
        </plugin>
      </plugins>
    </pluginManagement>
    <plugins>
      <plugin>
        <groupId>org.apache.maven.plugins</groupId>
        <artifactId>maven-release-plugin</artifactId>
        <version>2.5.1</version>
      </plugin>
      <plugin>
        <groupId>org.apache.maven.plugins</groupId>
        <artifactId>maven-assembly-plugin</artifactId>
        <version>2.3</version>
        <configuration>
          <skipAssembly>true</skipAssembly>
        </configuration>
      </plugin>
      <plugin>
        <groupId>org.apache.maven.plugins</groupId>
        <artifactId>maven-source-plugin</artifactId>
        <version>2.3</version>
        <executions>
          <execution>
            <id>attach-sources</id>
            <goals>
              <goal>jar</goal>
            </goals>
          </execution>
        </executions>
      </plugin>
      <plugin>
        <groupId>org.apache.maven.plugins</groupId>
        <artifactId>maven-javadoc-plugin</artifactId>
        <version>2.9</version>
        <executions>
          <execution>
            <id>aggregate</id>
            <goals>
              <goal>aggregate</goal>
            </goals>
          </execution>
          <execution>
            <id>attach-javadoc</id>
            <goals>
              <goal>jar</goal>
            </goals>
          </execution>
        </executions>
      </plugin>

      <!-- Find Bugs -->
      <plugin>
        <groupId>org.codehaus.mojo</groupId>
        <artifactId>findbugs-maven-plugin</artifactId>
        <version>2.5.2</version>
        <configuration>
          <excludeFilterFile>${findbugs.path}findbugs-exclude.xml</excludeFilterFile>
          <findbugsXmlOutput>true</findbugsXmlOutput>
          <xmlOutput>true</xmlOutput>
          <effort>Max</effort>
        </configuration>
      </plugin>

      <!-- Checkstyle -->
      <plugin>
        <groupId>org.apache.maven.plugins</groupId>
        <artifactId>maven-checkstyle-plugin</artifactId>
        <version>2.13</version>
        <configuration>
          <configLocation>${checkstyle.path}tachyon_checks.xml</configLocation>
          <includeTestSourceDirectory>true</includeTestSourceDirectory>
          <excludes>**/tachyon/thrift/**</excludes>
          <encoding>UTF-8</encoding>
          <consoleOutput>true</consoleOutput>
          <failsOnError>true</failsOnError>
          <linkXRef>false</linkXRef>
        </configuration>
        <executions>
          <execution>
            <id>checkstyle</id>
            <phase>validate</phase>
            <goals>
              <goal>check</goal>
            </goals>
          </execution>
        </executions>
        <dependencies>
          <dependency>
            <groupId>com.puppycrawl.tools</groupId>
            <artifactId>checkstyle</artifactId>
            <version>5.9</version>
          </dependency>
        </dependencies>
      </plugin>

      <!-- License Plugin -->
      <plugin>
        <groupId>com.mycila</groupId>
        <artifactId>license-maven-plugin</artifactId>
        <version>2.9</version>
        <configuration>
          <header>${license.header.path}HEADER.txt</header>
          <failIfMissing>true</failIfMissing>
          <aggregate>false</aggregate>
          <excludes>
            <!-- Code Exclusions -->
            <exclude>**/src/main/java/tachyon/thrift/*</exclude>
            <exclude>**/src/main/java/tachyon/perf/thrift/*</exclude>
            <exclude>**/src/main/webapp/**/*</exclude>
            <exclude>**/src/thrift/*</exclude>
            <exclude>**/src/deb/**/*</exclude>
            <exclude>**/src/test/resources/**</exclude>
            <exclude>**/package-info.java</exclude>
            <exclude>**/src/main/resources/tachyon-default.properties</exclude>

            <!-- Build and Packaging Exclusions -->
            <exclude>build/**/*</exclude>
            <exclude>**/pom.xml</exclude>
            <exclude>**/logs/*</exclude>
            <exclude>**/deploy/**/*</exclude>
            <exclude>**/bin/*</exclude>
            <exclude>**/conf/*</exclude>
            <exclude>**/conf/testsuite/*</exclude>
            <exclude>**/libexec/*</exclude>
            <exclude>**/src/main/findbugs/*</exclude>
            <exclude>**/src/main/resources/tachyon_checks*</exclude>
            <exclude>**/src/main/assembly/*</exclude>

            <!-- Documentation Exclusions -->
            <exclude>**/docs/**/*</exclude>
            <exclude>LICENSE</exclude>
            <exclude>NOTICE</exclude>

            <!-- Default local file Exclusions -->
            <exclude>**/underFSStorage/**</exclude>
            <exclude>**/journal/**</exclude>
          </excludes>
          <mapping>
            <java>SLASHSTAR_STYLE</java>
          </mapping>
          <useDefaultMapping>true</useDefaultMapping>
          <strictCheck>true</strictCheck>
        </configuration>
        <executions>
          <execution>
            <phase>validate</phase>
            <goals>
              <goal>check</goal>
            </goals>
          </execution>
        </executions>
      </plugin>
    </plugins>
  </build>

  <reporting>
    <plugins>
      <plugin>
        <groupId>org.apache.maven.plugins</groupId>
        <artifactId>maven-javadoc-plugin</artifactId>
        <version>2.9</version>
        <configuration>
          <show>public</show>
        </configuration>
      </plugin>
    </plugins>
  </reporting>

  <profiles>
    <profile>
      <!-- Turn of doclint for java8 and later -->
      <id>doclint-java8-disable</id>
      <activation>
        <jdk>[1.8,)</jdk>
      </activation>
      <build>
        <plugins>
          <plugin>
            <groupId>org.apache.maven.plugins</groupId>
            <artifactId>maven-javadoc-plugin</artifactId>
            <version>2.9</version>
            <configuration>
              <additionalparam>-Xdoclint:none</additionalparam>
            </configuration>
            <executions>
              <execution>
                <id>attach-javadoc</id>
                <goals>
                  <goal>jar</goal>
                </goals>
              </execution>
            </executions>
          </plugin>
        </plugins>
      </build>
    </profile>

    <profile>
      <id>contractTest</id>
      <properties>
        <hadoop.version>2.6.0</hadoop.version>
      </properties>
    </profile>

    <profile>
      <id>hdfs1Test</id>
      <properties>
        <hadoop.version>1.0.4</hadoop.version>
      </properties>
    </profile>

    <profile>
      <id>hdfs2Test</id>
      <properties>
        <hadoop.version>2.6.0</hadoop.version>
      </properties>
    </profile>

<<<<<<< HEAD
    <profile>
      <id>mesos</id>
      <modules>
        <module>integration/mesos</module>
      </modules>
    </profile>

    <profile>
      <id>yarn</id>
      <modules>
        <module>integration/yarn</module>
      </modules>
      <properties>
        <!-- Requires hadoop.version to be 2.4.0 or later -->
        <yarn.version>${hadoop.version}</yarn.version>
=======
    <!-- profile that Tachyon developers should use -->
    <profile>
      <id>dev</id>
      <properties>
        <hadoop.version>2.6.0</hadoop.version>
>>>>>>> efda9d96
      </properties>
    </profile>
  </profiles>
</project><|MERGE_RESOLUTION|>--- conflicted
+++ resolved
@@ -537,7 +537,6 @@
       </properties>
     </profile>
 
-<<<<<<< HEAD
     <profile>
       <id>mesos</id>
       <modules>
@@ -553,14 +552,14 @@
       <properties>
         <!-- Requires hadoop.version to be 2.4.0 or later -->
         <yarn.version>${hadoop.version}</yarn.version>
-=======
+      </properties>
+    </profile>
+
     <!-- profile that Tachyon developers should use -->
     <profile>
       <id>dev</id>
       <properties>
         <hadoop.version>2.6.0</hadoop.version>
->>>>>>> efda9d96
-      </properties>
     </profile>
   </profiles>
 </project>